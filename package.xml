<?xml version="1.0" encoding="UTF-8"?>
<package packagerversion="1.9.5" version="2.0" xmlns="http://pear.php.net/dtd/package-2.0" xmlns:tasks="http://pear.php.net/dtd/tasks-1.0" xmlns:xsi="http://www.w3.org/2001/XMLSchema-instance" xsi:schemaLocation="http://pear.php.net/dtd/tasks-1.0 http://pear.php.net/dtd/tasks-1.0.xsd http://pear.php.net/dtd/package-2.0 http://pear.php.net/dtd/package-2.0.xsd">
 <name>grpc</name>
 <channel>pecl.php.net</channel>
 <summary>A high performance, open source, general RPC framework that puts mobile and HTTP/2 first.</summary>
 <description>Remote Procedure Calls (RPCs) provide a useful abstraction for building distributed applications and services. The libraries in this repository provide a concrete implementation of the gRPC protocol, layered over HTTP/2. These libraries enable communication between clients and servers using any combination of the supported languages.</description>
 <lead>
  <name>Stanley Cheung</name>
  <user>stanleycheung</user>
  <email>grpc-packages@google.com</email>
  <active>yes</active>
 </lead>
 <date>2019-09-24</date>
 <time>16:06:07</time>
 <version>
  <release>1.67.0dev</release>
  <api>1.67.0dev</api>
 </version>
 <stability>
  <release>beta</release>
  <api>beta</api>
 </stability>
 <license>Apache 2.0</license>
 <notes>
- gRPC Core 1.67.0 update
 </notes>
 <contents>
  <dir baseinstalldir="/" name="/">
    <file baseinstalldir="/" name="config.m4" role="src" />
    <file baseinstalldir="/" name="config.w32" role="src" />
    <file baseinstalldir="/" name="src/php/README.md" role="src" />
    <file baseinstalldir="/" name="include/grpc/byte_buffer.h" role="src" />
    <file baseinstalldir="/" name="include/grpc/byte_buffer_reader.h" role="src" />
    <file baseinstalldir="/" name="include/grpc/census.h" role="src" />
    <file baseinstalldir="/" name="include/grpc/compression.h" role="src" />
    <file baseinstalldir="/" name="include/grpc/credentials.h" role="src" />
    <file baseinstalldir="/" name="include/grpc/event_engine/endpoint_config.h" role="src" />
    <file baseinstalldir="/" name="include/grpc/event_engine/event_engine.h" role="src" />
    <file baseinstalldir="/" name="include/grpc/event_engine/extensible.h" role="src" />
    <file baseinstalldir="/" name="include/grpc/event_engine/internal/memory_allocator_impl.h" role="src" />
    <file baseinstalldir="/" name="include/grpc/event_engine/internal/slice_cast.h" role="src" />
    <file baseinstalldir="/" name="include/grpc/event_engine/memory_allocator.h" role="src" />
    <file baseinstalldir="/" name="include/grpc/event_engine/memory_request.h" role="src" />
    <file baseinstalldir="/" name="include/grpc/event_engine/port.h" role="src" />
    <file baseinstalldir="/" name="include/grpc/event_engine/slice.h" role="src" />
    <file baseinstalldir="/" name="include/grpc/event_engine/slice_buffer.h" role="src" />
    <file baseinstalldir="/" name="include/grpc/fork.h" role="src" />
    <file baseinstalldir="/" name="include/grpc/grpc.h" role="src" />
    <file baseinstalldir="/" name="include/grpc/grpc_audit_logging.h" role="src" />
    <file baseinstalldir="/" name="include/grpc/grpc_crl_provider.h" role="src" />
    <file baseinstalldir="/" name="include/grpc/grpc_posix.h" role="src" />
    <file baseinstalldir="/" name="include/grpc/grpc_security.h" role="src" />
    <file baseinstalldir="/" name="include/grpc/grpc_security_constants.h" role="src" />
    <file baseinstalldir="/" name="include/grpc/impl/call.h" role="src" />
    <file baseinstalldir="/" name="include/grpc/impl/channel_arg_names.h" role="src" />
    <file baseinstalldir="/" name="include/grpc/impl/codegen/atm.h" role="src" />
    <file baseinstalldir="/" name="include/grpc/impl/codegen/atm_gcc_atomic.h" role="src" />
    <file baseinstalldir="/" name="include/grpc/impl/codegen/atm_gcc_sync.h" role="src" />
    <file baseinstalldir="/" name="include/grpc/impl/codegen/atm_windows.h" role="src" />
    <file baseinstalldir="/" name="include/grpc/impl/codegen/byte_buffer.h" role="src" />
    <file baseinstalldir="/" name="include/grpc/impl/codegen/byte_buffer_reader.h" role="src" />
    <file baseinstalldir="/" name="include/grpc/impl/codegen/compression_types.h" role="src" />
    <file baseinstalldir="/" name="include/grpc/impl/codegen/connectivity_state.h" role="src" />
    <file baseinstalldir="/" name="include/grpc/impl/codegen/fork.h" role="src" />
    <file baseinstalldir="/" name="include/grpc/impl/codegen/gpr_types.h" role="src" />
    <file baseinstalldir="/" name="include/grpc/impl/codegen/grpc_types.h" role="src" />
    <file baseinstalldir="/" name="include/grpc/impl/codegen/log.h" role="src" />
    <file baseinstalldir="/" name="include/grpc/impl/codegen/port_platform.h" role="src" />
    <file baseinstalldir="/" name="include/grpc/impl/codegen/propagation_bits.h" role="src" />
    <file baseinstalldir="/" name="include/grpc/impl/codegen/slice.h" role="src" />
    <file baseinstalldir="/" name="include/grpc/impl/codegen/status.h" role="src" />
    <file baseinstalldir="/" name="include/grpc/impl/codegen/sync.h" role="src" />
    <file baseinstalldir="/" name="include/grpc/impl/codegen/sync_abseil.h" role="src" />
    <file baseinstalldir="/" name="include/grpc/impl/codegen/sync_custom.h" role="src" />
    <file baseinstalldir="/" name="include/grpc/impl/codegen/sync_generic.h" role="src" />
    <file baseinstalldir="/" name="include/grpc/impl/codegen/sync_posix.h" role="src" />
    <file baseinstalldir="/" name="include/grpc/impl/codegen/sync_windows.h" role="src" />
    <file baseinstalldir="/" name="include/grpc/impl/compression_types.h" role="src" />
    <file baseinstalldir="/" name="include/grpc/impl/connectivity_state.h" role="src" />
    <file baseinstalldir="/" name="include/grpc/impl/grpc_types.h" role="src" />
    <file baseinstalldir="/" name="include/grpc/impl/propagation_bits.h" role="src" />
    <file baseinstalldir="/" name="include/grpc/impl/slice_type.h" role="src" />
    <file baseinstalldir="/" name="include/grpc/load_reporting.h" role="src" />
    <file baseinstalldir="/" name="include/grpc/passive_listener.h" role="src" />
    <file baseinstalldir="/" name="include/grpc/slice.h" role="src" />
    <file baseinstalldir="/" name="include/grpc/slice_buffer.h" role="src" />
    <file baseinstalldir="/" name="include/grpc/status.h" role="src" />
    <file baseinstalldir="/" name="include/grpc/support/alloc.h" role="src" />
    <file baseinstalldir="/" name="include/grpc/support/atm.h" role="src" />
    <file baseinstalldir="/" name="include/grpc/support/atm_gcc_atomic.h" role="src" />
    <file baseinstalldir="/" name="include/grpc/support/atm_gcc_sync.h" role="src" />
    <file baseinstalldir="/" name="include/grpc/support/atm_windows.h" role="src" />
    <file baseinstalldir="/" name="include/grpc/support/cpu.h" role="src" />
    <file baseinstalldir="/" name="include/grpc/support/json.h" role="src" />
    <file baseinstalldir="/" name="include/grpc/support/log.h" role="src" />
    <file baseinstalldir="/" name="include/grpc/support/log_windows.h" role="src" />
    <file baseinstalldir="/" name="include/grpc/support/metrics.h" role="src" />
    <file baseinstalldir="/" name="include/grpc/support/port_platform.h" role="src" />
    <file baseinstalldir="/" name="include/grpc/support/string_util.h" role="src" />
    <file baseinstalldir="/" name="include/grpc/support/sync.h" role="src" />
    <file baseinstalldir="/" name="include/grpc/support/sync_abseil.h" role="src" />
    <file baseinstalldir="/" name="include/grpc/support/sync_custom.h" role="src" />
    <file baseinstalldir="/" name="include/grpc/support/sync_generic.h" role="src" />
    <file baseinstalldir="/" name="include/grpc/support/sync_posix.h" role="src" />
    <file baseinstalldir="/" name="include/grpc/support/sync_windows.h" role="src" />
    <file baseinstalldir="/" name="include/grpc/support/thd_id.h" role="src" />
    <file baseinstalldir="/" name="include/grpc/support/time.h" role="src" />
    <file baseinstalldir="/" name="include/grpc/support/workaround_list.h" role="src" />
    <file baseinstalldir="/" name="src/core/channelz/channel_trace.cc" role="src" />
    <file baseinstalldir="/" name="src/core/channelz/channel_trace.h" role="src" />
    <file baseinstalldir="/" name="src/core/channelz/channelz.cc" role="src" />
    <file baseinstalldir="/" name="src/core/channelz/channelz.h" role="src" />
    <file baseinstalldir="/" name="src/core/channelz/channelz_registry.cc" role="src" />
    <file baseinstalldir="/" name="src/core/channelz/channelz_registry.h" role="src" />
    <file baseinstalldir="/" name="src/core/client_channel/backup_poller.cc" role="src" />
    <file baseinstalldir="/" name="src/core/client_channel/backup_poller.h" role="src" />
    <file baseinstalldir="/" name="src/core/client_channel/client_channel.cc" role="src" />
    <file baseinstalldir="/" name="src/core/client_channel/client_channel.h" role="src" />
    <file baseinstalldir="/" name="src/core/client_channel/client_channel_factory.cc" role="src" />
    <file baseinstalldir="/" name="src/core/client_channel/client_channel_factory.h" role="src" />
    <file baseinstalldir="/" name="src/core/client_channel/client_channel_filter.cc" role="src" />
    <file baseinstalldir="/" name="src/core/client_channel/client_channel_filter.h" role="src" />
    <file baseinstalldir="/" name="src/core/client_channel/client_channel_internal.h" role="src" />
    <file baseinstalldir="/" name="src/core/client_channel/client_channel_plugin.cc" role="src" />
    <file baseinstalldir="/" name="src/core/client_channel/client_channel_service_config.cc" role="src" />
    <file baseinstalldir="/" name="src/core/client_channel/client_channel_service_config.h" role="src" />
    <file baseinstalldir="/" name="src/core/client_channel/config_selector.h" role="src" />
    <file baseinstalldir="/" name="src/core/client_channel/connector.h" role="src" />
    <file baseinstalldir="/" name="src/core/client_channel/direct_channel.cc" role="src" />
    <file baseinstalldir="/" name="src/core/client_channel/direct_channel.h" role="src" />
    <file baseinstalldir="/" name="src/core/client_channel/dynamic_filters.cc" role="src" />
    <file baseinstalldir="/" name="src/core/client_channel/dynamic_filters.h" role="src" />
    <file baseinstalldir="/" name="src/core/client_channel/global_subchannel_pool.cc" role="src" />
    <file baseinstalldir="/" name="src/core/client_channel/global_subchannel_pool.h" role="src" />
    <file baseinstalldir="/" name="src/core/client_channel/lb_metadata.cc" role="src" />
    <file baseinstalldir="/" name="src/core/client_channel/lb_metadata.h" role="src" />
    <file baseinstalldir="/" name="src/core/client_channel/load_balanced_call_destination.cc" role="src" />
    <file baseinstalldir="/" name="src/core/client_channel/load_balanced_call_destination.h" role="src" />
    <file baseinstalldir="/" name="src/core/client_channel/local_subchannel_pool.cc" role="src" />
    <file baseinstalldir="/" name="src/core/client_channel/local_subchannel_pool.h" role="src" />
    <file baseinstalldir="/" name="src/core/client_channel/retry_filter.cc" role="src" />
    <file baseinstalldir="/" name="src/core/client_channel/retry_filter.h" role="src" />
    <file baseinstalldir="/" name="src/core/client_channel/retry_filter_legacy_call_data.cc" role="src" />
    <file baseinstalldir="/" name="src/core/client_channel/retry_filter_legacy_call_data.h" role="src" />
    <file baseinstalldir="/" name="src/core/client_channel/retry_service_config.cc" role="src" />
    <file baseinstalldir="/" name="src/core/client_channel/retry_service_config.h" role="src" />
    <file baseinstalldir="/" name="src/core/client_channel/retry_throttle.cc" role="src" />
    <file baseinstalldir="/" name="src/core/client_channel/retry_throttle.h" role="src" />
    <file baseinstalldir="/" name="src/core/client_channel/subchannel.cc" role="src" />
    <file baseinstalldir="/" name="src/core/client_channel/subchannel.h" role="src" />
    <file baseinstalldir="/" name="src/core/client_channel/subchannel_interface_internal.h" role="src" />
    <file baseinstalldir="/" name="src/core/client_channel/subchannel_pool_interface.cc" role="src" />
    <file baseinstalldir="/" name="src/core/client_channel/subchannel_pool_interface.h" role="src" />
    <file baseinstalldir="/" name="src/core/client_channel/subchannel_stream_client.cc" role="src" />
    <file baseinstalldir="/" name="src/core/client_channel/subchannel_stream_client.h" role="src" />
    <file baseinstalldir="/" name="src/core/ext/filters/backend_metrics/backend_metric_filter.cc" role="src" />
    <file baseinstalldir="/" name="src/core/ext/filters/backend_metrics/backend_metric_filter.h" role="src" />
    <file baseinstalldir="/" name="src/core/ext/filters/backend_metrics/backend_metric_provider.h" role="src" />
    <file baseinstalldir="/" name="src/core/ext/filters/census/grpc_context.cc" role="src" />
    <file baseinstalldir="/" name="src/core/ext/filters/channel_idle/idle_filter_state.cc" role="src" />
    <file baseinstalldir="/" name="src/core/ext/filters/channel_idle/idle_filter_state.h" role="src" />
    <file baseinstalldir="/" name="src/core/ext/filters/channel_idle/legacy_channel_idle_filter.cc" role="src" />
    <file baseinstalldir="/" name="src/core/ext/filters/channel_idle/legacy_channel_idle_filter.h" role="src" />
    <file baseinstalldir="/" name="src/core/ext/filters/fault_injection/fault_injection_filter.cc" role="src" />
    <file baseinstalldir="/" name="src/core/ext/filters/fault_injection/fault_injection_filter.h" role="src" />
    <file baseinstalldir="/" name="src/core/ext/filters/fault_injection/fault_injection_service_config_parser.cc" role="src" />
    <file baseinstalldir="/" name="src/core/ext/filters/fault_injection/fault_injection_service_config_parser.h" role="src" />
    <file baseinstalldir="/" name="src/core/ext/filters/http/client/http_client_filter.cc" role="src" />
    <file baseinstalldir="/" name="src/core/ext/filters/http/client/http_client_filter.h" role="src" />
    <file baseinstalldir="/" name="src/core/ext/filters/http/client_authority_filter.cc" role="src" />
    <file baseinstalldir="/" name="src/core/ext/filters/http/client_authority_filter.h" role="src" />
    <file baseinstalldir="/" name="src/core/ext/filters/http/http_filters_plugin.cc" role="src" />
    <file baseinstalldir="/" name="src/core/ext/filters/http/message_compress/compression_filter.cc" role="src" />
    <file baseinstalldir="/" name="src/core/ext/filters/http/message_compress/compression_filter.h" role="src" />
    <file baseinstalldir="/" name="src/core/ext/filters/http/server/http_server_filter.cc" role="src" />
    <file baseinstalldir="/" name="src/core/ext/filters/http/server/http_server_filter.h" role="src" />
    <file baseinstalldir="/" name="src/core/ext/filters/message_size/message_size_filter.cc" role="src" />
    <file baseinstalldir="/" name="src/core/ext/filters/message_size/message_size_filter.h" role="src" />
    <file baseinstalldir="/" name="src/core/ext/filters/rbac/rbac_filter.cc" role="src" />
    <file baseinstalldir="/" name="src/core/ext/filters/rbac/rbac_filter.h" role="src" />
    <file baseinstalldir="/" name="src/core/ext/filters/rbac/rbac_service_config_parser.cc" role="src" />
    <file baseinstalldir="/" name="src/core/ext/filters/rbac/rbac_service_config_parser.h" role="src" />
    <file baseinstalldir="/" name="src/core/ext/filters/stateful_session/stateful_session_filter.cc" role="src" />
    <file baseinstalldir="/" name="src/core/ext/filters/stateful_session/stateful_session_filter.h" role="src" />
    <file baseinstalldir="/" name="src/core/ext/filters/stateful_session/stateful_session_service_config_parser.cc" role="src" />
    <file baseinstalldir="/" name="src/core/ext/filters/stateful_session/stateful_session_service_config_parser.h" role="src" />
    <file baseinstalldir="/" name="src/core/ext/transport/chttp2/alpn/alpn.cc" role="src" />
    <file baseinstalldir="/" name="src/core/ext/transport/chttp2/alpn/alpn.h" role="src" />
    <file baseinstalldir="/" name="src/core/ext/transport/chttp2/client/chttp2_connector.cc" role="src" />
    <file baseinstalldir="/" name="src/core/ext/transport/chttp2/client/chttp2_connector.h" role="src" />
    <file baseinstalldir="/" name="src/core/ext/transport/chttp2/server/chttp2_server.cc" role="src" />
    <file baseinstalldir="/" name="src/core/ext/transport/chttp2/server/chttp2_server.h" role="src" />
    <file baseinstalldir="/" name="src/core/ext/transport/chttp2/transport/bin_decoder.cc" role="src" />
    <file baseinstalldir="/" name="src/core/ext/transport/chttp2/transport/bin_decoder.h" role="src" />
    <file baseinstalldir="/" name="src/core/ext/transport/chttp2/transport/bin_encoder.cc" role="src" />
    <file baseinstalldir="/" name="src/core/ext/transport/chttp2/transport/bin_encoder.h" role="src" />
    <file baseinstalldir="/" name="src/core/ext/transport/chttp2/transport/chttp2_transport.cc" role="src" />
    <file baseinstalldir="/" name="src/core/ext/transport/chttp2/transport/chttp2_transport.h" role="src" />
    <file baseinstalldir="/" name="src/core/ext/transport/chttp2/transport/context_list_entry.h" role="src" />
    <file baseinstalldir="/" name="src/core/ext/transport/chttp2/transport/decode_huff.cc" role="src" />
    <file baseinstalldir="/" name="src/core/ext/transport/chttp2/transport/decode_huff.h" role="src" />
    <file baseinstalldir="/" name="src/core/ext/transport/chttp2/transport/flow_control.cc" role="src" />
    <file baseinstalldir="/" name="src/core/ext/transport/chttp2/transport/flow_control.h" role="src" />
    <file baseinstalldir="/" name="src/core/ext/transport/chttp2/transport/frame.cc" role="src" />
    <file baseinstalldir="/" name="src/core/ext/transport/chttp2/transport/frame.h" role="src" />
    <file baseinstalldir="/" name="src/core/ext/transport/chttp2/transport/frame_data.cc" role="src" />
    <file baseinstalldir="/" name="src/core/ext/transport/chttp2/transport/frame_data.h" role="src" />
    <file baseinstalldir="/" name="src/core/ext/transport/chttp2/transport/frame_goaway.cc" role="src" />
    <file baseinstalldir="/" name="src/core/ext/transport/chttp2/transport/frame_goaway.h" role="src" />
    <file baseinstalldir="/" name="src/core/ext/transport/chttp2/transport/frame_ping.cc" role="src" />
    <file baseinstalldir="/" name="src/core/ext/transport/chttp2/transport/frame_ping.h" role="src" />
    <file baseinstalldir="/" name="src/core/ext/transport/chttp2/transport/frame_rst_stream.cc" role="src" />
    <file baseinstalldir="/" name="src/core/ext/transport/chttp2/transport/frame_rst_stream.h" role="src" />
    <file baseinstalldir="/" name="src/core/ext/transport/chttp2/transport/frame_settings.cc" role="src" />
    <file baseinstalldir="/" name="src/core/ext/transport/chttp2/transport/frame_settings.h" role="src" />
    <file baseinstalldir="/" name="src/core/ext/transport/chttp2/transport/frame_window_update.cc" role="src" />
    <file baseinstalldir="/" name="src/core/ext/transport/chttp2/transport/frame_window_update.h" role="src" />
    <file baseinstalldir="/" name="src/core/ext/transport/chttp2/transport/hpack_constants.h" role="src" />
    <file baseinstalldir="/" name="src/core/ext/transport/chttp2/transport/hpack_encoder.cc" role="src" />
    <file baseinstalldir="/" name="src/core/ext/transport/chttp2/transport/hpack_encoder.h" role="src" />
    <file baseinstalldir="/" name="src/core/ext/transport/chttp2/transport/hpack_encoder_table.cc" role="src" />
    <file baseinstalldir="/" name="src/core/ext/transport/chttp2/transport/hpack_encoder_table.h" role="src" />
    <file baseinstalldir="/" name="src/core/ext/transport/chttp2/transport/hpack_parse_result.cc" role="src" />
    <file baseinstalldir="/" name="src/core/ext/transport/chttp2/transport/hpack_parse_result.h" role="src" />
    <file baseinstalldir="/" name="src/core/ext/transport/chttp2/transport/hpack_parser.cc" role="src" />
    <file baseinstalldir="/" name="src/core/ext/transport/chttp2/transport/hpack_parser.h" role="src" />
    <file baseinstalldir="/" name="src/core/ext/transport/chttp2/transport/hpack_parser_table.cc" role="src" />
    <file baseinstalldir="/" name="src/core/ext/transport/chttp2/transport/hpack_parser_table.h" role="src" />
    <file baseinstalldir="/" name="src/core/ext/transport/chttp2/transport/http2_settings.cc" role="src" />
    <file baseinstalldir="/" name="src/core/ext/transport/chttp2/transport/http2_settings.h" role="src" />
    <file baseinstalldir="/" name="src/core/ext/transport/chttp2/transport/huffsyms.cc" role="src" />
    <file baseinstalldir="/" name="src/core/ext/transport/chttp2/transport/huffsyms.h" role="src" />
    <file baseinstalldir="/" name="src/core/ext/transport/chttp2/transport/internal.h" role="src" />
    <file baseinstalldir="/" name="src/core/ext/transport/chttp2/transport/legacy_frame.h" role="src" />
    <file baseinstalldir="/" name="src/core/ext/transport/chttp2/transport/parsing.cc" role="src" />
    <file baseinstalldir="/" name="src/core/ext/transport/chttp2/transport/ping_abuse_policy.cc" role="src" />
    <file baseinstalldir="/" name="src/core/ext/transport/chttp2/transport/ping_abuse_policy.h" role="src" />
    <file baseinstalldir="/" name="src/core/ext/transport/chttp2/transport/ping_callbacks.cc" role="src" />
    <file baseinstalldir="/" name="src/core/ext/transport/chttp2/transport/ping_callbacks.h" role="src" />
    <file baseinstalldir="/" name="src/core/ext/transport/chttp2/transport/ping_rate_policy.cc" role="src" />
    <file baseinstalldir="/" name="src/core/ext/transport/chttp2/transport/ping_rate_policy.h" role="src" />
    <file baseinstalldir="/" name="src/core/ext/transport/chttp2/transport/stream_lists.cc" role="src" />
    <file baseinstalldir="/" name="src/core/ext/transport/chttp2/transport/varint.cc" role="src" />
    <file baseinstalldir="/" name="src/core/ext/transport/chttp2/transport/varint.h" role="src" />
    <file baseinstalldir="/" name="src/core/ext/transport/chttp2/transport/write_size_policy.cc" role="src" />
    <file baseinstalldir="/" name="src/core/ext/transport/chttp2/transport/write_size_policy.h" role="src" />
    <file baseinstalldir="/" name="src/core/ext/transport/chttp2/transport/writing.cc" role="src" />
    <file baseinstalldir="/" name="src/core/ext/transport/inproc/inproc_transport.cc" role="src" />
    <file baseinstalldir="/" name="src/core/ext/transport/inproc/inproc_transport.h" role="src" />
    <file baseinstalldir="/" name="src/core/ext/transport/inproc/legacy_inproc_transport.cc" role="src" />
    <file baseinstalldir="/" name="src/core/ext/transport/inproc/legacy_inproc_transport.h" role="src" />
    <file baseinstalldir="/" name="src/core/ext/upb-gen/envoy/admin/v3/certs.upb.h" role="src" />
    <file baseinstalldir="/" name="src/core/ext/upb-gen/envoy/admin/v3/certs.upb_minitable.c" role="src" />
    <file baseinstalldir="/" name="src/core/ext/upb-gen/envoy/admin/v3/certs.upb_minitable.h" role="src" />
    <file baseinstalldir="/" name="src/core/ext/upb-gen/envoy/admin/v3/clusters.upb.h" role="src" />
    <file baseinstalldir="/" name="src/core/ext/upb-gen/envoy/admin/v3/clusters.upb_minitable.c" role="src" />
    <file baseinstalldir="/" name="src/core/ext/upb-gen/envoy/admin/v3/clusters.upb_minitable.h" role="src" />
    <file baseinstalldir="/" name="src/core/ext/upb-gen/envoy/admin/v3/config_dump.upb.h" role="src" />
    <file baseinstalldir="/" name="src/core/ext/upb-gen/envoy/admin/v3/config_dump.upb_minitable.c" role="src" />
    <file baseinstalldir="/" name="src/core/ext/upb-gen/envoy/admin/v3/config_dump.upb_minitable.h" role="src" />
    <file baseinstalldir="/" name="src/core/ext/upb-gen/envoy/admin/v3/config_dump_shared.upb.h" role="src" />
    <file baseinstalldir="/" name="src/core/ext/upb-gen/envoy/admin/v3/config_dump_shared.upb_minitable.c" role="src" />
    <file baseinstalldir="/" name="src/core/ext/upb-gen/envoy/admin/v3/config_dump_shared.upb_minitable.h" role="src" />
    <file baseinstalldir="/" name="src/core/ext/upb-gen/envoy/admin/v3/init_dump.upb.h" role="src" />
    <file baseinstalldir="/" name="src/core/ext/upb-gen/envoy/admin/v3/init_dump.upb_minitable.c" role="src" />
    <file baseinstalldir="/" name="src/core/ext/upb-gen/envoy/admin/v3/init_dump.upb_minitable.h" role="src" />
    <file baseinstalldir="/" name="src/core/ext/upb-gen/envoy/admin/v3/listeners.upb.h" role="src" />
    <file baseinstalldir="/" name="src/core/ext/upb-gen/envoy/admin/v3/listeners.upb_minitable.c" role="src" />
    <file baseinstalldir="/" name="src/core/ext/upb-gen/envoy/admin/v3/listeners.upb_minitable.h" role="src" />
    <file baseinstalldir="/" name="src/core/ext/upb-gen/envoy/admin/v3/memory.upb.h" role="src" />
    <file baseinstalldir="/" name="src/core/ext/upb-gen/envoy/admin/v3/memory.upb_minitable.c" role="src" />
    <file baseinstalldir="/" name="src/core/ext/upb-gen/envoy/admin/v3/memory.upb_minitable.h" role="src" />
    <file baseinstalldir="/" name="src/core/ext/upb-gen/envoy/admin/v3/metrics.upb.h" role="src" />
    <file baseinstalldir="/" name="src/core/ext/upb-gen/envoy/admin/v3/metrics.upb_minitable.c" role="src" />
    <file baseinstalldir="/" name="src/core/ext/upb-gen/envoy/admin/v3/metrics.upb_minitable.h" role="src" />
    <file baseinstalldir="/" name="src/core/ext/upb-gen/envoy/admin/v3/mutex_stats.upb.h" role="src" />
    <file baseinstalldir="/" name="src/core/ext/upb-gen/envoy/admin/v3/mutex_stats.upb_minitable.c" role="src" />
    <file baseinstalldir="/" name="src/core/ext/upb-gen/envoy/admin/v3/mutex_stats.upb_minitable.h" role="src" />
    <file baseinstalldir="/" name="src/core/ext/upb-gen/envoy/admin/v3/server_info.upb.h" role="src" />
    <file baseinstalldir="/" name="src/core/ext/upb-gen/envoy/admin/v3/server_info.upb_minitable.c" role="src" />
    <file baseinstalldir="/" name="src/core/ext/upb-gen/envoy/admin/v3/server_info.upb_minitable.h" role="src" />
    <file baseinstalldir="/" name="src/core/ext/upb-gen/envoy/admin/v3/tap.upb.h" role="src" />
    <file baseinstalldir="/" name="src/core/ext/upb-gen/envoy/admin/v3/tap.upb_minitable.c" role="src" />
    <file baseinstalldir="/" name="src/core/ext/upb-gen/envoy/admin/v3/tap.upb_minitable.h" role="src" />
    <file baseinstalldir="/" name="src/core/ext/upb-gen/envoy/annotations/deprecation.upb.h" role="src" />
    <file baseinstalldir="/" name="src/core/ext/upb-gen/envoy/annotations/deprecation.upb_minitable.c" role="src" />
    <file baseinstalldir="/" name="src/core/ext/upb-gen/envoy/annotations/deprecation.upb_minitable.h" role="src" />
    <file baseinstalldir="/" name="src/core/ext/upb-gen/envoy/annotations/resource.upb.h" role="src" />
    <file baseinstalldir="/" name="src/core/ext/upb-gen/envoy/annotations/resource.upb_minitable.c" role="src" />
    <file baseinstalldir="/" name="src/core/ext/upb-gen/envoy/annotations/resource.upb_minitable.h" role="src" />
    <file baseinstalldir="/" name="src/core/ext/upb-gen/envoy/config/accesslog/v3/accesslog.upb.h" role="src" />
    <file baseinstalldir="/" name="src/core/ext/upb-gen/envoy/config/accesslog/v3/accesslog.upb_minitable.c" role="src" />
    <file baseinstalldir="/" name="src/core/ext/upb-gen/envoy/config/accesslog/v3/accesslog.upb_minitable.h" role="src" />
    <file baseinstalldir="/" name="src/core/ext/upb-gen/envoy/config/bootstrap/v3/bootstrap.upb.h" role="src" />
    <file baseinstalldir="/" name="src/core/ext/upb-gen/envoy/config/bootstrap/v3/bootstrap.upb_minitable.c" role="src" />
    <file baseinstalldir="/" name="src/core/ext/upb-gen/envoy/config/bootstrap/v3/bootstrap.upb_minitable.h" role="src" />
    <file baseinstalldir="/" name="src/core/ext/upb-gen/envoy/config/cluster/v3/circuit_breaker.upb.h" role="src" />
    <file baseinstalldir="/" name="src/core/ext/upb-gen/envoy/config/cluster/v3/circuit_breaker.upb_minitable.c" role="src" />
    <file baseinstalldir="/" name="src/core/ext/upb-gen/envoy/config/cluster/v3/circuit_breaker.upb_minitable.h" role="src" />
    <file baseinstalldir="/" name="src/core/ext/upb-gen/envoy/config/cluster/v3/cluster.upb.h" role="src" />
    <file baseinstalldir="/" name="src/core/ext/upb-gen/envoy/config/cluster/v3/cluster.upb_minitable.c" role="src" />
    <file baseinstalldir="/" name="src/core/ext/upb-gen/envoy/config/cluster/v3/cluster.upb_minitable.h" role="src" />
    <file baseinstalldir="/" name="src/core/ext/upb-gen/envoy/config/cluster/v3/filter.upb.h" role="src" />
    <file baseinstalldir="/" name="src/core/ext/upb-gen/envoy/config/cluster/v3/filter.upb_minitable.c" role="src" />
    <file baseinstalldir="/" name="src/core/ext/upb-gen/envoy/config/cluster/v3/filter.upb_minitable.h" role="src" />
    <file baseinstalldir="/" name="src/core/ext/upb-gen/envoy/config/cluster/v3/outlier_detection.upb.h" role="src" />
    <file baseinstalldir="/" name="src/core/ext/upb-gen/envoy/config/cluster/v3/outlier_detection.upb_minitable.c" role="src" />
    <file baseinstalldir="/" name="src/core/ext/upb-gen/envoy/config/cluster/v3/outlier_detection.upb_minitable.h" role="src" />
    <file baseinstalldir="/" name="src/core/ext/upb-gen/envoy/config/common/matcher/v3/matcher.upb.h" role="src" />
    <file baseinstalldir="/" name="src/core/ext/upb-gen/envoy/config/common/matcher/v3/matcher.upb_minitable.c" role="src" />
    <file baseinstalldir="/" name="src/core/ext/upb-gen/envoy/config/common/matcher/v3/matcher.upb_minitable.h" role="src" />
    <file baseinstalldir="/" name="src/core/ext/upb-gen/envoy/config/core/v3/address.upb.h" role="src" />
    <file baseinstalldir="/" name="src/core/ext/upb-gen/envoy/config/core/v3/address.upb_minitable.c" role="src" />
    <file baseinstalldir="/" name="src/core/ext/upb-gen/envoy/config/core/v3/address.upb_minitable.h" role="src" />
    <file baseinstalldir="/" name="src/core/ext/upb-gen/envoy/config/core/v3/backoff.upb.h" role="src" />
    <file baseinstalldir="/" name="src/core/ext/upb-gen/envoy/config/core/v3/backoff.upb_minitable.c" role="src" />
    <file baseinstalldir="/" name="src/core/ext/upb-gen/envoy/config/core/v3/backoff.upb_minitable.h" role="src" />
    <file baseinstalldir="/" name="src/core/ext/upb-gen/envoy/config/core/v3/base.upb.h" role="src" />
    <file baseinstalldir="/" name="src/core/ext/upb-gen/envoy/config/core/v3/base.upb_minitable.c" role="src" />
    <file baseinstalldir="/" name="src/core/ext/upb-gen/envoy/config/core/v3/base.upb_minitable.h" role="src" />
    <file baseinstalldir="/" name="src/core/ext/upb-gen/envoy/config/core/v3/config_source.upb.h" role="src" />
    <file baseinstalldir="/" name="src/core/ext/upb-gen/envoy/config/core/v3/config_source.upb_minitable.c" role="src" />
    <file baseinstalldir="/" name="src/core/ext/upb-gen/envoy/config/core/v3/config_source.upb_minitable.h" role="src" />
    <file baseinstalldir="/" name="src/core/ext/upb-gen/envoy/config/core/v3/event_service_config.upb.h" role="src" />
    <file baseinstalldir="/" name="src/core/ext/upb-gen/envoy/config/core/v3/event_service_config.upb_minitable.c" role="src" />
    <file baseinstalldir="/" name="src/core/ext/upb-gen/envoy/config/core/v3/event_service_config.upb_minitable.h" role="src" />
    <file baseinstalldir="/" name="src/core/ext/upb-gen/envoy/config/core/v3/extension.upb.h" role="src" />
    <file baseinstalldir="/" name="src/core/ext/upb-gen/envoy/config/core/v3/extension.upb_minitable.c" role="src" />
    <file baseinstalldir="/" name="src/core/ext/upb-gen/envoy/config/core/v3/extension.upb_minitable.h" role="src" />
    <file baseinstalldir="/" name="src/core/ext/upb-gen/envoy/config/core/v3/grpc_method_list.upb.h" role="src" />
    <file baseinstalldir="/" name="src/core/ext/upb-gen/envoy/config/core/v3/grpc_method_list.upb_minitable.c" role="src" />
    <file baseinstalldir="/" name="src/core/ext/upb-gen/envoy/config/core/v3/grpc_method_list.upb_minitable.h" role="src" />
    <file baseinstalldir="/" name="src/core/ext/upb-gen/envoy/config/core/v3/grpc_service.upb.h" role="src" />
    <file baseinstalldir="/" name="src/core/ext/upb-gen/envoy/config/core/v3/grpc_service.upb_minitable.c" role="src" />
    <file baseinstalldir="/" name="src/core/ext/upb-gen/envoy/config/core/v3/grpc_service.upb_minitable.h" role="src" />
    <file baseinstalldir="/" name="src/core/ext/upb-gen/envoy/config/core/v3/health_check.upb.h" role="src" />
    <file baseinstalldir="/" name="src/core/ext/upb-gen/envoy/config/core/v3/health_check.upb_minitable.c" role="src" />
    <file baseinstalldir="/" name="src/core/ext/upb-gen/envoy/config/core/v3/health_check.upb_minitable.h" role="src" />
    <file baseinstalldir="/" name="src/core/ext/upb-gen/envoy/config/core/v3/http_service.upb.h" role="src" />
    <file baseinstalldir="/" name="src/core/ext/upb-gen/envoy/config/core/v3/http_service.upb_minitable.c" role="src" />
    <file baseinstalldir="/" name="src/core/ext/upb-gen/envoy/config/core/v3/http_service.upb_minitable.h" role="src" />
    <file baseinstalldir="/" name="src/core/ext/upb-gen/envoy/config/core/v3/http_uri.upb.h" role="src" />
    <file baseinstalldir="/" name="src/core/ext/upb-gen/envoy/config/core/v3/http_uri.upb_minitable.c" role="src" />
    <file baseinstalldir="/" name="src/core/ext/upb-gen/envoy/config/core/v3/http_uri.upb_minitable.h" role="src" />
    <file baseinstalldir="/" name="src/core/ext/upb-gen/envoy/config/core/v3/protocol.upb.h" role="src" />
    <file baseinstalldir="/" name="src/core/ext/upb-gen/envoy/config/core/v3/protocol.upb_minitable.c" role="src" />
    <file baseinstalldir="/" name="src/core/ext/upb-gen/envoy/config/core/v3/protocol.upb_minitable.h" role="src" />
    <file baseinstalldir="/" name="src/core/ext/upb-gen/envoy/config/core/v3/proxy_protocol.upb.h" role="src" />
    <file baseinstalldir="/" name="src/core/ext/upb-gen/envoy/config/core/v3/proxy_protocol.upb_minitable.c" role="src" />
    <file baseinstalldir="/" name="src/core/ext/upb-gen/envoy/config/core/v3/proxy_protocol.upb_minitable.h" role="src" />
    <file baseinstalldir="/" name="src/core/ext/upb-gen/envoy/config/core/v3/resolver.upb.h" role="src" />
    <file baseinstalldir="/" name="src/core/ext/upb-gen/envoy/config/core/v3/resolver.upb_minitable.c" role="src" />
    <file baseinstalldir="/" name="src/core/ext/upb-gen/envoy/config/core/v3/resolver.upb_minitable.h" role="src" />
    <file baseinstalldir="/" name="src/core/ext/upb-gen/envoy/config/core/v3/socket_option.upb.h" role="src" />
    <file baseinstalldir="/" name="src/core/ext/upb-gen/envoy/config/core/v3/socket_option.upb_minitable.c" role="src" />
    <file baseinstalldir="/" name="src/core/ext/upb-gen/envoy/config/core/v3/socket_option.upb_minitable.h" role="src" />
    <file baseinstalldir="/" name="src/core/ext/upb-gen/envoy/config/core/v3/substitution_format_string.upb.h" role="src" />
    <file baseinstalldir="/" name="src/core/ext/upb-gen/envoy/config/core/v3/substitution_format_string.upb_minitable.c" role="src" />
    <file baseinstalldir="/" name="src/core/ext/upb-gen/envoy/config/core/v3/substitution_format_string.upb_minitable.h" role="src" />
    <file baseinstalldir="/" name="src/core/ext/upb-gen/envoy/config/core/v3/udp_socket_config.upb.h" role="src" />
    <file baseinstalldir="/" name="src/core/ext/upb-gen/envoy/config/core/v3/udp_socket_config.upb_minitable.c" role="src" />
    <file baseinstalldir="/" name="src/core/ext/upb-gen/envoy/config/core/v3/udp_socket_config.upb_minitable.h" role="src" />
    <file baseinstalldir="/" name="src/core/ext/upb-gen/envoy/config/endpoint/v3/endpoint.upb.h" role="src" />
    <file baseinstalldir="/" name="src/core/ext/upb-gen/envoy/config/endpoint/v3/endpoint.upb_minitable.c" role="src" />
    <file baseinstalldir="/" name="src/core/ext/upb-gen/envoy/config/endpoint/v3/endpoint.upb_minitable.h" role="src" />
    <file baseinstalldir="/" name="src/core/ext/upb-gen/envoy/config/endpoint/v3/endpoint_components.upb.h" role="src" />
    <file baseinstalldir="/" name="src/core/ext/upb-gen/envoy/config/endpoint/v3/endpoint_components.upb_minitable.c" role="src" />
    <file baseinstalldir="/" name="src/core/ext/upb-gen/envoy/config/endpoint/v3/endpoint_components.upb_minitable.h" role="src" />
    <file baseinstalldir="/" name="src/core/ext/upb-gen/envoy/config/endpoint/v3/load_report.upb.h" role="src" />
    <file baseinstalldir="/" name="src/core/ext/upb-gen/envoy/config/endpoint/v3/load_report.upb_minitable.c" role="src" />
    <file baseinstalldir="/" name="src/core/ext/upb-gen/envoy/config/endpoint/v3/load_report.upb_minitable.h" role="src" />
    <file baseinstalldir="/" name="src/core/ext/upb-gen/envoy/config/listener/v3/api_listener.upb.h" role="src" />
    <file baseinstalldir="/" name="src/core/ext/upb-gen/envoy/config/listener/v3/api_listener.upb_minitable.c" role="src" />
    <file baseinstalldir="/" name="src/core/ext/upb-gen/envoy/config/listener/v3/api_listener.upb_minitable.h" role="src" />
    <file baseinstalldir="/" name="src/core/ext/upb-gen/envoy/config/listener/v3/listener.upb.h" role="src" />
    <file baseinstalldir="/" name="src/core/ext/upb-gen/envoy/config/listener/v3/listener.upb_minitable.c" role="src" />
    <file baseinstalldir="/" name="src/core/ext/upb-gen/envoy/config/listener/v3/listener.upb_minitable.h" role="src" />
    <file baseinstalldir="/" name="src/core/ext/upb-gen/envoy/config/listener/v3/listener_components.upb.h" role="src" />
    <file baseinstalldir="/" name="src/core/ext/upb-gen/envoy/config/listener/v3/listener_components.upb_minitable.c" role="src" />
    <file baseinstalldir="/" name="src/core/ext/upb-gen/envoy/config/listener/v3/listener_components.upb_minitable.h" role="src" />
    <file baseinstalldir="/" name="src/core/ext/upb-gen/envoy/config/listener/v3/quic_config.upb.h" role="src" />
    <file baseinstalldir="/" name="src/core/ext/upb-gen/envoy/config/listener/v3/quic_config.upb_minitable.c" role="src" />
    <file baseinstalldir="/" name="src/core/ext/upb-gen/envoy/config/listener/v3/quic_config.upb_minitable.h" role="src" />
    <file baseinstalldir="/" name="src/core/ext/upb-gen/envoy/config/listener/v3/udp_listener_config.upb.h" role="src" />
    <file baseinstalldir="/" name="src/core/ext/upb-gen/envoy/config/listener/v3/udp_listener_config.upb_minitable.c" role="src" />
    <file baseinstalldir="/" name="src/core/ext/upb-gen/envoy/config/listener/v3/udp_listener_config.upb_minitable.h" role="src" />
    <file baseinstalldir="/" name="src/core/ext/upb-gen/envoy/config/metrics/v3/metrics_service.upb.h" role="src" />
    <file baseinstalldir="/" name="src/core/ext/upb-gen/envoy/config/metrics/v3/metrics_service.upb_minitable.c" role="src" />
    <file baseinstalldir="/" name="src/core/ext/upb-gen/envoy/config/metrics/v3/metrics_service.upb_minitable.h" role="src" />
    <file baseinstalldir="/" name="src/core/ext/upb-gen/envoy/config/metrics/v3/stats.upb.h" role="src" />
    <file baseinstalldir="/" name="src/core/ext/upb-gen/envoy/config/metrics/v3/stats.upb_minitable.c" role="src" />
    <file baseinstalldir="/" name="src/core/ext/upb-gen/envoy/config/metrics/v3/stats.upb_minitable.h" role="src" />
    <file baseinstalldir="/" name="src/core/ext/upb-gen/envoy/config/overload/v3/overload.upb.h" role="src" />
    <file baseinstalldir="/" name="src/core/ext/upb-gen/envoy/config/overload/v3/overload.upb_minitable.c" role="src" />
    <file baseinstalldir="/" name="src/core/ext/upb-gen/envoy/config/overload/v3/overload.upb_minitable.h" role="src" />
    <file baseinstalldir="/" name="src/core/ext/upb-gen/envoy/config/rbac/v3/rbac.upb.h" role="src" />
    <file baseinstalldir="/" name="src/core/ext/upb-gen/envoy/config/rbac/v3/rbac.upb_minitable.c" role="src" />
    <file baseinstalldir="/" name="src/core/ext/upb-gen/envoy/config/rbac/v3/rbac.upb_minitable.h" role="src" />
    <file baseinstalldir="/" name="src/core/ext/upb-gen/envoy/config/route/v3/route.upb.h" role="src" />
    <file baseinstalldir="/" name="src/core/ext/upb-gen/envoy/config/route/v3/route.upb_minitable.c" role="src" />
    <file baseinstalldir="/" name="src/core/ext/upb-gen/envoy/config/route/v3/route.upb_minitable.h" role="src" />
    <file baseinstalldir="/" name="src/core/ext/upb-gen/envoy/config/route/v3/route_components.upb.h" role="src" />
    <file baseinstalldir="/" name="src/core/ext/upb-gen/envoy/config/route/v3/route_components.upb_minitable.c" role="src" />
    <file baseinstalldir="/" name="src/core/ext/upb-gen/envoy/config/route/v3/route_components.upb_minitable.h" role="src" />
    <file baseinstalldir="/" name="src/core/ext/upb-gen/envoy/config/route/v3/scoped_route.upb.h" role="src" />
    <file baseinstalldir="/" name="src/core/ext/upb-gen/envoy/config/route/v3/scoped_route.upb_minitable.c" role="src" />
    <file baseinstalldir="/" name="src/core/ext/upb-gen/envoy/config/route/v3/scoped_route.upb_minitable.h" role="src" />
    <file baseinstalldir="/" name="src/core/ext/upb-gen/envoy/config/tap/v3/common.upb.h" role="src" />
    <file baseinstalldir="/" name="src/core/ext/upb-gen/envoy/config/tap/v3/common.upb_minitable.c" role="src" />
    <file baseinstalldir="/" name="src/core/ext/upb-gen/envoy/config/tap/v3/common.upb_minitable.h" role="src" />
    <file baseinstalldir="/" name="src/core/ext/upb-gen/envoy/config/trace/v3/datadog.upb.h" role="src" />
    <file baseinstalldir="/" name="src/core/ext/upb-gen/envoy/config/trace/v3/datadog.upb_minitable.c" role="src" />
    <file baseinstalldir="/" name="src/core/ext/upb-gen/envoy/config/trace/v3/datadog.upb_minitable.h" role="src" />
    <file baseinstalldir="/" name="src/core/ext/upb-gen/envoy/config/trace/v3/dynamic_ot.upb.h" role="src" />
    <file baseinstalldir="/" name="src/core/ext/upb-gen/envoy/config/trace/v3/dynamic_ot.upb_minitable.c" role="src" />
    <file baseinstalldir="/" name="src/core/ext/upb-gen/envoy/config/trace/v3/dynamic_ot.upb_minitable.h" role="src" />
    <file baseinstalldir="/" name="src/core/ext/upb-gen/envoy/config/trace/v3/http_tracer.upb.h" role="src" />
    <file baseinstalldir="/" name="src/core/ext/upb-gen/envoy/config/trace/v3/http_tracer.upb_minitable.c" role="src" />
    <file baseinstalldir="/" name="src/core/ext/upb-gen/envoy/config/trace/v3/http_tracer.upb_minitable.h" role="src" />
    <file baseinstalldir="/" name="src/core/ext/upb-gen/envoy/config/trace/v3/lightstep.upb.h" role="src" />
    <file baseinstalldir="/" name="src/core/ext/upb-gen/envoy/config/trace/v3/lightstep.upb_minitable.c" role="src" />
    <file baseinstalldir="/" name="src/core/ext/upb-gen/envoy/config/trace/v3/lightstep.upb_minitable.h" role="src" />
    <file baseinstalldir="/" name="src/core/ext/upb-gen/envoy/config/trace/v3/opencensus.upb.h" role="src" />
    <file baseinstalldir="/" name="src/core/ext/upb-gen/envoy/config/trace/v3/opencensus.upb_minitable.c" role="src" />
    <file baseinstalldir="/" name="src/core/ext/upb-gen/envoy/config/trace/v3/opencensus.upb_minitable.h" role="src" />
    <file baseinstalldir="/" name="src/core/ext/upb-gen/envoy/config/trace/v3/opentelemetry.upb.h" role="src" />
    <file baseinstalldir="/" name="src/core/ext/upb-gen/envoy/config/trace/v3/opentelemetry.upb_minitable.c" role="src" />
    <file baseinstalldir="/" name="src/core/ext/upb-gen/envoy/config/trace/v3/opentelemetry.upb_minitable.h" role="src" />
    <file baseinstalldir="/" name="src/core/ext/upb-gen/envoy/config/trace/v3/service.upb.h" role="src" />
    <file baseinstalldir="/" name="src/core/ext/upb-gen/envoy/config/trace/v3/service.upb_minitable.c" role="src" />
    <file baseinstalldir="/" name="src/core/ext/upb-gen/envoy/config/trace/v3/service.upb_minitable.h" role="src" />
    <file baseinstalldir="/" name="src/core/ext/upb-gen/envoy/config/trace/v3/skywalking.upb.h" role="src" />
    <file baseinstalldir="/" name="src/core/ext/upb-gen/envoy/config/trace/v3/skywalking.upb_minitable.c" role="src" />
    <file baseinstalldir="/" name="src/core/ext/upb-gen/envoy/config/trace/v3/skywalking.upb_minitable.h" role="src" />
    <file baseinstalldir="/" name="src/core/ext/upb-gen/envoy/config/trace/v3/trace.upb.h" role="src" />
    <file baseinstalldir="/" name="src/core/ext/upb-gen/envoy/config/trace/v3/trace.upb_minitable.c" role="src" />
    <file baseinstalldir="/" name="src/core/ext/upb-gen/envoy/config/trace/v3/trace.upb_minitable.h" role="src" />
    <file baseinstalldir="/" name="src/core/ext/upb-gen/envoy/config/trace/v3/xray.upb.h" role="src" />
    <file baseinstalldir="/" name="src/core/ext/upb-gen/envoy/config/trace/v3/xray.upb_minitable.c" role="src" />
    <file baseinstalldir="/" name="src/core/ext/upb-gen/envoy/config/trace/v3/xray.upb_minitable.h" role="src" />
    <file baseinstalldir="/" name="src/core/ext/upb-gen/envoy/config/trace/v3/zipkin.upb.h" role="src" />
    <file baseinstalldir="/" name="src/core/ext/upb-gen/envoy/config/trace/v3/zipkin.upb_minitable.c" role="src" />
    <file baseinstalldir="/" name="src/core/ext/upb-gen/envoy/config/trace/v3/zipkin.upb_minitable.h" role="src" />
    <file baseinstalldir="/" name="src/core/ext/upb-gen/envoy/data/accesslog/v3/accesslog.upb.h" role="src" />
    <file baseinstalldir="/" name="src/core/ext/upb-gen/envoy/data/accesslog/v3/accesslog.upb_minitable.c" role="src" />
    <file baseinstalldir="/" name="src/core/ext/upb-gen/envoy/data/accesslog/v3/accesslog.upb_minitable.h" role="src" />
    <file baseinstalldir="/" name="src/core/ext/upb-gen/envoy/extensions/clusters/aggregate/v3/cluster.upb.h" role="src" />
    <file baseinstalldir="/" name="src/core/ext/upb-gen/envoy/extensions/clusters/aggregate/v3/cluster.upb_minitable.c" role="src" />
    <file baseinstalldir="/" name="src/core/ext/upb-gen/envoy/extensions/clusters/aggregate/v3/cluster.upb_minitable.h" role="src" />
    <file baseinstalldir="/" name="src/core/ext/upb-gen/envoy/extensions/filters/common/fault/v3/fault.upb.h" role="src" />
    <file baseinstalldir="/" name="src/core/ext/upb-gen/envoy/extensions/filters/common/fault/v3/fault.upb_minitable.c" role="src" />
    <file baseinstalldir="/" name="src/core/ext/upb-gen/envoy/extensions/filters/common/fault/v3/fault.upb_minitable.h" role="src" />
    <file baseinstalldir="/" name="src/core/ext/upb-gen/envoy/extensions/filters/http/fault/v3/fault.upb.h" role="src" />
    <file baseinstalldir="/" name="src/core/ext/upb-gen/envoy/extensions/filters/http/fault/v3/fault.upb_minitable.c" role="src" />
    <file baseinstalldir="/" name="src/core/ext/upb-gen/envoy/extensions/filters/http/fault/v3/fault.upb_minitable.h" role="src" />
    <file baseinstalldir="/" name="src/core/ext/upb-gen/envoy/extensions/filters/http/rbac/v3/rbac.upb.h" role="src" />
    <file baseinstalldir="/" name="src/core/ext/upb-gen/envoy/extensions/filters/http/rbac/v3/rbac.upb_minitable.c" role="src" />
    <file baseinstalldir="/" name="src/core/ext/upb-gen/envoy/extensions/filters/http/rbac/v3/rbac.upb_minitable.h" role="src" />
    <file baseinstalldir="/" name="src/core/ext/upb-gen/envoy/extensions/filters/http/router/v3/router.upb.h" role="src" />
    <file baseinstalldir="/" name="src/core/ext/upb-gen/envoy/extensions/filters/http/router/v3/router.upb_minitable.c" role="src" />
    <file baseinstalldir="/" name="src/core/ext/upb-gen/envoy/extensions/filters/http/router/v3/router.upb_minitable.h" role="src" />
    <file baseinstalldir="/" name="src/core/ext/upb-gen/envoy/extensions/filters/http/stateful_session/v3/stateful_session.upb.h" role="src" />
    <file baseinstalldir="/" name="src/core/ext/upb-gen/envoy/extensions/filters/http/stateful_session/v3/stateful_session.upb_minitable.c" role="src" />
    <file baseinstalldir="/" name="src/core/ext/upb-gen/envoy/extensions/filters/http/stateful_session/v3/stateful_session.upb_minitable.h" role="src" />
    <file baseinstalldir="/" name="src/core/ext/upb-gen/envoy/extensions/filters/network/http_connection_manager/v3/http_connection_manager.upb.h" role="src" />
    <file baseinstalldir="/" name="src/core/ext/upb-gen/envoy/extensions/filters/network/http_connection_manager/v3/http_connection_manager.upb_minitable.c" role="src" />
    <file baseinstalldir="/" name="src/core/ext/upb-gen/envoy/extensions/filters/network/http_connection_manager/v3/http_connection_manager.upb_minitable.h" role="src" />
    <file baseinstalldir="/" name="src/core/ext/upb-gen/envoy/extensions/http/stateful_session/cookie/v3/cookie.upb.h" role="src" />
    <file baseinstalldir="/" name="src/core/ext/upb-gen/envoy/extensions/http/stateful_session/cookie/v3/cookie.upb_minitable.c" role="src" />
    <file baseinstalldir="/" name="src/core/ext/upb-gen/envoy/extensions/http/stateful_session/cookie/v3/cookie.upb_minitable.h" role="src" />
    <file baseinstalldir="/" name="src/core/ext/upb-gen/envoy/extensions/load_balancing_policies/client_side_weighted_round_robin/v3/client_side_weighted_round_robin.upb.h" role="src" />
    <file baseinstalldir="/" name="src/core/ext/upb-gen/envoy/extensions/load_balancing_policies/client_side_weighted_round_robin/v3/client_side_weighted_round_robin.upb_minitable.c" role="src" />
    <file baseinstalldir="/" name="src/core/ext/upb-gen/envoy/extensions/load_balancing_policies/client_side_weighted_round_robin/v3/client_side_weighted_round_robin.upb_minitable.h" role="src" />
    <file baseinstalldir="/" name="src/core/ext/upb-gen/envoy/extensions/load_balancing_policies/common/v3/common.upb.h" role="src" />
    <file baseinstalldir="/" name="src/core/ext/upb-gen/envoy/extensions/load_balancing_policies/common/v3/common.upb_minitable.c" role="src" />
    <file baseinstalldir="/" name="src/core/ext/upb-gen/envoy/extensions/load_balancing_policies/common/v3/common.upb_minitable.h" role="src" />
    <file baseinstalldir="/" name="src/core/ext/upb-gen/envoy/extensions/load_balancing_policies/pick_first/v3/pick_first.upb.h" role="src" />
    <file baseinstalldir="/" name="src/core/ext/upb-gen/envoy/extensions/load_balancing_policies/pick_first/v3/pick_first.upb_minitable.c" role="src" />
    <file baseinstalldir="/" name="src/core/ext/upb-gen/envoy/extensions/load_balancing_policies/pick_first/v3/pick_first.upb_minitable.h" role="src" />
    <file baseinstalldir="/" name="src/core/ext/upb-gen/envoy/extensions/load_balancing_policies/ring_hash/v3/ring_hash.upb.h" role="src" />
    <file baseinstalldir="/" name="src/core/ext/upb-gen/envoy/extensions/load_balancing_policies/ring_hash/v3/ring_hash.upb_minitable.c" role="src" />
    <file baseinstalldir="/" name="src/core/ext/upb-gen/envoy/extensions/load_balancing_policies/ring_hash/v3/ring_hash.upb_minitable.h" role="src" />
    <file baseinstalldir="/" name="src/core/ext/upb-gen/envoy/extensions/load_balancing_policies/wrr_locality/v3/wrr_locality.upb.h" role="src" />
    <file baseinstalldir="/" name="src/core/ext/upb-gen/envoy/extensions/load_balancing_policies/wrr_locality/v3/wrr_locality.upb_minitable.c" role="src" />
    <file baseinstalldir="/" name="src/core/ext/upb-gen/envoy/extensions/load_balancing_policies/wrr_locality/v3/wrr_locality.upb_minitable.h" role="src" />
    <file baseinstalldir="/" name="src/core/ext/upb-gen/envoy/extensions/transport_sockets/tls/v3/cert.upb.h" role="src" />
    <file baseinstalldir="/" name="src/core/ext/upb-gen/envoy/extensions/transport_sockets/tls/v3/cert.upb_minitable.c" role="src" />
    <file baseinstalldir="/" name="src/core/ext/upb-gen/envoy/extensions/transport_sockets/tls/v3/cert.upb_minitable.h" role="src" />
    <file baseinstalldir="/" name="src/core/ext/upb-gen/envoy/extensions/transport_sockets/tls/v3/common.upb.h" role="src" />
    <file baseinstalldir="/" name="src/core/ext/upb-gen/envoy/extensions/transport_sockets/tls/v3/common.upb_minitable.c" role="src" />
    <file baseinstalldir="/" name="src/core/ext/upb-gen/envoy/extensions/transport_sockets/tls/v3/common.upb_minitable.h" role="src" />
    <file baseinstalldir="/" name="src/core/ext/upb-gen/envoy/extensions/transport_sockets/tls/v3/secret.upb.h" role="src" />
    <file baseinstalldir="/" name="src/core/ext/upb-gen/envoy/extensions/transport_sockets/tls/v3/secret.upb_minitable.c" role="src" />
    <file baseinstalldir="/" name="src/core/ext/upb-gen/envoy/extensions/transport_sockets/tls/v3/secret.upb_minitable.h" role="src" />
    <file baseinstalldir="/" name="src/core/ext/upb-gen/envoy/extensions/transport_sockets/tls/v3/tls.upb.h" role="src" />
    <file baseinstalldir="/" name="src/core/ext/upb-gen/envoy/extensions/transport_sockets/tls/v3/tls.upb_minitable.c" role="src" />
    <file baseinstalldir="/" name="src/core/ext/upb-gen/envoy/extensions/transport_sockets/tls/v3/tls.upb_minitable.h" role="src" />
    <file baseinstalldir="/" name="src/core/ext/upb-gen/envoy/extensions/transport_sockets/tls/v3/tls_spiffe_validator_config.upb.h" role="src" />
    <file baseinstalldir="/" name="src/core/ext/upb-gen/envoy/extensions/transport_sockets/tls/v3/tls_spiffe_validator_config.upb_minitable.c" role="src" />
    <file baseinstalldir="/" name="src/core/ext/upb-gen/envoy/extensions/transport_sockets/tls/v3/tls_spiffe_validator_config.upb_minitable.h" role="src" />
    <file baseinstalldir="/" name="src/core/ext/upb-gen/envoy/extensions/upstreams/http/v3/http_protocol_options.upb.h" role="src" />
    <file baseinstalldir="/" name="src/core/ext/upb-gen/envoy/extensions/upstreams/http/v3/http_protocol_options.upb_minitable.c" role="src" />
    <file baseinstalldir="/" name="src/core/ext/upb-gen/envoy/extensions/upstreams/http/v3/http_protocol_options.upb_minitable.h" role="src" />
    <file baseinstalldir="/" name="src/core/ext/upb-gen/envoy/service/discovery/v3/ads.upb.h" role="src" />
    <file baseinstalldir="/" name="src/core/ext/upb-gen/envoy/service/discovery/v3/ads.upb_minitable.c" role="src" />
    <file baseinstalldir="/" name="src/core/ext/upb-gen/envoy/service/discovery/v3/ads.upb_minitable.h" role="src" />
    <file baseinstalldir="/" name="src/core/ext/upb-gen/envoy/service/discovery/v3/discovery.upb.h" role="src" />
    <file baseinstalldir="/" name="src/core/ext/upb-gen/envoy/service/discovery/v3/discovery.upb_minitable.c" role="src" />
    <file baseinstalldir="/" name="src/core/ext/upb-gen/envoy/service/discovery/v3/discovery.upb_minitable.h" role="src" />
    <file baseinstalldir="/" name="src/core/ext/upb-gen/envoy/service/load_stats/v3/lrs.upb.h" role="src" />
    <file baseinstalldir="/" name="src/core/ext/upb-gen/envoy/service/load_stats/v3/lrs.upb_minitable.c" role="src" />
    <file baseinstalldir="/" name="src/core/ext/upb-gen/envoy/service/load_stats/v3/lrs.upb_minitable.h" role="src" />
    <file baseinstalldir="/" name="src/core/ext/upb-gen/envoy/service/status/v3/csds.upb.h" role="src" />
    <file baseinstalldir="/" name="src/core/ext/upb-gen/envoy/service/status/v3/csds.upb_minitable.c" role="src" />
    <file baseinstalldir="/" name="src/core/ext/upb-gen/envoy/service/status/v3/csds.upb_minitable.h" role="src" />
    <file baseinstalldir="/" name="src/core/ext/upb-gen/envoy/type/http/v3/cookie.upb.h" role="src" />
    <file baseinstalldir="/" name="src/core/ext/upb-gen/envoy/type/http/v3/cookie.upb_minitable.c" role="src" />
    <file baseinstalldir="/" name="src/core/ext/upb-gen/envoy/type/http/v3/cookie.upb_minitable.h" role="src" />
    <file baseinstalldir="/" name="src/core/ext/upb-gen/envoy/type/http/v3/path_transformation.upb.h" role="src" />
    <file baseinstalldir="/" name="src/core/ext/upb-gen/envoy/type/http/v3/path_transformation.upb_minitable.c" role="src" />
    <file baseinstalldir="/" name="src/core/ext/upb-gen/envoy/type/http/v3/path_transformation.upb_minitable.h" role="src" />
    <file baseinstalldir="/" name="src/core/ext/upb-gen/envoy/type/matcher/v3/filter_state.upb.h" role="src" />
    <file baseinstalldir="/" name="src/core/ext/upb-gen/envoy/type/matcher/v3/filter_state.upb_minitable.c" role="src" />
    <file baseinstalldir="/" name="src/core/ext/upb-gen/envoy/type/matcher/v3/filter_state.upb_minitable.h" role="src" />
    <file baseinstalldir="/" name="src/core/ext/upb-gen/envoy/type/matcher/v3/http_inputs.upb.h" role="src" />
    <file baseinstalldir="/" name="src/core/ext/upb-gen/envoy/type/matcher/v3/http_inputs.upb_minitable.c" role="src" />
    <file baseinstalldir="/" name="src/core/ext/upb-gen/envoy/type/matcher/v3/http_inputs.upb_minitable.h" role="src" />
    <file baseinstalldir="/" name="src/core/ext/upb-gen/envoy/type/matcher/v3/metadata.upb.h" role="src" />
    <file baseinstalldir="/" name="src/core/ext/upb-gen/envoy/type/matcher/v3/metadata.upb_minitable.c" role="src" />
    <file baseinstalldir="/" name="src/core/ext/upb-gen/envoy/type/matcher/v3/metadata.upb_minitable.h" role="src" />
    <file baseinstalldir="/" name="src/core/ext/upb-gen/envoy/type/matcher/v3/node.upb.h" role="src" />
    <file baseinstalldir="/" name="src/core/ext/upb-gen/envoy/type/matcher/v3/node.upb_minitable.c" role="src" />
    <file baseinstalldir="/" name="src/core/ext/upb-gen/envoy/type/matcher/v3/node.upb_minitable.h" role="src" />
    <file baseinstalldir="/" name="src/core/ext/upb-gen/envoy/type/matcher/v3/number.upb.h" role="src" />
    <file baseinstalldir="/" name="src/core/ext/upb-gen/envoy/type/matcher/v3/number.upb_minitable.c" role="src" />
    <file baseinstalldir="/" name="src/core/ext/upb-gen/envoy/type/matcher/v3/number.upb_minitable.h" role="src" />
    <file baseinstalldir="/" name="src/core/ext/upb-gen/envoy/type/matcher/v3/path.upb.h" role="src" />
    <file baseinstalldir="/" name="src/core/ext/upb-gen/envoy/type/matcher/v3/path.upb_minitable.c" role="src" />
    <file baseinstalldir="/" name="src/core/ext/upb-gen/envoy/type/matcher/v3/path.upb_minitable.h" role="src" />
    <file baseinstalldir="/" name="src/core/ext/upb-gen/envoy/type/matcher/v3/regex.upb.h" role="src" />
    <file baseinstalldir="/" name="src/core/ext/upb-gen/envoy/type/matcher/v3/regex.upb_minitable.c" role="src" />
    <file baseinstalldir="/" name="src/core/ext/upb-gen/envoy/type/matcher/v3/regex.upb_minitable.h" role="src" />
    <file baseinstalldir="/" name="src/core/ext/upb-gen/envoy/type/matcher/v3/status_code_input.upb.h" role="src" />
    <file baseinstalldir="/" name="src/core/ext/upb-gen/envoy/type/matcher/v3/status_code_input.upb_minitable.c" role="src" />
    <file baseinstalldir="/" name="src/core/ext/upb-gen/envoy/type/matcher/v3/status_code_input.upb_minitable.h" role="src" />
    <file baseinstalldir="/" name="src/core/ext/upb-gen/envoy/type/matcher/v3/string.upb.h" role="src" />
    <file baseinstalldir="/" name="src/core/ext/upb-gen/envoy/type/matcher/v3/string.upb_minitable.c" role="src" />
    <file baseinstalldir="/" name="src/core/ext/upb-gen/envoy/type/matcher/v3/string.upb_minitable.h" role="src" />
    <file baseinstalldir="/" name="src/core/ext/upb-gen/envoy/type/matcher/v3/struct.upb.h" role="src" />
    <file baseinstalldir="/" name="src/core/ext/upb-gen/envoy/type/matcher/v3/struct.upb_minitable.c" role="src" />
    <file baseinstalldir="/" name="src/core/ext/upb-gen/envoy/type/matcher/v3/struct.upb_minitable.h" role="src" />
    <file baseinstalldir="/" name="src/core/ext/upb-gen/envoy/type/matcher/v3/value.upb.h" role="src" />
    <file baseinstalldir="/" name="src/core/ext/upb-gen/envoy/type/matcher/v3/value.upb_minitable.c" role="src" />
    <file baseinstalldir="/" name="src/core/ext/upb-gen/envoy/type/matcher/v3/value.upb_minitable.h" role="src" />
    <file baseinstalldir="/" name="src/core/ext/upb-gen/envoy/type/metadata/v3/metadata.upb.h" role="src" />
    <file baseinstalldir="/" name="src/core/ext/upb-gen/envoy/type/metadata/v3/metadata.upb_minitable.c" role="src" />
    <file baseinstalldir="/" name="src/core/ext/upb-gen/envoy/type/metadata/v3/metadata.upb_minitable.h" role="src" />
    <file baseinstalldir="/" name="src/core/ext/upb-gen/envoy/type/tracing/v3/custom_tag.upb.h" role="src" />
    <file baseinstalldir="/" name="src/core/ext/upb-gen/envoy/type/tracing/v3/custom_tag.upb_minitable.c" role="src" />
    <file baseinstalldir="/" name="src/core/ext/upb-gen/envoy/type/tracing/v3/custom_tag.upb_minitable.h" role="src" />
    <file baseinstalldir="/" name="src/core/ext/upb-gen/envoy/type/v3/hash_policy.upb.h" role="src" />
    <file baseinstalldir="/" name="src/core/ext/upb-gen/envoy/type/v3/hash_policy.upb_minitable.c" role="src" />
    <file baseinstalldir="/" name="src/core/ext/upb-gen/envoy/type/v3/hash_policy.upb_minitable.h" role="src" />
    <file baseinstalldir="/" name="src/core/ext/upb-gen/envoy/type/v3/http.upb.h" role="src" />
    <file baseinstalldir="/" name="src/core/ext/upb-gen/envoy/type/v3/http.upb_minitable.c" role="src" />
    <file baseinstalldir="/" name="src/core/ext/upb-gen/envoy/type/v3/http.upb_minitable.h" role="src" />
    <file baseinstalldir="/" name="src/core/ext/upb-gen/envoy/type/v3/http_status.upb.h" role="src" />
    <file baseinstalldir="/" name="src/core/ext/upb-gen/envoy/type/v3/http_status.upb_minitable.c" role="src" />
    <file baseinstalldir="/" name="src/core/ext/upb-gen/envoy/type/v3/http_status.upb_minitable.h" role="src" />
    <file baseinstalldir="/" name="src/core/ext/upb-gen/envoy/type/v3/percent.upb.h" role="src" />
    <file baseinstalldir="/" name="src/core/ext/upb-gen/envoy/type/v3/percent.upb_minitable.c" role="src" />
    <file baseinstalldir="/" name="src/core/ext/upb-gen/envoy/type/v3/percent.upb_minitable.h" role="src" />
    <file baseinstalldir="/" name="src/core/ext/upb-gen/envoy/type/v3/range.upb.h" role="src" />
    <file baseinstalldir="/" name="src/core/ext/upb-gen/envoy/type/v3/range.upb_minitable.c" role="src" />
    <file baseinstalldir="/" name="src/core/ext/upb-gen/envoy/type/v3/range.upb_minitable.h" role="src" />
    <file baseinstalldir="/" name="src/core/ext/upb-gen/envoy/type/v3/ratelimit_strategy.upb.h" role="src" />
    <file baseinstalldir="/" name="src/core/ext/upb-gen/envoy/type/v3/ratelimit_strategy.upb_minitable.c" role="src" />
    <file baseinstalldir="/" name="src/core/ext/upb-gen/envoy/type/v3/ratelimit_strategy.upb_minitable.h" role="src" />
    <file baseinstalldir="/" name="src/core/ext/upb-gen/envoy/type/v3/ratelimit_unit.upb.h" role="src" />
    <file baseinstalldir="/" name="src/core/ext/upb-gen/envoy/type/v3/ratelimit_unit.upb_minitable.c" role="src" />
    <file baseinstalldir="/" name="src/core/ext/upb-gen/envoy/type/v3/ratelimit_unit.upb_minitable.h" role="src" />
    <file baseinstalldir="/" name="src/core/ext/upb-gen/envoy/type/v3/semantic_version.upb.h" role="src" />
    <file baseinstalldir="/" name="src/core/ext/upb-gen/envoy/type/v3/semantic_version.upb_minitable.c" role="src" />
    <file baseinstalldir="/" name="src/core/ext/upb-gen/envoy/type/v3/semantic_version.upb_minitable.h" role="src" />
    <file baseinstalldir="/" name="src/core/ext/upb-gen/envoy/type/v3/token_bucket.upb.h" role="src" />
    <file baseinstalldir="/" name="src/core/ext/upb-gen/envoy/type/v3/token_bucket.upb_minitable.c" role="src" />
    <file baseinstalldir="/" name="src/core/ext/upb-gen/envoy/type/v3/token_bucket.upb_minitable.h" role="src" />
    <file baseinstalldir="/" name="src/core/ext/upb-gen/google/api/annotations.upb.h" role="src" />
    <file baseinstalldir="/" name="src/core/ext/upb-gen/google/api/annotations.upb_minitable.c" role="src" />
    <file baseinstalldir="/" name="src/core/ext/upb-gen/google/api/annotations.upb_minitable.h" role="src" />
    <file baseinstalldir="/" name="src/core/ext/upb-gen/google/api/expr/v1alpha1/checked.upb.h" role="src" />
    <file baseinstalldir="/" name="src/core/ext/upb-gen/google/api/expr/v1alpha1/checked.upb_minitable.c" role="src" />
    <file baseinstalldir="/" name="src/core/ext/upb-gen/google/api/expr/v1alpha1/checked.upb_minitable.h" role="src" />
    <file baseinstalldir="/" name="src/core/ext/upb-gen/google/api/expr/v1alpha1/syntax.upb.h" role="src" />
    <file baseinstalldir="/" name="src/core/ext/upb-gen/google/api/expr/v1alpha1/syntax.upb_minitable.c" role="src" />
    <file baseinstalldir="/" name="src/core/ext/upb-gen/google/api/expr/v1alpha1/syntax.upb_minitable.h" role="src" />
    <file baseinstalldir="/" name="src/core/ext/upb-gen/google/api/http.upb.h" role="src" />
    <file baseinstalldir="/" name="src/core/ext/upb-gen/google/api/http.upb_minitable.c" role="src" />
    <file baseinstalldir="/" name="src/core/ext/upb-gen/google/api/http.upb_minitable.h" role="src" />
    <file baseinstalldir="/" name="src/core/ext/upb-gen/google/api/httpbody.upb.h" role="src" />
    <file baseinstalldir="/" name="src/core/ext/upb-gen/google/api/httpbody.upb_minitable.c" role="src" />
    <file baseinstalldir="/" name="src/core/ext/upb-gen/google/api/httpbody.upb_minitable.h" role="src" />
    <file baseinstalldir="/" name="src/core/ext/upb-gen/google/protobuf/any.upb.h" role="src" />
    <file baseinstalldir="/" name="src/core/ext/upb-gen/google/protobuf/any.upb_minitable.c" role="src" />
    <file baseinstalldir="/" name="src/core/ext/upb-gen/google/protobuf/any.upb_minitable.h" role="src" />
    <file baseinstalldir="/" name="src/core/ext/upb-gen/google/protobuf/descriptor.upb.h" role="src" />
    <file baseinstalldir="/" name="src/core/ext/upb-gen/google/protobuf/descriptor.upb_minitable.c" role="src" />
    <file baseinstalldir="/" name="src/core/ext/upb-gen/google/protobuf/descriptor.upb_minitable.h" role="src" />
    <file baseinstalldir="/" name="src/core/ext/upb-gen/google/protobuf/duration.upb.h" role="src" />
    <file baseinstalldir="/" name="src/core/ext/upb-gen/google/protobuf/duration.upb_minitable.c" role="src" />
    <file baseinstalldir="/" name="src/core/ext/upb-gen/google/protobuf/duration.upb_minitable.h" role="src" />
    <file baseinstalldir="/" name="src/core/ext/upb-gen/google/protobuf/empty.upb.h" role="src" />
    <file baseinstalldir="/" name="src/core/ext/upb-gen/google/protobuf/empty.upb_minitable.c" role="src" />
    <file baseinstalldir="/" name="src/core/ext/upb-gen/google/protobuf/empty.upb_minitable.h" role="src" />
    <file baseinstalldir="/" name="src/core/ext/upb-gen/google/protobuf/struct.upb.h" role="src" />
    <file baseinstalldir="/" name="src/core/ext/upb-gen/google/protobuf/struct.upb_minitable.c" role="src" />
    <file baseinstalldir="/" name="src/core/ext/upb-gen/google/protobuf/struct.upb_minitable.h" role="src" />
    <file baseinstalldir="/" name="src/core/ext/upb-gen/google/protobuf/timestamp.upb.h" role="src" />
    <file baseinstalldir="/" name="src/core/ext/upb-gen/google/protobuf/timestamp.upb_minitable.c" role="src" />
    <file baseinstalldir="/" name="src/core/ext/upb-gen/google/protobuf/timestamp.upb_minitable.h" role="src" />
    <file baseinstalldir="/" name="src/core/ext/upb-gen/google/protobuf/wrappers.upb.h" role="src" />
    <file baseinstalldir="/" name="src/core/ext/upb-gen/google/protobuf/wrappers.upb_minitable.c" role="src" />
    <file baseinstalldir="/" name="src/core/ext/upb-gen/google/protobuf/wrappers.upb_minitable.h" role="src" />
    <file baseinstalldir="/" name="src/core/ext/upb-gen/google/rpc/status.upb.h" role="src" />
    <file baseinstalldir="/" name="src/core/ext/upb-gen/google/rpc/status.upb_minitable.c" role="src" />
    <file baseinstalldir="/" name="src/core/ext/upb-gen/google/rpc/status.upb_minitable.h" role="src" />
    <file baseinstalldir="/" name="src/core/ext/upb-gen/opencensus/proto/trace/v1/trace_config.upb.h" role="src" />
    <file baseinstalldir="/" name="src/core/ext/upb-gen/opencensus/proto/trace/v1/trace_config.upb_minitable.c" role="src" />
    <file baseinstalldir="/" name="src/core/ext/upb-gen/opencensus/proto/trace/v1/trace_config.upb_minitable.h" role="src" />
    <file baseinstalldir="/" name="src/core/ext/upb-gen/src/proto/grpc/gcp/altscontext.upb.h" role="src" />
    <file baseinstalldir="/" name="src/core/ext/upb-gen/src/proto/grpc/gcp/altscontext.upb_minitable.c" role="src" />
    <file baseinstalldir="/" name="src/core/ext/upb-gen/src/proto/grpc/gcp/altscontext.upb_minitable.h" role="src" />
    <file baseinstalldir="/" name="src/core/ext/upb-gen/src/proto/grpc/gcp/handshaker.upb.h" role="src" />
    <file baseinstalldir="/" name="src/core/ext/upb-gen/src/proto/grpc/gcp/handshaker.upb_minitable.c" role="src" />
    <file baseinstalldir="/" name="src/core/ext/upb-gen/src/proto/grpc/gcp/handshaker.upb_minitable.h" role="src" />
    <file baseinstalldir="/" name="src/core/ext/upb-gen/src/proto/grpc/gcp/transport_security_common.upb.h" role="src" />
    <file baseinstalldir="/" name="src/core/ext/upb-gen/src/proto/grpc/gcp/transport_security_common.upb_minitable.c" role="src" />
    <file baseinstalldir="/" name="src/core/ext/upb-gen/src/proto/grpc/gcp/transport_security_common.upb_minitable.h" role="src" />
    <file baseinstalldir="/" name="src/core/ext/upb-gen/src/proto/grpc/health/v1/health.upb.h" role="src" />
    <file baseinstalldir="/" name="src/core/ext/upb-gen/src/proto/grpc/health/v1/health.upb_minitable.c" role="src" />
    <file baseinstalldir="/" name="src/core/ext/upb-gen/src/proto/grpc/health/v1/health.upb_minitable.h" role="src" />
    <file baseinstalldir="/" name="src/core/ext/upb-gen/src/proto/grpc/lb/v1/load_balancer.upb.h" role="src" />
    <file baseinstalldir="/" name="src/core/ext/upb-gen/src/proto/grpc/lb/v1/load_balancer.upb_minitable.c" role="src" />
    <file baseinstalldir="/" name="src/core/ext/upb-gen/src/proto/grpc/lb/v1/load_balancer.upb_minitable.h" role="src" />
    <file baseinstalldir="/" name="src/core/ext/upb-gen/src/proto/grpc/lookup/v1/rls.upb.h" role="src" />
    <file baseinstalldir="/" name="src/core/ext/upb-gen/src/proto/grpc/lookup/v1/rls.upb_minitable.c" role="src" />
    <file baseinstalldir="/" name="src/core/ext/upb-gen/src/proto/grpc/lookup/v1/rls.upb_minitable.h" role="src" />
    <file baseinstalldir="/" name="src/core/ext/upb-gen/src/proto/grpc/lookup/v1/rls_config.upb.h" role="src" />
    <file baseinstalldir="/" name="src/core/ext/upb-gen/src/proto/grpc/lookup/v1/rls_config.upb_minitable.c" role="src" />
    <file baseinstalldir="/" name="src/core/ext/upb-gen/src/proto/grpc/lookup/v1/rls_config.upb_minitable.h" role="src" />
    <file baseinstalldir="/" name="src/core/ext/upb-gen/udpa/annotations/migrate.upb.h" role="src" />
    <file baseinstalldir="/" name="src/core/ext/upb-gen/udpa/annotations/migrate.upb_minitable.c" role="src" />
    <file baseinstalldir="/" name="src/core/ext/upb-gen/udpa/annotations/migrate.upb_minitable.h" role="src" />
    <file baseinstalldir="/" name="src/core/ext/upb-gen/udpa/annotations/security.upb.h" role="src" />
    <file baseinstalldir="/" name="src/core/ext/upb-gen/udpa/annotations/security.upb_minitable.c" role="src" />
    <file baseinstalldir="/" name="src/core/ext/upb-gen/udpa/annotations/security.upb_minitable.h" role="src" />
    <file baseinstalldir="/" name="src/core/ext/upb-gen/udpa/annotations/sensitive.upb.h" role="src" />
    <file baseinstalldir="/" name="src/core/ext/upb-gen/udpa/annotations/sensitive.upb_minitable.c" role="src" />
    <file baseinstalldir="/" name="src/core/ext/upb-gen/udpa/annotations/sensitive.upb_minitable.h" role="src" />
    <file baseinstalldir="/" name="src/core/ext/upb-gen/udpa/annotations/status.upb.h" role="src" />
    <file baseinstalldir="/" name="src/core/ext/upb-gen/udpa/annotations/status.upb_minitable.c" role="src" />
    <file baseinstalldir="/" name="src/core/ext/upb-gen/udpa/annotations/status.upb_minitable.h" role="src" />
    <file baseinstalldir="/" name="src/core/ext/upb-gen/udpa/annotations/versioning.upb.h" role="src" />
    <file baseinstalldir="/" name="src/core/ext/upb-gen/udpa/annotations/versioning.upb_minitable.c" role="src" />
    <file baseinstalldir="/" name="src/core/ext/upb-gen/udpa/annotations/versioning.upb_minitable.h" role="src" />
    <file baseinstalldir="/" name="src/core/ext/upb-gen/validate/validate.upb.h" role="src" />
    <file baseinstalldir="/" name="src/core/ext/upb-gen/validate/validate.upb_minitable.c" role="src" />
    <file baseinstalldir="/" name="src/core/ext/upb-gen/validate/validate.upb_minitable.h" role="src" />
    <file baseinstalldir="/" name="src/core/ext/upb-gen/xds/annotations/v3/migrate.upb.h" role="src" />
    <file baseinstalldir="/" name="src/core/ext/upb-gen/xds/annotations/v3/migrate.upb_minitable.c" role="src" />
    <file baseinstalldir="/" name="src/core/ext/upb-gen/xds/annotations/v3/migrate.upb_minitable.h" role="src" />
    <file baseinstalldir="/" name="src/core/ext/upb-gen/xds/annotations/v3/security.upb.h" role="src" />
    <file baseinstalldir="/" name="src/core/ext/upb-gen/xds/annotations/v3/security.upb_minitable.c" role="src" />
    <file baseinstalldir="/" name="src/core/ext/upb-gen/xds/annotations/v3/security.upb_minitable.h" role="src" />
    <file baseinstalldir="/" name="src/core/ext/upb-gen/xds/annotations/v3/sensitive.upb.h" role="src" />
    <file baseinstalldir="/" name="src/core/ext/upb-gen/xds/annotations/v3/sensitive.upb_minitable.c" role="src" />
    <file baseinstalldir="/" name="src/core/ext/upb-gen/xds/annotations/v3/sensitive.upb_minitable.h" role="src" />
    <file baseinstalldir="/" name="src/core/ext/upb-gen/xds/annotations/v3/status.upb.h" role="src" />
    <file baseinstalldir="/" name="src/core/ext/upb-gen/xds/annotations/v3/status.upb_minitable.c" role="src" />
    <file baseinstalldir="/" name="src/core/ext/upb-gen/xds/annotations/v3/status.upb_minitable.h" role="src" />
    <file baseinstalldir="/" name="src/core/ext/upb-gen/xds/annotations/v3/versioning.upb.h" role="src" />
    <file baseinstalldir="/" name="src/core/ext/upb-gen/xds/annotations/v3/versioning.upb_minitable.c" role="src" />
    <file baseinstalldir="/" name="src/core/ext/upb-gen/xds/annotations/v3/versioning.upb_minitable.h" role="src" />
    <file baseinstalldir="/" name="src/core/ext/upb-gen/xds/core/v3/authority.upb.h" role="src" />
    <file baseinstalldir="/" name="src/core/ext/upb-gen/xds/core/v3/authority.upb_minitable.c" role="src" />
    <file baseinstalldir="/" name="src/core/ext/upb-gen/xds/core/v3/authority.upb_minitable.h" role="src" />
    <file baseinstalldir="/" name="src/core/ext/upb-gen/xds/core/v3/cidr.upb.h" role="src" />
    <file baseinstalldir="/" name="src/core/ext/upb-gen/xds/core/v3/cidr.upb_minitable.c" role="src" />
    <file baseinstalldir="/" name="src/core/ext/upb-gen/xds/core/v3/cidr.upb_minitable.h" role="src" />
    <file baseinstalldir="/" name="src/core/ext/upb-gen/xds/core/v3/collection_entry.upb.h" role="src" />
    <file baseinstalldir="/" name="src/core/ext/upb-gen/xds/core/v3/collection_entry.upb_minitable.c" role="src" />
    <file baseinstalldir="/" name="src/core/ext/upb-gen/xds/core/v3/collection_entry.upb_minitable.h" role="src" />
    <file baseinstalldir="/" name="src/core/ext/upb-gen/xds/core/v3/context_params.upb.h" role="src" />
    <file baseinstalldir="/" name="src/core/ext/upb-gen/xds/core/v3/context_params.upb_minitable.c" role="src" />
    <file baseinstalldir="/" name="src/core/ext/upb-gen/xds/core/v3/context_params.upb_minitable.h" role="src" />
    <file baseinstalldir="/" name="src/core/ext/upb-gen/xds/core/v3/extension.upb.h" role="src" />
    <file baseinstalldir="/" name="src/core/ext/upb-gen/xds/core/v3/extension.upb_minitable.c" role="src" />
    <file baseinstalldir="/" name="src/core/ext/upb-gen/xds/core/v3/extension.upb_minitable.h" role="src" />
    <file baseinstalldir="/" name="src/core/ext/upb-gen/xds/core/v3/resource.upb.h" role="src" />
    <file baseinstalldir="/" name="src/core/ext/upb-gen/xds/core/v3/resource.upb_minitable.c" role="src" />
    <file baseinstalldir="/" name="src/core/ext/upb-gen/xds/core/v3/resource.upb_minitable.h" role="src" />
    <file baseinstalldir="/" name="src/core/ext/upb-gen/xds/core/v3/resource_locator.upb.h" role="src" />
    <file baseinstalldir="/" name="src/core/ext/upb-gen/xds/core/v3/resource_locator.upb_minitable.c" role="src" />
    <file baseinstalldir="/" name="src/core/ext/upb-gen/xds/core/v3/resource_locator.upb_minitable.h" role="src" />
    <file baseinstalldir="/" name="src/core/ext/upb-gen/xds/core/v3/resource_name.upb.h" role="src" />
    <file baseinstalldir="/" name="src/core/ext/upb-gen/xds/core/v3/resource_name.upb_minitable.c" role="src" />
    <file baseinstalldir="/" name="src/core/ext/upb-gen/xds/core/v3/resource_name.upb_minitable.h" role="src" />
    <file baseinstalldir="/" name="src/core/ext/upb-gen/xds/data/orca/v3/orca_load_report.upb.h" role="src" />
    <file baseinstalldir="/" name="src/core/ext/upb-gen/xds/data/orca/v3/orca_load_report.upb_minitable.c" role="src" />
    <file baseinstalldir="/" name="src/core/ext/upb-gen/xds/data/orca/v3/orca_load_report.upb_minitable.h" role="src" />
    <file baseinstalldir="/" name="src/core/ext/upb-gen/xds/service/orca/v3/orca.upb.h" role="src" />
    <file baseinstalldir="/" name="src/core/ext/upb-gen/xds/service/orca/v3/orca.upb_minitable.c" role="src" />
    <file baseinstalldir="/" name="src/core/ext/upb-gen/xds/service/orca/v3/orca.upb_minitable.h" role="src" />
    <file baseinstalldir="/" name="src/core/ext/upb-gen/xds/type/matcher/v3/cel.upb.h" role="src" />
    <file baseinstalldir="/" name="src/core/ext/upb-gen/xds/type/matcher/v3/cel.upb_minitable.c" role="src" />
    <file baseinstalldir="/" name="src/core/ext/upb-gen/xds/type/matcher/v3/cel.upb_minitable.h" role="src" />
    <file baseinstalldir="/" name="src/core/ext/upb-gen/xds/type/matcher/v3/domain.upb.h" role="src" />
    <file baseinstalldir="/" name="src/core/ext/upb-gen/xds/type/matcher/v3/domain.upb_minitable.c" role="src" />
    <file baseinstalldir="/" name="src/core/ext/upb-gen/xds/type/matcher/v3/domain.upb_minitable.h" role="src" />
    <file baseinstalldir="/" name="src/core/ext/upb-gen/xds/type/matcher/v3/http_inputs.upb.h" role="src" />
    <file baseinstalldir="/" name="src/core/ext/upb-gen/xds/type/matcher/v3/http_inputs.upb_minitable.c" role="src" />
    <file baseinstalldir="/" name="src/core/ext/upb-gen/xds/type/matcher/v3/http_inputs.upb_minitable.h" role="src" />
    <file baseinstalldir="/" name="src/core/ext/upb-gen/xds/type/matcher/v3/ip.upb.h" role="src" />
    <file baseinstalldir="/" name="src/core/ext/upb-gen/xds/type/matcher/v3/ip.upb_minitable.c" role="src" />
    <file baseinstalldir="/" name="src/core/ext/upb-gen/xds/type/matcher/v3/ip.upb_minitable.h" role="src" />
    <file baseinstalldir="/" name="src/core/ext/upb-gen/xds/type/matcher/v3/matcher.upb.h" role="src" />
    <file baseinstalldir="/" name="src/core/ext/upb-gen/xds/type/matcher/v3/matcher.upb_minitable.c" role="src" />
    <file baseinstalldir="/" name="src/core/ext/upb-gen/xds/type/matcher/v3/matcher.upb_minitable.h" role="src" />
    <file baseinstalldir="/" name="src/core/ext/upb-gen/xds/type/matcher/v3/range.upb.h" role="src" />
    <file baseinstalldir="/" name="src/core/ext/upb-gen/xds/type/matcher/v3/range.upb_minitable.c" role="src" />
    <file baseinstalldir="/" name="src/core/ext/upb-gen/xds/type/matcher/v3/range.upb_minitable.h" role="src" />
    <file baseinstalldir="/" name="src/core/ext/upb-gen/xds/type/matcher/v3/regex.upb.h" role="src" />
    <file baseinstalldir="/" name="src/core/ext/upb-gen/xds/type/matcher/v3/regex.upb_minitable.c" role="src" />
    <file baseinstalldir="/" name="src/core/ext/upb-gen/xds/type/matcher/v3/regex.upb_minitable.h" role="src" />
    <file baseinstalldir="/" name="src/core/ext/upb-gen/xds/type/matcher/v3/string.upb.h" role="src" />
    <file baseinstalldir="/" name="src/core/ext/upb-gen/xds/type/matcher/v3/string.upb_minitable.c" role="src" />
    <file baseinstalldir="/" name="src/core/ext/upb-gen/xds/type/matcher/v3/string.upb_minitable.h" role="src" />
    <file baseinstalldir="/" name="src/core/ext/upb-gen/xds/type/v3/cel.upb.h" role="src" />
    <file baseinstalldir="/" name="src/core/ext/upb-gen/xds/type/v3/cel.upb_minitable.c" role="src" />
    <file baseinstalldir="/" name="src/core/ext/upb-gen/xds/type/v3/cel.upb_minitable.h" role="src" />
    <file baseinstalldir="/" name="src/core/ext/upb-gen/xds/type/v3/range.upb.h" role="src" />
    <file baseinstalldir="/" name="src/core/ext/upb-gen/xds/type/v3/range.upb_minitable.c" role="src" />
    <file baseinstalldir="/" name="src/core/ext/upb-gen/xds/type/v3/range.upb_minitable.h" role="src" />
    <file baseinstalldir="/" name="src/core/ext/upb-gen/xds/type/v3/typed_struct.upb.h" role="src" />
    <file baseinstalldir="/" name="src/core/ext/upb-gen/xds/type/v3/typed_struct.upb_minitable.c" role="src" />
    <file baseinstalldir="/" name="src/core/ext/upb-gen/xds/type/v3/typed_struct.upb_minitable.h" role="src" />
    <file baseinstalldir="/" name="src/core/ext/upbdefs-gen/envoy/admin/v3/certs.upbdefs.c" role="src" />
    <file baseinstalldir="/" name="src/core/ext/upbdefs-gen/envoy/admin/v3/certs.upbdefs.h" role="src" />
    <file baseinstalldir="/" name="src/core/ext/upbdefs-gen/envoy/admin/v3/clusters.upbdefs.c" role="src" />
    <file baseinstalldir="/" name="src/core/ext/upbdefs-gen/envoy/admin/v3/clusters.upbdefs.h" role="src" />
    <file baseinstalldir="/" name="src/core/ext/upbdefs-gen/envoy/admin/v3/config_dump.upbdefs.c" role="src" />
    <file baseinstalldir="/" name="src/core/ext/upbdefs-gen/envoy/admin/v3/config_dump.upbdefs.h" role="src" />
    <file baseinstalldir="/" name="src/core/ext/upbdefs-gen/envoy/admin/v3/config_dump_shared.upbdefs.c" role="src" />
    <file baseinstalldir="/" name="src/core/ext/upbdefs-gen/envoy/admin/v3/config_dump_shared.upbdefs.h" role="src" />
    <file baseinstalldir="/" name="src/core/ext/upbdefs-gen/envoy/admin/v3/init_dump.upbdefs.c" role="src" />
    <file baseinstalldir="/" name="src/core/ext/upbdefs-gen/envoy/admin/v3/init_dump.upbdefs.h" role="src" />
    <file baseinstalldir="/" name="src/core/ext/upbdefs-gen/envoy/admin/v3/listeners.upbdefs.c" role="src" />
    <file baseinstalldir="/" name="src/core/ext/upbdefs-gen/envoy/admin/v3/listeners.upbdefs.h" role="src" />
    <file baseinstalldir="/" name="src/core/ext/upbdefs-gen/envoy/admin/v3/memory.upbdefs.c" role="src" />
    <file baseinstalldir="/" name="src/core/ext/upbdefs-gen/envoy/admin/v3/memory.upbdefs.h" role="src" />
    <file baseinstalldir="/" name="src/core/ext/upbdefs-gen/envoy/admin/v3/metrics.upbdefs.c" role="src" />
    <file baseinstalldir="/" name="src/core/ext/upbdefs-gen/envoy/admin/v3/metrics.upbdefs.h" role="src" />
    <file baseinstalldir="/" name="src/core/ext/upbdefs-gen/envoy/admin/v3/mutex_stats.upbdefs.c" role="src" />
    <file baseinstalldir="/" name="src/core/ext/upbdefs-gen/envoy/admin/v3/mutex_stats.upbdefs.h" role="src" />
    <file baseinstalldir="/" name="src/core/ext/upbdefs-gen/envoy/admin/v3/server_info.upbdefs.c" role="src" />
    <file baseinstalldir="/" name="src/core/ext/upbdefs-gen/envoy/admin/v3/server_info.upbdefs.h" role="src" />
    <file baseinstalldir="/" name="src/core/ext/upbdefs-gen/envoy/admin/v3/tap.upbdefs.c" role="src" />
    <file baseinstalldir="/" name="src/core/ext/upbdefs-gen/envoy/admin/v3/tap.upbdefs.h" role="src" />
    <file baseinstalldir="/" name="src/core/ext/upbdefs-gen/envoy/annotations/deprecation.upbdefs.c" role="src" />
    <file baseinstalldir="/" name="src/core/ext/upbdefs-gen/envoy/annotations/deprecation.upbdefs.h" role="src" />
    <file baseinstalldir="/" name="src/core/ext/upbdefs-gen/envoy/annotations/resource.upbdefs.c" role="src" />
    <file baseinstalldir="/" name="src/core/ext/upbdefs-gen/envoy/annotations/resource.upbdefs.h" role="src" />
    <file baseinstalldir="/" name="src/core/ext/upbdefs-gen/envoy/config/accesslog/v3/accesslog.upbdefs.c" role="src" />
    <file baseinstalldir="/" name="src/core/ext/upbdefs-gen/envoy/config/accesslog/v3/accesslog.upbdefs.h" role="src" />
    <file baseinstalldir="/" name="src/core/ext/upbdefs-gen/envoy/config/bootstrap/v3/bootstrap.upbdefs.c" role="src" />
    <file baseinstalldir="/" name="src/core/ext/upbdefs-gen/envoy/config/bootstrap/v3/bootstrap.upbdefs.h" role="src" />
    <file baseinstalldir="/" name="src/core/ext/upbdefs-gen/envoy/config/cluster/v3/circuit_breaker.upbdefs.c" role="src" />
    <file baseinstalldir="/" name="src/core/ext/upbdefs-gen/envoy/config/cluster/v3/circuit_breaker.upbdefs.h" role="src" />
    <file baseinstalldir="/" name="src/core/ext/upbdefs-gen/envoy/config/cluster/v3/cluster.upbdefs.c" role="src" />
    <file baseinstalldir="/" name="src/core/ext/upbdefs-gen/envoy/config/cluster/v3/cluster.upbdefs.h" role="src" />
    <file baseinstalldir="/" name="src/core/ext/upbdefs-gen/envoy/config/cluster/v3/filter.upbdefs.c" role="src" />
    <file baseinstalldir="/" name="src/core/ext/upbdefs-gen/envoy/config/cluster/v3/filter.upbdefs.h" role="src" />
    <file baseinstalldir="/" name="src/core/ext/upbdefs-gen/envoy/config/cluster/v3/outlier_detection.upbdefs.c" role="src" />
    <file baseinstalldir="/" name="src/core/ext/upbdefs-gen/envoy/config/cluster/v3/outlier_detection.upbdefs.h" role="src" />
    <file baseinstalldir="/" name="src/core/ext/upbdefs-gen/envoy/config/common/matcher/v3/matcher.upbdefs.c" role="src" />
    <file baseinstalldir="/" name="src/core/ext/upbdefs-gen/envoy/config/common/matcher/v3/matcher.upbdefs.h" role="src" />
    <file baseinstalldir="/" name="src/core/ext/upbdefs-gen/envoy/config/core/v3/address.upbdefs.c" role="src" />
    <file baseinstalldir="/" name="src/core/ext/upbdefs-gen/envoy/config/core/v3/address.upbdefs.h" role="src" />
    <file baseinstalldir="/" name="src/core/ext/upbdefs-gen/envoy/config/core/v3/backoff.upbdefs.c" role="src" />
    <file baseinstalldir="/" name="src/core/ext/upbdefs-gen/envoy/config/core/v3/backoff.upbdefs.h" role="src" />
    <file baseinstalldir="/" name="src/core/ext/upbdefs-gen/envoy/config/core/v3/base.upbdefs.c" role="src" />
    <file baseinstalldir="/" name="src/core/ext/upbdefs-gen/envoy/config/core/v3/base.upbdefs.h" role="src" />
    <file baseinstalldir="/" name="src/core/ext/upbdefs-gen/envoy/config/core/v3/config_source.upbdefs.c" role="src" />
    <file baseinstalldir="/" name="src/core/ext/upbdefs-gen/envoy/config/core/v3/config_source.upbdefs.h" role="src" />
    <file baseinstalldir="/" name="src/core/ext/upbdefs-gen/envoy/config/core/v3/event_service_config.upbdefs.c" role="src" />
    <file baseinstalldir="/" name="src/core/ext/upbdefs-gen/envoy/config/core/v3/event_service_config.upbdefs.h" role="src" />
    <file baseinstalldir="/" name="src/core/ext/upbdefs-gen/envoy/config/core/v3/extension.upbdefs.c" role="src" />
    <file baseinstalldir="/" name="src/core/ext/upbdefs-gen/envoy/config/core/v3/extension.upbdefs.h" role="src" />
    <file baseinstalldir="/" name="src/core/ext/upbdefs-gen/envoy/config/core/v3/grpc_method_list.upbdefs.c" role="src" />
    <file baseinstalldir="/" name="src/core/ext/upbdefs-gen/envoy/config/core/v3/grpc_method_list.upbdefs.h" role="src" />
    <file baseinstalldir="/" name="src/core/ext/upbdefs-gen/envoy/config/core/v3/grpc_service.upbdefs.c" role="src" />
    <file baseinstalldir="/" name="src/core/ext/upbdefs-gen/envoy/config/core/v3/grpc_service.upbdefs.h" role="src" />
    <file baseinstalldir="/" name="src/core/ext/upbdefs-gen/envoy/config/core/v3/health_check.upbdefs.c" role="src" />
    <file baseinstalldir="/" name="src/core/ext/upbdefs-gen/envoy/config/core/v3/health_check.upbdefs.h" role="src" />
    <file baseinstalldir="/" name="src/core/ext/upbdefs-gen/envoy/config/core/v3/http_service.upbdefs.c" role="src" />
    <file baseinstalldir="/" name="src/core/ext/upbdefs-gen/envoy/config/core/v3/http_service.upbdefs.h" role="src" />
    <file baseinstalldir="/" name="src/core/ext/upbdefs-gen/envoy/config/core/v3/http_uri.upbdefs.c" role="src" />
    <file baseinstalldir="/" name="src/core/ext/upbdefs-gen/envoy/config/core/v3/http_uri.upbdefs.h" role="src" />
    <file baseinstalldir="/" name="src/core/ext/upbdefs-gen/envoy/config/core/v3/protocol.upbdefs.c" role="src" />
    <file baseinstalldir="/" name="src/core/ext/upbdefs-gen/envoy/config/core/v3/protocol.upbdefs.h" role="src" />
    <file baseinstalldir="/" name="src/core/ext/upbdefs-gen/envoy/config/core/v3/proxy_protocol.upbdefs.c" role="src" />
    <file baseinstalldir="/" name="src/core/ext/upbdefs-gen/envoy/config/core/v3/proxy_protocol.upbdefs.h" role="src" />
    <file baseinstalldir="/" name="src/core/ext/upbdefs-gen/envoy/config/core/v3/resolver.upbdefs.c" role="src" />
    <file baseinstalldir="/" name="src/core/ext/upbdefs-gen/envoy/config/core/v3/resolver.upbdefs.h" role="src" />
    <file baseinstalldir="/" name="src/core/ext/upbdefs-gen/envoy/config/core/v3/socket_option.upbdefs.c" role="src" />
    <file baseinstalldir="/" name="src/core/ext/upbdefs-gen/envoy/config/core/v3/socket_option.upbdefs.h" role="src" />
    <file baseinstalldir="/" name="src/core/ext/upbdefs-gen/envoy/config/core/v3/substitution_format_string.upbdefs.c" role="src" />
    <file baseinstalldir="/" name="src/core/ext/upbdefs-gen/envoy/config/core/v3/substitution_format_string.upbdefs.h" role="src" />
    <file baseinstalldir="/" name="src/core/ext/upbdefs-gen/envoy/config/core/v3/udp_socket_config.upbdefs.c" role="src" />
    <file baseinstalldir="/" name="src/core/ext/upbdefs-gen/envoy/config/core/v3/udp_socket_config.upbdefs.h" role="src" />
    <file baseinstalldir="/" name="src/core/ext/upbdefs-gen/envoy/config/endpoint/v3/endpoint.upbdefs.c" role="src" />
    <file baseinstalldir="/" name="src/core/ext/upbdefs-gen/envoy/config/endpoint/v3/endpoint.upbdefs.h" role="src" />
    <file baseinstalldir="/" name="src/core/ext/upbdefs-gen/envoy/config/endpoint/v3/endpoint_components.upbdefs.c" role="src" />
    <file baseinstalldir="/" name="src/core/ext/upbdefs-gen/envoy/config/endpoint/v3/endpoint_components.upbdefs.h" role="src" />
    <file baseinstalldir="/" name="src/core/ext/upbdefs-gen/envoy/config/endpoint/v3/load_report.upbdefs.c" role="src" />
    <file baseinstalldir="/" name="src/core/ext/upbdefs-gen/envoy/config/endpoint/v3/load_report.upbdefs.h" role="src" />
    <file baseinstalldir="/" name="src/core/ext/upbdefs-gen/envoy/config/listener/v3/api_listener.upbdefs.c" role="src" />
    <file baseinstalldir="/" name="src/core/ext/upbdefs-gen/envoy/config/listener/v3/api_listener.upbdefs.h" role="src" />
    <file baseinstalldir="/" name="src/core/ext/upbdefs-gen/envoy/config/listener/v3/listener.upbdefs.c" role="src" />
    <file baseinstalldir="/" name="src/core/ext/upbdefs-gen/envoy/config/listener/v3/listener.upbdefs.h" role="src" />
    <file baseinstalldir="/" name="src/core/ext/upbdefs-gen/envoy/config/listener/v3/listener_components.upbdefs.c" role="src" />
    <file baseinstalldir="/" name="src/core/ext/upbdefs-gen/envoy/config/listener/v3/listener_components.upbdefs.h" role="src" />
    <file baseinstalldir="/" name="src/core/ext/upbdefs-gen/envoy/config/listener/v3/quic_config.upbdefs.c" role="src" />
    <file baseinstalldir="/" name="src/core/ext/upbdefs-gen/envoy/config/listener/v3/quic_config.upbdefs.h" role="src" />
    <file baseinstalldir="/" name="src/core/ext/upbdefs-gen/envoy/config/listener/v3/udp_listener_config.upbdefs.c" role="src" />
    <file baseinstalldir="/" name="src/core/ext/upbdefs-gen/envoy/config/listener/v3/udp_listener_config.upbdefs.h" role="src" />
    <file baseinstalldir="/" name="src/core/ext/upbdefs-gen/envoy/config/metrics/v3/metrics_service.upbdefs.c" role="src" />
    <file baseinstalldir="/" name="src/core/ext/upbdefs-gen/envoy/config/metrics/v3/metrics_service.upbdefs.h" role="src" />
    <file baseinstalldir="/" name="src/core/ext/upbdefs-gen/envoy/config/metrics/v3/stats.upbdefs.c" role="src" />
    <file baseinstalldir="/" name="src/core/ext/upbdefs-gen/envoy/config/metrics/v3/stats.upbdefs.h" role="src" />
    <file baseinstalldir="/" name="src/core/ext/upbdefs-gen/envoy/config/overload/v3/overload.upbdefs.c" role="src" />
    <file baseinstalldir="/" name="src/core/ext/upbdefs-gen/envoy/config/overload/v3/overload.upbdefs.h" role="src" />
    <file baseinstalldir="/" name="src/core/ext/upbdefs-gen/envoy/config/rbac/v3/rbac.upbdefs.c" role="src" />
    <file baseinstalldir="/" name="src/core/ext/upbdefs-gen/envoy/config/rbac/v3/rbac.upbdefs.h" role="src" />
    <file baseinstalldir="/" name="src/core/ext/upbdefs-gen/envoy/config/route/v3/route.upbdefs.c" role="src" />
    <file baseinstalldir="/" name="src/core/ext/upbdefs-gen/envoy/config/route/v3/route.upbdefs.h" role="src" />
    <file baseinstalldir="/" name="src/core/ext/upbdefs-gen/envoy/config/route/v3/route_components.upbdefs.c" role="src" />
    <file baseinstalldir="/" name="src/core/ext/upbdefs-gen/envoy/config/route/v3/route_components.upbdefs.h" role="src" />
    <file baseinstalldir="/" name="src/core/ext/upbdefs-gen/envoy/config/route/v3/scoped_route.upbdefs.c" role="src" />
    <file baseinstalldir="/" name="src/core/ext/upbdefs-gen/envoy/config/route/v3/scoped_route.upbdefs.h" role="src" />
    <file baseinstalldir="/" name="src/core/ext/upbdefs-gen/envoy/config/tap/v3/common.upbdefs.c" role="src" />
    <file baseinstalldir="/" name="src/core/ext/upbdefs-gen/envoy/config/tap/v3/common.upbdefs.h" role="src" />
    <file baseinstalldir="/" name="src/core/ext/upbdefs-gen/envoy/config/trace/v3/datadog.upbdefs.c" role="src" />
    <file baseinstalldir="/" name="src/core/ext/upbdefs-gen/envoy/config/trace/v3/datadog.upbdefs.h" role="src" />
    <file baseinstalldir="/" name="src/core/ext/upbdefs-gen/envoy/config/trace/v3/dynamic_ot.upbdefs.c" role="src" />
    <file baseinstalldir="/" name="src/core/ext/upbdefs-gen/envoy/config/trace/v3/dynamic_ot.upbdefs.h" role="src" />
    <file baseinstalldir="/" name="src/core/ext/upbdefs-gen/envoy/config/trace/v3/http_tracer.upbdefs.c" role="src" />
    <file baseinstalldir="/" name="src/core/ext/upbdefs-gen/envoy/config/trace/v3/http_tracer.upbdefs.h" role="src" />
    <file baseinstalldir="/" name="src/core/ext/upbdefs-gen/envoy/config/trace/v3/lightstep.upbdefs.c" role="src" />
    <file baseinstalldir="/" name="src/core/ext/upbdefs-gen/envoy/config/trace/v3/lightstep.upbdefs.h" role="src" />
    <file baseinstalldir="/" name="src/core/ext/upbdefs-gen/envoy/config/trace/v3/opencensus.upbdefs.c" role="src" />
    <file baseinstalldir="/" name="src/core/ext/upbdefs-gen/envoy/config/trace/v3/opencensus.upbdefs.h" role="src" />
    <file baseinstalldir="/" name="src/core/ext/upbdefs-gen/envoy/config/trace/v3/opentelemetry.upbdefs.c" role="src" />
    <file baseinstalldir="/" name="src/core/ext/upbdefs-gen/envoy/config/trace/v3/opentelemetry.upbdefs.h" role="src" />
    <file baseinstalldir="/" name="src/core/ext/upbdefs-gen/envoy/config/trace/v3/service.upbdefs.c" role="src" />
    <file baseinstalldir="/" name="src/core/ext/upbdefs-gen/envoy/config/trace/v3/service.upbdefs.h" role="src" />
    <file baseinstalldir="/" name="src/core/ext/upbdefs-gen/envoy/config/trace/v3/skywalking.upbdefs.c" role="src" />
    <file baseinstalldir="/" name="src/core/ext/upbdefs-gen/envoy/config/trace/v3/skywalking.upbdefs.h" role="src" />
    <file baseinstalldir="/" name="src/core/ext/upbdefs-gen/envoy/config/trace/v3/trace.upbdefs.c" role="src" />
    <file baseinstalldir="/" name="src/core/ext/upbdefs-gen/envoy/config/trace/v3/trace.upbdefs.h" role="src" />
    <file baseinstalldir="/" name="src/core/ext/upbdefs-gen/envoy/config/trace/v3/xray.upbdefs.c" role="src" />
    <file baseinstalldir="/" name="src/core/ext/upbdefs-gen/envoy/config/trace/v3/xray.upbdefs.h" role="src" />
    <file baseinstalldir="/" name="src/core/ext/upbdefs-gen/envoy/config/trace/v3/zipkin.upbdefs.c" role="src" />
    <file baseinstalldir="/" name="src/core/ext/upbdefs-gen/envoy/config/trace/v3/zipkin.upbdefs.h" role="src" />
    <file baseinstalldir="/" name="src/core/ext/upbdefs-gen/envoy/data/accesslog/v3/accesslog.upbdefs.c" role="src" />
    <file baseinstalldir="/" name="src/core/ext/upbdefs-gen/envoy/data/accesslog/v3/accesslog.upbdefs.h" role="src" />
    <file baseinstalldir="/" name="src/core/ext/upbdefs-gen/envoy/extensions/clusters/aggregate/v3/cluster.upbdefs.c" role="src" />
    <file baseinstalldir="/" name="src/core/ext/upbdefs-gen/envoy/extensions/clusters/aggregate/v3/cluster.upbdefs.h" role="src" />
    <file baseinstalldir="/" name="src/core/ext/upbdefs-gen/envoy/extensions/filters/common/fault/v3/fault.upbdefs.c" role="src" />
    <file baseinstalldir="/" name="src/core/ext/upbdefs-gen/envoy/extensions/filters/common/fault/v3/fault.upbdefs.h" role="src" />
    <file baseinstalldir="/" name="src/core/ext/upbdefs-gen/envoy/extensions/filters/http/fault/v3/fault.upbdefs.c" role="src" />
    <file baseinstalldir="/" name="src/core/ext/upbdefs-gen/envoy/extensions/filters/http/fault/v3/fault.upbdefs.h" role="src" />
    <file baseinstalldir="/" name="src/core/ext/upbdefs-gen/envoy/extensions/filters/http/rbac/v3/rbac.upbdefs.c" role="src" />
    <file baseinstalldir="/" name="src/core/ext/upbdefs-gen/envoy/extensions/filters/http/rbac/v3/rbac.upbdefs.h" role="src" />
    <file baseinstalldir="/" name="src/core/ext/upbdefs-gen/envoy/extensions/filters/http/router/v3/router.upbdefs.c" role="src" />
    <file baseinstalldir="/" name="src/core/ext/upbdefs-gen/envoy/extensions/filters/http/router/v3/router.upbdefs.h" role="src" />
    <file baseinstalldir="/" name="src/core/ext/upbdefs-gen/envoy/extensions/filters/http/stateful_session/v3/stateful_session.upbdefs.c" role="src" />
    <file baseinstalldir="/" name="src/core/ext/upbdefs-gen/envoy/extensions/filters/http/stateful_session/v3/stateful_session.upbdefs.h" role="src" />
    <file baseinstalldir="/" name="src/core/ext/upbdefs-gen/envoy/extensions/filters/network/http_connection_manager/v3/http_connection_manager.upbdefs.c" role="src" />
    <file baseinstalldir="/" name="src/core/ext/upbdefs-gen/envoy/extensions/filters/network/http_connection_manager/v3/http_connection_manager.upbdefs.h" role="src" />
    <file baseinstalldir="/" name="src/core/ext/upbdefs-gen/envoy/extensions/http/stateful_session/cookie/v3/cookie.upbdefs.c" role="src" />
    <file baseinstalldir="/" name="src/core/ext/upbdefs-gen/envoy/extensions/http/stateful_session/cookie/v3/cookie.upbdefs.h" role="src" />
    <file baseinstalldir="/" name="src/core/ext/upbdefs-gen/envoy/extensions/transport_sockets/tls/v3/cert.upbdefs.c" role="src" />
    <file baseinstalldir="/" name="src/core/ext/upbdefs-gen/envoy/extensions/transport_sockets/tls/v3/cert.upbdefs.h" role="src" />
    <file baseinstalldir="/" name="src/core/ext/upbdefs-gen/envoy/extensions/transport_sockets/tls/v3/common.upbdefs.c" role="src" />
    <file baseinstalldir="/" name="src/core/ext/upbdefs-gen/envoy/extensions/transport_sockets/tls/v3/common.upbdefs.h" role="src" />
    <file baseinstalldir="/" name="src/core/ext/upbdefs-gen/envoy/extensions/transport_sockets/tls/v3/secret.upbdefs.c" role="src" />
    <file baseinstalldir="/" name="src/core/ext/upbdefs-gen/envoy/extensions/transport_sockets/tls/v3/secret.upbdefs.h" role="src" />
    <file baseinstalldir="/" name="src/core/ext/upbdefs-gen/envoy/extensions/transport_sockets/tls/v3/tls.upbdefs.c" role="src" />
    <file baseinstalldir="/" name="src/core/ext/upbdefs-gen/envoy/extensions/transport_sockets/tls/v3/tls.upbdefs.h" role="src" />
    <file baseinstalldir="/" name="src/core/ext/upbdefs-gen/envoy/extensions/transport_sockets/tls/v3/tls_spiffe_validator_config.upbdefs.c" role="src" />
    <file baseinstalldir="/" name="src/core/ext/upbdefs-gen/envoy/extensions/transport_sockets/tls/v3/tls_spiffe_validator_config.upbdefs.h" role="src" />
    <file baseinstalldir="/" name="src/core/ext/upbdefs-gen/envoy/extensions/upstreams/http/v3/http_protocol_options.upbdefs.c" role="src" />
    <file baseinstalldir="/" name="src/core/ext/upbdefs-gen/envoy/extensions/upstreams/http/v3/http_protocol_options.upbdefs.h" role="src" />
    <file baseinstalldir="/" name="src/core/ext/upbdefs-gen/envoy/service/discovery/v3/ads.upbdefs.c" role="src" />
    <file baseinstalldir="/" name="src/core/ext/upbdefs-gen/envoy/service/discovery/v3/ads.upbdefs.h" role="src" />
    <file baseinstalldir="/" name="src/core/ext/upbdefs-gen/envoy/service/discovery/v3/discovery.upbdefs.c" role="src" />
    <file baseinstalldir="/" name="src/core/ext/upbdefs-gen/envoy/service/discovery/v3/discovery.upbdefs.h" role="src" />
    <file baseinstalldir="/" name="src/core/ext/upbdefs-gen/envoy/service/load_stats/v3/lrs.upbdefs.c" role="src" />
    <file baseinstalldir="/" name="src/core/ext/upbdefs-gen/envoy/service/load_stats/v3/lrs.upbdefs.h" role="src" />
    <file baseinstalldir="/" name="src/core/ext/upbdefs-gen/envoy/service/status/v3/csds.upbdefs.c" role="src" />
    <file baseinstalldir="/" name="src/core/ext/upbdefs-gen/envoy/service/status/v3/csds.upbdefs.h" role="src" />
    <file baseinstalldir="/" name="src/core/ext/upbdefs-gen/envoy/type/http/v3/cookie.upbdefs.c" role="src" />
    <file baseinstalldir="/" name="src/core/ext/upbdefs-gen/envoy/type/http/v3/cookie.upbdefs.h" role="src" />
    <file baseinstalldir="/" name="src/core/ext/upbdefs-gen/envoy/type/http/v3/path_transformation.upbdefs.c" role="src" />
    <file baseinstalldir="/" name="src/core/ext/upbdefs-gen/envoy/type/http/v3/path_transformation.upbdefs.h" role="src" />
    <file baseinstalldir="/" name="src/core/ext/upbdefs-gen/envoy/type/matcher/v3/filter_state.upbdefs.c" role="src" />
    <file baseinstalldir="/" name="src/core/ext/upbdefs-gen/envoy/type/matcher/v3/filter_state.upbdefs.h" role="src" />
    <file baseinstalldir="/" name="src/core/ext/upbdefs-gen/envoy/type/matcher/v3/http_inputs.upbdefs.c" role="src" />
    <file baseinstalldir="/" name="src/core/ext/upbdefs-gen/envoy/type/matcher/v3/http_inputs.upbdefs.h" role="src" />
    <file baseinstalldir="/" name="src/core/ext/upbdefs-gen/envoy/type/matcher/v3/metadata.upbdefs.c" role="src" />
    <file baseinstalldir="/" name="src/core/ext/upbdefs-gen/envoy/type/matcher/v3/metadata.upbdefs.h" role="src" />
    <file baseinstalldir="/" name="src/core/ext/upbdefs-gen/envoy/type/matcher/v3/node.upbdefs.c" role="src" />
    <file baseinstalldir="/" name="src/core/ext/upbdefs-gen/envoy/type/matcher/v3/node.upbdefs.h" role="src" />
    <file baseinstalldir="/" name="src/core/ext/upbdefs-gen/envoy/type/matcher/v3/number.upbdefs.c" role="src" />
    <file baseinstalldir="/" name="src/core/ext/upbdefs-gen/envoy/type/matcher/v3/number.upbdefs.h" role="src" />
    <file baseinstalldir="/" name="src/core/ext/upbdefs-gen/envoy/type/matcher/v3/path.upbdefs.c" role="src" />
    <file baseinstalldir="/" name="src/core/ext/upbdefs-gen/envoy/type/matcher/v3/path.upbdefs.h" role="src" />
    <file baseinstalldir="/" name="src/core/ext/upbdefs-gen/envoy/type/matcher/v3/regex.upbdefs.c" role="src" />
    <file baseinstalldir="/" name="src/core/ext/upbdefs-gen/envoy/type/matcher/v3/regex.upbdefs.h" role="src" />
    <file baseinstalldir="/" name="src/core/ext/upbdefs-gen/envoy/type/matcher/v3/status_code_input.upbdefs.c" role="src" />
    <file baseinstalldir="/" name="src/core/ext/upbdefs-gen/envoy/type/matcher/v3/status_code_input.upbdefs.h" role="src" />
    <file baseinstalldir="/" name="src/core/ext/upbdefs-gen/envoy/type/matcher/v3/string.upbdefs.c" role="src" />
    <file baseinstalldir="/" name="src/core/ext/upbdefs-gen/envoy/type/matcher/v3/string.upbdefs.h" role="src" />
    <file baseinstalldir="/" name="src/core/ext/upbdefs-gen/envoy/type/matcher/v3/struct.upbdefs.c" role="src" />
    <file baseinstalldir="/" name="src/core/ext/upbdefs-gen/envoy/type/matcher/v3/struct.upbdefs.h" role="src" />
    <file baseinstalldir="/" name="src/core/ext/upbdefs-gen/envoy/type/matcher/v3/value.upbdefs.c" role="src" />
    <file baseinstalldir="/" name="src/core/ext/upbdefs-gen/envoy/type/matcher/v3/value.upbdefs.h" role="src" />
    <file baseinstalldir="/" name="src/core/ext/upbdefs-gen/envoy/type/metadata/v3/metadata.upbdefs.c" role="src" />
    <file baseinstalldir="/" name="src/core/ext/upbdefs-gen/envoy/type/metadata/v3/metadata.upbdefs.h" role="src" />
    <file baseinstalldir="/" name="src/core/ext/upbdefs-gen/envoy/type/tracing/v3/custom_tag.upbdefs.c" role="src" />
    <file baseinstalldir="/" name="src/core/ext/upbdefs-gen/envoy/type/tracing/v3/custom_tag.upbdefs.h" role="src" />
    <file baseinstalldir="/" name="src/core/ext/upbdefs-gen/envoy/type/v3/hash_policy.upbdefs.c" role="src" />
    <file baseinstalldir="/" name="src/core/ext/upbdefs-gen/envoy/type/v3/hash_policy.upbdefs.h" role="src" />
    <file baseinstalldir="/" name="src/core/ext/upbdefs-gen/envoy/type/v3/http.upbdefs.c" role="src" />
    <file baseinstalldir="/" name="src/core/ext/upbdefs-gen/envoy/type/v3/http.upbdefs.h" role="src" />
    <file baseinstalldir="/" name="src/core/ext/upbdefs-gen/envoy/type/v3/http_status.upbdefs.c" role="src" />
    <file baseinstalldir="/" name="src/core/ext/upbdefs-gen/envoy/type/v3/http_status.upbdefs.h" role="src" />
    <file baseinstalldir="/" name="src/core/ext/upbdefs-gen/envoy/type/v3/percent.upbdefs.c" role="src" />
    <file baseinstalldir="/" name="src/core/ext/upbdefs-gen/envoy/type/v3/percent.upbdefs.h" role="src" />
    <file baseinstalldir="/" name="src/core/ext/upbdefs-gen/envoy/type/v3/range.upbdefs.c" role="src" />
    <file baseinstalldir="/" name="src/core/ext/upbdefs-gen/envoy/type/v3/range.upbdefs.h" role="src" />
    <file baseinstalldir="/" name="src/core/ext/upbdefs-gen/envoy/type/v3/ratelimit_strategy.upbdefs.c" role="src" />
    <file baseinstalldir="/" name="src/core/ext/upbdefs-gen/envoy/type/v3/ratelimit_strategy.upbdefs.h" role="src" />
    <file baseinstalldir="/" name="src/core/ext/upbdefs-gen/envoy/type/v3/ratelimit_unit.upbdefs.c" role="src" />
    <file baseinstalldir="/" name="src/core/ext/upbdefs-gen/envoy/type/v3/ratelimit_unit.upbdefs.h" role="src" />
    <file baseinstalldir="/" name="src/core/ext/upbdefs-gen/envoy/type/v3/semantic_version.upbdefs.c" role="src" />
    <file baseinstalldir="/" name="src/core/ext/upbdefs-gen/envoy/type/v3/semantic_version.upbdefs.h" role="src" />
    <file baseinstalldir="/" name="src/core/ext/upbdefs-gen/envoy/type/v3/token_bucket.upbdefs.c" role="src" />
    <file baseinstalldir="/" name="src/core/ext/upbdefs-gen/envoy/type/v3/token_bucket.upbdefs.h" role="src" />
    <file baseinstalldir="/" name="src/core/ext/upbdefs-gen/google/api/annotations.upbdefs.c" role="src" />
    <file baseinstalldir="/" name="src/core/ext/upbdefs-gen/google/api/annotations.upbdefs.h" role="src" />
    <file baseinstalldir="/" name="src/core/ext/upbdefs-gen/google/api/expr/v1alpha1/checked.upbdefs.c" role="src" />
    <file baseinstalldir="/" name="src/core/ext/upbdefs-gen/google/api/expr/v1alpha1/checked.upbdefs.h" role="src" />
    <file baseinstalldir="/" name="src/core/ext/upbdefs-gen/google/api/expr/v1alpha1/syntax.upbdefs.c" role="src" />
    <file baseinstalldir="/" name="src/core/ext/upbdefs-gen/google/api/expr/v1alpha1/syntax.upbdefs.h" role="src" />
    <file baseinstalldir="/" name="src/core/ext/upbdefs-gen/google/api/http.upbdefs.c" role="src" />
    <file baseinstalldir="/" name="src/core/ext/upbdefs-gen/google/api/http.upbdefs.h" role="src" />
    <file baseinstalldir="/" name="src/core/ext/upbdefs-gen/google/api/httpbody.upbdefs.c" role="src" />
    <file baseinstalldir="/" name="src/core/ext/upbdefs-gen/google/api/httpbody.upbdefs.h" role="src" />
    <file baseinstalldir="/" name="src/core/ext/upbdefs-gen/google/protobuf/any.upbdefs.c" role="src" />
    <file baseinstalldir="/" name="src/core/ext/upbdefs-gen/google/protobuf/any.upbdefs.h" role="src" />
    <file baseinstalldir="/" name="src/core/ext/upbdefs-gen/google/protobuf/descriptor.upbdefs.c" role="src" />
    <file baseinstalldir="/" name="src/core/ext/upbdefs-gen/google/protobuf/descriptor.upbdefs.h" role="src" />
    <file baseinstalldir="/" name="src/core/ext/upbdefs-gen/google/protobuf/duration.upbdefs.c" role="src" />
    <file baseinstalldir="/" name="src/core/ext/upbdefs-gen/google/protobuf/duration.upbdefs.h" role="src" />
    <file baseinstalldir="/" name="src/core/ext/upbdefs-gen/google/protobuf/empty.upbdefs.c" role="src" />
    <file baseinstalldir="/" name="src/core/ext/upbdefs-gen/google/protobuf/empty.upbdefs.h" role="src" />
    <file baseinstalldir="/" name="src/core/ext/upbdefs-gen/google/protobuf/struct.upbdefs.c" role="src" />
    <file baseinstalldir="/" name="src/core/ext/upbdefs-gen/google/protobuf/struct.upbdefs.h" role="src" />
    <file baseinstalldir="/" name="src/core/ext/upbdefs-gen/google/protobuf/timestamp.upbdefs.c" role="src" />
    <file baseinstalldir="/" name="src/core/ext/upbdefs-gen/google/protobuf/timestamp.upbdefs.h" role="src" />
    <file baseinstalldir="/" name="src/core/ext/upbdefs-gen/google/protobuf/wrappers.upbdefs.c" role="src" />
    <file baseinstalldir="/" name="src/core/ext/upbdefs-gen/google/protobuf/wrappers.upbdefs.h" role="src" />
    <file baseinstalldir="/" name="src/core/ext/upbdefs-gen/google/rpc/status.upbdefs.c" role="src" />
    <file baseinstalldir="/" name="src/core/ext/upbdefs-gen/google/rpc/status.upbdefs.h" role="src" />
    <file baseinstalldir="/" name="src/core/ext/upbdefs-gen/opencensus/proto/trace/v1/trace_config.upbdefs.c" role="src" />
    <file baseinstalldir="/" name="src/core/ext/upbdefs-gen/opencensus/proto/trace/v1/trace_config.upbdefs.h" role="src" />
    <file baseinstalldir="/" name="src/core/ext/upbdefs-gen/src/proto/grpc/lookup/v1/rls_config.upbdefs.c" role="src" />
    <file baseinstalldir="/" name="src/core/ext/upbdefs-gen/src/proto/grpc/lookup/v1/rls_config.upbdefs.h" role="src" />
    <file baseinstalldir="/" name="src/core/ext/upbdefs-gen/udpa/annotations/migrate.upbdefs.c" role="src" />
    <file baseinstalldir="/" name="src/core/ext/upbdefs-gen/udpa/annotations/migrate.upbdefs.h" role="src" />
    <file baseinstalldir="/" name="src/core/ext/upbdefs-gen/udpa/annotations/security.upbdefs.c" role="src" />
    <file baseinstalldir="/" name="src/core/ext/upbdefs-gen/udpa/annotations/security.upbdefs.h" role="src" />
    <file baseinstalldir="/" name="src/core/ext/upbdefs-gen/udpa/annotations/sensitive.upbdefs.c" role="src" />
    <file baseinstalldir="/" name="src/core/ext/upbdefs-gen/udpa/annotations/sensitive.upbdefs.h" role="src" />
    <file baseinstalldir="/" name="src/core/ext/upbdefs-gen/udpa/annotations/status.upbdefs.c" role="src" />
    <file baseinstalldir="/" name="src/core/ext/upbdefs-gen/udpa/annotations/status.upbdefs.h" role="src" />
    <file baseinstalldir="/" name="src/core/ext/upbdefs-gen/udpa/annotations/versioning.upbdefs.c" role="src" />
    <file baseinstalldir="/" name="src/core/ext/upbdefs-gen/udpa/annotations/versioning.upbdefs.h" role="src" />
    <file baseinstalldir="/" name="src/core/ext/upbdefs-gen/validate/validate.upbdefs.c" role="src" />
    <file baseinstalldir="/" name="src/core/ext/upbdefs-gen/validate/validate.upbdefs.h" role="src" />
    <file baseinstalldir="/" name="src/core/ext/upbdefs-gen/xds/annotations/v3/migrate.upbdefs.c" role="src" />
    <file baseinstalldir="/" name="src/core/ext/upbdefs-gen/xds/annotations/v3/migrate.upbdefs.h" role="src" />
    <file baseinstalldir="/" name="src/core/ext/upbdefs-gen/xds/annotations/v3/security.upbdefs.c" role="src" />
    <file baseinstalldir="/" name="src/core/ext/upbdefs-gen/xds/annotations/v3/security.upbdefs.h" role="src" />
    <file baseinstalldir="/" name="src/core/ext/upbdefs-gen/xds/annotations/v3/sensitive.upbdefs.c" role="src" />
    <file baseinstalldir="/" name="src/core/ext/upbdefs-gen/xds/annotations/v3/sensitive.upbdefs.h" role="src" />
    <file baseinstalldir="/" name="src/core/ext/upbdefs-gen/xds/annotations/v3/status.upbdefs.c" role="src" />
    <file baseinstalldir="/" name="src/core/ext/upbdefs-gen/xds/annotations/v3/status.upbdefs.h" role="src" />
    <file baseinstalldir="/" name="src/core/ext/upbdefs-gen/xds/annotations/v3/versioning.upbdefs.c" role="src" />
    <file baseinstalldir="/" name="src/core/ext/upbdefs-gen/xds/annotations/v3/versioning.upbdefs.h" role="src" />
    <file baseinstalldir="/" name="src/core/ext/upbdefs-gen/xds/core/v3/authority.upbdefs.c" role="src" />
    <file baseinstalldir="/" name="src/core/ext/upbdefs-gen/xds/core/v3/authority.upbdefs.h" role="src" />
    <file baseinstalldir="/" name="src/core/ext/upbdefs-gen/xds/core/v3/cidr.upbdefs.c" role="src" />
    <file baseinstalldir="/" name="src/core/ext/upbdefs-gen/xds/core/v3/cidr.upbdefs.h" role="src" />
    <file baseinstalldir="/" name="src/core/ext/upbdefs-gen/xds/core/v3/collection_entry.upbdefs.c" role="src" />
    <file baseinstalldir="/" name="src/core/ext/upbdefs-gen/xds/core/v3/collection_entry.upbdefs.h" role="src" />
    <file baseinstalldir="/" name="src/core/ext/upbdefs-gen/xds/core/v3/context_params.upbdefs.c" role="src" />
    <file baseinstalldir="/" name="src/core/ext/upbdefs-gen/xds/core/v3/context_params.upbdefs.h" role="src" />
    <file baseinstalldir="/" name="src/core/ext/upbdefs-gen/xds/core/v3/extension.upbdefs.c" role="src" />
    <file baseinstalldir="/" name="src/core/ext/upbdefs-gen/xds/core/v3/extension.upbdefs.h" role="src" />
    <file baseinstalldir="/" name="src/core/ext/upbdefs-gen/xds/core/v3/resource.upbdefs.c" role="src" />
    <file baseinstalldir="/" name="src/core/ext/upbdefs-gen/xds/core/v3/resource.upbdefs.h" role="src" />
    <file baseinstalldir="/" name="src/core/ext/upbdefs-gen/xds/core/v3/resource_locator.upbdefs.c" role="src" />
    <file baseinstalldir="/" name="src/core/ext/upbdefs-gen/xds/core/v3/resource_locator.upbdefs.h" role="src" />
    <file baseinstalldir="/" name="src/core/ext/upbdefs-gen/xds/core/v3/resource_name.upbdefs.c" role="src" />
    <file baseinstalldir="/" name="src/core/ext/upbdefs-gen/xds/core/v3/resource_name.upbdefs.h" role="src" />
    <file baseinstalldir="/" name="src/core/ext/upbdefs-gen/xds/type/matcher/v3/cel.upbdefs.c" role="src" />
    <file baseinstalldir="/" name="src/core/ext/upbdefs-gen/xds/type/matcher/v3/cel.upbdefs.h" role="src" />
    <file baseinstalldir="/" name="src/core/ext/upbdefs-gen/xds/type/matcher/v3/domain.upbdefs.c" role="src" />
    <file baseinstalldir="/" name="src/core/ext/upbdefs-gen/xds/type/matcher/v3/domain.upbdefs.h" role="src" />
    <file baseinstalldir="/" name="src/core/ext/upbdefs-gen/xds/type/matcher/v3/http_inputs.upbdefs.c" role="src" />
    <file baseinstalldir="/" name="src/core/ext/upbdefs-gen/xds/type/matcher/v3/http_inputs.upbdefs.h" role="src" />
    <file baseinstalldir="/" name="src/core/ext/upbdefs-gen/xds/type/matcher/v3/ip.upbdefs.c" role="src" />
    <file baseinstalldir="/" name="src/core/ext/upbdefs-gen/xds/type/matcher/v3/ip.upbdefs.h" role="src" />
    <file baseinstalldir="/" name="src/core/ext/upbdefs-gen/xds/type/matcher/v3/matcher.upbdefs.c" role="src" />
    <file baseinstalldir="/" name="src/core/ext/upbdefs-gen/xds/type/matcher/v3/matcher.upbdefs.h" role="src" />
    <file baseinstalldir="/" name="src/core/ext/upbdefs-gen/xds/type/matcher/v3/range.upbdefs.c" role="src" />
    <file baseinstalldir="/" name="src/core/ext/upbdefs-gen/xds/type/matcher/v3/range.upbdefs.h" role="src" />
    <file baseinstalldir="/" name="src/core/ext/upbdefs-gen/xds/type/matcher/v3/regex.upbdefs.c" role="src" />
    <file baseinstalldir="/" name="src/core/ext/upbdefs-gen/xds/type/matcher/v3/regex.upbdefs.h" role="src" />
    <file baseinstalldir="/" name="src/core/ext/upbdefs-gen/xds/type/matcher/v3/string.upbdefs.c" role="src" />
    <file baseinstalldir="/" name="src/core/ext/upbdefs-gen/xds/type/matcher/v3/string.upbdefs.h" role="src" />
    <file baseinstalldir="/" name="src/core/ext/upbdefs-gen/xds/type/v3/cel.upbdefs.c" role="src" />
    <file baseinstalldir="/" name="src/core/ext/upbdefs-gen/xds/type/v3/cel.upbdefs.h" role="src" />
    <file baseinstalldir="/" name="src/core/ext/upbdefs-gen/xds/type/v3/range.upbdefs.c" role="src" />
    <file baseinstalldir="/" name="src/core/ext/upbdefs-gen/xds/type/v3/range.upbdefs.h" role="src" />
    <file baseinstalldir="/" name="src/core/ext/upbdefs-gen/xds/type/v3/typed_struct.upbdefs.c" role="src" />
    <file baseinstalldir="/" name="src/core/ext/upbdefs-gen/xds/type/v3/typed_struct.upbdefs.h" role="src" />
    <file baseinstalldir="/" name="src/core/handshaker/endpoint_info/endpoint_info_handshaker.cc" role="src" />
    <file baseinstalldir="/" name="src/core/handshaker/endpoint_info/endpoint_info_handshaker.h" role="src" />
    <file baseinstalldir="/" name="src/core/handshaker/handshaker.cc" role="src" />
    <file baseinstalldir="/" name="src/core/handshaker/handshaker.h" role="src" />
    <file baseinstalldir="/" name="src/core/handshaker/handshaker_factory.h" role="src" />
    <file baseinstalldir="/" name="src/core/handshaker/handshaker_registry.cc" role="src" />
    <file baseinstalldir="/" name="src/core/handshaker/handshaker_registry.h" role="src" />
    <file baseinstalldir="/" name="src/core/handshaker/http_connect/http_connect_handshaker.cc" role="src" />
    <file baseinstalldir="/" name="src/core/handshaker/http_connect/http_connect_handshaker.h" role="src" />
    <file baseinstalldir="/" name="src/core/handshaker/http_connect/http_proxy_mapper.cc" role="src" />
    <file baseinstalldir="/" name="src/core/handshaker/http_connect/http_proxy_mapper.h" role="src" />
    <file baseinstalldir="/" name="src/core/handshaker/proxy_mapper.h" role="src" />
    <file baseinstalldir="/" name="src/core/handshaker/proxy_mapper_registry.cc" role="src" />
    <file baseinstalldir="/" name="src/core/handshaker/proxy_mapper_registry.h" role="src" />
    <file baseinstalldir="/" name="src/core/handshaker/security/secure_endpoint.cc" role="src" />
    <file baseinstalldir="/" name="src/core/handshaker/security/secure_endpoint.h" role="src" />
    <file baseinstalldir="/" name="src/core/handshaker/security/security_handshaker.cc" role="src" />
    <file baseinstalldir="/" name="src/core/handshaker/security/security_handshaker.h" role="src" />
    <file baseinstalldir="/" name="src/core/handshaker/tcp_connect/tcp_connect_handshaker.cc" role="src" />
    <file baseinstalldir="/" name="src/core/handshaker/tcp_connect/tcp_connect_handshaker.h" role="src" />
    <file baseinstalldir="/" name="src/core/lib/address_utils/parse_address.cc" role="src" />
    <file baseinstalldir="/" name="src/core/lib/address_utils/parse_address.h" role="src" />
    <file baseinstalldir="/" name="src/core/lib/address_utils/sockaddr_utils.cc" role="src" />
    <file baseinstalldir="/" name="src/core/lib/address_utils/sockaddr_utils.h" role="src" />
    <file baseinstalldir="/" name="src/core/lib/channel/call_finalization.h" role="src" />
    <file baseinstalldir="/" name="src/core/lib/channel/channel_args.cc" role="src" />
    <file baseinstalldir="/" name="src/core/lib/channel/channel_args.h" role="src" />
    <file baseinstalldir="/" name="src/core/lib/channel/channel_args_preconditioning.cc" role="src" />
    <file baseinstalldir="/" name="src/core/lib/channel/channel_args_preconditioning.h" role="src" />
    <file baseinstalldir="/" name="src/core/lib/channel/channel_fwd.h" role="src" />
    <file baseinstalldir="/" name="src/core/lib/channel/channel_stack.cc" role="src" />
    <file baseinstalldir="/" name="src/core/lib/channel/channel_stack.h" role="src" />
    <file baseinstalldir="/" name="src/core/lib/channel/channel_stack_builder.cc" role="src" />
    <file baseinstalldir="/" name="src/core/lib/channel/channel_stack_builder.h" role="src" />
    <file baseinstalldir="/" name="src/core/lib/channel/channel_stack_builder_impl.cc" role="src" />
    <file baseinstalldir="/" name="src/core/lib/channel/channel_stack_builder_impl.h" role="src" />
    <file baseinstalldir="/" name="src/core/lib/channel/connected_channel.cc" role="src" />
    <file baseinstalldir="/" name="src/core/lib/channel/connected_channel.h" role="src" />
    <file baseinstalldir="/" name="src/core/lib/channel/promise_based_filter.cc" role="src" />
    <file baseinstalldir="/" name="src/core/lib/channel/promise_based_filter.h" role="src" />
    <file baseinstalldir="/" name="src/core/lib/channel/status_util.cc" role="src" />
    <file baseinstalldir="/" name="src/core/lib/channel/status_util.h" role="src" />
    <file baseinstalldir="/" name="src/core/lib/compression/compression.cc" role="src" />
    <file baseinstalldir="/" name="src/core/lib/compression/compression_internal.cc" role="src" />
    <file baseinstalldir="/" name="src/core/lib/compression/compression_internal.h" role="src" />
    <file baseinstalldir="/" name="src/core/lib/compression/message_compress.cc" role="src" />
    <file baseinstalldir="/" name="src/core/lib/compression/message_compress.h" role="src" />
    <file baseinstalldir="/" name="src/core/lib/config/config_vars.cc" role="src" />
    <file baseinstalldir="/" name="src/core/lib/config/config_vars.h" role="src" />
    <file baseinstalldir="/" name="src/core/lib/config/config_vars_non_generated.cc" role="src" />
    <file baseinstalldir="/" name="src/core/lib/config/core_configuration.cc" role="src" />
    <file baseinstalldir="/" name="src/core/lib/config/core_configuration.h" role="src" />
    <file baseinstalldir="/" name="src/core/lib/config/load_config.cc" role="src" />
    <file baseinstalldir="/" name="src/core/lib/config/load_config.h" role="src" />
    <file baseinstalldir="/" name="src/core/lib/debug/trace.cc" role="src" />
    <file baseinstalldir="/" name="src/core/lib/debug/trace.h" role="src" />
    <file baseinstalldir="/" name="src/core/lib/debug/trace_flags.cc" role="src" />
    <file baseinstalldir="/" name="src/core/lib/debug/trace_flags.h" role="src" />
    <file baseinstalldir="/" name="src/core/lib/debug/trace_impl.h" role="src" />
    <file baseinstalldir="/" name="src/core/lib/event_engine/ares_resolver.cc" role="src" />
    <file baseinstalldir="/" name="src/core/lib/event_engine/ares_resolver.h" role="src" />
    <file baseinstalldir="/" name="src/core/lib/event_engine/cf_engine/cf_engine.cc" role="src" />
    <file baseinstalldir="/" name="src/core/lib/event_engine/cf_engine/cf_engine.h" role="src" />
    <file baseinstalldir="/" name="src/core/lib/event_engine/cf_engine/cfstream_endpoint.cc" role="src" />
    <file baseinstalldir="/" name="src/core/lib/event_engine/cf_engine/cfstream_endpoint.h" role="src" />
    <file baseinstalldir="/" name="src/core/lib/event_engine/cf_engine/cftype_unique_ref.h" role="src" />
    <file baseinstalldir="/" name="src/core/lib/event_engine/cf_engine/dns_service_resolver.cc" role="src" />
    <file baseinstalldir="/" name="src/core/lib/event_engine/cf_engine/dns_service_resolver.h" role="src" />
    <file baseinstalldir="/" name="src/core/lib/event_engine/channel_args_endpoint_config.cc" role="src" />
    <file baseinstalldir="/" name="src/core/lib/event_engine/channel_args_endpoint_config.h" role="src" />
    <file baseinstalldir="/" name="src/core/lib/event_engine/common_closures.h" role="src" />
    <file baseinstalldir="/" name="src/core/lib/event_engine/default_event_engine.cc" role="src" />
    <file baseinstalldir="/" name="src/core/lib/event_engine/default_event_engine.h" role="src" />
    <file baseinstalldir="/" name="src/core/lib/event_engine/default_event_engine_factory.cc" role="src" />
    <file baseinstalldir="/" name="src/core/lib/event_engine/default_event_engine_factory.h" role="src" />
    <file baseinstalldir="/" name="src/core/lib/event_engine/event_engine.cc" role="src" />
    <file baseinstalldir="/" name="src/core/lib/event_engine/event_engine_context.h" role="src" />
    <file baseinstalldir="/" name="src/core/lib/event_engine/extensions/can_track_errors.h" role="src" />
    <file baseinstalldir="/" name="src/core/lib/event_engine/extensions/chaotic_good_extension.h" role="src" />
    <file baseinstalldir="/" name="src/core/lib/event_engine/extensions/supports_fd.h" role="src" />
    <file baseinstalldir="/" name="src/core/lib/event_engine/extensions/tcp_trace.h" role="src" />
    <file baseinstalldir="/" name="src/core/lib/event_engine/forkable.cc" role="src" />
    <file baseinstalldir="/" name="src/core/lib/event_engine/forkable.h" role="src" />
    <file baseinstalldir="/" name="src/core/lib/event_engine/grpc_polled_fd.h" role="src" />
    <file baseinstalldir="/" name="src/core/lib/event_engine/handle_containers.h" role="src" />
    <file baseinstalldir="/" name="src/core/lib/event_engine/memory_allocator_factory.h" role="src" />
    <file baseinstalldir="/" name="src/core/lib/event_engine/nameser.h" role="src" />
    <file baseinstalldir="/" name="src/core/lib/event_engine/poller.h" role="src" />
    <file baseinstalldir="/" name="src/core/lib/event_engine/posix.h" role="src" />
    <file baseinstalldir="/" name="src/core/lib/event_engine/posix_engine/ev_epoll1_linux.cc" role="src" />
    <file baseinstalldir="/" name="src/core/lib/event_engine/posix_engine/ev_epoll1_linux.h" role="src" />
    <file baseinstalldir="/" name="src/core/lib/event_engine/posix_engine/ev_poll_posix.cc" role="src" />
    <file baseinstalldir="/" name="src/core/lib/event_engine/posix_engine/ev_poll_posix.h" role="src" />
    <file baseinstalldir="/" name="src/core/lib/event_engine/posix_engine/event_poller.h" role="src" />
    <file baseinstalldir="/" name="src/core/lib/event_engine/posix_engine/event_poller_posix_default.cc" role="src" />
    <file baseinstalldir="/" name="src/core/lib/event_engine/posix_engine/event_poller_posix_default.h" role="src" />
    <file baseinstalldir="/" name="src/core/lib/event_engine/posix_engine/grpc_polled_fd_posix.h" role="src" />
    <file baseinstalldir="/" name="src/core/lib/event_engine/posix_engine/internal_errqueue.cc" role="src" />
    <file baseinstalldir="/" name="src/core/lib/event_engine/posix_engine/internal_errqueue.h" role="src" />
    <file baseinstalldir="/" name="src/core/lib/event_engine/posix_engine/lockfree_event.cc" role="src" />
    <file baseinstalldir="/" name="src/core/lib/event_engine/posix_engine/lockfree_event.h" role="src" />
    <file baseinstalldir="/" name="src/core/lib/event_engine/posix_engine/native_posix_dns_resolver.cc" role="src" />
    <file baseinstalldir="/" name="src/core/lib/event_engine/posix_engine/native_posix_dns_resolver.h" role="src" />
    <file baseinstalldir="/" name="src/core/lib/event_engine/posix_engine/posix_endpoint.cc" role="src" />
    <file baseinstalldir="/" name="src/core/lib/event_engine/posix_engine/posix_endpoint.h" role="src" />
    <file baseinstalldir="/" name="src/core/lib/event_engine/posix_engine/posix_engine.cc" role="src" />
    <file baseinstalldir="/" name="src/core/lib/event_engine/posix_engine/posix_engine.h" role="src" />
    <file baseinstalldir="/" name="src/core/lib/event_engine/posix_engine/posix_engine_closure.h" role="src" />
    <file baseinstalldir="/" name="src/core/lib/event_engine/posix_engine/posix_engine_listener.cc" role="src" />
    <file baseinstalldir="/" name="src/core/lib/event_engine/posix_engine/posix_engine_listener.h" role="src" />
    <file baseinstalldir="/" name="src/core/lib/event_engine/posix_engine/posix_engine_listener_utils.cc" role="src" />
    <file baseinstalldir="/" name="src/core/lib/event_engine/posix_engine/posix_engine_listener_utils.h" role="src" />
    <file baseinstalldir="/" name="src/core/lib/event_engine/posix_engine/tcp_socket_utils.cc" role="src" />
    <file baseinstalldir="/" name="src/core/lib/event_engine/posix_engine/tcp_socket_utils.h" role="src" />
    <file baseinstalldir="/" name="src/core/lib/event_engine/posix_engine/timer.cc" role="src" />
    <file baseinstalldir="/" name="src/core/lib/event_engine/posix_engine/timer.h" role="src" />
    <file baseinstalldir="/" name="src/core/lib/event_engine/posix_engine/timer_heap.cc" role="src" />
    <file baseinstalldir="/" name="src/core/lib/event_engine/posix_engine/timer_heap.h" role="src" />
    <file baseinstalldir="/" name="src/core/lib/event_engine/posix_engine/timer_manager.cc" role="src" />
    <file baseinstalldir="/" name="src/core/lib/event_engine/posix_engine/timer_manager.h" role="src" />
    <file baseinstalldir="/" name="src/core/lib/event_engine/posix_engine/traced_buffer_list.cc" role="src" />
    <file baseinstalldir="/" name="src/core/lib/event_engine/posix_engine/traced_buffer_list.h" role="src" />
    <file baseinstalldir="/" name="src/core/lib/event_engine/posix_engine/wakeup_fd_eventfd.cc" role="src" />
    <file baseinstalldir="/" name="src/core/lib/event_engine/posix_engine/wakeup_fd_eventfd.h" role="src" />
    <file baseinstalldir="/" name="src/core/lib/event_engine/posix_engine/wakeup_fd_pipe.cc" role="src" />
    <file baseinstalldir="/" name="src/core/lib/event_engine/posix_engine/wakeup_fd_pipe.h" role="src" />
    <file baseinstalldir="/" name="src/core/lib/event_engine/posix_engine/wakeup_fd_posix.h" role="src" />
    <file baseinstalldir="/" name="src/core/lib/event_engine/posix_engine/wakeup_fd_posix_default.cc" role="src" />
    <file baseinstalldir="/" name="src/core/lib/event_engine/posix_engine/wakeup_fd_posix_default.h" role="src" />
    <file baseinstalldir="/" name="src/core/lib/event_engine/query_extensions.h" role="src" />
    <file baseinstalldir="/" name="src/core/lib/event_engine/ref_counted_dns_resolver_interface.h" role="src" />
    <file baseinstalldir="/" name="src/core/lib/event_engine/resolved_address.cc" role="src" />
    <file baseinstalldir="/" name="src/core/lib/event_engine/resolved_address_internal.h" role="src" />
    <file baseinstalldir="/" name="src/core/lib/event_engine/shim.cc" role="src" />
    <file baseinstalldir="/" name="src/core/lib/event_engine/shim.h" role="src" />
    <file baseinstalldir="/" name="src/core/lib/event_engine/slice.cc" role="src" />
    <file baseinstalldir="/" name="src/core/lib/event_engine/slice_buffer.cc" role="src" />
    <file baseinstalldir="/" name="src/core/lib/event_engine/tcp_socket_utils.cc" role="src" />
    <file baseinstalldir="/" name="src/core/lib/event_engine/tcp_socket_utils.h" role="src" />
    <file baseinstalldir="/" name="src/core/lib/event_engine/thread_local.cc" role="src" />
    <file baseinstalldir="/" name="src/core/lib/event_engine/thread_local.h" role="src" />
    <file baseinstalldir="/" name="src/core/lib/event_engine/thread_pool/thread_count.cc" role="src" />
    <file baseinstalldir="/" name="src/core/lib/event_engine/thread_pool/thread_count.h" role="src" />
    <file baseinstalldir="/" name="src/core/lib/event_engine/thread_pool/thread_pool.h" role="src" />
    <file baseinstalldir="/" name="src/core/lib/event_engine/thread_pool/thread_pool_factory.cc" role="src" />
    <file baseinstalldir="/" name="src/core/lib/event_engine/thread_pool/work_stealing_thread_pool.cc" role="src" />
    <file baseinstalldir="/" name="src/core/lib/event_engine/thread_pool/work_stealing_thread_pool.h" role="src" />
    <file baseinstalldir="/" name="src/core/lib/event_engine/thready_event_engine/thready_event_engine.cc" role="src" />
    <file baseinstalldir="/" name="src/core/lib/event_engine/thready_event_engine/thready_event_engine.h" role="src" />
    <file baseinstalldir="/" name="src/core/lib/event_engine/time_util.cc" role="src" />
    <file baseinstalldir="/" name="src/core/lib/event_engine/time_util.h" role="src" />
    <file baseinstalldir="/" name="src/core/lib/event_engine/utils.cc" role="src" />
    <file baseinstalldir="/" name="src/core/lib/event_engine/utils.h" role="src" />
    <file baseinstalldir="/" name="src/core/lib/event_engine/windows/grpc_polled_fd_windows.cc" role="src" />
    <file baseinstalldir="/" name="src/core/lib/event_engine/windows/grpc_polled_fd_windows.h" role="src" />
    <file baseinstalldir="/" name="src/core/lib/event_engine/windows/iocp.cc" role="src" />
    <file baseinstalldir="/" name="src/core/lib/event_engine/windows/iocp.h" role="src" />
    <file baseinstalldir="/" name="src/core/lib/event_engine/windows/native_windows_dns_resolver.cc" role="src" />
    <file baseinstalldir="/" name="src/core/lib/event_engine/windows/native_windows_dns_resolver.h" role="src" />
    <file baseinstalldir="/" name="src/core/lib/event_engine/windows/win_socket.cc" role="src" />
    <file baseinstalldir="/" name="src/core/lib/event_engine/windows/win_socket.h" role="src" />
    <file baseinstalldir="/" name="src/core/lib/event_engine/windows/windows_endpoint.cc" role="src" />
    <file baseinstalldir="/" name="src/core/lib/event_engine/windows/windows_endpoint.h" role="src" />
    <file baseinstalldir="/" name="src/core/lib/event_engine/windows/windows_engine.cc" role="src" />
    <file baseinstalldir="/" name="src/core/lib/event_engine/windows/windows_engine.h" role="src" />
    <file baseinstalldir="/" name="src/core/lib/event_engine/windows/windows_listener.cc" role="src" />
    <file baseinstalldir="/" name="src/core/lib/event_engine/windows/windows_listener.h" role="src" />
    <file baseinstalldir="/" name="src/core/lib/event_engine/work_queue/basic_work_queue.cc" role="src" />
    <file baseinstalldir="/" name="src/core/lib/event_engine/work_queue/basic_work_queue.h" role="src" />
    <file baseinstalldir="/" name="src/core/lib/event_engine/work_queue/work_queue.h" role="src" />
    <file baseinstalldir="/" name="src/core/lib/experiments/config.cc" role="src" />
    <file baseinstalldir="/" name="src/core/lib/experiments/config.h" role="src" />
    <file baseinstalldir="/" name="src/core/lib/experiments/experiments.cc" role="src" />
    <file baseinstalldir="/" name="src/core/lib/experiments/experiments.h" role="src" />
<<<<<<< HEAD
=======
    <file baseinstalldir="/" name="src/core/lib/gprpp/atomic_utils.h" role="src" />
    <file baseinstalldir="/" name="src/core/lib/gprpp/bitset.h" role="src" />
    <file baseinstalldir="/" name="src/core/lib/gprpp/chunked_vector.h" role="src" />
    <file baseinstalldir="/" name="src/core/lib/gprpp/construct_destruct.h" role="src" />
    <file baseinstalldir="/" name="src/core/lib/gprpp/cpp_impl_of.h" role="src" />
    <file baseinstalldir="/" name="src/core/lib/gprpp/crash.cc" role="src" />
    <file baseinstalldir="/" name="src/core/lib/gprpp/crash.h" role="src" />
    <file baseinstalldir="/" name="src/core/lib/gprpp/debug_location.h" role="src" />
    <file baseinstalldir="/" name="src/core/lib/gprpp/directory_reader.h" role="src" />
    <file baseinstalldir="/" name="src/core/lib/gprpp/down_cast.h" role="src" />
    <file baseinstalldir="/" name="src/core/lib/gprpp/dual_ref_counted.h" role="src" />
    <file baseinstalldir="/" name="src/core/lib/gprpp/dump_args.cc" role="src" />
    <file baseinstalldir="/" name="src/core/lib/gprpp/dump_args.h" role="src" />
    <file baseinstalldir="/" name="src/core/lib/gprpp/env.h" role="src" />
    <file baseinstalldir="/" name="src/core/lib/gprpp/examine_stack.cc" role="src" />
    <file baseinstalldir="/" name="src/core/lib/gprpp/examine_stack.h" role="src" />
    <file baseinstalldir="/" name="src/core/lib/gprpp/fork.cc" role="src" />
    <file baseinstalldir="/" name="src/core/lib/gprpp/fork.h" role="src" />
    <file baseinstalldir="/" name="src/core/lib/gprpp/glob.cc" role="src" />
    <file baseinstalldir="/" name="src/core/lib/gprpp/glob.h" role="src" />
    <file baseinstalldir="/" name="src/core/lib/gprpp/host_port.cc" role="src" />
    <file baseinstalldir="/" name="src/core/lib/gprpp/host_port.h" role="src" />
    <file baseinstalldir="/" name="src/core/lib/gprpp/if_list.h" role="src" />
    <file baseinstalldir="/" name="src/core/lib/gprpp/linux/env.cc" role="src" />
    <file baseinstalldir="/" name="src/core/lib/gprpp/load_file.cc" role="src" />
    <file baseinstalldir="/" name="src/core/lib/gprpp/load_file.h" role="src" />
    <file baseinstalldir="/" name="src/core/lib/gprpp/manual_constructor.h" role="src" />
    <file baseinstalldir="/" name="src/core/lib/gprpp/match.h" role="src" />
    <file baseinstalldir="/" name="src/core/lib/gprpp/memory.h" role="src" />
    <file baseinstalldir="/" name="src/core/lib/gprpp/mpscq.cc" role="src" />
    <file baseinstalldir="/" name="src/core/lib/gprpp/mpscq.h" role="src" />
    <file baseinstalldir="/" name="src/core/lib/gprpp/no_destruct.h" role="src" />
    <file baseinstalldir="/" name="src/core/lib/gprpp/notification.h" role="src" />
    <file baseinstalldir="/" name="src/core/lib/gprpp/orphanable.h" role="src" />
    <file baseinstalldir="/" name="src/core/lib/gprpp/overload.h" role="src" />
    <file baseinstalldir="/" name="src/core/lib/gprpp/packed_table.h" role="src" />
    <file baseinstalldir="/" name="src/core/lib/gprpp/per_cpu.cc" role="src" />
    <file baseinstalldir="/" name="src/core/lib/gprpp/per_cpu.h" role="src" />
    <file baseinstalldir="/" name="src/core/lib/gprpp/posix/directory_reader.cc" role="src" />
    <file baseinstalldir="/" name="src/core/lib/gprpp/posix/env.cc" role="src" />
    <file baseinstalldir="/" name="src/core/lib/gprpp/posix/stat.cc" role="src" />
    <file baseinstalldir="/" name="src/core/lib/gprpp/posix/thd.cc" role="src" />
    <file baseinstalldir="/" name="src/core/lib/gprpp/ref_counted.h" role="src" />
    <file baseinstalldir="/" name="src/core/lib/gprpp/ref_counted_ptr.h" role="src" />
    <file baseinstalldir="/" name="src/core/lib/gprpp/ref_counted_string.cc" role="src" />
    <file baseinstalldir="/" name="src/core/lib/gprpp/ref_counted_string.h" role="src" />
    <file baseinstalldir="/" name="src/core/lib/gprpp/single_set_ptr.h" role="src" />
    <file baseinstalldir="/" name="src/core/lib/gprpp/sorted_pack.h" role="src" />
    <file baseinstalldir="/" name="src/core/lib/gprpp/stat.h" role="src" />
    <file baseinstalldir="/" name="src/core/lib/gprpp/status_helper.cc" role="src" />
    <file baseinstalldir="/" name="src/core/lib/gprpp/status_helper.h" role="src" />
    <file baseinstalldir="/" name="src/core/lib/gprpp/strerror.cc" role="src" />
    <file baseinstalldir="/" name="src/core/lib/gprpp/strerror.h" role="src" />
    <file baseinstalldir="/" name="src/core/lib/gprpp/sync.h" role="src" />
    <file baseinstalldir="/" name="src/core/lib/gprpp/table.h" role="src" />
    <file baseinstalldir="/" name="src/core/lib/gprpp/tchar.cc" role="src" />
    <file baseinstalldir="/" name="src/core/lib/gprpp/tchar.h" role="src" />
    <file baseinstalldir="/" name="src/core/lib/gprpp/thd.h" role="src" />
    <file baseinstalldir="/" name="src/core/lib/gprpp/time.cc" role="src" />
    <file baseinstalldir="/" name="src/core/lib/gprpp/time.h" role="src" />
    <file baseinstalldir="/" name="src/core/lib/gprpp/time_averaged_stats.cc" role="src" />
    <file baseinstalldir="/" name="src/core/lib/gprpp/time_averaged_stats.h" role="src" />
    <file baseinstalldir="/" name="src/core/lib/gprpp/time_util.cc" role="src" />
    <file baseinstalldir="/" name="src/core/lib/gprpp/time_util.h" role="src" />
    <file baseinstalldir="/" name="src/core/lib/gprpp/type_list.h" role="src" />
    <file baseinstalldir="/" name="src/core/lib/gprpp/unique_type_name.h" role="src" />
    <file baseinstalldir="/" name="src/core/lib/gprpp/uuid_v4.cc" role="src" />
    <file baseinstalldir="/" name="src/core/lib/gprpp/uuid_v4.h" role="src" />
    <file baseinstalldir="/" name="src/core/lib/gprpp/validation_errors.cc" role="src" />
    <file baseinstalldir="/" name="src/core/lib/gprpp/validation_errors.h" role="src" />
    <file baseinstalldir="/" name="src/core/lib/gprpp/windows/directory_reader.cc" role="src" />
    <file baseinstalldir="/" name="src/core/lib/gprpp/windows/env.cc" role="src" />
    <file baseinstalldir="/" name="src/core/lib/gprpp/windows/stat.cc" role="src" />
    <file baseinstalldir="/" name="src/core/lib/gprpp/windows/thd.cc" role="src" />
    <file baseinstalldir="/" name="src/core/lib/gprpp/work_serializer.cc" role="src" />
    <file baseinstalldir="/" name="src/core/lib/gprpp/work_serializer.h" role="src" />
    <file baseinstalldir="/" name="src/core/lib/gprpp/xxhash_inline.h" role="src" />
>>>>>>> 8260e319
    <file baseinstalldir="/" name="src/core/lib/iomgr/block_annotate.h" role="src" />
    <file baseinstalldir="/" name="src/core/lib/iomgr/buffer_list.cc" role="src" />
    <file baseinstalldir="/" name="src/core/lib/iomgr/buffer_list.h" role="src" />
    <file baseinstalldir="/" name="src/core/lib/iomgr/call_combiner.cc" role="src" />
    <file baseinstalldir="/" name="src/core/lib/iomgr/call_combiner.h" role="src" />
    <file baseinstalldir="/" name="src/core/lib/iomgr/cfstream_handle.cc" role="src" />
    <file baseinstalldir="/" name="src/core/lib/iomgr/cfstream_handle.h" role="src" />
    <file baseinstalldir="/" name="src/core/lib/iomgr/closure.cc" role="src" />
    <file baseinstalldir="/" name="src/core/lib/iomgr/closure.h" role="src" />
    <file baseinstalldir="/" name="src/core/lib/iomgr/combiner.cc" role="src" />
    <file baseinstalldir="/" name="src/core/lib/iomgr/combiner.h" role="src" />
    <file baseinstalldir="/" name="src/core/lib/iomgr/dualstack_socket_posix.cc" role="src" />
    <file baseinstalldir="/" name="src/core/lib/iomgr/dynamic_annotations.h" role="src" />
    <file baseinstalldir="/" name="src/core/lib/iomgr/endpoint.cc" role="src" />
    <file baseinstalldir="/" name="src/core/lib/iomgr/endpoint.h" role="src" />
    <file baseinstalldir="/" name="src/core/lib/iomgr/endpoint_cfstream.cc" role="src" />
    <file baseinstalldir="/" name="src/core/lib/iomgr/endpoint_cfstream.h" role="src" />
    <file baseinstalldir="/" name="src/core/lib/iomgr/endpoint_pair.h" role="src" />
    <file baseinstalldir="/" name="src/core/lib/iomgr/endpoint_pair_posix.cc" role="src" />
    <file baseinstalldir="/" name="src/core/lib/iomgr/endpoint_pair_windows.cc" role="src" />
    <file baseinstalldir="/" name="src/core/lib/iomgr/error.cc" role="src" />
    <file baseinstalldir="/" name="src/core/lib/iomgr/error.h" role="src" />
    <file baseinstalldir="/" name="src/core/lib/iomgr/error_cfstream.cc" role="src" />
    <file baseinstalldir="/" name="src/core/lib/iomgr/error_cfstream.h" role="src" />
    <file baseinstalldir="/" name="src/core/lib/iomgr/ev_apple.cc" role="src" />
    <file baseinstalldir="/" name="src/core/lib/iomgr/ev_apple.h" role="src" />
    <file baseinstalldir="/" name="src/core/lib/iomgr/ev_epoll1_linux.cc" role="src" />
    <file baseinstalldir="/" name="src/core/lib/iomgr/ev_epoll1_linux.h" role="src" />
    <file baseinstalldir="/" name="src/core/lib/iomgr/ev_poll_posix.cc" role="src" />
    <file baseinstalldir="/" name="src/core/lib/iomgr/ev_poll_posix.h" role="src" />
    <file baseinstalldir="/" name="src/core/lib/iomgr/ev_posix.cc" role="src" />
    <file baseinstalldir="/" name="src/core/lib/iomgr/ev_posix.h" role="src" />
    <file baseinstalldir="/" name="src/core/lib/iomgr/event_engine_shims/closure.cc" role="src" />
    <file baseinstalldir="/" name="src/core/lib/iomgr/event_engine_shims/closure.h" role="src" />
    <file baseinstalldir="/" name="src/core/lib/iomgr/event_engine_shims/endpoint.cc" role="src" />
    <file baseinstalldir="/" name="src/core/lib/iomgr/event_engine_shims/endpoint.h" role="src" />
    <file baseinstalldir="/" name="src/core/lib/iomgr/event_engine_shims/tcp_client.cc" role="src" />
    <file baseinstalldir="/" name="src/core/lib/iomgr/event_engine_shims/tcp_client.h" role="src" />
    <file baseinstalldir="/" name="src/core/lib/iomgr/exec_ctx.cc" role="src" />
    <file baseinstalldir="/" name="src/core/lib/iomgr/exec_ctx.h" role="src" />
    <file baseinstalldir="/" name="src/core/lib/iomgr/executor.cc" role="src" />
    <file baseinstalldir="/" name="src/core/lib/iomgr/executor.h" role="src" />
    <file baseinstalldir="/" name="src/core/lib/iomgr/fork_posix.cc" role="src" />
    <file baseinstalldir="/" name="src/core/lib/iomgr/fork_windows.cc" role="src" />
    <file baseinstalldir="/" name="src/core/lib/iomgr/internal_errqueue.cc" role="src" />
    <file baseinstalldir="/" name="src/core/lib/iomgr/internal_errqueue.h" role="src" />
    <file baseinstalldir="/" name="src/core/lib/iomgr/iocp_windows.cc" role="src" />
    <file baseinstalldir="/" name="src/core/lib/iomgr/iocp_windows.h" role="src" />
    <file baseinstalldir="/" name="src/core/lib/iomgr/iomgr.cc" role="src" />
    <file baseinstalldir="/" name="src/core/lib/iomgr/iomgr.h" role="src" />
    <file baseinstalldir="/" name="src/core/lib/iomgr/iomgr_fwd.h" role="src" />
    <file baseinstalldir="/" name="src/core/lib/iomgr/iomgr_internal.cc" role="src" />
    <file baseinstalldir="/" name="src/core/lib/iomgr/iomgr_internal.h" role="src" />
    <file baseinstalldir="/" name="src/core/lib/iomgr/iomgr_posix.cc" role="src" />
    <file baseinstalldir="/" name="src/core/lib/iomgr/iomgr_posix_cfstream.cc" role="src" />
    <file baseinstalldir="/" name="src/core/lib/iomgr/iomgr_windows.cc" role="src" />
    <file baseinstalldir="/" name="src/core/lib/iomgr/lockfree_event.cc" role="src" />
    <file baseinstalldir="/" name="src/core/lib/iomgr/lockfree_event.h" role="src" />
    <file baseinstalldir="/" name="src/core/lib/iomgr/nameser.h" role="src" />
    <file baseinstalldir="/" name="src/core/lib/iomgr/polling_entity.cc" role="src" />
    <file baseinstalldir="/" name="src/core/lib/iomgr/polling_entity.h" role="src" />
    <file baseinstalldir="/" name="src/core/lib/iomgr/pollset.cc" role="src" />
    <file baseinstalldir="/" name="src/core/lib/iomgr/pollset.h" role="src" />
    <file baseinstalldir="/" name="src/core/lib/iomgr/pollset_set.cc" role="src" />
    <file baseinstalldir="/" name="src/core/lib/iomgr/pollset_set.h" role="src" />
    <file baseinstalldir="/" name="src/core/lib/iomgr/pollset_set_windows.cc" role="src" />
    <file baseinstalldir="/" name="src/core/lib/iomgr/pollset_set_windows.h" role="src" />
    <file baseinstalldir="/" name="src/core/lib/iomgr/pollset_windows.cc" role="src" />
    <file baseinstalldir="/" name="src/core/lib/iomgr/pollset_windows.h" role="src" />
    <file baseinstalldir="/" name="src/core/lib/iomgr/port.h" role="src" />
    <file baseinstalldir="/" name="src/core/lib/iomgr/python_util.h" role="src" />
    <file baseinstalldir="/" name="src/core/lib/iomgr/resolve_address.cc" role="src" />
    <file baseinstalldir="/" name="src/core/lib/iomgr/resolve_address.h" role="src" />
    <file baseinstalldir="/" name="src/core/lib/iomgr/resolve_address_impl.h" role="src" />
    <file baseinstalldir="/" name="src/core/lib/iomgr/resolve_address_posix.cc" role="src" />
    <file baseinstalldir="/" name="src/core/lib/iomgr/resolve_address_posix.h" role="src" />
    <file baseinstalldir="/" name="src/core/lib/iomgr/resolve_address_windows.cc" role="src" />
    <file baseinstalldir="/" name="src/core/lib/iomgr/resolve_address_windows.h" role="src" />
    <file baseinstalldir="/" name="src/core/lib/iomgr/resolved_address.h" role="src" />
    <file baseinstalldir="/" name="src/core/lib/iomgr/sockaddr.h" role="src" />
    <file baseinstalldir="/" name="src/core/lib/iomgr/sockaddr_posix.h" role="src" />
    <file baseinstalldir="/" name="src/core/lib/iomgr/sockaddr_utils_posix.cc" role="src" />
    <file baseinstalldir="/" name="src/core/lib/iomgr/sockaddr_windows.h" role="src" />
    <file baseinstalldir="/" name="src/core/lib/iomgr/socket_factory_posix.cc" role="src" />
    <file baseinstalldir="/" name="src/core/lib/iomgr/socket_factory_posix.h" role="src" />
    <file baseinstalldir="/" name="src/core/lib/iomgr/socket_mutator.cc" role="src" />
    <file baseinstalldir="/" name="src/core/lib/iomgr/socket_mutator.h" role="src" />
    <file baseinstalldir="/" name="src/core/lib/iomgr/socket_utils.h" role="src" />
    <file baseinstalldir="/" name="src/core/lib/iomgr/socket_utils_common_posix.cc" role="src" />
    <file baseinstalldir="/" name="src/core/lib/iomgr/socket_utils_linux.cc" role="src" />
    <file baseinstalldir="/" name="src/core/lib/iomgr/socket_utils_posix.cc" role="src" />
    <file baseinstalldir="/" name="src/core/lib/iomgr/socket_utils_posix.h" role="src" />
    <file baseinstalldir="/" name="src/core/lib/iomgr/socket_utils_windows.cc" role="src" />
    <file baseinstalldir="/" name="src/core/lib/iomgr/socket_windows.cc" role="src" />
    <file baseinstalldir="/" name="src/core/lib/iomgr/socket_windows.h" role="src" />
    <file baseinstalldir="/" name="src/core/lib/iomgr/systemd_utils.cc" role="src" />
    <file baseinstalldir="/" name="src/core/lib/iomgr/systemd_utils.h" role="src" />
    <file baseinstalldir="/" name="src/core/lib/iomgr/tcp_client.cc" role="src" />
    <file baseinstalldir="/" name="src/core/lib/iomgr/tcp_client.h" role="src" />
    <file baseinstalldir="/" name="src/core/lib/iomgr/tcp_client_cfstream.cc" role="src" />
    <file baseinstalldir="/" name="src/core/lib/iomgr/tcp_client_posix.cc" role="src" />
    <file baseinstalldir="/" name="src/core/lib/iomgr/tcp_client_posix.h" role="src" />
    <file baseinstalldir="/" name="src/core/lib/iomgr/tcp_client_windows.cc" role="src" />
    <file baseinstalldir="/" name="src/core/lib/iomgr/tcp_posix.cc" role="src" />
    <file baseinstalldir="/" name="src/core/lib/iomgr/tcp_posix.h" role="src" />
    <file baseinstalldir="/" name="src/core/lib/iomgr/tcp_server.cc" role="src" />
    <file baseinstalldir="/" name="src/core/lib/iomgr/tcp_server.h" role="src" />
    <file baseinstalldir="/" name="src/core/lib/iomgr/tcp_server_posix.cc" role="src" />
    <file baseinstalldir="/" name="src/core/lib/iomgr/tcp_server_utils_posix.h" role="src" />
    <file baseinstalldir="/" name="src/core/lib/iomgr/tcp_server_utils_posix_common.cc" role="src" />
    <file baseinstalldir="/" name="src/core/lib/iomgr/tcp_server_utils_posix_ifaddrs.cc" role="src" />
    <file baseinstalldir="/" name="src/core/lib/iomgr/tcp_server_utils_posix_noifaddrs.cc" role="src" />
    <file baseinstalldir="/" name="src/core/lib/iomgr/tcp_server_windows.cc" role="src" />
    <file baseinstalldir="/" name="src/core/lib/iomgr/tcp_windows.cc" role="src" />
    <file baseinstalldir="/" name="src/core/lib/iomgr/tcp_windows.h" role="src" />
    <file baseinstalldir="/" name="src/core/lib/iomgr/timer.cc" role="src" />
    <file baseinstalldir="/" name="src/core/lib/iomgr/timer.h" role="src" />
    <file baseinstalldir="/" name="src/core/lib/iomgr/timer_generic.cc" role="src" />
    <file baseinstalldir="/" name="src/core/lib/iomgr/timer_generic.h" role="src" />
    <file baseinstalldir="/" name="src/core/lib/iomgr/timer_heap.cc" role="src" />
    <file baseinstalldir="/" name="src/core/lib/iomgr/timer_heap.h" role="src" />
    <file baseinstalldir="/" name="src/core/lib/iomgr/timer_manager.cc" role="src" />
    <file baseinstalldir="/" name="src/core/lib/iomgr/timer_manager.h" role="src" />
    <file baseinstalldir="/" name="src/core/lib/iomgr/unix_sockets_posix.cc" role="src" />
    <file baseinstalldir="/" name="src/core/lib/iomgr/unix_sockets_posix.h" role="src" />
    <file baseinstalldir="/" name="src/core/lib/iomgr/unix_sockets_posix_noop.cc" role="src" />
    <file baseinstalldir="/" name="src/core/lib/iomgr/vsock.cc" role="src" />
    <file baseinstalldir="/" name="src/core/lib/iomgr/vsock.h" role="src" />
    <file baseinstalldir="/" name="src/core/lib/iomgr/wakeup_fd_eventfd.cc" role="src" />
    <file baseinstalldir="/" name="src/core/lib/iomgr/wakeup_fd_nospecial.cc" role="src" />
    <file baseinstalldir="/" name="src/core/lib/iomgr/wakeup_fd_pipe.cc" role="src" />
    <file baseinstalldir="/" name="src/core/lib/iomgr/wakeup_fd_pipe.h" role="src" />
    <file baseinstalldir="/" name="src/core/lib/iomgr/wakeup_fd_posix.cc" role="src" />
    <file baseinstalldir="/" name="src/core/lib/iomgr/wakeup_fd_posix.h" role="src" />
    <file baseinstalldir="/" name="src/core/lib/promise/activity.cc" role="src" />
    <file baseinstalldir="/" name="src/core/lib/promise/activity.h" role="src" />
    <file baseinstalldir="/" name="src/core/lib/promise/all_ok.h" role="src" />
    <file baseinstalldir="/" name="src/core/lib/promise/arena_promise.h" role="src" />
    <file baseinstalldir="/" name="src/core/lib/promise/cancel_callback.h" role="src" />
    <file baseinstalldir="/" name="src/core/lib/promise/context.h" role="src" />
    <file baseinstalldir="/" name="src/core/lib/promise/detail/basic_seq.h" role="src" />
    <file baseinstalldir="/" name="src/core/lib/promise/detail/join_state.h" role="src" />
    <file baseinstalldir="/" name="src/core/lib/promise/detail/promise_factory.h" role="src" />
    <file baseinstalldir="/" name="src/core/lib/promise/detail/promise_like.h" role="src" />
    <file baseinstalldir="/" name="src/core/lib/promise/detail/seq_state.h" role="src" />
    <file baseinstalldir="/" name="src/core/lib/promise/detail/status.h" role="src" />
    <file baseinstalldir="/" name="src/core/lib/promise/exec_ctx_wakeup_scheduler.h" role="src" />
    <file baseinstalldir="/" name="src/core/lib/promise/for_each.h" role="src" />
    <file baseinstalldir="/" name="src/core/lib/promise/if.h" role="src" />
    <file baseinstalldir="/" name="src/core/lib/promise/interceptor_list.h" role="src" />
    <file baseinstalldir="/" name="src/core/lib/promise/latch.h" role="src" />
    <file baseinstalldir="/" name="src/core/lib/promise/loop.h" role="src" />
    <file baseinstalldir="/" name="src/core/lib/promise/map.h" role="src" />
    <file baseinstalldir="/" name="src/core/lib/promise/observable.h" role="src" />
    <file baseinstalldir="/" name="src/core/lib/promise/party.cc" role="src" />
    <file baseinstalldir="/" name="src/core/lib/promise/party.h" role="src" />
    <file baseinstalldir="/" name="src/core/lib/promise/pipe.h" role="src" />
    <file baseinstalldir="/" name="src/core/lib/promise/poll.h" role="src" />
    <file baseinstalldir="/" name="src/core/lib/promise/prioritized_race.h" role="src" />
    <file baseinstalldir="/" name="src/core/lib/promise/promise.h" role="src" />
    <file baseinstalldir="/" name="src/core/lib/promise/race.h" role="src" />
    <file baseinstalldir="/" name="src/core/lib/promise/seq.h" role="src" />
    <file baseinstalldir="/" name="src/core/lib/promise/sleep.cc" role="src" />
    <file baseinstalldir="/" name="src/core/lib/promise/sleep.h" role="src" />
    <file baseinstalldir="/" name="src/core/lib/promise/status_flag.h" role="src" />
    <file baseinstalldir="/" name="src/core/lib/promise/try_join.h" role="src" />
    <file baseinstalldir="/" name="src/core/lib/promise/try_seq.h" role="src" />
    <file baseinstalldir="/" name="src/core/lib/resource_quota/api.cc" role="src" />
    <file baseinstalldir="/" name="src/core/lib/resource_quota/api.h" role="src" />
    <file baseinstalldir="/" name="src/core/lib/resource_quota/arena.cc" role="src" />
    <file baseinstalldir="/" name="src/core/lib/resource_quota/arena.h" role="src" />
    <file baseinstalldir="/" name="src/core/lib/resource_quota/connection_quota.cc" role="src" />
    <file baseinstalldir="/" name="src/core/lib/resource_quota/connection_quota.h" role="src" />
    <file baseinstalldir="/" name="src/core/lib/resource_quota/memory_quota.cc" role="src" />
    <file baseinstalldir="/" name="src/core/lib/resource_quota/memory_quota.h" role="src" />
    <file baseinstalldir="/" name="src/core/lib/resource_quota/periodic_update.cc" role="src" />
    <file baseinstalldir="/" name="src/core/lib/resource_quota/periodic_update.h" role="src" />
    <file baseinstalldir="/" name="src/core/lib/resource_quota/resource_quota.cc" role="src" />
    <file baseinstalldir="/" name="src/core/lib/resource_quota/resource_quota.h" role="src" />
    <file baseinstalldir="/" name="src/core/lib/resource_quota/thread_quota.cc" role="src" />
    <file baseinstalldir="/" name="src/core/lib/resource_quota/thread_quota.h" role="src" />
    <file baseinstalldir="/" name="src/core/lib/security/authorization/audit_logging.cc" role="src" />
    <file baseinstalldir="/" name="src/core/lib/security/authorization/audit_logging.h" role="src" />
    <file baseinstalldir="/" name="src/core/lib/security/authorization/authorization_engine.h" role="src" />
    <file baseinstalldir="/" name="src/core/lib/security/authorization/authorization_policy_provider.h" role="src" />
    <file baseinstalldir="/" name="src/core/lib/security/authorization/authorization_policy_provider_vtable.cc" role="src" />
    <file baseinstalldir="/" name="src/core/lib/security/authorization/evaluate_args.cc" role="src" />
    <file baseinstalldir="/" name="src/core/lib/security/authorization/evaluate_args.h" role="src" />
    <file baseinstalldir="/" name="src/core/lib/security/authorization/grpc_authorization_engine.cc" role="src" />
    <file baseinstalldir="/" name="src/core/lib/security/authorization/grpc_authorization_engine.h" role="src" />
    <file baseinstalldir="/" name="src/core/lib/security/authorization/grpc_server_authz_filter.cc" role="src" />
    <file baseinstalldir="/" name="src/core/lib/security/authorization/grpc_server_authz_filter.h" role="src" />
    <file baseinstalldir="/" name="src/core/lib/security/authorization/matchers.cc" role="src" />
    <file baseinstalldir="/" name="src/core/lib/security/authorization/matchers.h" role="src" />
    <file baseinstalldir="/" name="src/core/lib/security/authorization/rbac_policy.cc" role="src" />
    <file baseinstalldir="/" name="src/core/lib/security/authorization/rbac_policy.h" role="src" />
    <file baseinstalldir="/" name="src/core/lib/security/authorization/stdout_logger.cc" role="src" />
    <file baseinstalldir="/" name="src/core/lib/security/authorization/stdout_logger.h" role="src" />
    <file baseinstalldir="/" name="src/core/lib/security/certificate_provider/certificate_provider_factory.h" role="src" />
    <file baseinstalldir="/" name="src/core/lib/security/certificate_provider/certificate_provider_registry.cc" role="src" />
    <file baseinstalldir="/" name="src/core/lib/security/certificate_provider/certificate_provider_registry.h" role="src" />
    <file baseinstalldir="/" name="src/core/lib/security/context/security_context.cc" role="src" />
    <file baseinstalldir="/" name="src/core/lib/security/context/security_context.h" role="src" />
    <file baseinstalldir="/" name="src/core/lib/security/credentials/alts/alts_credentials.cc" role="src" />
    <file baseinstalldir="/" name="src/core/lib/security/credentials/alts/alts_credentials.h" role="src" />
    <file baseinstalldir="/" name="src/core/lib/security/credentials/alts/check_gcp_environment.cc" role="src" />
    <file baseinstalldir="/" name="src/core/lib/security/credentials/alts/check_gcp_environment.h" role="src" />
    <file baseinstalldir="/" name="src/core/lib/security/credentials/alts/check_gcp_environment_linux.cc" role="src" />
    <file baseinstalldir="/" name="src/core/lib/security/credentials/alts/check_gcp_environment_no_op.cc" role="src" />
    <file baseinstalldir="/" name="src/core/lib/security/credentials/alts/check_gcp_environment_windows.cc" role="src" />
    <file baseinstalldir="/" name="src/core/lib/security/credentials/alts/grpc_alts_credentials_client_options.cc" role="src" />
    <file baseinstalldir="/" name="src/core/lib/security/credentials/alts/grpc_alts_credentials_options.cc" role="src" />
    <file baseinstalldir="/" name="src/core/lib/security/credentials/alts/grpc_alts_credentials_options.h" role="src" />
    <file baseinstalldir="/" name="src/core/lib/security/credentials/alts/grpc_alts_credentials_server_options.cc" role="src" />
    <file baseinstalldir="/" name="src/core/lib/security/credentials/call_creds_util.cc" role="src" />
    <file baseinstalldir="/" name="src/core/lib/security/credentials/call_creds_util.h" role="src" />
    <file baseinstalldir="/" name="src/core/lib/security/credentials/channel_creds_registry.h" role="src" />
    <file baseinstalldir="/" name="src/core/lib/security/credentials/channel_creds_registry_init.cc" role="src" />
    <file baseinstalldir="/" name="src/core/lib/security/credentials/composite/composite_credentials.cc" role="src" />
    <file baseinstalldir="/" name="src/core/lib/security/credentials/composite/composite_credentials.h" role="src" />
    <file baseinstalldir="/" name="src/core/lib/security/credentials/credentials.cc" role="src" />
    <file baseinstalldir="/" name="src/core/lib/security/credentials/credentials.h" role="src" />
    <file baseinstalldir="/" name="src/core/lib/security/credentials/external/aws_external_account_credentials.cc" role="src" />
    <file baseinstalldir="/" name="src/core/lib/security/credentials/external/aws_external_account_credentials.h" role="src" />
    <file baseinstalldir="/" name="src/core/lib/security/credentials/external/aws_request_signer.cc" role="src" />
    <file baseinstalldir="/" name="src/core/lib/security/credentials/external/aws_request_signer.h" role="src" />
    <file baseinstalldir="/" name="src/core/lib/security/credentials/external/external_account_credentials.cc" role="src" />
    <file baseinstalldir="/" name="src/core/lib/security/credentials/external/external_account_credentials.h" role="src" />
    <file baseinstalldir="/" name="src/core/lib/security/credentials/external/file_external_account_credentials.cc" role="src" />
    <file baseinstalldir="/" name="src/core/lib/security/credentials/external/file_external_account_credentials.h" role="src" />
    <file baseinstalldir="/" name="src/core/lib/security/credentials/external/url_external_account_credentials.cc" role="src" />
    <file baseinstalldir="/" name="src/core/lib/security/credentials/external/url_external_account_credentials.h" role="src" />
    <file baseinstalldir="/" name="src/core/lib/security/credentials/fake/fake_credentials.cc" role="src" />
    <file baseinstalldir="/" name="src/core/lib/security/credentials/fake/fake_credentials.h" role="src" />
    <file baseinstalldir="/" name="src/core/lib/security/credentials/google_default/credentials_generic.cc" role="src" />
    <file baseinstalldir="/" name="src/core/lib/security/credentials/google_default/google_default_credentials.cc" role="src" />
    <file baseinstalldir="/" name="src/core/lib/security/credentials/google_default/google_default_credentials.h" role="src" />
    <file baseinstalldir="/" name="src/core/lib/security/credentials/iam/iam_credentials.cc" role="src" />
    <file baseinstalldir="/" name="src/core/lib/security/credentials/iam/iam_credentials.h" role="src" />
    <file baseinstalldir="/" name="src/core/lib/security/credentials/insecure/insecure_credentials.cc" role="src" />
    <file baseinstalldir="/" name="src/core/lib/security/credentials/insecure/insecure_credentials.h" role="src" />
    <file baseinstalldir="/" name="src/core/lib/security/credentials/jwt/json_token.cc" role="src" />
    <file baseinstalldir="/" name="src/core/lib/security/credentials/jwt/json_token.h" role="src" />
    <file baseinstalldir="/" name="src/core/lib/security/credentials/jwt/jwt_credentials.cc" role="src" />
    <file baseinstalldir="/" name="src/core/lib/security/credentials/jwt/jwt_credentials.h" role="src" />
    <file baseinstalldir="/" name="src/core/lib/security/credentials/jwt/jwt_verifier.cc" role="src" />
    <file baseinstalldir="/" name="src/core/lib/security/credentials/jwt/jwt_verifier.h" role="src" />
    <file baseinstalldir="/" name="src/core/lib/security/credentials/local/local_credentials.cc" role="src" />
    <file baseinstalldir="/" name="src/core/lib/security/credentials/local/local_credentials.h" role="src" />
    <file baseinstalldir="/" name="src/core/lib/security/credentials/oauth2/oauth2_credentials.cc" role="src" />
    <file baseinstalldir="/" name="src/core/lib/security/credentials/oauth2/oauth2_credentials.h" role="src" />
    <file baseinstalldir="/" name="src/core/lib/security/credentials/plugin/plugin_credentials.cc" role="src" />
    <file baseinstalldir="/" name="src/core/lib/security/credentials/plugin/plugin_credentials.h" role="src" />
    <file baseinstalldir="/" name="src/core/lib/security/credentials/ssl/ssl_credentials.cc" role="src" />
    <file baseinstalldir="/" name="src/core/lib/security/credentials/ssl/ssl_credentials.h" role="src" />
    <file baseinstalldir="/" name="src/core/lib/security/credentials/tls/grpc_tls_certificate_distributor.cc" role="src" />
    <file baseinstalldir="/" name="src/core/lib/security/credentials/tls/grpc_tls_certificate_distributor.h" role="src" />
    <file baseinstalldir="/" name="src/core/lib/security/credentials/tls/grpc_tls_certificate_match.cc" role="src" />
    <file baseinstalldir="/" name="src/core/lib/security/credentials/tls/grpc_tls_certificate_provider.cc" role="src" />
    <file baseinstalldir="/" name="src/core/lib/security/credentials/tls/grpc_tls_certificate_provider.h" role="src" />
    <file baseinstalldir="/" name="src/core/lib/security/credentials/tls/grpc_tls_certificate_verifier.cc" role="src" />
    <file baseinstalldir="/" name="src/core/lib/security/credentials/tls/grpc_tls_certificate_verifier.h" role="src" />
    <file baseinstalldir="/" name="src/core/lib/security/credentials/tls/grpc_tls_credentials_options.cc" role="src" />
    <file baseinstalldir="/" name="src/core/lib/security/credentials/tls/grpc_tls_credentials_options.h" role="src" />
    <file baseinstalldir="/" name="src/core/lib/security/credentials/tls/grpc_tls_crl_provider.cc" role="src" />
    <file baseinstalldir="/" name="src/core/lib/security/credentials/tls/grpc_tls_crl_provider.h" role="src" />
    <file baseinstalldir="/" name="src/core/lib/security/credentials/tls/tls_credentials.cc" role="src" />
    <file baseinstalldir="/" name="src/core/lib/security/credentials/tls/tls_credentials.h" role="src" />
    <file baseinstalldir="/" name="src/core/lib/security/credentials/tls/tls_utils.cc" role="src" />
    <file baseinstalldir="/" name="src/core/lib/security/credentials/tls/tls_utils.h" role="src" />
    <file baseinstalldir="/" name="src/core/lib/security/credentials/token_fetcher/token_fetcher_credentials.cc" role="src" />
    <file baseinstalldir="/" name="src/core/lib/security/credentials/token_fetcher/token_fetcher_credentials.h" role="src" />
    <file baseinstalldir="/" name="src/core/lib/security/credentials/xds/xds_credentials.cc" role="src" />
    <file baseinstalldir="/" name="src/core/lib/security/credentials/xds/xds_credentials.h" role="src" />
    <file baseinstalldir="/" name="src/core/lib/security/security_connector/alts/alts_security_connector.cc" role="src" />
    <file baseinstalldir="/" name="src/core/lib/security/security_connector/alts/alts_security_connector.h" role="src" />
    <file baseinstalldir="/" name="src/core/lib/security/security_connector/fake/fake_security_connector.cc" role="src" />
    <file baseinstalldir="/" name="src/core/lib/security/security_connector/fake/fake_security_connector.h" role="src" />
    <file baseinstalldir="/" name="src/core/lib/security/security_connector/insecure/insecure_security_connector.cc" role="src" />
    <file baseinstalldir="/" name="src/core/lib/security/security_connector/insecure/insecure_security_connector.h" role="src" />
    <file baseinstalldir="/" name="src/core/lib/security/security_connector/load_system_roots.h" role="src" />
    <file baseinstalldir="/" name="src/core/lib/security/security_connector/load_system_roots_fallback.cc" role="src" />
    <file baseinstalldir="/" name="src/core/lib/security/security_connector/load_system_roots_supported.cc" role="src" />
    <file baseinstalldir="/" name="src/core/lib/security/security_connector/load_system_roots_supported.h" role="src" />
    <file baseinstalldir="/" name="src/core/lib/security/security_connector/load_system_roots_windows.cc" role="src" />
    <file baseinstalldir="/" name="src/core/lib/security/security_connector/local/local_security_connector.cc" role="src" />
    <file baseinstalldir="/" name="src/core/lib/security/security_connector/local/local_security_connector.h" role="src" />
    <file baseinstalldir="/" name="src/core/lib/security/security_connector/security_connector.cc" role="src" />
    <file baseinstalldir="/" name="src/core/lib/security/security_connector/security_connector.h" role="src" />
    <file baseinstalldir="/" name="src/core/lib/security/security_connector/ssl/ssl_security_connector.cc" role="src" />
    <file baseinstalldir="/" name="src/core/lib/security/security_connector/ssl/ssl_security_connector.h" role="src" />
    <file baseinstalldir="/" name="src/core/lib/security/security_connector/ssl_utils.cc" role="src" />
    <file baseinstalldir="/" name="src/core/lib/security/security_connector/ssl_utils.h" role="src" />
    <file baseinstalldir="/" name="src/core/lib/security/security_connector/tls/tls_security_connector.cc" role="src" />
    <file baseinstalldir="/" name="src/core/lib/security/security_connector/tls/tls_security_connector.h" role="src" />
    <file baseinstalldir="/" name="src/core/lib/security/transport/auth_filters.h" role="src" />
    <file baseinstalldir="/" name="src/core/lib/security/transport/client_auth_filter.cc" role="src" />
    <file baseinstalldir="/" name="src/core/lib/security/transport/server_auth_filter.cc" role="src" />
    <file baseinstalldir="/" name="src/core/lib/security/util/json_util.cc" role="src" />
    <file baseinstalldir="/" name="src/core/lib/security/util/json_util.h" role="src" />
    <file baseinstalldir="/" name="src/core/lib/slice/percent_encoding.cc" role="src" />
    <file baseinstalldir="/" name="src/core/lib/slice/percent_encoding.h" role="src" />
    <file baseinstalldir="/" name="src/core/lib/slice/slice.cc" role="src" />
    <file baseinstalldir="/" name="src/core/lib/slice/slice.h" role="src" />
    <file baseinstalldir="/" name="src/core/lib/slice/slice_buffer.cc" role="src" />
    <file baseinstalldir="/" name="src/core/lib/slice/slice_buffer.h" role="src" />
    <file baseinstalldir="/" name="src/core/lib/slice/slice_internal.h" role="src" />
    <file baseinstalldir="/" name="src/core/lib/slice/slice_refcount.h" role="src" />
    <file baseinstalldir="/" name="src/core/lib/slice/slice_string_helpers.cc" role="src" />
    <file baseinstalldir="/" name="src/core/lib/slice/slice_string_helpers.h" role="src" />
    <file baseinstalldir="/" name="src/core/lib/surface/byte_buffer.cc" role="src" />
    <file baseinstalldir="/" name="src/core/lib/surface/byte_buffer_reader.cc" role="src" />
    <file baseinstalldir="/" name="src/core/lib/surface/call.cc" role="src" />
    <file baseinstalldir="/" name="src/core/lib/surface/call.h" role="src" />
    <file baseinstalldir="/" name="src/core/lib/surface/call_details.cc" role="src" />
    <file baseinstalldir="/" name="src/core/lib/surface/call_log_batch.cc" role="src" />
    <file baseinstalldir="/" name="src/core/lib/surface/call_test_only.h" role="src" />
    <file baseinstalldir="/" name="src/core/lib/surface/call_utils.cc" role="src" />
    <file baseinstalldir="/" name="src/core/lib/surface/call_utils.h" role="src" />
    <file baseinstalldir="/" name="src/core/lib/surface/channel.cc" role="src" />
    <file baseinstalldir="/" name="src/core/lib/surface/channel.h" role="src" />
    <file baseinstalldir="/" name="src/core/lib/surface/channel_create.cc" role="src" />
    <file baseinstalldir="/" name="src/core/lib/surface/channel_create.h" role="src" />
    <file baseinstalldir="/" name="src/core/lib/surface/channel_init.cc" role="src" />
    <file baseinstalldir="/" name="src/core/lib/surface/channel_init.h" role="src" />
    <file baseinstalldir="/" name="src/core/lib/surface/channel_stack_type.cc" role="src" />
    <file baseinstalldir="/" name="src/core/lib/surface/channel_stack_type.h" role="src" />
    <file baseinstalldir="/" name="src/core/lib/surface/client_call.cc" role="src" />
    <file baseinstalldir="/" name="src/core/lib/surface/client_call.h" role="src" />
    <file baseinstalldir="/" name="src/core/lib/surface/completion_queue.cc" role="src" />
    <file baseinstalldir="/" name="src/core/lib/surface/completion_queue.h" role="src" />
    <file baseinstalldir="/" name="src/core/lib/surface/completion_queue_factory.cc" role="src" />
    <file baseinstalldir="/" name="src/core/lib/surface/completion_queue_factory.h" role="src" />
    <file baseinstalldir="/" name="src/core/lib/surface/event_string.cc" role="src" />
    <file baseinstalldir="/" name="src/core/lib/surface/event_string.h" role="src" />
    <file baseinstalldir="/" name="src/core/lib/surface/filter_stack_call.cc" role="src" />
    <file baseinstalldir="/" name="src/core/lib/surface/filter_stack_call.h" role="src" />
    <file baseinstalldir="/" name="src/core/lib/surface/init.cc" role="src" />
    <file baseinstalldir="/" name="src/core/lib/surface/init.h" role="src" />
    <file baseinstalldir="/" name="src/core/lib/surface/init_internally.cc" role="src" />
    <file baseinstalldir="/" name="src/core/lib/surface/init_internally.h" role="src" />
    <file baseinstalldir="/" name="src/core/lib/surface/lame_client.cc" role="src" />
    <file baseinstalldir="/" name="src/core/lib/surface/lame_client.h" role="src" />
    <file baseinstalldir="/" name="src/core/lib/surface/legacy_channel.cc" role="src" />
    <file baseinstalldir="/" name="src/core/lib/surface/legacy_channel.h" role="src" />
    <file baseinstalldir="/" name="src/core/lib/surface/metadata_array.cc" role="src" />
    <file baseinstalldir="/" name="src/core/lib/surface/server_call.cc" role="src" />
    <file baseinstalldir="/" name="src/core/lib/surface/server_call.h" role="src" />
    <file baseinstalldir="/" name="src/core/lib/surface/validate_metadata.cc" role="src" />
    <file baseinstalldir="/" name="src/core/lib/surface/validate_metadata.h" role="src" />
    <file baseinstalldir="/" name="src/core/lib/surface/version.cc" role="src" />
    <file baseinstalldir="/" name="src/core/lib/transport/bdp_estimator.cc" role="src" />
    <file baseinstalldir="/" name="src/core/lib/transport/bdp_estimator.h" role="src" />
    <file baseinstalldir="/" name="src/core/lib/transport/call_arena_allocator.cc" role="src" />
    <file baseinstalldir="/" name="src/core/lib/transport/call_arena_allocator.h" role="src" />
    <file baseinstalldir="/" name="src/core/lib/transport/call_destination.h" role="src" />
    <file baseinstalldir="/" name="src/core/lib/transport/call_filters.cc" role="src" />
    <file baseinstalldir="/" name="src/core/lib/transport/call_filters.h" role="src" />
    <file baseinstalldir="/" name="src/core/lib/transport/call_final_info.cc" role="src" />
    <file baseinstalldir="/" name="src/core/lib/transport/call_final_info.h" role="src" />
    <file baseinstalldir="/" name="src/core/lib/transport/call_spine.cc" role="src" />
    <file baseinstalldir="/" name="src/core/lib/transport/call_spine.h" role="src" />
    <file baseinstalldir="/" name="src/core/lib/transport/call_state.cc" role="src" />
    <file baseinstalldir="/" name="src/core/lib/transport/call_state.h" role="src" />
    <file baseinstalldir="/" name="src/core/lib/transport/connectivity_state.cc" role="src" />
    <file baseinstalldir="/" name="src/core/lib/transport/connectivity_state.h" role="src" />
    <file baseinstalldir="/" name="src/core/lib/transport/custom_metadata.h" role="src" />
    <file baseinstalldir="/" name="src/core/lib/transport/error_utils.cc" role="src" />
    <file baseinstalldir="/" name="src/core/lib/transport/error_utils.h" role="src" />
    <file baseinstalldir="/" name="src/core/lib/transport/http2_errors.h" role="src" />
    <file baseinstalldir="/" name="src/core/lib/transport/interception_chain.cc" role="src" />
    <file baseinstalldir="/" name="src/core/lib/transport/interception_chain.h" role="src" />
    <file baseinstalldir="/" name="src/core/lib/transport/message.cc" role="src" />
    <file baseinstalldir="/" name="src/core/lib/transport/message.h" role="src" />
    <file baseinstalldir="/" name="src/core/lib/transport/metadata.cc" role="src" />
    <file baseinstalldir="/" name="src/core/lib/transport/metadata.h" role="src" />
    <file baseinstalldir="/" name="src/core/lib/transport/metadata_batch.cc" role="src" />
    <file baseinstalldir="/" name="src/core/lib/transport/metadata_batch.h" role="src" />
    <file baseinstalldir="/" name="src/core/lib/transport/metadata_compression_traits.h" role="src" />
    <file baseinstalldir="/" name="src/core/lib/transport/metadata_info.cc" role="src" />
    <file baseinstalldir="/" name="src/core/lib/transport/metadata_info.h" role="src" />
    <file baseinstalldir="/" name="src/core/lib/transport/parsed_metadata.cc" role="src" />
    <file baseinstalldir="/" name="src/core/lib/transport/parsed_metadata.h" role="src" />
    <file baseinstalldir="/" name="src/core/lib/transport/simple_slice_based_metadata.h" role="src" />
    <file baseinstalldir="/" name="src/core/lib/transport/status_conversion.cc" role="src" />
    <file baseinstalldir="/" name="src/core/lib/transport/status_conversion.h" role="src" />
    <file baseinstalldir="/" name="src/core/lib/transport/timeout_encoding.cc" role="src" />
    <file baseinstalldir="/" name="src/core/lib/transport/timeout_encoding.h" role="src" />
    <file baseinstalldir="/" name="src/core/lib/transport/transport.cc" role="src" />
    <file baseinstalldir="/" name="src/core/lib/transport/transport.h" role="src" />
    <file baseinstalldir="/" name="src/core/lib/transport/transport_fwd.h" role="src" />
    <file baseinstalldir="/" name="src/core/lib/transport/transport_op_string.cc" role="src" />
    <file baseinstalldir="/" name="src/core/load_balancing/address_filtering.cc" role="src" />
    <file baseinstalldir="/" name="src/core/load_balancing/address_filtering.h" role="src" />
    <file baseinstalldir="/" name="src/core/load_balancing/backend_metric_data.h" role="src" />
    <file baseinstalldir="/" name="src/core/load_balancing/backend_metric_parser.cc" role="src" />
    <file baseinstalldir="/" name="src/core/load_balancing/backend_metric_parser.h" role="src" />
    <file baseinstalldir="/" name="src/core/load_balancing/child_policy_handler.cc" role="src" />
    <file baseinstalldir="/" name="src/core/load_balancing/child_policy_handler.h" role="src" />
    <file baseinstalldir="/" name="src/core/load_balancing/delegating_helper.h" role="src" />
    <file baseinstalldir="/" name="src/core/load_balancing/endpoint_list.cc" role="src" />
    <file baseinstalldir="/" name="src/core/load_balancing/endpoint_list.h" role="src" />
    <file baseinstalldir="/" name="src/core/load_balancing/grpclb/client_load_reporting_filter.cc" role="src" />
    <file baseinstalldir="/" name="src/core/load_balancing/grpclb/client_load_reporting_filter.h" role="src" />
    <file baseinstalldir="/" name="src/core/load_balancing/grpclb/grpclb.cc" role="src" />
    <file baseinstalldir="/" name="src/core/load_balancing/grpclb/grpclb.h" role="src" />
    <file baseinstalldir="/" name="src/core/load_balancing/grpclb/grpclb_balancer_addresses.cc" role="src" />
    <file baseinstalldir="/" name="src/core/load_balancing/grpclb/grpclb_balancer_addresses.h" role="src" />
    <file baseinstalldir="/" name="src/core/load_balancing/grpclb/grpclb_client_stats.cc" role="src" />
    <file baseinstalldir="/" name="src/core/load_balancing/grpclb/grpclb_client_stats.h" role="src" />
    <file baseinstalldir="/" name="src/core/load_balancing/grpclb/load_balancer_api.cc" role="src" />
    <file baseinstalldir="/" name="src/core/load_balancing/grpclb/load_balancer_api.h" role="src" />
    <file baseinstalldir="/" name="src/core/load_balancing/health_check_client.cc" role="src" />
    <file baseinstalldir="/" name="src/core/load_balancing/health_check_client.h" role="src" />
    <file baseinstalldir="/" name="src/core/load_balancing/health_check_client_internal.h" role="src" />
    <file baseinstalldir="/" name="src/core/load_balancing/lb_policy.cc" role="src" />
    <file baseinstalldir="/" name="src/core/load_balancing/lb_policy.h" role="src" />
    <file baseinstalldir="/" name="src/core/load_balancing/lb_policy_factory.h" role="src" />
    <file baseinstalldir="/" name="src/core/load_balancing/lb_policy_registry.cc" role="src" />
    <file baseinstalldir="/" name="src/core/load_balancing/lb_policy_registry.h" role="src" />
    <file baseinstalldir="/" name="src/core/load_balancing/oob_backend_metric.cc" role="src" />
    <file baseinstalldir="/" name="src/core/load_balancing/oob_backend_metric.h" role="src" />
    <file baseinstalldir="/" name="src/core/load_balancing/oob_backend_metric_internal.h" role="src" />
    <file baseinstalldir="/" name="src/core/load_balancing/outlier_detection/outlier_detection.cc" role="src" />
    <file baseinstalldir="/" name="src/core/load_balancing/outlier_detection/outlier_detection.h" role="src" />
    <file baseinstalldir="/" name="src/core/load_balancing/pick_first/pick_first.cc" role="src" />
    <file baseinstalldir="/" name="src/core/load_balancing/pick_first/pick_first.h" role="src" />
    <file baseinstalldir="/" name="src/core/load_balancing/priority/priority.cc" role="src" />
    <file baseinstalldir="/" name="src/core/load_balancing/ring_hash/ring_hash.cc" role="src" />
    <file baseinstalldir="/" name="src/core/load_balancing/ring_hash/ring_hash.h" role="src" />
    <file baseinstalldir="/" name="src/core/load_balancing/rls/rls.cc" role="src" />
    <file baseinstalldir="/" name="src/core/load_balancing/rls/rls.h" role="src" />
    <file baseinstalldir="/" name="src/core/load_balancing/round_robin/round_robin.cc" role="src" />
    <file baseinstalldir="/" name="src/core/load_balancing/subchannel_interface.h" role="src" />
    <file baseinstalldir="/" name="src/core/load_balancing/weighted_round_robin/static_stride_scheduler.cc" role="src" />
    <file baseinstalldir="/" name="src/core/load_balancing/weighted_round_robin/static_stride_scheduler.h" role="src" />
    <file baseinstalldir="/" name="src/core/load_balancing/weighted_round_robin/weighted_round_robin.cc" role="src" />
    <file baseinstalldir="/" name="src/core/load_balancing/weighted_target/weighted_target.cc" role="src" />
    <file baseinstalldir="/" name="src/core/load_balancing/weighted_target/weighted_target.h" role="src" />
    <file baseinstalldir="/" name="src/core/load_balancing/xds/cds.cc" role="src" />
    <file baseinstalldir="/" name="src/core/load_balancing/xds/xds_channel_args.h" role="src" />
    <file baseinstalldir="/" name="src/core/load_balancing/xds/xds_cluster_impl.cc" role="src" />
    <file baseinstalldir="/" name="src/core/load_balancing/xds/xds_cluster_manager.cc" role="src" />
    <file baseinstalldir="/" name="src/core/load_balancing/xds/xds_override_host.cc" role="src" />
    <file baseinstalldir="/" name="src/core/load_balancing/xds/xds_override_host.h" role="src" />
    <file baseinstalldir="/" name="src/core/load_balancing/xds/xds_wrr_locality.cc" role="src" />
    <file baseinstalldir="/" name="src/core/plugin_registry/grpc_plugin_registry.cc" role="src" />
    <file baseinstalldir="/" name="src/core/plugin_registry/grpc_plugin_registry_extra.cc" role="src" />
    <file baseinstalldir="/" name="src/core/resolver/binder/binder_resolver.cc" role="src" />
    <file baseinstalldir="/" name="src/core/resolver/dns/c_ares/dns_resolver_ares.cc" role="src" />
    <file baseinstalldir="/" name="src/core/resolver/dns/c_ares/dns_resolver_ares.h" role="src" />
    <file baseinstalldir="/" name="src/core/resolver/dns/c_ares/grpc_ares_ev_driver.h" role="src" />
    <file baseinstalldir="/" name="src/core/resolver/dns/c_ares/grpc_ares_ev_driver_posix.cc" role="src" />
    <file baseinstalldir="/" name="src/core/resolver/dns/c_ares/grpc_ares_ev_driver_windows.cc" role="src" />
    <file baseinstalldir="/" name="src/core/resolver/dns/c_ares/grpc_ares_wrapper.cc" role="src" />
    <file baseinstalldir="/" name="src/core/resolver/dns/c_ares/grpc_ares_wrapper.h" role="src" />
    <file baseinstalldir="/" name="src/core/resolver/dns/c_ares/grpc_ares_wrapper_posix.cc" role="src" />
    <file baseinstalldir="/" name="src/core/resolver/dns/c_ares/grpc_ares_wrapper_windows.cc" role="src" />
    <file baseinstalldir="/" name="src/core/resolver/dns/dns_resolver_plugin.cc" role="src" />
    <file baseinstalldir="/" name="src/core/resolver/dns/dns_resolver_plugin.h" role="src" />
    <file baseinstalldir="/" name="src/core/resolver/dns/event_engine/event_engine_client_channel_resolver.cc" role="src" />
    <file baseinstalldir="/" name="src/core/resolver/dns/event_engine/event_engine_client_channel_resolver.h" role="src" />
    <file baseinstalldir="/" name="src/core/resolver/dns/event_engine/service_config_helper.cc" role="src" />
    <file baseinstalldir="/" name="src/core/resolver/dns/event_engine/service_config_helper.h" role="src" />
    <file baseinstalldir="/" name="src/core/resolver/dns/native/dns_resolver.cc" role="src" />
    <file baseinstalldir="/" name="src/core/resolver/dns/native/dns_resolver.h" role="src" />
    <file baseinstalldir="/" name="src/core/resolver/endpoint_addresses.cc" role="src" />
    <file baseinstalldir="/" name="src/core/resolver/endpoint_addresses.h" role="src" />
    <file baseinstalldir="/" name="src/core/resolver/fake/fake_resolver.cc" role="src" />
    <file baseinstalldir="/" name="src/core/resolver/fake/fake_resolver.h" role="src" />
    <file baseinstalldir="/" name="src/core/resolver/google_c2p/google_c2p_resolver.cc" role="src" />
    <file baseinstalldir="/" name="src/core/resolver/polling_resolver.cc" role="src" />
    <file baseinstalldir="/" name="src/core/resolver/polling_resolver.h" role="src" />
    <file baseinstalldir="/" name="src/core/resolver/resolver.cc" role="src" />
    <file baseinstalldir="/" name="src/core/resolver/resolver.h" role="src" />
    <file baseinstalldir="/" name="src/core/resolver/resolver_factory.h" role="src" />
    <file baseinstalldir="/" name="src/core/resolver/resolver_registry.cc" role="src" />
    <file baseinstalldir="/" name="src/core/resolver/resolver_registry.h" role="src" />
    <file baseinstalldir="/" name="src/core/resolver/server_address.h" role="src" />
    <file baseinstalldir="/" name="src/core/resolver/sockaddr/sockaddr_resolver.cc" role="src" />
    <file baseinstalldir="/" name="src/core/resolver/xds/xds_config.cc" role="src" />
    <file baseinstalldir="/" name="src/core/resolver/xds/xds_config.h" role="src" />
    <file baseinstalldir="/" name="src/core/resolver/xds/xds_dependency_manager.cc" role="src" />
    <file baseinstalldir="/" name="src/core/resolver/xds/xds_dependency_manager.h" role="src" />
    <file baseinstalldir="/" name="src/core/resolver/xds/xds_resolver.cc" role="src" />
    <file baseinstalldir="/" name="src/core/resolver/xds/xds_resolver_attributes.h" role="src" />
    <file baseinstalldir="/" name="src/core/server/server.cc" role="src" />
    <file baseinstalldir="/" name="src/core/server/server.h" role="src" />
    <file baseinstalldir="/" name="src/core/server/server_call_tracer_filter.cc" role="src" />
    <file baseinstalldir="/" name="src/core/server/server_call_tracer_filter.h" role="src" />
    <file baseinstalldir="/" name="src/core/server/server_config_selector.h" role="src" />
    <file baseinstalldir="/" name="src/core/server/server_config_selector_filter.cc" role="src" />
    <file baseinstalldir="/" name="src/core/server/server_config_selector_filter.h" role="src" />
    <file baseinstalldir="/" name="src/core/server/server_interface.h" role="src" />
    <file baseinstalldir="/" name="src/core/server/xds_channel_stack_modifier.cc" role="src" />
    <file baseinstalldir="/" name="src/core/server/xds_channel_stack_modifier.h" role="src" />
    <file baseinstalldir="/" name="src/core/server/xds_server_config_fetcher.cc" role="src" />
    <file baseinstalldir="/" name="src/core/service_config/service_config.h" role="src" />
    <file baseinstalldir="/" name="src/core/service_config/service_config_call_data.h" role="src" />
    <file baseinstalldir="/" name="src/core/service_config/service_config_channel_arg_filter.cc" role="src" />
    <file baseinstalldir="/" name="src/core/service_config/service_config_impl.cc" role="src" />
    <file baseinstalldir="/" name="src/core/service_config/service_config_impl.h" role="src" />
    <file baseinstalldir="/" name="src/core/service_config/service_config_parser.cc" role="src" />
    <file baseinstalldir="/" name="src/core/service_config/service_config_parser.h" role="src" />
    <file baseinstalldir="/" name="src/core/telemetry/call_tracer.cc" role="src" />
    <file baseinstalldir="/" name="src/core/telemetry/call_tracer.h" role="src" />
    <file baseinstalldir="/" name="src/core/telemetry/histogram_view.cc" role="src" />
    <file baseinstalldir="/" name="src/core/telemetry/histogram_view.h" role="src" />
    <file baseinstalldir="/" name="src/core/telemetry/metrics.cc" role="src" />
    <file baseinstalldir="/" name="src/core/telemetry/metrics.h" role="src" />
    <file baseinstalldir="/" name="src/core/telemetry/stats.cc" role="src" />
    <file baseinstalldir="/" name="src/core/telemetry/stats.h" role="src" />
    <file baseinstalldir="/" name="src/core/telemetry/stats_data.cc" role="src" />
    <file baseinstalldir="/" name="src/core/telemetry/stats_data.h" role="src" />
    <file baseinstalldir="/" name="src/core/telemetry/tcp_tracer.h" role="src" />
    <file baseinstalldir="/" name="src/core/tsi/alts/crypt/aes_gcm.cc" role="src" />
    <file baseinstalldir="/" name="src/core/tsi/alts/crypt/gsec.cc" role="src" />
    <file baseinstalldir="/" name="src/core/tsi/alts/crypt/gsec.h" role="src" />
    <file baseinstalldir="/" name="src/core/tsi/alts/frame_protector/alts_counter.cc" role="src" />
    <file baseinstalldir="/" name="src/core/tsi/alts/frame_protector/alts_counter.h" role="src" />
    <file baseinstalldir="/" name="src/core/tsi/alts/frame_protector/alts_crypter.cc" role="src" />
    <file baseinstalldir="/" name="src/core/tsi/alts/frame_protector/alts_crypter.h" role="src" />
    <file baseinstalldir="/" name="src/core/tsi/alts/frame_protector/alts_frame_protector.cc" role="src" />
    <file baseinstalldir="/" name="src/core/tsi/alts/frame_protector/alts_frame_protector.h" role="src" />
    <file baseinstalldir="/" name="src/core/tsi/alts/frame_protector/alts_record_protocol_crypter_common.cc" role="src" />
    <file baseinstalldir="/" name="src/core/tsi/alts/frame_protector/alts_record_protocol_crypter_common.h" role="src" />
    <file baseinstalldir="/" name="src/core/tsi/alts/frame_protector/alts_seal_privacy_integrity_crypter.cc" role="src" />
    <file baseinstalldir="/" name="src/core/tsi/alts/frame_protector/alts_unseal_privacy_integrity_crypter.cc" role="src" />
    <file baseinstalldir="/" name="src/core/tsi/alts/frame_protector/frame_handler.cc" role="src" />
    <file baseinstalldir="/" name="src/core/tsi/alts/frame_protector/frame_handler.h" role="src" />
    <file baseinstalldir="/" name="src/core/tsi/alts/handshaker/alts_handshaker_client.cc" role="src" />
    <file baseinstalldir="/" name="src/core/tsi/alts/handshaker/alts_handshaker_client.h" role="src" />
    <file baseinstalldir="/" name="src/core/tsi/alts/handshaker/alts_shared_resource.cc" role="src" />
    <file baseinstalldir="/" name="src/core/tsi/alts/handshaker/alts_shared_resource.h" role="src" />
    <file baseinstalldir="/" name="src/core/tsi/alts/handshaker/alts_tsi_handshaker.cc" role="src" />
    <file baseinstalldir="/" name="src/core/tsi/alts/handshaker/alts_tsi_handshaker.h" role="src" />
    <file baseinstalldir="/" name="src/core/tsi/alts/handshaker/alts_tsi_handshaker_private.h" role="src" />
    <file baseinstalldir="/" name="src/core/tsi/alts/handshaker/alts_tsi_utils.cc" role="src" />
    <file baseinstalldir="/" name="src/core/tsi/alts/handshaker/alts_tsi_utils.h" role="src" />
    <file baseinstalldir="/" name="src/core/tsi/alts/handshaker/transport_security_common_api.cc" role="src" />
    <file baseinstalldir="/" name="src/core/tsi/alts/handshaker/transport_security_common_api.h" role="src" />
    <file baseinstalldir="/" name="src/core/tsi/alts/zero_copy_frame_protector/alts_grpc_integrity_only_record_protocol.cc" role="src" />
    <file baseinstalldir="/" name="src/core/tsi/alts/zero_copy_frame_protector/alts_grpc_integrity_only_record_protocol.h" role="src" />
    <file baseinstalldir="/" name="src/core/tsi/alts/zero_copy_frame_protector/alts_grpc_privacy_integrity_record_protocol.cc" role="src" />
    <file baseinstalldir="/" name="src/core/tsi/alts/zero_copy_frame_protector/alts_grpc_privacy_integrity_record_protocol.h" role="src" />
    <file baseinstalldir="/" name="src/core/tsi/alts/zero_copy_frame_protector/alts_grpc_record_protocol.h" role="src" />
    <file baseinstalldir="/" name="src/core/tsi/alts/zero_copy_frame_protector/alts_grpc_record_protocol_common.cc" role="src" />
    <file baseinstalldir="/" name="src/core/tsi/alts/zero_copy_frame_protector/alts_grpc_record_protocol_common.h" role="src" />
    <file baseinstalldir="/" name="src/core/tsi/alts/zero_copy_frame_protector/alts_iovec_record_protocol.cc" role="src" />
    <file baseinstalldir="/" name="src/core/tsi/alts/zero_copy_frame_protector/alts_iovec_record_protocol.h" role="src" />
    <file baseinstalldir="/" name="src/core/tsi/alts/zero_copy_frame_protector/alts_zero_copy_grpc_protector.cc" role="src" />
    <file baseinstalldir="/" name="src/core/tsi/alts/zero_copy_frame_protector/alts_zero_copy_grpc_protector.h" role="src" />
    <file baseinstalldir="/" name="src/core/tsi/fake_transport_security.cc" role="src" />
    <file baseinstalldir="/" name="src/core/tsi/fake_transport_security.h" role="src" />
    <file baseinstalldir="/" name="src/core/tsi/local_transport_security.cc" role="src" />
    <file baseinstalldir="/" name="src/core/tsi/local_transport_security.h" role="src" />
    <file baseinstalldir="/" name="src/core/tsi/ssl/key_logging/ssl_key_logging.cc" role="src" />
    <file baseinstalldir="/" name="src/core/tsi/ssl/key_logging/ssl_key_logging.h" role="src" />
    <file baseinstalldir="/" name="src/core/tsi/ssl/session_cache/ssl_session.h" role="src" />
    <file baseinstalldir="/" name="src/core/tsi/ssl/session_cache/ssl_session_boringssl.cc" role="src" />
    <file baseinstalldir="/" name="src/core/tsi/ssl/session_cache/ssl_session_cache.cc" role="src" />
    <file baseinstalldir="/" name="src/core/tsi/ssl/session_cache/ssl_session_cache.h" role="src" />
    <file baseinstalldir="/" name="src/core/tsi/ssl/session_cache/ssl_session_openssl.cc" role="src" />
    <file baseinstalldir="/" name="src/core/tsi/ssl_transport_security.cc" role="src" />
    <file baseinstalldir="/" name="src/core/tsi/ssl_transport_security.h" role="src" />
    <file baseinstalldir="/" name="src/core/tsi/ssl_transport_security_utils.cc" role="src" />
    <file baseinstalldir="/" name="src/core/tsi/ssl_transport_security_utils.h" role="src" />
    <file baseinstalldir="/" name="src/core/tsi/ssl_types.h" role="src" />
    <file baseinstalldir="/" name="src/core/tsi/transport_security.cc" role="src" />
    <file baseinstalldir="/" name="src/core/tsi/transport_security.h" role="src" />
    <file baseinstalldir="/" name="src/core/tsi/transport_security_grpc.cc" role="src" />
    <file baseinstalldir="/" name="src/core/tsi/transport_security_grpc.h" role="src" />
    <file baseinstalldir="/" name="src/core/tsi/transport_security_interface.h" role="src" />
    <file baseinstalldir="/" name="src/core/util/alloc.cc" role="src" />
    <file baseinstalldir="/" name="src/core/util/alloc.h" role="src" />
    <file baseinstalldir="/" name="src/core/util/android/log.cc" role="src" />
    <file baseinstalldir="/" name="src/core/util/atm.cc" role="src" />
    <file baseinstalldir="/" name="src/core/util/atomic_utils.h" role="src" />
    <file baseinstalldir="/" name="src/core/util/avl.h" role="src" />
    <file baseinstalldir="/" name="src/core/util/backoff.cc" role="src" />
    <file baseinstalldir="/" name="src/core/util/backoff.h" role="src" />
    <file baseinstalldir="/" name="src/core/util/bitset.h" role="src" />
    <file baseinstalldir="/" name="src/core/util/chunked_vector.h" role="src" />
    <file baseinstalldir="/" name="src/core/util/construct_destruct.h" role="src" />
    <file baseinstalldir="/" name="src/core/util/cpp_impl_of.h" role="src" />
    <file baseinstalldir="/" name="src/core/util/crash.cc" role="src" />
    <file baseinstalldir="/" name="src/core/util/crash.h" role="src" />
    <file baseinstalldir="/" name="src/core/util/debug_location.h" role="src" />
    <file baseinstalldir="/" name="src/core/util/directory_reader.h" role="src" />
    <file baseinstalldir="/" name="src/core/util/down_cast.h" role="src" />
    <file baseinstalldir="/" name="src/core/util/dual_ref_counted.h" role="src" />
    <file baseinstalldir="/" name="src/core/util/dump_args.cc" role="src" />
    <file baseinstalldir="/" name="src/core/util/dump_args.h" role="src" />
    <file baseinstalldir="/" name="src/core/util/env.h" role="src" />
    <file baseinstalldir="/" name="src/core/util/event_log.cc" role="src" />
    <file baseinstalldir="/" name="src/core/util/event_log.h" role="src" />
    <file baseinstalldir="/" name="src/core/util/examine_stack.cc" role="src" />
    <file baseinstalldir="/" name="src/core/util/examine_stack.h" role="src" />
    <file baseinstalldir="/" name="src/core/util/fork.cc" role="src" />
    <file baseinstalldir="/" name="src/core/util/fork.h" role="src" />
    <file baseinstalldir="/" name="src/core/util/gcp_metadata_query.cc" role="src" />
    <file baseinstalldir="/" name="src/core/util/gcp_metadata_query.h" role="src" />
    <file baseinstalldir="/" name="src/core/util/gethostname.h" role="src" />
    <file baseinstalldir="/" name="src/core/util/gethostname_fallback.cc" role="src" />
    <file baseinstalldir="/" name="src/core/util/gethostname_host_name_max.cc" role="src" />
    <file baseinstalldir="/" name="src/core/util/gethostname_sysconf.cc" role="src" />
    <file baseinstalldir="/" name="src/core/util/gpr_time.cc" role="src" />
    <file baseinstalldir="/" name="src/core/util/grpc_if_nametoindex.h" role="src" />
    <file baseinstalldir="/" name="src/core/util/grpc_if_nametoindex_posix.cc" role="src" />
    <file baseinstalldir="/" name="src/core/util/grpc_if_nametoindex_unsupported.cc" role="src" />
    <file baseinstalldir="/" name="src/core/util/host_port.cc" role="src" />
    <file baseinstalldir="/" name="src/core/util/host_port.h" role="src" />
    <file baseinstalldir="/" name="src/core/util/http_client/format_request.cc" role="src" />
    <file baseinstalldir="/" name="src/core/util/http_client/format_request.h" role="src" />
    <file baseinstalldir="/" name="src/core/util/http_client/httpcli.cc" role="src" />
    <file baseinstalldir="/" name="src/core/util/http_client/httpcli.h" role="src" />
    <file baseinstalldir="/" name="src/core/util/http_client/httpcli_security_connector.cc" role="src" />
    <file baseinstalldir="/" name="src/core/util/http_client/httpcli_ssl_credentials.h" role="src" />
    <file baseinstalldir="/" name="src/core/util/http_client/parser.cc" role="src" />
    <file baseinstalldir="/" name="src/core/util/http_client/parser.h" role="src" />
    <file baseinstalldir="/" name="src/core/util/if_list.h" role="src" />
    <file baseinstalldir="/" name="src/core/util/iphone/cpu.cc" role="src" />
    <file baseinstalldir="/" name="src/core/util/json/json.h" role="src" />
    <file baseinstalldir="/" name="src/core/util/json/json_args.h" role="src" />
    <file baseinstalldir="/" name="src/core/util/json/json_channel_args.h" role="src" />
    <file baseinstalldir="/" name="src/core/util/json/json_object_loader.cc" role="src" />
    <file baseinstalldir="/" name="src/core/util/json/json_object_loader.h" role="src" />
    <file baseinstalldir="/" name="src/core/util/json/json_reader.cc" role="src" />
    <file baseinstalldir="/" name="src/core/util/json/json_reader.h" role="src" />
    <file baseinstalldir="/" name="src/core/util/json/json_util.cc" role="src" />
    <file baseinstalldir="/" name="src/core/util/json/json_util.h" role="src" />
    <file baseinstalldir="/" name="src/core/util/json/json_writer.cc" role="src" />
    <file baseinstalldir="/" name="src/core/util/json/json_writer.h" role="src" />
    <file baseinstalldir="/" name="src/core/util/latent_see.cc" role="src" />
    <file baseinstalldir="/" name="src/core/util/latent_see.h" role="src" />
    <file baseinstalldir="/" name="src/core/util/linux/cpu.cc" role="src" />
    <file baseinstalldir="/" name="src/core/util/linux/env.cc" role="src" />
    <file baseinstalldir="/" name="src/core/util/linux/log.cc" role="src" />
    <file baseinstalldir="/" name="src/core/util/load_file.cc" role="src" />
    <file baseinstalldir="/" name="src/core/util/load_file.h" role="src" />
    <file baseinstalldir="/" name="src/core/util/log.cc" role="src" />
    <file baseinstalldir="/" name="src/core/util/manual_constructor.h" role="src" />
    <file baseinstalldir="/" name="src/core/util/match.h" role="src" />
    <file baseinstalldir="/" name="src/core/util/matchers.cc" role="src" />
    <file baseinstalldir="/" name="src/core/util/matchers.h" role="src" />
    <file baseinstalldir="/" name="src/core/util/memory.h" role="src" />
    <file baseinstalldir="/" name="src/core/util/mpscq.cc" role="src" />
    <file baseinstalldir="/" name="src/core/util/mpscq.h" role="src" />
    <file baseinstalldir="/" name="src/core/util/msys/tmpfile.cc" role="src" />
    <file baseinstalldir="/" name="src/core/util/no_destruct.h" role="src" />
    <file baseinstalldir="/" name="src/core/util/notification.h" role="src" />
    <file baseinstalldir="/" name="src/core/util/orphanable.h" role="src" />
    <file baseinstalldir="/" name="src/core/util/overload.h" role="src" />
    <file baseinstalldir="/" name="src/core/util/packed_table.h" role="src" />
    <file baseinstalldir="/" name="src/core/util/per_cpu.cc" role="src" />
    <file baseinstalldir="/" name="src/core/util/per_cpu.h" role="src" />
    <file baseinstalldir="/" name="src/core/util/posix/cpu.cc" role="src" />
    <file baseinstalldir="/" name="src/core/util/posix/directory_reader.cc" role="src" />
    <file baseinstalldir="/" name="src/core/util/posix/env.cc" role="src" />
    <file baseinstalldir="/" name="src/core/util/posix/log.cc" role="src" />
    <file baseinstalldir="/" name="src/core/util/posix/stat.cc" role="src" />
    <file baseinstalldir="/" name="src/core/util/posix/string.cc" role="src" />
    <file baseinstalldir="/" name="src/core/util/posix/sync.cc" role="src" />
    <file baseinstalldir="/" name="src/core/util/posix/thd.cc" role="src" />
    <file baseinstalldir="/" name="src/core/util/posix/time.cc" role="src" />
    <file baseinstalldir="/" name="src/core/util/posix/tmpfile.cc" role="src" />
<<<<<<< HEAD
    <file baseinstalldir="/" name="src/core/util/random_early_detection.cc" role="src" />
    <file baseinstalldir="/" name="src/core/util/random_early_detection.h" role="src" />
    <file baseinstalldir="/" name="src/core/util/ref_counted.h" role="src" />
    <file baseinstalldir="/" name="src/core/util/ref_counted_ptr.h" role="src" />
    <file baseinstalldir="/" name="src/core/util/ref_counted_string.cc" role="src" />
    <file baseinstalldir="/" name="src/core/util/ref_counted_string.h" role="src" />
    <file baseinstalldir="/" name="src/core/util/single_set_ptr.h" role="src" />
    <file baseinstalldir="/" name="src/core/util/sorted_pack.h" role="src" />
=======
    <file baseinstalldir="/" name="src/core/util/ring_buffer.h" role="src" />
>>>>>>> 8260e319
    <file baseinstalldir="/" name="src/core/util/spinlock.h" role="src" />
    <file baseinstalldir="/" name="src/core/util/stat.h" role="src" />
    <file baseinstalldir="/" name="src/core/util/status_helper.cc" role="src" />
    <file baseinstalldir="/" name="src/core/util/status_helper.h" role="src" />
    <file baseinstalldir="/" name="src/core/util/strerror.cc" role="src" />
    <file baseinstalldir="/" name="src/core/util/strerror.h" role="src" />
    <file baseinstalldir="/" name="src/core/util/string.cc" role="src" />
    <file baseinstalldir="/" name="src/core/util/string.h" role="src" />
    <file baseinstalldir="/" name="src/core/util/sync.cc" role="src" />
    <file baseinstalldir="/" name="src/core/util/sync.h" role="src" />
    <file baseinstalldir="/" name="src/core/util/sync_abseil.cc" role="src" />
    <file baseinstalldir="/" name="src/core/util/table.h" role="src" />
    <file baseinstalldir="/" name="src/core/util/tchar.cc" role="src" />
    <file baseinstalldir="/" name="src/core/util/tchar.h" role="src" />
    <file baseinstalldir="/" name="src/core/util/thd.h" role="src" />
    <file baseinstalldir="/" name="src/core/util/time.cc" role="src" />
    <file baseinstalldir="/" name="src/core/util/time.h" role="src" />
    <file baseinstalldir="/" name="src/core/util/time_averaged_stats.cc" role="src" />
    <file baseinstalldir="/" name="src/core/util/time_averaged_stats.h" role="src" />
    <file baseinstalldir="/" name="src/core/util/time_precise.cc" role="src" />
    <file baseinstalldir="/" name="src/core/util/time_precise.h" role="src" />
    <file baseinstalldir="/" name="src/core/util/time_util.cc" role="src" />
    <file baseinstalldir="/" name="src/core/util/time_util.h" role="src" />
    <file baseinstalldir="/" name="src/core/util/tmpfile.h" role="src" />
<<<<<<< HEAD
    <file baseinstalldir="/" name="src/core/util/type_list.h" role="src" />
    <file baseinstalldir="/" name="src/core/util/unique_type_name.h" role="src" />
    <file baseinstalldir="/" name="src/core/util/uri.cc" role="src" />
    <file baseinstalldir="/" name="src/core/util/uri.h" role="src" />
=======
    <file baseinstalldir="/" name="src/core/util/unique_ptr_with_bitset.h" role="src" />
    <file baseinstalldir="/" name="src/core/util/upb_utils.h" role="src" />
>>>>>>> 8260e319
    <file baseinstalldir="/" name="src/core/util/useful.h" role="src" />
    <file baseinstalldir="/" name="src/core/util/uuid_v4.cc" role="src" />
    <file baseinstalldir="/" name="src/core/util/uuid_v4.h" role="src" />
    <file baseinstalldir="/" name="src/core/util/validation_errors.cc" role="src" />
    <file baseinstalldir="/" name="src/core/util/validation_errors.h" role="src" />
    <file baseinstalldir="/" name="src/core/util/windows/cpu.cc" role="src" />
    <file baseinstalldir="/" name="src/core/util/windows/directory_reader.cc" role="src" />
    <file baseinstalldir="/" name="src/core/util/windows/env.cc" role="src" />
    <file baseinstalldir="/" name="src/core/util/windows/log.cc" role="src" />
    <file baseinstalldir="/" name="src/core/util/windows/stat.cc" role="src" />
    <file baseinstalldir="/" name="src/core/util/windows/string.cc" role="src" />
    <file baseinstalldir="/" name="src/core/util/windows/string_util.cc" role="src" />
    <file baseinstalldir="/" name="src/core/util/windows/sync.cc" role="src" />
    <file baseinstalldir="/" name="src/core/util/windows/thd.cc" role="src" />
    <file baseinstalldir="/" name="src/core/util/windows/time.cc" role="src" />
    <file baseinstalldir="/" name="src/core/util/windows/tmpfile.cc" role="src" />
    <file baseinstalldir="/" name="src/core/util/work_serializer.cc" role="src" />
    <file baseinstalldir="/" name="src/core/util/work_serializer.h" role="src" />
    <file baseinstalldir="/" name="src/core/util/xxhash_inline.h" role="src" />
    <file baseinstalldir="/" name="src/core/xds/grpc/certificate_provider_store.cc" role="src" />
    <file baseinstalldir="/" name="src/core/xds/grpc/certificate_provider_store.h" role="src" />
    <file baseinstalldir="/" name="src/core/xds/grpc/file_watcher_certificate_provider_factory.cc" role="src" />
    <file baseinstalldir="/" name="src/core/xds/grpc/file_watcher_certificate_provider_factory.h" role="src" />
    <file baseinstalldir="/" name="src/core/xds/grpc/xds_audit_logger_registry.cc" role="src" />
    <file baseinstalldir="/" name="src/core/xds/grpc/xds_audit_logger_registry.h" role="src" />
    <file baseinstalldir="/" name="src/core/xds/grpc/xds_bootstrap_grpc.cc" role="src" />
    <file baseinstalldir="/" name="src/core/xds/grpc/xds_bootstrap_grpc.h" role="src" />
    <file baseinstalldir="/" name="src/core/xds/grpc/xds_certificate_provider.cc" role="src" />
    <file baseinstalldir="/" name="src/core/xds/grpc/xds_certificate_provider.h" role="src" />
    <file baseinstalldir="/" name="src/core/xds/grpc/xds_client_grpc.cc" role="src" />
    <file baseinstalldir="/" name="src/core/xds/grpc/xds_client_grpc.h" role="src" />
    <file baseinstalldir="/" name="src/core/xds/grpc/xds_cluster.cc" role="src" />
    <file baseinstalldir="/" name="src/core/xds/grpc/xds_cluster.h" role="src" />
    <file baseinstalldir="/" name="src/core/xds/grpc/xds_cluster_parser.cc" role="src" />
    <file baseinstalldir="/" name="src/core/xds/grpc/xds_cluster_parser.h" role="src" />
    <file baseinstalldir="/" name="src/core/xds/grpc/xds_cluster_specifier_plugin.cc" role="src" />
    <file baseinstalldir="/" name="src/core/xds/grpc/xds_cluster_specifier_plugin.h" role="src" />
    <file baseinstalldir="/" name="src/core/xds/grpc/xds_common_types.cc" role="src" />
    <file baseinstalldir="/" name="src/core/xds/grpc/xds_common_types.h" role="src" />
    <file baseinstalldir="/" name="src/core/xds/grpc/xds_common_types_parser.cc" role="src" />
    <file baseinstalldir="/" name="src/core/xds/grpc/xds_common_types_parser.h" role="src" />
    <file baseinstalldir="/" name="src/core/xds/grpc/xds_endpoint.cc" role="src" />
    <file baseinstalldir="/" name="src/core/xds/grpc/xds_endpoint.h" role="src" />
    <file baseinstalldir="/" name="src/core/xds/grpc/xds_endpoint_parser.cc" role="src" />
    <file baseinstalldir="/" name="src/core/xds/grpc/xds_endpoint_parser.h" role="src" />
    <file baseinstalldir="/" name="src/core/xds/grpc/xds_health_status.cc" role="src" />
    <file baseinstalldir="/" name="src/core/xds/grpc/xds_health_status.h" role="src" />
    <file baseinstalldir="/" name="src/core/xds/grpc/xds_http_fault_filter.cc" role="src" />
    <file baseinstalldir="/" name="src/core/xds/grpc/xds_http_fault_filter.h" role="src" />
    <file baseinstalldir="/" name="src/core/xds/grpc/xds_http_filter.h" role="src" />
    <file baseinstalldir="/" name="src/core/xds/grpc/xds_http_filter_registry.cc" role="src" />
    <file baseinstalldir="/" name="src/core/xds/grpc/xds_http_filter_registry.h" role="src" />
    <file baseinstalldir="/" name="src/core/xds/grpc/xds_http_rbac_filter.cc" role="src" />
    <file baseinstalldir="/" name="src/core/xds/grpc/xds_http_rbac_filter.h" role="src" />
    <file baseinstalldir="/" name="src/core/xds/grpc/xds_http_stateful_session_filter.cc" role="src" />
    <file baseinstalldir="/" name="src/core/xds/grpc/xds_http_stateful_session_filter.h" role="src" />
    <file baseinstalldir="/" name="src/core/xds/grpc/xds_lb_policy_registry.cc" role="src" />
    <file baseinstalldir="/" name="src/core/xds/grpc/xds_lb_policy_registry.h" role="src" />
    <file baseinstalldir="/" name="src/core/xds/grpc/xds_listener.cc" role="src" />
    <file baseinstalldir="/" name="src/core/xds/grpc/xds_listener.h" role="src" />
    <file baseinstalldir="/" name="src/core/xds/grpc/xds_listener_parser.cc" role="src" />
    <file baseinstalldir="/" name="src/core/xds/grpc/xds_listener_parser.h" role="src" />
    <file baseinstalldir="/" name="src/core/xds/grpc/xds_route_config.cc" role="src" />
    <file baseinstalldir="/" name="src/core/xds/grpc/xds_route_config.h" role="src" />
    <file baseinstalldir="/" name="src/core/xds/grpc/xds_route_config_parser.cc" role="src" />
    <file baseinstalldir="/" name="src/core/xds/grpc/xds_route_config_parser.h" role="src" />
    <file baseinstalldir="/" name="src/core/xds/grpc/xds_routing.cc" role="src" />
    <file baseinstalldir="/" name="src/core/xds/grpc/xds_routing.h" role="src" />
    <file baseinstalldir="/" name="src/core/xds/grpc/xds_server_grpc.cc" role="src" />
    <file baseinstalldir="/" name="src/core/xds/grpc/xds_server_grpc.h" role="src" />
    <file baseinstalldir="/" name="src/core/xds/grpc/xds_transport_grpc.cc" role="src" />
    <file baseinstalldir="/" name="src/core/xds/grpc/xds_transport_grpc.h" role="src" />
    <file baseinstalldir="/" name="src/core/xds/xds_client/xds_api.cc" role="src" />
    <file baseinstalldir="/" name="src/core/xds/xds_client/xds_api.h" role="src" />
    <file baseinstalldir="/" name="src/core/xds/xds_client/xds_bootstrap.cc" role="src" />
    <file baseinstalldir="/" name="src/core/xds/xds_client/xds_bootstrap.h" role="src" />
    <file baseinstalldir="/" name="src/core/xds/xds_client/xds_channel_args.h" role="src" />
    <file baseinstalldir="/" name="src/core/xds/xds_client/xds_client.cc" role="src" />
    <file baseinstalldir="/" name="src/core/xds/xds_client/xds_client.h" role="src" />
    <file baseinstalldir="/" name="src/core/xds/xds_client/xds_client_stats.cc" role="src" />
    <file baseinstalldir="/" name="src/core/xds/xds_client/xds_client_stats.h" role="src" />
    <file baseinstalldir="/" name="src/core/xds/xds_client/xds_metrics.h" role="src" />
    <file baseinstalldir="/" name="src/core/xds/xds_client/xds_resource_type.h" role="src" />
    <file baseinstalldir="/" name="src/core/xds/xds_client/xds_resource_type_impl.h" role="src" />
    <file baseinstalldir="/" name="src/core/xds/xds_client/xds_transport.h" role="src" />
    <file baseinstalldir="/" name="src/php/ext/grpc/byte_buffer.c" role="src" />
    <file baseinstalldir="/" name="src/php/ext/grpc/byte_buffer.h" role="src" />
    <file baseinstalldir="/" name="src/php/ext/grpc/call.c" role="src" />
    <file baseinstalldir="/" name="src/php/ext/grpc/call.h" role="src" />
    <file baseinstalldir="/" name="src/php/ext/grpc/call_credentials.c" role="src" />
    <file baseinstalldir="/" name="src/php/ext/grpc/call_credentials.h" role="src" />
    <file baseinstalldir="/" name="src/php/ext/grpc/channel.c" role="src" />
    <file baseinstalldir="/" name="src/php/ext/grpc/channel.h" role="src" />
    <file baseinstalldir="/" name="src/php/ext/grpc/channel_credentials.c" role="src" />
    <file baseinstalldir="/" name="src/php/ext/grpc/channel_credentials.h" role="src" />
    <file baseinstalldir="/" name="src/php/ext/grpc/completion_queue.c" role="src" />
    <file baseinstalldir="/" name="src/php/ext/grpc/completion_queue.h" role="src" />
    <file baseinstalldir="/" name="src/php/ext/grpc/php7_wrapper.h" role="src" />
    <file baseinstalldir="/" name="src/php/ext/grpc/php_grpc.c" role="src" />
    <file baseinstalldir="/" name="src/php/ext/grpc/php_grpc.h" role="src" />
    <file baseinstalldir="/" name="src/php/ext/grpc/server.c" role="src" />
    <file baseinstalldir="/" name="src/php/ext/grpc/server.h" role="src" />
    <file baseinstalldir="/" name="src/php/ext/grpc/server_credentials.c" role="src" />
    <file baseinstalldir="/" name="src/php/ext/grpc/server_credentials.h" role="src" />
    <file baseinstalldir="/" name="src/php/ext/grpc/timeval.c" role="src" />
    <file baseinstalldir="/" name="src/php/ext/grpc/timeval.h" role="src" />
    <file baseinstalldir="/" name="src/php/ext/grpc/version.h" role="src" />
    <file baseinstalldir="/" name="third_party/abseil-cpp/absl/algorithm/algorithm.h" role="src" />
    <file baseinstalldir="/" name="third_party/abseil-cpp/absl/algorithm/container.h" role="src" />
    <file baseinstalldir="/" name="third_party/abseil-cpp/absl/base/attributes.h" role="src" />
    <file baseinstalldir="/" name="third_party/abseil-cpp/absl/base/call_once.h" role="src" />
    <file baseinstalldir="/" name="third_party/abseil-cpp/absl/base/casts.h" role="src" />
    <file baseinstalldir="/" name="third_party/abseil-cpp/absl/base/config.h" role="src" />
    <file baseinstalldir="/" name="third_party/abseil-cpp/absl/base/const_init.h" role="src" />
    <file baseinstalldir="/" name="third_party/abseil-cpp/absl/base/dynamic_annotations.h" role="src" />
    <file baseinstalldir="/" name="third_party/abseil-cpp/absl/base/internal/atomic_hook.h" role="src" />
    <file baseinstalldir="/" name="third_party/abseil-cpp/absl/base/internal/cycleclock.cc" role="src" />
    <file baseinstalldir="/" name="third_party/abseil-cpp/absl/base/internal/cycleclock.h" role="src" />
    <file baseinstalldir="/" name="third_party/abseil-cpp/absl/base/internal/cycleclock_config.h" role="src" />
    <file baseinstalldir="/" name="third_party/abseil-cpp/absl/base/internal/direct_mmap.h" role="src" />
    <file baseinstalldir="/" name="third_party/abseil-cpp/absl/base/internal/dynamic_annotations.h" role="src" />
    <file baseinstalldir="/" name="third_party/abseil-cpp/absl/base/internal/endian.h" role="src" />
    <file baseinstalldir="/" name="third_party/abseil-cpp/absl/base/internal/errno_saver.h" role="src" />
    <file baseinstalldir="/" name="third_party/abseil-cpp/absl/base/internal/fast_type_id.h" role="src" />
    <file baseinstalldir="/" name="third_party/abseil-cpp/absl/base/internal/hide_ptr.h" role="src" />
    <file baseinstalldir="/" name="third_party/abseil-cpp/absl/base/internal/identity.h" role="src" />
    <file baseinstalldir="/" name="third_party/abseil-cpp/absl/base/internal/inline_variable.h" role="src" />
    <file baseinstalldir="/" name="third_party/abseil-cpp/absl/base/internal/invoke.h" role="src" />
    <file baseinstalldir="/" name="third_party/abseil-cpp/absl/base/internal/low_level_alloc.cc" role="src" />
    <file baseinstalldir="/" name="third_party/abseil-cpp/absl/base/internal/low_level_alloc.h" role="src" />
    <file baseinstalldir="/" name="third_party/abseil-cpp/absl/base/internal/low_level_scheduling.h" role="src" />
    <file baseinstalldir="/" name="third_party/abseil-cpp/absl/base/internal/nullability_impl.h" role="src" />
    <file baseinstalldir="/" name="third_party/abseil-cpp/absl/base/internal/per_thread_tls.h" role="src" />
    <file baseinstalldir="/" name="third_party/abseil-cpp/absl/base/internal/raw_logging.cc" role="src" />
    <file baseinstalldir="/" name="third_party/abseil-cpp/absl/base/internal/raw_logging.h" role="src" />
    <file baseinstalldir="/" name="third_party/abseil-cpp/absl/base/internal/scheduling_mode.h" role="src" />
    <file baseinstalldir="/" name="third_party/abseil-cpp/absl/base/internal/spinlock.cc" role="src" />
    <file baseinstalldir="/" name="third_party/abseil-cpp/absl/base/internal/spinlock.h" role="src" />
    <file baseinstalldir="/" name="third_party/abseil-cpp/absl/base/internal/spinlock_akaros.inc" role="src" />
    <file baseinstalldir="/" name="third_party/abseil-cpp/absl/base/internal/spinlock_linux.inc" role="src" />
    <file baseinstalldir="/" name="third_party/abseil-cpp/absl/base/internal/spinlock_posix.inc" role="src" />
    <file baseinstalldir="/" name="third_party/abseil-cpp/absl/base/internal/spinlock_wait.cc" role="src" />
    <file baseinstalldir="/" name="third_party/abseil-cpp/absl/base/internal/spinlock_wait.h" role="src" />
    <file baseinstalldir="/" name="third_party/abseil-cpp/absl/base/internal/spinlock_win32.inc" role="src" />
    <file baseinstalldir="/" name="third_party/abseil-cpp/absl/base/internal/strerror.cc" role="src" />
    <file baseinstalldir="/" name="third_party/abseil-cpp/absl/base/internal/strerror.h" role="src" />
    <file baseinstalldir="/" name="third_party/abseil-cpp/absl/base/internal/sysinfo.cc" role="src" />
    <file baseinstalldir="/" name="third_party/abseil-cpp/absl/base/internal/sysinfo.h" role="src" />
    <file baseinstalldir="/" name="third_party/abseil-cpp/absl/base/internal/thread_identity.cc" role="src" />
    <file baseinstalldir="/" name="third_party/abseil-cpp/absl/base/internal/thread_identity.h" role="src" />
    <file baseinstalldir="/" name="third_party/abseil-cpp/absl/base/internal/throw_delegate.cc" role="src" />
    <file baseinstalldir="/" name="third_party/abseil-cpp/absl/base/internal/throw_delegate.h" role="src" />
    <file baseinstalldir="/" name="third_party/abseil-cpp/absl/base/internal/tsan_mutex_interface.h" role="src" />
    <file baseinstalldir="/" name="third_party/abseil-cpp/absl/base/internal/unaligned_access.h" role="src" />
    <file baseinstalldir="/" name="third_party/abseil-cpp/absl/base/internal/unscaledcycleclock.cc" role="src" />
    <file baseinstalldir="/" name="third_party/abseil-cpp/absl/base/internal/unscaledcycleclock.h" role="src" />
    <file baseinstalldir="/" name="third_party/abseil-cpp/absl/base/internal/unscaledcycleclock_config.h" role="src" />
    <file baseinstalldir="/" name="third_party/abseil-cpp/absl/base/log_severity.cc" role="src" />
    <file baseinstalldir="/" name="third_party/abseil-cpp/absl/base/log_severity.h" role="src" />
    <file baseinstalldir="/" name="third_party/abseil-cpp/absl/base/macros.h" role="src" />
    <file baseinstalldir="/" name="third_party/abseil-cpp/absl/base/no_destructor.h" role="src" />
    <file baseinstalldir="/" name="third_party/abseil-cpp/absl/base/nullability.h" role="src" />
    <file baseinstalldir="/" name="third_party/abseil-cpp/absl/base/optimization.h" role="src" />
    <file baseinstalldir="/" name="third_party/abseil-cpp/absl/base/options.h" role="src" />
    <file baseinstalldir="/" name="third_party/abseil-cpp/absl/base/policy_checks.h" role="src" />
    <file baseinstalldir="/" name="third_party/abseil-cpp/absl/base/port.h" role="src" />
    <file baseinstalldir="/" name="third_party/abseil-cpp/absl/base/prefetch.h" role="src" />
    <file baseinstalldir="/" name="third_party/abseil-cpp/absl/base/thread_annotations.h" role="src" />
    <file baseinstalldir="/" name="third_party/abseil-cpp/absl/cleanup/cleanup.h" role="src" />
    <file baseinstalldir="/" name="third_party/abseil-cpp/absl/cleanup/internal/cleanup.h" role="src" />
    <file baseinstalldir="/" name="third_party/abseil-cpp/absl/container/fixed_array.h" role="src" />
    <file baseinstalldir="/" name="third_party/abseil-cpp/absl/container/flat_hash_map.h" role="src" />
    <file baseinstalldir="/" name="third_party/abseil-cpp/absl/container/flat_hash_set.h" role="src" />
    <file baseinstalldir="/" name="third_party/abseil-cpp/absl/container/inlined_vector.h" role="src" />
    <file baseinstalldir="/" name="third_party/abseil-cpp/absl/container/internal/common.h" role="src" />
    <file baseinstalldir="/" name="third_party/abseil-cpp/absl/container/internal/common_policy_traits.h" role="src" />
    <file baseinstalldir="/" name="third_party/abseil-cpp/absl/container/internal/compressed_tuple.h" role="src" />
    <file baseinstalldir="/" name="third_party/abseil-cpp/absl/container/internal/container_memory.h" role="src" />
    <file baseinstalldir="/" name="third_party/abseil-cpp/absl/container/internal/hash_function_defaults.h" role="src" />
    <file baseinstalldir="/" name="third_party/abseil-cpp/absl/container/internal/hash_policy_traits.h" role="src" />
    <file baseinstalldir="/" name="third_party/abseil-cpp/absl/container/internal/hashtable_debug_hooks.h" role="src" />
    <file baseinstalldir="/" name="third_party/abseil-cpp/absl/container/internal/hashtablez_sampler.cc" role="src" />
    <file baseinstalldir="/" name="third_party/abseil-cpp/absl/container/internal/hashtablez_sampler.h" role="src" />
    <file baseinstalldir="/" name="third_party/abseil-cpp/absl/container/internal/hashtablez_sampler_force_weak_definition.cc" role="src" />
    <file baseinstalldir="/" name="third_party/abseil-cpp/absl/container/internal/inlined_vector.h" role="src" />
    <file baseinstalldir="/" name="third_party/abseil-cpp/absl/container/internal/layout.h" role="src" />
    <file baseinstalldir="/" name="third_party/abseil-cpp/absl/container/internal/raw_hash_map.h" role="src" />
    <file baseinstalldir="/" name="third_party/abseil-cpp/absl/container/internal/raw_hash_set.cc" role="src" />
    <file baseinstalldir="/" name="third_party/abseil-cpp/absl/container/internal/raw_hash_set.h" role="src" />
    <file baseinstalldir="/" name="third_party/abseil-cpp/absl/crc/crc32c.cc" role="src" />
    <file baseinstalldir="/" name="third_party/abseil-cpp/absl/crc/crc32c.h" role="src" />
    <file baseinstalldir="/" name="third_party/abseil-cpp/absl/crc/internal/cpu_detect.cc" role="src" />
    <file baseinstalldir="/" name="third_party/abseil-cpp/absl/crc/internal/cpu_detect.h" role="src" />
    <file baseinstalldir="/" name="third_party/abseil-cpp/absl/crc/internal/crc.cc" role="src" />
    <file baseinstalldir="/" name="third_party/abseil-cpp/absl/crc/internal/crc.h" role="src" />
    <file baseinstalldir="/" name="third_party/abseil-cpp/absl/crc/internal/crc32_x86_arm_combined_simd.h" role="src" />
    <file baseinstalldir="/" name="third_party/abseil-cpp/absl/crc/internal/crc32c.h" role="src" />
    <file baseinstalldir="/" name="third_party/abseil-cpp/absl/crc/internal/crc32c_inline.h" role="src" />
    <file baseinstalldir="/" name="third_party/abseil-cpp/absl/crc/internal/crc_cord_state.cc" role="src" />
    <file baseinstalldir="/" name="third_party/abseil-cpp/absl/crc/internal/crc_cord_state.h" role="src" />
    <file baseinstalldir="/" name="third_party/abseil-cpp/absl/crc/internal/crc_internal.h" role="src" />
    <file baseinstalldir="/" name="third_party/abseil-cpp/absl/crc/internal/crc_memcpy.h" role="src" />
    <file baseinstalldir="/" name="third_party/abseil-cpp/absl/crc/internal/crc_memcpy_fallback.cc" role="src" />
    <file baseinstalldir="/" name="third_party/abseil-cpp/absl/crc/internal/crc_memcpy_x86_arm_combined.cc" role="src" />
    <file baseinstalldir="/" name="third_party/abseil-cpp/absl/crc/internal/crc_non_temporal_memcpy.cc" role="src" />
    <file baseinstalldir="/" name="third_party/abseil-cpp/absl/crc/internal/crc_x86_arm_combined.cc" role="src" />
    <file baseinstalldir="/" name="third_party/abseil-cpp/absl/crc/internal/non_temporal_arm_intrinsics.h" role="src" />
    <file baseinstalldir="/" name="third_party/abseil-cpp/absl/crc/internal/non_temporal_memcpy.h" role="src" />
    <file baseinstalldir="/" name="third_party/abseil-cpp/absl/debugging/internal/address_is_readable.cc" role="src" />
    <file baseinstalldir="/" name="third_party/abseil-cpp/absl/debugging/internal/address_is_readable.h" role="src" />
    <file baseinstalldir="/" name="third_party/abseil-cpp/absl/debugging/internal/demangle.cc" role="src" />
    <file baseinstalldir="/" name="third_party/abseil-cpp/absl/debugging/internal/demangle.h" role="src" />
    <file baseinstalldir="/" name="third_party/abseil-cpp/absl/debugging/internal/elf_mem_image.cc" role="src" />
    <file baseinstalldir="/" name="third_party/abseil-cpp/absl/debugging/internal/elf_mem_image.h" role="src" />
    <file baseinstalldir="/" name="third_party/abseil-cpp/absl/debugging/internal/examine_stack.cc" role="src" />
    <file baseinstalldir="/" name="third_party/abseil-cpp/absl/debugging/internal/examine_stack.h" role="src" />
    <file baseinstalldir="/" name="third_party/abseil-cpp/absl/debugging/internal/stacktrace_aarch64-inl.inc" role="src" />
    <file baseinstalldir="/" name="third_party/abseil-cpp/absl/debugging/internal/stacktrace_arm-inl.inc" role="src" />
    <file baseinstalldir="/" name="third_party/abseil-cpp/absl/debugging/internal/stacktrace_config.h" role="src" />
    <file baseinstalldir="/" name="third_party/abseil-cpp/absl/debugging/internal/stacktrace_emscripten-inl.inc" role="src" />
    <file baseinstalldir="/" name="third_party/abseil-cpp/absl/debugging/internal/stacktrace_generic-inl.inc" role="src" />
    <file baseinstalldir="/" name="third_party/abseil-cpp/absl/debugging/internal/stacktrace_powerpc-inl.inc" role="src" />
    <file baseinstalldir="/" name="third_party/abseil-cpp/absl/debugging/internal/stacktrace_riscv-inl.inc" role="src" />
    <file baseinstalldir="/" name="third_party/abseil-cpp/absl/debugging/internal/stacktrace_unimplemented-inl.inc" role="src" />
    <file baseinstalldir="/" name="third_party/abseil-cpp/absl/debugging/internal/stacktrace_win32-inl.inc" role="src" />
    <file baseinstalldir="/" name="third_party/abseil-cpp/absl/debugging/internal/stacktrace_x86-inl.inc" role="src" />
    <file baseinstalldir="/" name="third_party/abseil-cpp/absl/debugging/internal/symbolize.h" role="src" />
    <file baseinstalldir="/" name="third_party/abseil-cpp/absl/debugging/internal/vdso_support.cc" role="src" />
    <file baseinstalldir="/" name="third_party/abseil-cpp/absl/debugging/internal/vdso_support.h" role="src" />
    <file baseinstalldir="/" name="third_party/abseil-cpp/absl/debugging/stacktrace.cc" role="src" />
    <file baseinstalldir="/" name="third_party/abseil-cpp/absl/debugging/stacktrace.h" role="src" />
    <file baseinstalldir="/" name="third_party/abseil-cpp/absl/debugging/symbolize.cc" role="src" />
    <file baseinstalldir="/" name="third_party/abseil-cpp/absl/debugging/symbolize.h" role="src" />
    <file baseinstalldir="/" name="third_party/abseil-cpp/absl/debugging/symbolize_darwin.inc" role="src" />
    <file baseinstalldir="/" name="third_party/abseil-cpp/absl/debugging/symbolize_elf.inc" role="src" />
    <file baseinstalldir="/" name="third_party/abseil-cpp/absl/debugging/symbolize_emscripten.inc" role="src" />
    <file baseinstalldir="/" name="third_party/abseil-cpp/absl/debugging/symbolize_unimplemented.inc" role="src" />
    <file baseinstalldir="/" name="third_party/abseil-cpp/absl/debugging/symbolize_win32.inc" role="src" />
    <file baseinstalldir="/" name="third_party/abseil-cpp/absl/flags/commandlineflag.cc" role="src" />
    <file baseinstalldir="/" name="third_party/abseil-cpp/absl/flags/commandlineflag.h" role="src" />
    <file baseinstalldir="/" name="third_party/abseil-cpp/absl/flags/config.h" role="src" />
    <file baseinstalldir="/" name="third_party/abseil-cpp/absl/flags/declare.h" role="src" />
    <file baseinstalldir="/" name="third_party/abseil-cpp/absl/flags/flag.h" role="src" />
    <file baseinstalldir="/" name="third_party/abseil-cpp/absl/flags/internal/commandlineflag.cc" role="src" />
    <file baseinstalldir="/" name="third_party/abseil-cpp/absl/flags/internal/commandlineflag.h" role="src" />
    <file baseinstalldir="/" name="third_party/abseil-cpp/absl/flags/internal/flag.cc" role="src" />
    <file baseinstalldir="/" name="third_party/abseil-cpp/absl/flags/internal/flag.h" role="src" />
    <file baseinstalldir="/" name="third_party/abseil-cpp/absl/flags/internal/path_util.h" role="src" />
    <file baseinstalldir="/" name="third_party/abseil-cpp/absl/flags/internal/private_handle_accessor.cc" role="src" />
    <file baseinstalldir="/" name="third_party/abseil-cpp/absl/flags/internal/private_handle_accessor.h" role="src" />
    <file baseinstalldir="/" name="third_party/abseil-cpp/absl/flags/internal/program_name.cc" role="src" />
    <file baseinstalldir="/" name="third_party/abseil-cpp/absl/flags/internal/program_name.h" role="src" />
    <file baseinstalldir="/" name="third_party/abseil-cpp/absl/flags/internal/registry.h" role="src" />
    <file baseinstalldir="/" name="third_party/abseil-cpp/absl/flags/internal/sequence_lock.h" role="src" />
    <file baseinstalldir="/" name="third_party/abseil-cpp/absl/flags/marshalling.cc" role="src" />
    <file baseinstalldir="/" name="third_party/abseil-cpp/absl/flags/marshalling.h" role="src" />
    <file baseinstalldir="/" name="third_party/abseil-cpp/absl/flags/reflection.cc" role="src" />
    <file baseinstalldir="/" name="third_party/abseil-cpp/absl/flags/reflection.h" role="src" />
    <file baseinstalldir="/" name="third_party/abseil-cpp/absl/flags/usage_config.cc" role="src" />
    <file baseinstalldir="/" name="third_party/abseil-cpp/absl/flags/usage_config.h" role="src" />
    <file baseinstalldir="/" name="third_party/abseil-cpp/absl/functional/any_invocable.h" role="src" />
    <file baseinstalldir="/" name="third_party/abseil-cpp/absl/functional/bind_front.h" role="src" />
    <file baseinstalldir="/" name="third_party/abseil-cpp/absl/functional/function_ref.h" role="src" />
    <file baseinstalldir="/" name="third_party/abseil-cpp/absl/functional/internal/any_invocable.h" role="src" />
    <file baseinstalldir="/" name="third_party/abseil-cpp/absl/functional/internal/front_binder.h" role="src" />
    <file baseinstalldir="/" name="third_party/abseil-cpp/absl/functional/internal/function_ref.h" role="src" />
    <file baseinstalldir="/" name="third_party/abseil-cpp/absl/hash/hash.h" role="src" />
    <file baseinstalldir="/" name="third_party/abseil-cpp/absl/hash/internal/city.cc" role="src" />
    <file baseinstalldir="/" name="third_party/abseil-cpp/absl/hash/internal/city.h" role="src" />
    <file baseinstalldir="/" name="third_party/abseil-cpp/absl/hash/internal/hash.cc" role="src" />
    <file baseinstalldir="/" name="third_party/abseil-cpp/absl/hash/internal/hash.h" role="src" />
    <file baseinstalldir="/" name="third_party/abseil-cpp/absl/hash/internal/low_level_hash.cc" role="src" />
    <file baseinstalldir="/" name="third_party/abseil-cpp/absl/hash/internal/low_level_hash.h" role="src" />
    <file baseinstalldir="/" name="third_party/abseil-cpp/absl/log/absl_vlog_is_on.h" role="src" />
    <file baseinstalldir="/" name="third_party/abseil-cpp/absl/log/check.h" role="src" />
    <file baseinstalldir="/" name="third_party/abseil-cpp/absl/log/globals.cc" role="src" />
    <file baseinstalldir="/" name="third_party/abseil-cpp/absl/log/globals.h" role="src" />
    <file baseinstalldir="/" name="third_party/abseil-cpp/absl/log/internal/append_truncated.h" role="src" />
    <file baseinstalldir="/" name="third_party/abseil-cpp/absl/log/internal/check_impl.h" role="src" />
    <file baseinstalldir="/" name="third_party/abseil-cpp/absl/log/internal/check_op.cc" role="src" />
    <file baseinstalldir="/" name="third_party/abseil-cpp/absl/log/internal/check_op.h" role="src" />
    <file baseinstalldir="/" name="third_party/abseil-cpp/absl/log/internal/conditions.cc" role="src" />
    <file baseinstalldir="/" name="third_party/abseil-cpp/absl/log/internal/conditions.h" role="src" />
    <file baseinstalldir="/" name="third_party/abseil-cpp/absl/log/internal/config.h" role="src" />
    <file baseinstalldir="/" name="third_party/abseil-cpp/absl/log/internal/fnmatch.cc" role="src" />
    <file baseinstalldir="/" name="third_party/abseil-cpp/absl/log/internal/fnmatch.h" role="src" />
    <file baseinstalldir="/" name="third_party/abseil-cpp/absl/log/internal/globals.cc" role="src" />
    <file baseinstalldir="/" name="third_party/abseil-cpp/absl/log/internal/globals.h" role="src" />
    <file baseinstalldir="/" name="third_party/abseil-cpp/absl/log/internal/log_format.cc" role="src" />
    <file baseinstalldir="/" name="third_party/abseil-cpp/absl/log/internal/log_format.h" role="src" />
    <file baseinstalldir="/" name="third_party/abseil-cpp/absl/log/internal/log_impl.h" role="src" />
    <file baseinstalldir="/" name="third_party/abseil-cpp/absl/log/internal/log_message.cc" role="src" />
    <file baseinstalldir="/" name="third_party/abseil-cpp/absl/log/internal/log_message.h" role="src" />
    <file baseinstalldir="/" name="third_party/abseil-cpp/absl/log/internal/log_sink_set.cc" role="src" />
    <file baseinstalldir="/" name="third_party/abseil-cpp/absl/log/internal/log_sink_set.h" role="src" />
    <file baseinstalldir="/" name="third_party/abseil-cpp/absl/log/internal/nullguard.cc" role="src" />
    <file baseinstalldir="/" name="third_party/abseil-cpp/absl/log/internal/nullguard.h" role="src" />
    <file baseinstalldir="/" name="third_party/abseil-cpp/absl/log/internal/nullstream.h" role="src" />
    <file baseinstalldir="/" name="third_party/abseil-cpp/absl/log/internal/proto.cc" role="src" />
    <file baseinstalldir="/" name="third_party/abseil-cpp/absl/log/internal/proto.h" role="src" />
    <file baseinstalldir="/" name="third_party/abseil-cpp/absl/log/internal/strip.h" role="src" />
    <file baseinstalldir="/" name="third_party/abseil-cpp/absl/log/internal/vlog_config.cc" role="src" />
    <file baseinstalldir="/" name="third_party/abseil-cpp/absl/log/internal/vlog_config.h" role="src" />
    <file baseinstalldir="/" name="third_party/abseil-cpp/absl/log/internal/voidify.h" role="src" />
    <file baseinstalldir="/" name="third_party/abseil-cpp/absl/log/log.h" role="src" />
    <file baseinstalldir="/" name="third_party/abseil-cpp/absl/log/log_entry.cc" role="src" />
    <file baseinstalldir="/" name="third_party/abseil-cpp/absl/log/log_entry.h" role="src" />
    <file baseinstalldir="/" name="third_party/abseil-cpp/absl/log/log_sink.cc" role="src" />
    <file baseinstalldir="/" name="third_party/abseil-cpp/absl/log/log_sink.h" role="src" />
    <file baseinstalldir="/" name="third_party/abseil-cpp/absl/log/log_sink_registry.h" role="src" />
    <file baseinstalldir="/" name="third_party/abseil-cpp/absl/log/vlog_is_on.h" role="src" />
    <file baseinstalldir="/" name="third_party/abseil-cpp/absl/memory/memory.h" role="src" />
    <file baseinstalldir="/" name="third_party/abseil-cpp/absl/meta/type_traits.h" role="src" />
    <file baseinstalldir="/" name="third_party/abseil-cpp/absl/numeric/bits.h" role="src" />
    <file baseinstalldir="/" name="third_party/abseil-cpp/absl/numeric/int128.cc" role="src" />
    <file baseinstalldir="/" name="third_party/abseil-cpp/absl/numeric/int128.h" role="src" />
    <file baseinstalldir="/" name="third_party/abseil-cpp/absl/numeric/int128_have_intrinsic.inc" role="src" />
    <file baseinstalldir="/" name="third_party/abseil-cpp/absl/numeric/int128_no_intrinsic.inc" role="src" />
    <file baseinstalldir="/" name="third_party/abseil-cpp/absl/numeric/internal/bits.h" role="src" />
    <file baseinstalldir="/" name="third_party/abseil-cpp/absl/numeric/internal/representation.h" role="src" />
    <file baseinstalldir="/" name="third_party/abseil-cpp/absl/profiling/internal/exponential_biased.cc" role="src" />
    <file baseinstalldir="/" name="third_party/abseil-cpp/absl/profiling/internal/exponential_biased.h" role="src" />
    <file baseinstalldir="/" name="third_party/abseil-cpp/absl/profiling/internal/sample_recorder.h" role="src" />
    <file baseinstalldir="/" name="third_party/abseil-cpp/absl/random/bernoulli_distribution.h" role="src" />
    <file baseinstalldir="/" name="third_party/abseil-cpp/absl/random/beta_distribution.h" role="src" />
    <file baseinstalldir="/" name="third_party/abseil-cpp/absl/random/bit_gen_ref.h" role="src" />
    <file baseinstalldir="/" name="third_party/abseil-cpp/absl/random/discrete_distribution.cc" role="src" />
    <file baseinstalldir="/" name="third_party/abseil-cpp/absl/random/discrete_distribution.h" role="src" />
    <file baseinstalldir="/" name="third_party/abseil-cpp/absl/random/distributions.h" role="src" />
    <file baseinstalldir="/" name="third_party/abseil-cpp/absl/random/exponential_distribution.h" role="src" />
    <file baseinstalldir="/" name="third_party/abseil-cpp/absl/random/gaussian_distribution.cc" role="src" />
    <file baseinstalldir="/" name="third_party/abseil-cpp/absl/random/gaussian_distribution.h" role="src" />
    <file baseinstalldir="/" name="third_party/abseil-cpp/absl/random/internal/distribution_caller.h" role="src" />
    <file baseinstalldir="/" name="third_party/abseil-cpp/absl/random/internal/fast_uniform_bits.h" role="src" />
    <file baseinstalldir="/" name="third_party/abseil-cpp/absl/random/internal/fastmath.h" role="src" />
    <file baseinstalldir="/" name="third_party/abseil-cpp/absl/random/internal/generate_real.h" role="src" />
    <file baseinstalldir="/" name="third_party/abseil-cpp/absl/random/internal/iostream_state_saver.h" role="src" />
    <file baseinstalldir="/" name="third_party/abseil-cpp/absl/random/internal/nonsecure_base.h" role="src" />
    <file baseinstalldir="/" name="third_party/abseil-cpp/absl/random/internal/pcg_engine.h" role="src" />
    <file baseinstalldir="/" name="third_party/abseil-cpp/absl/random/internal/platform.h" role="src" />
    <file baseinstalldir="/" name="third_party/abseil-cpp/absl/random/internal/pool_urbg.cc" role="src" />
    <file baseinstalldir="/" name="third_party/abseil-cpp/absl/random/internal/pool_urbg.h" role="src" />
    <file baseinstalldir="/" name="third_party/abseil-cpp/absl/random/internal/randen.cc" role="src" />
    <file baseinstalldir="/" name="third_party/abseil-cpp/absl/random/internal/randen.h" role="src" />
    <file baseinstalldir="/" name="third_party/abseil-cpp/absl/random/internal/randen_detect.cc" role="src" />
    <file baseinstalldir="/" name="third_party/abseil-cpp/absl/random/internal/randen_detect.h" role="src" />
    <file baseinstalldir="/" name="third_party/abseil-cpp/absl/random/internal/randen_engine.h" role="src" />
    <file baseinstalldir="/" name="third_party/abseil-cpp/absl/random/internal/randen_hwaes.cc" role="src" />
    <file baseinstalldir="/" name="third_party/abseil-cpp/absl/random/internal/randen_hwaes.h" role="src" />
    <file baseinstalldir="/" name="third_party/abseil-cpp/absl/random/internal/randen_round_keys.cc" role="src" />
    <file baseinstalldir="/" name="third_party/abseil-cpp/absl/random/internal/randen_slow.cc" role="src" />
    <file baseinstalldir="/" name="third_party/abseil-cpp/absl/random/internal/randen_slow.h" role="src" />
    <file baseinstalldir="/" name="third_party/abseil-cpp/absl/random/internal/randen_traits.h" role="src" />
    <file baseinstalldir="/" name="third_party/abseil-cpp/absl/random/internal/salted_seed_seq.h" role="src" />
    <file baseinstalldir="/" name="third_party/abseil-cpp/absl/random/internal/seed_material.cc" role="src" />
    <file baseinstalldir="/" name="third_party/abseil-cpp/absl/random/internal/seed_material.h" role="src" />
    <file baseinstalldir="/" name="third_party/abseil-cpp/absl/random/internal/traits.h" role="src" />
    <file baseinstalldir="/" name="third_party/abseil-cpp/absl/random/internal/uniform_helper.h" role="src" />
    <file baseinstalldir="/" name="third_party/abseil-cpp/absl/random/internal/wide_multiply.h" role="src" />
    <file baseinstalldir="/" name="third_party/abseil-cpp/absl/random/log_uniform_int_distribution.h" role="src" />
    <file baseinstalldir="/" name="third_party/abseil-cpp/absl/random/poisson_distribution.h" role="src" />
    <file baseinstalldir="/" name="third_party/abseil-cpp/absl/random/random.h" role="src" />
    <file baseinstalldir="/" name="third_party/abseil-cpp/absl/random/seed_gen_exception.cc" role="src" />
    <file baseinstalldir="/" name="third_party/abseil-cpp/absl/random/seed_gen_exception.h" role="src" />
    <file baseinstalldir="/" name="third_party/abseil-cpp/absl/random/seed_sequences.cc" role="src" />
    <file baseinstalldir="/" name="third_party/abseil-cpp/absl/random/seed_sequences.h" role="src" />
    <file baseinstalldir="/" name="third_party/abseil-cpp/absl/random/uniform_int_distribution.h" role="src" />
    <file baseinstalldir="/" name="third_party/abseil-cpp/absl/random/uniform_real_distribution.h" role="src" />
    <file baseinstalldir="/" name="third_party/abseil-cpp/absl/random/zipf_distribution.h" role="src" />
    <file baseinstalldir="/" name="third_party/abseil-cpp/absl/status/internal/status_internal.cc" role="src" />
    <file baseinstalldir="/" name="third_party/abseil-cpp/absl/status/internal/status_internal.h" role="src" />
    <file baseinstalldir="/" name="third_party/abseil-cpp/absl/status/internal/statusor_internal.h" role="src" />
    <file baseinstalldir="/" name="third_party/abseil-cpp/absl/status/status.cc" role="src" />
    <file baseinstalldir="/" name="third_party/abseil-cpp/absl/status/status.h" role="src" />
    <file baseinstalldir="/" name="third_party/abseil-cpp/absl/status/status_payload_printer.cc" role="src" />
    <file baseinstalldir="/" name="third_party/abseil-cpp/absl/status/status_payload_printer.h" role="src" />
    <file baseinstalldir="/" name="third_party/abseil-cpp/absl/status/statusor.cc" role="src" />
    <file baseinstalldir="/" name="third_party/abseil-cpp/absl/status/statusor.h" role="src" />
    <file baseinstalldir="/" name="third_party/abseil-cpp/absl/strings/ascii.cc" role="src" />
    <file baseinstalldir="/" name="third_party/abseil-cpp/absl/strings/ascii.h" role="src" />
    <file baseinstalldir="/" name="third_party/abseil-cpp/absl/strings/charconv.cc" role="src" />
    <file baseinstalldir="/" name="third_party/abseil-cpp/absl/strings/charconv.h" role="src" />
    <file baseinstalldir="/" name="third_party/abseil-cpp/absl/strings/charset.h" role="src" />
    <file baseinstalldir="/" name="third_party/abseil-cpp/absl/strings/cord.cc" role="src" />
    <file baseinstalldir="/" name="third_party/abseil-cpp/absl/strings/cord.h" role="src" />
    <file baseinstalldir="/" name="third_party/abseil-cpp/absl/strings/cord_analysis.cc" role="src" />
    <file baseinstalldir="/" name="third_party/abseil-cpp/absl/strings/cord_analysis.h" role="src" />
    <file baseinstalldir="/" name="third_party/abseil-cpp/absl/strings/cord_buffer.cc" role="src" />
    <file baseinstalldir="/" name="third_party/abseil-cpp/absl/strings/cord_buffer.h" role="src" />
    <file baseinstalldir="/" name="third_party/abseil-cpp/absl/strings/escaping.cc" role="src" />
    <file baseinstalldir="/" name="third_party/abseil-cpp/absl/strings/escaping.h" role="src" />
    <file baseinstalldir="/" name="third_party/abseil-cpp/absl/strings/has_absl_stringify.h" role="src" />
    <file baseinstalldir="/" name="third_party/abseil-cpp/absl/strings/has_ostream_operator.h" role="src" />
    <file baseinstalldir="/" name="third_party/abseil-cpp/absl/strings/internal/charconv_bigint.cc" role="src" />
    <file baseinstalldir="/" name="third_party/abseil-cpp/absl/strings/internal/charconv_bigint.h" role="src" />
    <file baseinstalldir="/" name="third_party/abseil-cpp/absl/strings/internal/charconv_parse.cc" role="src" />
    <file baseinstalldir="/" name="third_party/abseil-cpp/absl/strings/internal/charconv_parse.h" role="src" />
    <file baseinstalldir="/" name="third_party/abseil-cpp/absl/strings/internal/cord_data_edge.h" role="src" />
    <file baseinstalldir="/" name="third_party/abseil-cpp/absl/strings/internal/cord_internal.cc" role="src" />
    <file baseinstalldir="/" name="third_party/abseil-cpp/absl/strings/internal/cord_internal.h" role="src" />
    <file baseinstalldir="/" name="third_party/abseil-cpp/absl/strings/internal/cord_rep_btree.cc" role="src" />
    <file baseinstalldir="/" name="third_party/abseil-cpp/absl/strings/internal/cord_rep_btree.h" role="src" />
    <file baseinstalldir="/" name="third_party/abseil-cpp/absl/strings/internal/cord_rep_btree_navigator.cc" role="src" />
    <file baseinstalldir="/" name="third_party/abseil-cpp/absl/strings/internal/cord_rep_btree_navigator.h" role="src" />
    <file baseinstalldir="/" name="third_party/abseil-cpp/absl/strings/internal/cord_rep_btree_reader.cc" role="src" />
    <file baseinstalldir="/" name="third_party/abseil-cpp/absl/strings/internal/cord_rep_btree_reader.h" role="src" />
    <file baseinstalldir="/" name="third_party/abseil-cpp/absl/strings/internal/cord_rep_consume.cc" role="src" />
    <file baseinstalldir="/" name="third_party/abseil-cpp/absl/strings/internal/cord_rep_consume.h" role="src" />
    <file baseinstalldir="/" name="third_party/abseil-cpp/absl/strings/internal/cord_rep_crc.cc" role="src" />
    <file baseinstalldir="/" name="third_party/abseil-cpp/absl/strings/internal/cord_rep_crc.h" role="src" />
    <file baseinstalldir="/" name="third_party/abseil-cpp/absl/strings/internal/cord_rep_flat.h" role="src" />
    <file baseinstalldir="/" name="third_party/abseil-cpp/absl/strings/internal/cordz_functions.cc" role="src" />
    <file baseinstalldir="/" name="third_party/abseil-cpp/absl/strings/internal/cordz_functions.h" role="src" />
    <file baseinstalldir="/" name="third_party/abseil-cpp/absl/strings/internal/cordz_handle.cc" role="src" />
    <file baseinstalldir="/" name="third_party/abseil-cpp/absl/strings/internal/cordz_handle.h" role="src" />
    <file baseinstalldir="/" name="third_party/abseil-cpp/absl/strings/internal/cordz_info.cc" role="src" />
    <file baseinstalldir="/" name="third_party/abseil-cpp/absl/strings/internal/cordz_info.h" role="src" />
    <file baseinstalldir="/" name="third_party/abseil-cpp/absl/strings/internal/cordz_statistics.h" role="src" />
    <file baseinstalldir="/" name="third_party/abseil-cpp/absl/strings/internal/cordz_update_scope.h" role="src" />
    <file baseinstalldir="/" name="third_party/abseil-cpp/absl/strings/internal/cordz_update_tracker.h" role="src" />
    <file baseinstalldir="/" name="third_party/abseil-cpp/absl/strings/internal/damerau_levenshtein_distance.cc" role="src" />
    <file baseinstalldir="/" name="third_party/abseil-cpp/absl/strings/internal/damerau_levenshtein_distance.h" role="src" />
    <file baseinstalldir="/" name="third_party/abseil-cpp/absl/strings/internal/escaping.cc" role="src" />
    <file baseinstalldir="/" name="third_party/abseil-cpp/absl/strings/internal/escaping.h" role="src" />
    <file baseinstalldir="/" name="third_party/abseil-cpp/absl/strings/internal/has_absl_stringify.h" role="src" />
    <file baseinstalldir="/" name="third_party/abseil-cpp/absl/strings/internal/memutil.cc" role="src" />
    <file baseinstalldir="/" name="third_party/abseil-cpp/absl/strings/internal/memutil.h" role="src" />
    <file baseinstalldir="/" name="third_party/abseil-cpp/absl/strings/internal/ostringstream.cc" role="src" />
    <file baseinstalldir="/" name="third_party/abseil-cpp/absl/strings/internal/ostringstream.h" role="src" />
    <file baseinstalldir="/" name="third_party/abseil-cpp/absl/strings/internal/resize_uninitialized.h" role="src" />
    <file baseinstalldir="/" name="third_party/abseil-cpp/absl/strings/internal/stl_type_traits.h" role="src" />
    <file baseinstalldir="/" name="third_party/abseil-cpp/absl/strings/internal/str_format/arg.cc" role="src" />
    <file baseinstalldir="/" name="third_party/abseil-cpp/absl/strings/internal/str_format/arg.h" role="src" />
    <file baseinstalldir="/" name="third_party/abseil-cpp/absl/strings/internal/str_format/bind.cc" role="src" />
    <file baseinstalldir="/" name="third_party/abseil-cpp/absl/strings/internal/str_format/bind.h" role="src" />
    <file baseinstalldir="/" name="third_party/abseil-cpp/absl/strings/internal/str_format/checker.h" role="src" />
    <file baseinstalldir="/" name="third_party/abseil-cpp/absl/strings/internal/str_format/constexpr_parser.h" role="src" />
    <file baseinstalldir="/" name="third_party/abseil-cpp/absl/strings/internal/str_format/extension.cc" role="src" />
    <file baseinstalldir="/" name="third_party/abseil-cpp/absl/strings/internal/str_format/extension.h" role="src" />
    <file baseinstalldir="/" name="third_party/abseil-cpp/absl/strings/internal/str_format/float_conversion.cc" role="src" />
    <file baseinstalldir="/" name="third_party/abseil-cpp/absl/strings/internal/str_format/float_conversion.h" role="src" />
    <file baseinstalldir="/" name="third_party/abseil-cpp/absl/strings/internal/str_format/output.cc" role="src" />
    <file baseinstalldir="/" name="third_party/abseil-cpp/absl/strings/internal/str_format/output.h" role="src" />
    <file baseinstalldir="/" name="third_party/abseil-cpp/absl/strings/internal/str_format/parser.cc" role="src" />
    <file baseinstalldir="/" name="third_party/abseil-cpp/absl/strings/internal/str_format/parser.h" role="src" />
    <file baseinstalldir="/" name="third_party/abseil-cpp/absl/strings/internal/str_join_internal.h" role="src" />
    <file baseinstalldir="/" name="third_party/abseil-cpp/absl/strings/internal/str_split_internal.h" role="src" />
    <file baseinstalldir="/" name="third_party/abseil-cpp/absl/strings/internal/string_constant.h" role="src" />
    <file baseinstalldir="/" name="third_party/abseil-cpp/absl/strings/internal/stringify_sink.cc" role="src" />
    <file baseinstalldir="/" name="third_party/abseil-cpp/absl/strings/internal/stringify_sink.h" role="src" />
    <file baseinstalldir="/" name="third_party/abseil-cpp/absl/strings/internal/utf8.cc" role="src" />
    <file baseinstalldir="/" name="third_party/abseil-cpp/absl/strings/internal/utf8.h" role="src" />
    <file baseinstalldir="/" name="third_party/abseil-cpp/absl/strings/match.cc" role="src" />
    <file baseinstalldir="/" name="third_party/abseil-cpp/absl/strings/match.h" role="src" />
    <file baseinstalldir="/" name="third_party/abseil-cpp/absl/strings/numbers.cc" role="src" />
    <file baseinstalldir="/" name="third_party/abseil-cpp/absl/strings/numbers.h" role="src" />
    <file baseinstalldir="/" name="third_party/abseil-cpp/absl/strings/str_cat.cc" role="src" />
    <file baseinstalldir="/" name="third_party/abseil-cpp/absl/strings/str_cat.h" role="src" />
    <file baseinstalldir="/" name="third_party/abseil-cpp/absl/strings/str_format.h" role="src" />
    <file baseinstalldir="/" name="third_party/abseil-cpp/absl/strings/str_join.h" role="src" />
    <file baseinstalldir="/" name="third_party/abseil-cpp/absl/strings/str_replace.cc" role="src" />
    <file baseinstalldir="/" name="third_party/abseil-cpp/absl/strings/str_replace.h" role="src" />
    <file baseinstalldir="/" name="third_party/abseil-cpp/absl/strings/str_split.cc" role="src" />
    <file baseinstalldir="/" name="third_party/abseil-cpp/absl/strings/str_split.h" role="src" />
    <file baseinstalldir="/" name="third_party/abseil-cpp/absl/strings/string_view.cc" role="src" />
    <file baseinstalldir="/" name="third_party/abseil-cpp/absl/strings/string_view.h" role="src" />
    <file baseinstalldir="/" name="third_party/abseil-cpp/absl/strings/strip.h" role="src" />
    <file baseinstalldir="/" name="third_party/abseil-cpp/absl/strings/substitute.cc" role="src" />
    <file baseinstalldir="/" name="third_party/abseil-cpp/absl/strings/substitute.h" role="src" />
    <file baseinstalldir="/" name="third_party/abseil-cpp/absl/synchronization/barrier.cc" role="src" />
    <file baseinstalldir="/" name="third_party/abseil-cpp/absl/synchronization/barrier.h" role="src" />
    <file baseinstalldir="/" name="third_party/abseil-cpp/absl/synchronization/blocking_counter.cc" role="src" />
    <file baseinstalldir="/" name="third_party/abseil-cpp/absl/synchronization/blocking_counter.h" role="src" />
    <file baseinstalldir="/" name="third_party/abseil-cpp/absl/synchronization/internal/create_thread_identity.cc" role="src" />
    <file baseinstalldir="/" name="third_party/abseil-cpp/absl/synchronization/internal/create_thread_identity.h" role="src" />
    <file baseinstalldir="/" name="third_party/abseil-cpp/absl/synchronization/internal/futex.h" role="src" />
    <file baseinstalldir="/" name="third_party/abseil-cpp/absl/synchronization/internal/futex_waiter.cc" role="src" />
    <file baseinstalldir="/" name="third_party/abseil-cpp/absl/synchronization/internal/futex_waiter.h" role="src" />
    <file baseinstalldir="/" name="third_party/abseil-cpp/absl/synchronization/internal/graphcycles.cc" role="src" />
    <file baseinstalldir="/" name="third_party/abseil-cpp/absl/synchronization/internal/graphcycles.h" role="src" />
    <file baseinstalldir="/" name="third_party/abseil-cpp/absl/synchronization/internal/kernel_timeout.cc" role="src" />
    <file baseinstalldir="/" name="third_party/abseil-cpp/absl/synchronization/internal/kernel_timeout.h" role="src" />
    <file baseinstalldir="/" name="third_party/abseil-cpp/absl/synchronization/internal/per_thread_sem.cc" role="src" />
    <file baseinstalldir="/" name="third_party/abseil-cpp/absl/synchronization/internal/per_thread_sem.h" role="src" />
    <file baseinstalldir="/" name="third_party/abseil-cpp/absl/synchronization/internal/pthread_waiter.cc" role="src" />
    <file baseinstalldir="/" name="third_party/abseil-cpp/absl/synchronization/internal/pthread_waiter.h" role="src" />
    <file baseinstalldir="/" name="third_party/abseil-cpp/absl/synchronization/internal/sem_waiter.cc" role="src" />
    <file baseinstalldir="/" name="third_party/abseil-cpp/absl/synchronization/internal/sem_waiter.h" role="src" />
    <file baseinstalldir="/" name="third_party/abseil-cpp/absl/synchronization/internal/stdcpp_waiter.cc" role="src" />
    <file baseinstalldir="/" name="third_party/abseil-cpp/absl/synchronization/internal/stdcpp_waiter.h" role="src" />
    <file baseinstalldir="/" name="third_party/abseil-cpp/absl/synchronization/internal/waiter.h" role="src" />
    <file baseinstalldir="/" name="third_party/abseil-cpp/absl/synchronization/internal/waiter_base.cc" role="src" />
    <file baseinstalldir="/" name="third_party/abseil-cpp/absl/synchronization/internal/waiter_base.h" role="src" />
    <file baseinstalldir="/" name="third_party/abseil-cpp/absl/synchronization/internal/win32_waiter.cc" role="src" />
    <file baseinstalldir="/" name="third_party/abseil-cpp/absl/synchronization/internal/win32_waiter.h" role="src" />
    <file baseinstalldir="/" name="third_party/abseil-cpp/absl/synchronization/mutex.cc" role="src" />
    <file baseinstalldir="/" name="third_party/abseil-cpp/absl/synchronization/mutex.h" role="src" />
    <file baseinstalldir="/" name="third_party/abseil-cpp/absl/synchronization/notification.cc" role="src" />
    <file baseinstalldir="/" name="third_party/abseil-cpp/absl/synchronization/notification.h" role="src" />
    <file baseinstalldir="/" name="third_party/abseil-cpp/absl/time/civil_time.cc" role="src" />
    <file baseinstalldir="/" name="third_party/abseil-cpp/absl/time/civil_time.h" role="src" />
    <file baseinstalldir="/" name="third_party/abseil-cpp/absl/time/clock.cc" role="src" />
    <file baseinstalldir="/" name="third_party/abseil-cpp/absl/time/clock.h" role="src" />
    <file baseinstalldir="/" name="third_party/abseil-cpp/absl/time/duration.cc" role="src" />
    <file baseinstalldir="/" name="third_party/abseil-cpp/absl/time/format.cc" role="src" />
    <file baseinstalldir="/" name="third_party/abseil-cpp/absl/time/internal/cctz/include/cctz/civil_time.h" role="src" />
    <file baseinstalldir="/" name="third_party/abseil-cpp/absl/time/internal/cctz/include/cctz/civil_time_detail.h" role="src" />
    <file baseinstalldir="/" name="third_party/abseil-cpp/absl/time/internal/cctz/include/cctz/time_zone.h" role="src" />
    <file baseinstalldir="/" name="third_party/abseil-cpp/absl/time/internal/cctz/include/cctz/zone_info_source.h" role="src" />
    <file baseinstalldir="/" name="third_party/abseil-cpp/absl/time/internal/cctz/src/civil_time_detail.cc" role="src" />
    <file baseinstalldir="/" name="third_party/abseil-cpp/absl/time/internal/cctz/src/time_zone_fixed.cc" role="src" />
    <file baseinstalldir="/" name="third_party/abseil-cpp/absl/time/internal/cctz/src/time_zone_fixed.h" role="src" />
    <file baseinstalldir="/" name="third_party/abseil-cpp/absl/time/internal/cctz/src/time_zone_format.cc" role="src" />
    <file baseinstalldir="/" name="third_party/abseil-cpp/absl/time/internal/cctz/src/time_zone_if.cc" role="src" />
    <file baseinstalldir="/" name="third_party/abseil-cpp/absl/time/internal/cctz/src/time_zone_if.h" role="src" />
    <file baseinstalldir="/" name="third_party/abseil-cpp/absl/time/internal/cctz/src/time_zone_impl.cc" role="src" />
    <file baseinstalldir="/" name="third_party/abseil-cpp/absl/time/internal/cctz/src/time_zone_impl.h" role="src" />
    <file baseinstalldir="/" name="third_party/abseil-cpp/absl/time/internal/cctz/src/time_zone_info.cc" role="src" />
    <file baseinstalldir="/" name="third_party/abseil-cpp/absl/time/internal/cctz/src/time_zone_info.h" role="src" />
    <file baseinstalldir="/" name="third_party/abseil-cpp/absl/time/internal/cctz/src/time_zone_libc.cc" role="src" />
    <file baseinstalldir="/" name="third_party/abseil-cpp/absl/time/internal/cctz/src/time_zone_libc.h" role="src" />
    <file baseinstalldir="/" name="third_party/abseil-cpp/absl/time/internal/cctz/src/time_zone_lookup.cc" role="src" />
    <file baseinstalldir="/" name="third_party/abseil-cpp/absl/time/internal/cctz/src/time_zone_posix.cc" role="src" />
    <file baseinstalldir="/" name="third_party/abseil-cpp/absl/time/internal/cctz/src/time_zone_posix.h" role="src" />
    <file baseinstalldir="/" name="third_party/abseil-cpp/absl/time/internal/cctz/src/tzfile.h" role="src" />
    <file baseinstalldir="/" name="third_party/abseil-cpp/absl/time/internal/cctz/src/zone_info_source.cc" role="src" />
    <file baseinstalldir="/" name="third_party/abseil-cpp/absl/time/internal/get_current_time_chrono.inc" role="src" />
    <file baseinstalldir="/" name="third_party/abseil-cpp/absl/time/internal/get_current_time_posix.inc" role="src" />
    <file baseinstalldir="/" name="third_party/abseil-cpp/absl/time/time.cc" role="src" />
    <file baseinstalldir="/" name="third_party/abseil-cpp/absl/time/time.h" role="src" />
    <file baseinstalldir="/" name="third_party/abseil-cpp/absl/types/bad_optional_access.cc" role="src" />
    <file baseinstalldir="/" name="third_party/abseil-cpp/absl/types/bad_optional_access.h" role="src" />
    <file baseinstalldir="/" name="third_party/abseil-cpp/absl/types/bad_variant_access.cc" role="src" />
    <file baseinstalldir="/" name="third_party/abseil-cpp/absl/types/bad_variant_access.h" role="src" />
    <file baseinstalldir="/" name="third_party/abseil-cpp/absl/types/internal/optional.h" role="src" />
    <file baseinstalldir="/" name="third_party/abseil-cpp/absl/types/internal/span.h" role="src" />
    <file baseinstalldir="/" name="third_party/abseil-cpp/absl/types/internal/variant.h" role="src" />
    <file baseinstalldir="/" name="third_party/abseil-cpp/absl/types/optional.h" role="src" />
    <file baseinstalldir="/" name="third_party/abseil-cpp/absl/types/span.h" role="src" />
    <file baseinstalldir="/" name="third_party/abseil-cpp/absl/types/variant.h" role="src" />
    <file baseinstalldir="/" name="third_party/abseil-cpp/absl/utility/utility.h" role="src" />
    <file baseinstalldir="/" name="third_party/address_sorting/address_sorting.c" role="src" />
    <file baseinstalldir="/" name="third_party/address_sorting/address_sorting_internal.h" role="src" />
    <file baseinstalldir="/" name="third_party/address_sorting/address_sorting_posix.c" role="src" />
    <file baseinstalldir="/" name="third_party/address_sorting/address_sorting_windows.c" role="src" />
    <file baseinstalldir="/" name="third_party/address_sorting/include/address_sorting/address_sorting.h" role="src" />
    <file baseinstalldir="/" name="third_party/boringssl-with-bazel/src/crypto/asn1/a_bitstr.c" role="src" />
    <file baseinstalldir="/" name="third_party/boringssl-with-bazel/src/crypto/asn1/a_bool.c" role="src" />
    <file baseinstalldir="/" name="third_party/boringssl-with-bazel/src/crypto/asn1/a_d2i_fp.c" role="src" />
    <file baseinstalldir="/" name="third_party/boringssl-with-bazel/src/crypto/asn1/a_dup.c" role="src" />
    <file baseinstalldir="/" name="third_party/boringssl-with-bazel/src/crypto/asn1/a_gentm.c" role="src" />
    <file baseinstalldir="/" name="third_party/boringssl-with-bazel/src/crypto/asn1/a_i2d_fp.c" role="src" />
    <file baseinstalldir="/" name="third_party/boringssl-with-bazel/src/crypto/asn1/a_int.c" role="src" />
    <file baseinstalldir="/" name="third_party/boringssl-with-bazel/src/crypto/asn1/a_mbstr.c" role="src" />
    <file baseinstalldir="/" name="third_party/boringssl-with-bazel/src/crypto/asn1/a_object.c" role="src" />
    <file baseinstalldir="/" name="third_party/boringssl-with-bazel/src/crypto/asn1/a_octet.c" role="src" />
    <file baseinstalldir="/" name="third_party/boringssl-with-bazel/src/crypto/asn1/a_strex.c" role="src" />
    <file baseinstalldir="/" name="third_party/boringssl-with-bazel/src/crypto/asn1/a_strnid.c" role="src" />
    <file baseinstalldir="/" name="third_party/boringssl-with-bazel/src/crypto/asn1/a_time.c" role="src" />
    <file baseinstalldir="/" name="third_party/boringssl-with-bazel/src/crypto/asn1/a_type.c" role="src" />
    <file baseinstalldir="/" name="third_party/boringssl-with-bazel/src/crypto/asn1/a_utctm.c" role="src" />
    <file baseinstalldir="/" name="third_party/boringssl-with-bazel/src/crypto/asn1/asn1_lib.c" role="src" />
    <file baseinstalldir="/" name="third_party/boringssl-with-bazel/src/crypto/asn1/asn1_par.c" role="src" />
    <file baseinstalldir="/" name="third_party/boringssl-with-bazel/src/crypto/asn1/asn_pack.c" role="src" />
    <file baseinstalldir="/" name="third_party/boringssl-with-bazel/src/crypto/asn1/f_int.c" role="src" />
    <file baseinstalldir="/" name="third_party/boringssl-with-bazel/src/crypto/asn1/f_string.c" role="src" />
    <file baseinstalldir="/" name="third_party/boringssl-with-bazel/src/crypto/asn1/internal.h" role="src" />
    <file baseinstalldir="/" name="third_party/boringssl-with-bazel/src/crypto/asn1/posix_time.c" role="src" />
    <file baseinstalldir="/" name="third_party/boringssl-with-bazel/src/crypto/asn1/tasn_dec.c" role="src" />
    <file baseinstalldir="/" name="third_party/boringssl-with-bazel/src/crypto/asn1/tasn_enc.c" role="src" />
    <file baseinstalldir="/" name="third_party/boringssl-with-bazel/src/crypto/asn1/tasn_fre.c" role="src" />
    <file baseinstalldir="/" name="third_party/boringssl-with-bazel/src/crypto/asn1/tasn_new.c" role="src" />
    <file baseinstalldir="/" name="third_party/boringssl-with-bazel/src/crypto/asn1/tasn_typ.c" role="src" />
    <file baseinstalldir="/" name="third_party/boringssl-with-bazel/src/crypto/asn1/tasn_utl.c" role="src" />
    <file baseinstalldir="/" name="third_party/boringssl-with-bazel/src/crypto/base64/base64.c" role="src" />
    <file baseinstalldir="/" name="third_party/boringssl-with-bazel/src/crypto/bio/bio.c" role="src" />
    <file baseinstalldir="/" name="third_party/boringssl-with-bazel/src/crypto/bio/bio_mem.c" role="src" />
    <file baseinstalldir="/" name="third_party/boringssl-with-bazel/src/crypto/bio/connect.c" role="src" />
    <file baseinstalldir="/" name="third_party/boringssl-with-bazel/src/crypto/bio/errno.c" role="src" />
    <file baseinstalldir="/" name="third_party/boringssl-with-bazel/src/crypto/bio/fd.c" role="src" />
    <file baseinstalldir="/" name="third_party/boringssl-with-bazel/src/crypto/bio/file.c" role="src" />
    <file baseinstalldir="/" name="third_party/boringssl-with-bazel/src/crypto/bio/hexdump.c" role="src" />
    <file baseinstalldir="/" name="third_party/boringssl-with-bazel/src/crypto/bio/internal.h" role="src" />
    <file baseinstalldir="/" name="third_party/boringssl-with-bazel/src/crypto/bio/pair.c" role="src" />
    <file baseinstalldir="/" name="third_party/boringssl-with-bazel/src/crypto/bio/printf.c" role="src" />
    <file baseinstalldir="/" name="third_party/boringssl-with-bazel/src/crypto/bio/socket.c" role="src" />
    <file baseinstalldir="/" name="third_party/boringssl-with-bazel/src/crypto/bio/socket_helper.c" role="src" />
    <file baseinstalldir="/" name="third_party/boringssl-with-bazel/src/crypto/blake2/blake2.c" role="src" />
    <file baseinstalldir="/" name="third_party/boringssl-with-bazel/src/crypto/bn_extra/bn_asn1.c" role="src" />
    <file baseinstalldir="/" name="third_party/boringssl-with-bazel/src/crypto/bn_extra/convert.c" role="src" />
    <file baseinstalldir="/" name="third_party/boringssl-with-bazel/src/crypto/buf/buf.c" role="src" />
    <file baseinstalldir="/" name="third_party/boringssl-with-bazel/src/crypto/bytestring/asn1_compat.c" role="src" />
    <file baseinstalldir="/" name="third_party/boringssl-with-bazel/src/crypto/bytestring/ber.c" role="src" />
    <file baseinstalldir="/" name="third_party/boringssl-with-bazel/src/crypto/bytestring/cbb.c" role="src" />
    <file baseinstalldir="/" name="third_party/boringssl-with-bazel/src/crypto/bytestring/cbs.c" role="src" />
    <file baseinstalldir="/" name="third_party/boringssl-with-bazel/src/crypto/bytestring/internal.h" role="src" />
    <file baseinstalldir="/" name="third_party/boringssl-with-bazel/src/crypto/bytestring/unicode.c" role="src" />
    <file baseinstalldir="/" name="third_party/boringssl-with-bazel/src/crypto/chacha/chacha.c" role="src" />
    <file baseinstalldir="/" name="third_party/boringssl-with-bazel/src/crypto/chacha/internal.h" role="src" />
    <file baseinstalldir="/" name="third_party/boringssl-with-bazel/src/crypto/cipher_extra/cipher_extra.c" role="src" />
    <file baseinstalldir="/" name="third_party/boringssl-with-bazel/src/crypto/cipher_extra/derive_key.c" role="src" />
    <file baseinstalldir="/" name="third_party/boringssl-with-bazel/src/crypto/cipher_extra/e_aesctrhmac.c" role="src" />
    <file baseinstalldir="/" name="third_party/boringssl-with-bazel/src/crypto/cipher_extra/e_aesgcmsiv.c" role="src" />
    <file baseinstalldir="/" name="third_party/boringssl-with-bazel/src/crypto/cipher_extra/e_chacha20poly1305.c" role="src" />
    <file baseinstalldir="/" name="third_party/boringssl-with-bazel/src/crypto/cipher_extra/e_des.c" role="src" />
    <file baseinstalldir="/" name="third_party/boringssl-with-bazel/src/crypto/cipher_extra/e_null.c" role="src" />
    <file baseinstalldir="/" name="third_party/boringssl-with-bazel/src/crypto/cipher_extra/e_rc2.c" role="src" />
    <file baseinstalldir="/" name="third_party/boringssl-with-bazel/src/crypto/cipher_extra/e_rc4.c" role="src" />
    <file baseinstalldir="/" name="third_party/boringssl-with-bazel/src/crypto/cipher_extra/e_tls.c" role="src" />
    <file baseinstalldir="/" name="third_party/boringssl-with-bazel/src/crypto/cipher_extra/internal.h" role="src" />
    <file baseinstalldir="/" name="third_party/boringssl-with-bazel/src/crypto/cipher_extra/tls_cbc.c" role="src" />
    <file baseinstalldir="/" name="third_party/boringssl-with-bazel/src/crypto/conf/conf.c" role="src" />
    <file baseinstalldir="/" name="third_party/boringssl-with-bazel/src/crypto/conf/internal.h" role="src" />
    <file baseinstalldir="/" name="third_party/boringssl-with-bazel/src/crypto/cpu_aarch64_apple.c" role="src" />
    <file baseinstalldir="/" name="third_party/boringssl-with-bazel/src/crypto/cpu_aarch64_fuchsia.c" role="src" />
    <file baseinstalldir="/" name="third_party/boringssl-with-bazel/src/crypto/cpu_aarch64_linux.c" role="src" />
    <file baseinstalldir="/" name="third_party/boringssl-with-bazel/src/crypto/cpu_aarch64_openbsd.c" role="src" />
    <file baseinstalldir="/" name="third_party/boringssl-with-bazel/src/crypto/cpu_aarch64_sysreg.c" role="src" />
    <file baseinstalldir="/" name="third_party/boringssl-with-bazel/src/crypto/cpu_aarch64_win.c" role="src" />
    <file baseinstalldir="/" name="third_party/boringssl-with-bazel/src/crypto/cpu_arm_freebsd.c" role="src" />
    <file baseinstalldir="/" name="third_party/boringssl-with-bazel/src/crypto/cpu_arm_linux.c" role="src" />
    <file baseinstalldir="/" name="third_party/boringssl-with-bazel/src/crypto/cpu_arm_linux.h" role="src" />
    <file baseinstalldir="/" name="third_party/boringssl-with-bazel/src/crypto/cpu_intel.c" role="src" />
    <file baseinstalldir="/" name="third_party/boringssl-with-bazel/src/crypto/crypto.c" role="src" />
    <file baseinstalldir="/" name="third_party/boringssl-with-bazel/src/crypto/curve25519/curve25519.c" role="src" />
    <file baseinstalldir="/" name="third_party/boringssl-with-bazel/src/crypto/curve25519/curve25519_64_adx.c" role="src" />
    <file baseinstalldir="/" name="third_party/boringssl-with-bazel/src/crypto/curve25519/curve25519_tables.h" role="src" />
    <file baseinstalldir="/" name="third_party/boringssl-with-bazel/src/crypto/curve25519/internal.h" role="src" />
    <file baseinstalldir="/" name="third_party/boringssl-with-bazel/src/crypto/curve25519/spake25519.c" role="src" />
    <file baseinstalldir="/" name="third_party/boringssl-with-bazel/src/crypto/des/des.c" role="src" />
    <file baseinstalldir="/" name="third_party/boringssl-with-bazel/src/crypto/des/internal.h" role="src" />
    <file baseinstalldir="/" name="third_party/boringssl-with-bazel/src/crypto/dh_extra/dh_asn1.c" role="src" />
    <file baseinstalldir="/" name="third_party/boringssl-with-bazel/src/crypto/dh_extra/params.c" role="src" />
    <file baseinstalldir="/" name="third_party/boringssl-with-bazel/src/crypto/digest_extra/digest_extra.c" role="src" />
    <file baseinstalldir="/" name="third_party/boringssl-with-bazel/src/crypto/dilithium/dilithium.c" role="src" />
    <file baseinstalldir="/" name="third_party/boringssl-with-bazel/src/crypto/dilithium/internal.h" role="src" />
    <file baseinstalldir="/" name="third_party/boringssl-with-bazel/src/crypto/dsa/dsa.c" role="src" />
    <file baseinstalldir="/" name="third_party/boringssl-with-bazel/src/crypto/dsa/dsa_asn1.c" role="src" />
    <file baseinstalldir="/" name="third_party/boringssl-with-bazel/src/crypto/dsa/internal.h" role="src" />
    <file baseinstalldir="/" name="third_party/boringssl-with-bazel/src/crypto/ec_extra/ec_asn1.c" role="src" />
    <file baseinstalldir="/" name="third_party/boringssl-with-bazel/src/crypto/ec_extra/ec_derive.c" role="src" />
    <file baseinstalldir="/" name="third_party/boringssl-with-bazel/src/crypto/ec_extra/hash_to_curve.c" role="src" />
    <file baseinstalldir="/" name="third_party/boringssl-with-bazel/src/crypto/ec_extra/internal.h" role="src" />
    <file baseinstalldir="/" name="third_party/boringssl-with-bazel/src/crypto/ecdh_extra/ecdh_extra.c" role="src" />
    <file baseinstalldir="/" name="third_party/boringssl-with-bazel/src/crypto/ecdsa_extra/ecdsa_asn1.c" role="src" />
    <file baseinstalldir="/" name="third_party/boringssl-with-bazel/src/crypto/engine/engine.c" role="src" />
    <file baseinstalldir="/" name="third_party/boringssl-with-bazel/src/crypto/err/err.c" role="src" />
    <file baseinstalldir="/" name="third_party/boringssl-with-bazel/src/crypto/err/internal.h" role="src" />
    <file baseinstalldir="/" name="third_party/boringssl-with-bazel/src/crypto/evp/evp.c" role="src" />
    <file baseinstalldir="/" name="third_party/boringssl-with-bazel/src/crypto/evp/evp_asn1.c" role="src" />
    <file baseinstalldir="/" name="third_party/boringssl-with-bazel/src/crypto/evp/evp_ctx.c" role="src" />
    <file baseinstalldir="/" name="third_party/boringssl-with-bazel/src/crypto/evp/internal.h" role="src" />
    <file baseinstalldir="/" name="third_party/boringssl-with-bazel/src/crypto/evp/p_dh.c" role="src" />
    <file baseinstalldir="/" name="third_party/boringssl-with-bazel/src/crypto/evp/p_dh_asn1.c" role="src" />
    <file baseinstalldir="/" name="third_party/boringssl-with-bazel/src/crypto/evp/p_dsa_asn1.c" role="src" />
    <file baseinstalldir="/" name="third_party/boringssl-with-bazel/src/crypto/evp/p_ec.c" role="src" />
    <file baseinstalldir="/" name="third_party/boringssl-with-bazel/src/crypto/evp/p_ec_asn1.c" role="src" />
    <file baseinstalldir="/" name="third_party/boringssl-with-bazel/src/crypto/evp/p_ed25519.c" role="src" />
    <file baseinstalldir="/" name="third_party/boringssl-with-bazel/src/crypto/evp/p_ed25519_asn1.c" role="src" />
    <file baseinstalldir="/" name="third_party/boringssl-with-bazel/src/crypto/evp/p_hkdf.c" role="src" />
    <file baseinstalldir="/" name="third_party/boringssl-with-bazel/src/crypto/evp/p_rsa.c" role="src" />
    <file baseinstalldir="/" name="third_party/boringssl-with-bazel/src/crypto/evp/p_rsa_asn1.c" role="src" />
    <file baseinstalldir="/" name="third_party/boringssl-with-bazel/src/crypto/evp/p_x25519.c" role="src" />
    <file baseinstalldir="/" name="third_party/boringssl-with-bazel/src/crypto/evp/p_x25519_asn1.c" role="src" />
    <file baseinstalldir="/" name="third_party/boringssl-with-bazel/src/crypto/evp/pbkdf.c" role="src" />
    <file baseinstalldir="/" name="third_party/boringssl-with-bazel/src/crypto/evp/print.c" role="src" />
    <file baseinstalldir="/" name="third_party/boringssl-with-bazel/src/crypto/evp/scrypt.c" role="src" />
    <file baseinstalldir="/" name="third_party/boringssl-with-bazel/src/crypto/evp/sign.c" role="src" />
    <file baseinstalldir="/" name="third_party/boringssl-with-bazel/src/crypto/ex_data.c" role="src" />
    <file baseinstalldir="/" name="third_party/boringssl-with-bazel/src/crypto/fipsmodule/aes/aes.c" role="src" />
    <file baseinstalldir="/" name="third_party/boringssl-with-bazel/src/crypto/fipsmodule/aes/aes_nohw.c" role="src" />
    <file baseinstalldir="/" name="third_party/boringssl-with-bazel/src/crypto/fipsmodule/aes/internal.h" role="src" />
    <file baseinstalldir="/" name="third_party/boringssl-with-bazel/src/crypto/fipsmodule/aes/key_wrap.c" role="src" />
    <file baseinstalldir="/" name="third_party/boringssl-with-bazel/src/crypto/fipsmodule/aes/mode_wrappers.c" role="src" />
    <file baseinstalldir="/" name="third_party/boringssl-with-bazel/src/crypto/fipsmodule/bcm.c" role="src" />
    <file baseinstalldir="/" name="third_party/boringssl-with-bazel/src/crypto/fipsmodule/bn/add.c" role="src" />
    <file baseinstalldir="/" name="third_party/boringssl-with-bazel/src/crypto/fipsmodule/bn/asm/x86_64-gcc.c" role="src" />
    <file baseinstalldir="/" name="third_party/boringssl-with-bazel/src/crypto/fipsmodule/bn/bn.c" role="src" />
    <file baseinstalldir="/" name="third_party/boringssl-with-bazel/src/crypto/fipsmodule/bn/bytes.c" role="src" />
    <file baseinstalldir="/" name="third_party/boringssl-with-bazel/src/crypto/fipsmodule/bn/cmp.c" role="src" />
    <file baseinstalldir="/" name="third_party/boringssl-with-bazel/src/crypto/fipsmodule/bn/ctx.c" role="src" />
    <file baseinstalldir="/" name="third_party/boringssl-with-bazel/src/crypto/fipsmodule/bn/div.c" role="src" />
    <file baseinstalldir="/" name="third_party/boringssl-with-bazel/src/crypto/fipsmodule/bn/div_extra.c" role="src" />
    <file baseinstalldir="/" name="third_party/boringssl-with-bazel/src/crypto/fipsmodule/bn/exponentiation.c" role="src" />
    <file baseinstalldir="/" name="third_party/boringssl-with-bazel/src/crypto/fipsmodule/bn/gcd.c" role="src" />
    <file baseinstalldir="/" name="third_party/boringssl-with-bazel/src/crypto/fipsmodule/bn/gcd_extra.c" role="src" />
    <file baseinstalldir="/" name="third_party/boringssl-with-bazel/src/crypto/fipsmodule/bn/generic.c" role="src" />
    <file baseinstalldir="/" name="third_party/boringssl-with-bazel/src/crypto/fipsmodule/bn/internal.h" role="src" />
    <file baseinstalldir="/" name="third_party/boringssl-with-bazel/src/crypto/fipsmodule/bn/jacobi.c" role="src" />
    <file baseinstalldir="/" name="third_party/boringssl-with-bazel/src/crypto/fipsmodule/bn/montgomery.c" role="src" />
    <file baseinstalldir="/" name="third_party/boringssl-with-bazel/src/crypto/fipsmodule/bn/montgomery_inv.c" role="src" />
    <file baseinstalldir="/" name="third_party/boringssl-with-bazel/src/crypto/fipsmodule/bn/mul.c" role="src" />
    <file baseinstalldir="/" name="third_party/boringssl-with-bazel/src/crypto/fipsmodule/bn/prime.c" role="src" />
    <file baseinstalldir="/" name="third_party/boringssl-with-bazel/src/crypto/fipsmodule/bn/random.c" role="src" />
    <file baseinstalldir="/" name="third_party/boringssl-with-bazel/src/crypto/fipsmodule/bn/rsaz_exp.c" role="src" />
    <file baseinstalldir="/" name="third_party/boringssl-with-bazel/src/crypto/fipsmodule/bn/rsaz_exp.h" role="src" />
    <file baseinstalldir="/" name="third_party/boringssl-with-bazel/src/crypto/fipsmodule/bn/shift.c" role="src" />
    <file baseinstalldir="/" name="third_party/boringssl-with-bazel/src/crypto/fipsmodule/bn/sqrt.c" role="src" />
    <file baseinstalldir="/" name="third_party/boringssl-with-bazel/src/crypto/fipsmodule/cipher/aead.c" role="src" />
    <file baseinstalldir="/" name="third_party/boringssl-with-bazel/src/crypto/fipsmodule/cipher/cipher.c" role="src" />
    <file baseinstalldir="/" name="third_party/boringssl-with-bazel/src/crypto/fipsmodule/cipher/e_aes.c" role="src" />
    <file baseinstalldir="/" name="third_party/boringssl-with-bazel/src/crypto/fipsmodule/cipher/e_aesccm.c" role="src" />
    <file baseinstalldir="/" name="third_party/boringssl-with-bazel/src/crypto/fipsmodule/cipher/internal.h" role="src" />
    <file baseinstalldir="/" name="third_party/boringssl-with-bazel/src/crypto/fipsmodule/cmac/cmac.c" role="src" />
    <file baseinstalldir="/" name="third_party/boringssl-with-bazel/src/crypto/fipsmodule/delocate.h" role="src" />
    <file baseinstalldir="/" name="third_party/boringssl-with-bazel/src/crypto/fipsmodule/dh/check.c" role="src" />
    <file baseinstalldir="/" name="third_party/boringssl-with-bazel/src/crypto/fipsmodule/dh/dh.c" role="src" />
    <file baseinstalldir="/" name="third_party/boringssl-with-bazel/src/crypto/fipsmodule/dh/internal.h" role="src" />
    <file baseinstalldir="/" name="third_party/boringssl-with-bazel/src/crypto/fipsmodule/digest/digest.c" role="src" />
    <file baseinstalldir="/" name="third_party/boringssl-with-bazel/src/crypto/fipsmodule/digest/digests.c" role="src" />
    <file baseinstalldir="/" name="third_party/boringssl-with-bazel/src/crypto/fipsmodule/digest/internal.h" role="src" />
    <file baseinstalldir="/" name="third_party/boringssl-with-bazel/src/crypto/fipsmodule/digest/md32_common.h" role="src" />
    <file baseinstalldir="/" name="third_party/boringssl-with-bazel/src/crypto/fipsmodule/digestsign/digestsign.c" role="src" />
    <file baseinstalldir="/" name="third_party/boringssl-with-bazel/src/crypto/fipsmodule/ec/builtin_curves.h" role="src" />
    <file baseinstalldir="/" name="third_party/boringssl-with-bazel/src/crypto/fipsmodule/ec/ec.c" role="src" />
    <file baseinstalldir="/" name="third_party/boringssl-with-bazel/src/crypto/fipsmodule/ec/ec_key.c" role="src" />
    <file baseinstalldir="/" name="third_party/boringssl-with-bazel/src/crypto/fipsmodule/ec/ec_montgomery.c" role="src" />
    <file baseinstalldir="/" name="third_party/boringssl-with-bazel/src/crypto/fipsmodule/ec/felem.c" role="src" />
    <file baseinstalldir="/" name="third_party/boringssl-with-bazel/src/crypto/fipsmodule/ec/internal.h" role="src" />
    <file baseinstalldir="/" name="third_party/boringssl-with-bazel/src/crypto/fipsmodule/ec/oct.c" role="src" />
    <file baseinstalldir="/" name="third_party/boringssl-with-bazel/src/crypto/fipsmodule/ec/p224-64.c" role="src" />
    <file baseinstalldir="/" name="third_party/boringssl-with-bazel/src/crypto/fipsmodule/ec/p256-nistz-table.h" role="src" />
    <file baseinstalldir="/" name="third_party/boringssl-with-bazel/src/crypto/fipsmodule/ec/p256-nistz.c" role="src" />
    <file baseinstalldir="/" name="third_party/boringssl-with-bazel/src/crypto/fipsmodule/ec/p256-nistz.h" role="src" />
    <file baseinstalldir="/" name="third_party/boringssl-with-bazel/src/crypto/fipsmodule/ec/p256.c" role="src" />
    <file baseinstalldir="/" name="third_party/boringssl-with-bazel/src/crypto/fipsmodule/ec/p256_table.h" role="src" />
    <file baseinstalldir="/" name="third_party/boringssl-with-bazel/src/crypto/fipsmodule/ec/scalar.c" role="src" />
    <file baseinstalldir="/" name="third_party/boringssl-with-bazel/src/crypto/fipsmodule/ec/simple.c" role="src" />
    <file baseinstalldir="/" name="third_party/boringssl-with-bazel/src/crypto/fipsmodule/ec/simple_mul.c" role="src" />
    <file baseinstalldir="/" name="third_party/boringssl-with-bazel/src/crypto/fipsmodule/ec/util.c" role="src" />
    <file baseinstalldir="/" name="third_party/boringssl-with-bazel/src/crypto/fipsmodule/ec/wnaf.c" role="src" />
    <file baseinstalldir="/" name="third_party/boringssl-with-bazel/src/crypto/fipsmodule/ecdh/ecdh.c" role="src" />
    <file baseinstalldir="/" name="third_party/boringssl-with-bazel/src/crypto/fipsmodule/ecdsa/ecdsa.c" role="src" />
    <file baseinstalldir="/" name="third_party/boringssl-with-bazel/src/crypto/fipsmodule/ecdsa/internal.h" role="src" />
    <file baseinstalldir="/" name="third_party/boringssl-with-bazel/src/crypto/fipsmodule/fips_shared_support.c" role="src" />
    <file baseinstalldir="/" name="third_party/boringssl-with-bazel/src/crypto/fipsmodule/hkdf/hkdf.c" role="src" />
    <file baseinstalldir="/" name="third_party/boringssl-with-bazel/src/crypto/fipsmodule/hmac/hmac.c" role="src" />
    <file baseinstalldir="/" name="third_party/boringssl-with-bazel/src/crypto/fipsmodule/md4/md4.c" role="src" />
    <file baseinstalldir="/" name="third_party/boringssl-with-bazel/src/crypto/fipsmodule/md5/internal.h" role="src" />
    <file baseinstalldir="/" name="third_party/boringssl-with-bazel/src/crypto/fipsmodule/md5/md5.c" role="src" />
    <file baseinstalldir="/" name="third_party/boringssl-with-bazel/src/crypto/fipsmodule/modes/cbc.c" role="src" />
    <file baseinstalldir="/" name="third_party/boringssl-with-bazel/src/crypto/fipsmodule/modes/cfb.c" role="src" />
    <file baseinstalldir="/" name="third_party/boringssl-with-bazel/src/crypto/fipsmodule/modes/ctr.c" role="src" />
    <file baseinstalldir="/" name="third_party/boringssl-with-bazel/src/crypto/fipsmodule/modes/gcm.c" role="src" />
    <file baseinstalldir="/" name="third_party/boringssl-with-bazel/src/crypto/fipsmodule/modes/gcm_nohw.c" role="src" />
    <file baseinstalldir="/" name="third_party/boringssl-with-bazel/src/crypto/fipsmodule/modes/internal.h" role="src" />
    <file baseinstalldir="/" name="third_party/boringssl-with-bazel/src/crypto/fipsmodule/modes/ofb.c" role="src" />
    <file baseinstalldir="/" name="third_party/boringssl-with-bazel/src/crypto/fipsmodule/modes/polyval.c" role="src" />
    <file baseinstalldir="/" name="third_party/boringssl-with-bazel/src/crypto/fipsmodule/rand/ctrdrbg.c" role="src" />
    <file baseinstalldir="/" name="third_party/boringssl-with-bazel/src/crypto/fipsmodule/rand/fork_detect.c" role="src" />
    <file baseinstalldir="/" name="third_party/boringssl-with-bazel/src/crypto/fipsmodule/rand/fork_detect.h" role="src" />
    <file baseinstalldir="/" name="third_party/boringssl-with-bazel/src/crypto/fipsmodule/rand/getrandom_fillin.h" role="src" />
    <file baseinstalldir="/" name="third_party/boringssl-with-bazel/src/crypto/fipsmodule/rand/internal.h" role="src" />
    <file baseinstalldir="/" name="third_party/boringssl-with-bazel/src/crypto/fipsmodule/rand/rand.c" role="src" />
    <file baseinstalldir="/" name="third_party/boringssl-with-bazel/src/crypto/fipsmodule/rand/urandom.c" role="src" />
    <file baseinstalldir="/" name="third_party/boringssl-with-bazel/src/crypto/fipsmodule/rsa/blinding.c" role="src" />
    <file baseinstalldir="/" name="third_party/boringssl-with-bazel/src/crypto/fipsmodule/rsa/internal.h" role="src" />
    <file baseinstalldir="/" name="third_party/boringssl-with-bazel/src/crypto/fipsmodule/rsa/padding.c" role="src" />
    <file baseinstalldir="/" name="third_party/boringssl-with-bazel/src/crypto/fipsmodule/rsa/rsa.c" role="src" />
    <file baseinstalldir="/" name="third_party/boringssl-with-bazel/src/crypto/fipsmodule/rsa/rsa_impl.c" role="src" />
    <file baseinstalldir="/" name="third_party/boringssl-with-bazel/src/crypto/fipsmodule/self_check/fips.c" role="src" />
    <file baseinstalldir="/" name="third_party/boringssl-with-bazel/src/crypto/fipsmodule/self_check/self_check.c" role="src" />
    <file baseinstalldir="/" name="third_party/boringssl-with-bazel/src/crypto/fipsmodule/service_indicator/internal.h" role="src" />
    <file baseinstalldir="/" name="third_party/boringssl-with-bazel/src/crypto/fipsmodule/service_indicator/service_indicator.c" role="src" />
    <file baseinstalldir="/" name="third_party/boringssl-with-bazel/src/crypto/fipsmodule/sha/internal.h" role="src" />
    <file baseinstalldir="/" name="third_party/boringssl-with-bazel/src/crypto/fipsmodule/sha/sha1.c" role="src" />
    <file baseinstalldir="/" name="third_party/boringssl-with-bazel/src/crypto/fipsmodule/sha/sha256.c" role="src" />
    <file baseinstalldir="/" name="third_party/boringssl-with-bazel/src/crypto/fipsmodule/sha/sha512.c" role="src" />
    <file baseinstalldir="/" name="third_party/boringssl-with-bazel/src/crypto/fipsmodule/tls/internal.h" role="src" />
    <file baseinstalldir="/" name="third_party/boringssl-with-bazel/src/crypto/fipsmodule/tls/kdf.c" role="src" />
    <file baseinstalldir="/" name="third_party/boringssl-with-bazel/src/crypto/hpke/hpke.c" role="src" />
    <file baseinstalldir="/" name="third_party/boringssl-with-bazel/src/crypto/hrss/hrss.c" role="src" />
    <file baseinstalldir="/" name="third_party/boringssl-with-bazel/src/crypto/hrss/internal.h" role="src" />
    <file baseinstalldir="/" name="third_party/boringssl-with-bazel/src/crypto/internal.h" role="src" />
    <file baseinstalldir="/" name="third_party/boringssl-with-bazel/src/crypto/keccak/internal.h" role="src" />
    <file baseinstalldir="/" name="third_party/boringssl-with-bazel/src/crypto/keccak/keccak.c" role="src" />
    <file baseinstalldir="/" name="third_party/boringssl-with-bazel/src/crypto/kyber/internal.h" role="src" />
    <file baseinstalldir="/" name="third_party/boringssl-with-bazel/src/crypto/kyber/kyber.c" role="src" />
    <file baseinstalldir="/" name="third_party/boringssl-with-bazel/src/crypto/lhash/internal.h" role="src" />
    <file baseinstalldir="/" name="third_party/boringssl-with-bazel/src/crypto/lhash/lhash.c" role="src" />
    <file baseinstalldir="/" name="third_party/boringssl-with-bazel/src/crypto/mem.c" role="src" />
    <file baseinstalldir="/" name="third_party/boringssl-with-bazel/src/crypto/obj/obj.c" role="src" />
    <file baseinstalldir="/" name="third_party/boringssl-with-bazel/src/crypto/obj/obj_dat.h" role="src" />
    <file baseinstalldir="/" name="third_party/boringssl-with-bazel/src/crypto/obj/obj_xref.c" role="src" />
    <file baseinstalldir="/" name="third_party/boringssl-with-bazel/src/crypto/pem/pem_all.c" role="src" />
    <file baseinstalldir="/" name="third_party/boringssl-with-bazel/src/crypto/pem/pem_info.c" role="src" />
    <file baseinstalldir="/" name="third_party/boringssl-with-bazel/src/crypto/pem/pem_lib.c" role="src" />
    <file baseinstalldir="/" name="third_party/boringssl-with-bazel/src/crypto/pem/pem_oth.c" role="src" />
    <file baseinstalldir="/" name="third_party/boringssl-with-bazel/src/crypto/pem/pem_pk8.c" role="src" />
    <file baseinstalldir="/" name="third_party/boringssl-with-bazel/src/crypto/pem/pem_pkey.c" role="src" />
    <file baseinstalldir="/" name="third_party/boringssl-with-bazel/src/crypto/pem/pem_x509.c" role="src" />
    <file baseinstalldir="/" name="third_party/boringssl-with-bazel/src/crypto/pem/pem_xaux.c" role="src" />
    <file baseinstalldir="/" name="third_party/boringssl-with-bazel/src/crypto/pkcs7/internal.h" role="src" />
    <file baseinstalldir="/" name="third_party/boringssl-with-bazel/src/crypto/pkcs7/pkcs7.c" role="src" />
    <file baseinstalldir="/" name="third_party/boringssl-with-bazel/src/crypto/pkcs7/pkcs7_x509.c" role="src" />
    <file baseinstalldir="/" name="third_party/boringssl-with-bazel/src/crypto/pkcs8/internal.h" role="src" />
    <file baseinstalldir="/" name="third_party/boringssl-with-bazel/src/crypto/pkcs8/p5_pbev2.c" role="src" />
    <file baseinstalldir="/" name="third_party/boringssl-with-bazel/src/crypto/pkcs8/pkcs8.c" role="src" />
    <file baseinstalldir="/" name="third_party/boringssl-with-bazel/src/crypto/pkcs8/pkcs8_x509.c" role="src" />
    <file baseinstalldir="/" name="third_party/boringssl-with-bazel/src/crypto/poly1305/internal.h" role="src" />
    <file baseinstalldir="/" name="third_party/boringssl-with-bazel/src/crypto/poly1305/poly1305.c" role="src" />
    <file baseinstalldir="/" name="third_party/boringssl-with-bazel/src/crypto/poly1305/poly1305_arm.c" role="src" />
    <file baseinstalldir="/" name="third_party/boringssl-with-bazel/src/crypto/poly1305/poly1305_vec.c" role="src" />
    <file baseinstalldir="/" name="third_party/boringssl-with-bazel/src/crypto/pool/internal.h" role="src" />
    <file baseinstalldir="/" name="third_party/boringssl-with-bazel/src/crypto/pool/pool.c" role="src" />
    <file baseinstalldir="/" name="third_party/boringssl-with-bazel/src/crypto/rand_extra/deterministic.c" role="src" />
    <file baseinstalldir="/" name="third_party/boringssl-with-bazel/src/crypto/rand_extra/forkunsafe.c" role="src" />
    <file baseinstalldir="/" name="third_party/boringssl-with-bazel/src/crypto/rand_extra/getentropy.c" role="src" />
    <file baseinstalldir="/" name="third_party/boringssl-with-bazel/src/crypto/rand_extra/ios.c" role="src" />
    <file baseinstalldir="/" name="third_party/boringssl-with-bazel/src/crypto/rand_extra/passive.c" role="src" />
    <file baseinstalldir="/" name="third_party/boringssl-with-bazel/src/crypto/rand_extra/rand_extra.c" role="src" />
    <file baseinstalldir="/" name="third_party/boringssl-with-bazel/src/crypto/rand_extra/trusty.c" role="src" />
    <file baseinstalldir="/" name="third_party/boringssl-with-bazel/src/crypto/rand_extra/windows.c" role="src" />
    <file baseinstalldir="/" name="third_party/boringssl-with-bazel/src/crypto/rc4/rc4.c" role="src" />
    <file baseinstalldir="/" name="third_party/boringssl-with-bazel/src/crypto/refcount.c" role="src" />
    <file baseinstalldir="/" name="third_party/boringssl-with-bazel/src/crypto/rsa_extra/internal.h" role="src" />
    <file baseinstalldir="/" name="third_party/boringssl-with-bazel/src/crypto/rsa_extra/rsa_asn1.c" role="src" />
    <file baseinstalldir="/" name="third_party/boringssl-with-bazel/src/crypto/rsa_extra/rsa_crypt.c" role="src" />
    <file baseinstalldir="/" name="third_party/boringssl-with-bazel/src/crypto/rsa_extra/rsa_print.c" role="src" />
    <file baseinstalldir="/" name="third_party/boringssl-with-bazel/src/crypto/siphash/siphash.c" role="src" />
    <file baseinstalldir="/" name="third_party/boringssl-with-bazel/src/crypto/spx/address.c" role="src" />
    <file baseinstalldir="/" name="third_party/boringssl-with-bazel/src/crypto/spx/address.h" role="src" />
    <file baseinstalldir="/" name="third_party/boringssl-with-bazel/src/crypto/spx/fors.c" role="src" />
    <file baseinstalldir="/" name="third_party/boringssl-with-bazel/src/crypto/spx/fors.h" role="src" />
    <file baseinstalldir="/" name="third_party/boringssl-with-bazel/src/crypto/spx/merkle.c" role="src" />
    <file baseinstalldir="/" name="third_party/boringssl-with-bazel/src/crypto/spx/merkle.h" role="src" />
    <file baseinstalldir="/" name="third_party/boringssl-with-bazel/src/crypto/spx/params.h" role="src" />
    <file baseinstalldir="/" name="third_party/boringssl-with-bazel/src/crypto/spx/spx.c" role="src" />
    <file baseinstalldir="/" name="third_party/boringssl-with-bazel/src/crypto/spx/spx_util.c" role="src" />
    <file baseinstalldir="/" name="third_party/boringssl-with-bazel/src/crypto/spx/spx_util.h" role="src" />
    <file baseinstalldir="/" name="third_party/boringssl-with-bazel/src/crypto/spx/thash.c" role="src" />
    <file baseinstalldir="/" name="third_party/boringssl-with-bazel/src/crypto/spx/thash.h" role="src" />
    <file baseinstalldir="/" name="third_party/boringssl-with-bazel/src/crypto/spx/wots.c" role="src" />
    <file baseinstalldir="/" name="third_party/boringssl-with-bazel/src/crypto/spx/wots.h" role="src" />
    <file baseinstalldir="/" name="third_party/boringssl-with-bazel/src/crypto/stack/stack.c" role="src" />
    <file baseinstalldir="/" name="third_party/boringssl-with-bazel/src/crypto/thread.c" role="src" />
    <file baseinstalldir="/" name="third_party/boringssl-with-bazel/src/crypto/thread_none.c" role="src" />
    <file baseinstalldir="/" name="third_party/boringssl-with-bazel/src/crypto/thread_pthread.c" role="src" />
    <file baseinstalldir="/" name="third_party/boringssl-with-bazel/src/crypto/thread_win.c" role="src" />
    <file baseinstalldir="/" name="third_party/boringssl-with-bazel/src/crypto/trust_token/internal.h" role="src" />
    <file baseinstalldir="/" name="third_party/boringssl-with-bazel/src/crypto/trust_token/pmbtoken.c" role="src" />
    <file baseinstalldir="/" name="third_party/boringssl-with-bazel/src/crypto/trust_token/trust_token.c" role="src" />
    <file baseinstalldir="/" name="third_party/boringssl-with-bazel/src/crypto/trust_token/voprf.c" role="src" />
    <file baseinstalldir="/" name="third_party/boringssl-with-bazel/src/crypto/x509/a_digest.c" role="src" />
    <file baseinstalldir="/" name="third_party/boringssl-with-bazel/src/crypto/x509/a_sign.c" role="src" />
    <file baseinstalldir="/" name="third_party/boringssl-with-bazel/src/crypto/x509/a_verify.c" role="src" />
    <file baseinstalldir="/" name="third_party/boringssl-with-bazel/src/crypto/x509/algorithm.c" role="src" />
    <file baseinstalldir="/" name="third_party/boringssl-with-bazel/src/crypto/x509/asn1_gen.c" role="src" />
    <file baseinstalldir="/" name="third_party/boringssl-with-bazel/src/crypto/x509/by_dir.c" role="src" />
    <file baseinstalldir="/" name="third_party/boringssl-with-bazel/src/crypto/x509/by_file.c" role="src" />
    <file baseinstalldir="/" name="third_party/boringssl-with-bazel/src/crypto/x509/ext_dat.h" role="src" />
    <file baseinstalldir="/" name="third_party/boringssl-with-bazel/src/crypto/x509/i2d_pr.c" role="src" />
    <file baseinstalldir="/" name="third_party/boringssl-with-bazel/src/crypto/x509/internal.h" role="src" />
    <file baseinstalldir="/" name="third_party/boringssl-with-bazel/src/crypto/x509/name_print.c" role="src" />
    <file baseinstalldir="/" name="third_party/boringssl-with-bazel/src/crypto/x509/policy.c" role="src" />
    <file baseinstalldir="/" name="third_party/boringssl-with-bazel/src/crypto/x509/rsa_pss.c" role="src" />
    <file baseinstalldir="/" name="third_party/boringssl-with-bazel/src/crypto/x509/t_crl.c" role="src" />
    <file baseinstalldir="/" name="third_party/boringssl-with-bazel/src/crypto/x509/t_req.c" role="src" />
    <file baseinstalldir="/" name="third_party/boringssl-with-bazel/src/crypto/x509/t_x509.c" role="src" />
    <file baseinstalldir="/" name="third_party/boringssl-with-bazel/src/crypto/x509/t_x509a.c" role="src" />
    <file baseinstalldir="/" name="third_party/boringssl-with-bazel/src/crypto/x509/v3_akey.c" role="src" />
    <file baseinstalldir="/" name="third_party/boringssl-with-bazel/src/crypto/x509/v3_akeya.c" role="src" />
    <file baseinstalldir="/" name="third_party/boringssl-with-bazel/src/crypto/x509/v3_alt.c" role="src" />
    <file baseinstalldir="/" name="third_party/boringssl-with-bazel/src/crypto/x509/v3_bcons.c" role="src" />
    <file baseinstalldir="/" name="third_party/boringssl-with-bazel/src/crypto/x509/v3_bitst.c" role="src" />
    <file baseinstalldir="/" name="third_party/boringssl-with-bazel/src/crypto/x509/v3_conf.c" role="src" />
    <file baseinstalldir="/" name="third_party/boringssl-with-bazel/src/crypto/x509/v3_cpols.c" role="src" />
    <file baseinstalldir="/" name="third_party/boringssl-with-bazel/src/crypto/x509/v3_crld.c" role="src" />
    <file baseinstalldir="/" name="third_party/boringssl-with-bazel/src/crypto/x509/v3_enum.c" role="src" />
    <file baseinstalldir="/" name="third_party/boringssl-with-bazel/src/crypto/x509/v3_extku.c" role="src" />
    <file baseinstalldir="/" name="third_party/boringssl-with-bazel/src/crypto/x509/v3_genn.c" role="src" />
    <file baseinstalldir="/" name="third_party/boringssl-with-bazel/src/crypto/x509/v3_ia5.c" role="src" />
    <file baseinstalldir="/" name="third_party/boringssl-with-bazel/src/crypto/x509/v3_info.c" role="src" />
    <file baseinstalldir="/" name="third_party/boringssl-with-bazel/src/crypto/x509/v3_int.c" role="src" />
    <file baseinstalldir="/" name="third_party/boringssl-with-bazel/src/crypto/x509/v3_lib.c" role="src" />
    <file baseinstalldir="/" name="third_party/boringssl-with-bazel/src/crypto/x509/v3_ncons.c" role="src" />
    <file baseinstalldir="/" name="third_party/boringssl-with-bazel/src/crypto/x509/v3_ocsp.c" role="src" />
    <file baseinstalldir="/" name="third_party/boringssl-with-bazel/src/crypto/x509/v3_pcons.c" role="src" />
    <file baseinstalldir="/" name="third_party/boringssl-with-bazel/src/crypto/x509/v3_pmaps.c" role="src" />
    <file baseinstalldir="/" name="third_party/boringssl-with-bazel/src/crypto/x509/v3_prn.c" role="src" />
    <file baseinstalldir="/" name="third_party/boringssl-with-bazel/src/crypto/x509/v3_purp.c" role="src" />
    <file baseinstalldir="/" name="third_party/boringssl-with-bazel/src/crypto/x509/v3_skey.c" role="src" />
    <file baseinstalldir="/" name="third_party/boringssl-with-bazel/src/crypto/x509/v3_utl.c" role="src" />
    <file baseinstalldir="/" name="third_party/boringssl-with-bazel/src/crypto/x509/x509.c" role="src" />
    <file baseinstalldir="/" name="third_party/boringssl-with-bazel/src/crypto/x509/x509_att.c" role="src" />
    <file baseinstalldir="/" name="third_party/boringssl-with-bazel/src/crypto/x509/x509_cmp.c" role="src" />
    <file baseinstalldir="/" name="third_party/boringssl-with-bazel/src/crypto/x509/x509_d2.c" role="src" />
    <file baseinstalldir="/" name="third_party/boringssl-with-bazel/src/crypto/x509/x509_def.c" role="src" />
    <file baseinstalldir="/" name="third_party/boringssl-with-bazel/src/crypto/x509/x509_ext.c" role="src" />
    <file baseinstalldir="/" name="third_party/boringssl-with-bazel/src/crypto/x509/x509_lu.c" role="src" />
    <file baseinstalldir="/" name="third_party/boringssl-with-bazel/src/crypto/x509/x509_obj.c" role="src" />
    <file baseinstalldir="/" name="third_party/boringssl-with-bazel/src/crypto/x509/x509_req.c" role="src" />
    <file baseinstalldir="/" name="third_party/boringssl-with-bazel/src/crypto/x509/x509_set.c" role="src" />
    <file baseinstalldir="/" name="third_party/boringssl-with-bazel/src/crypto/x509/x509_trs.c" role="src" />
    <file baseinstalldir="/" name="third_party/boringssl-with-bazel/src/crypto/x509/x509_txt.c" role="src" />
    <file baseinstalldir="/" name="third_party/boringssl-with-bazel/src/crypto/x509/x509_v3.c" role="src" />
    <file baseinstalldir="/" name="third_party/boringssl-with-bazel/src/crypto/x509/x509_vfy.c" role="src" />
    <file baseinstalldir="/" name="third_party/boringssl-with-bazel/src/crypto/x509/x509_vpm.c" role="src" />
    <file baseinstalldir="/" name="third_party/boringssl-with-bazel/src/crypto/x509/x509cset.c" role="src" />
    <file baseinstalldir="/" name="third_party/boringssl-with-bazel/src/crypto/x509/x509name.c" role="src" />
    <file baseinstalldir="/" name="third_party/boringssl-with-bazel/src/crypto/x509/x509rset.c" role="src" />
    <file baseinstalldir="/" name="third_party/boringssl-with-bazel/src/crypto/x509/x509spki.c" role="src" />
    <file baseinstalldir="/" name="third_party/boringssl-with-bazel/src/crypto/x509/x_algor.c" role="src" />
    <file baseinstalldir="/" name="third_party/boringssl-with-bazel/src/crypto/x509/x_all.c" role="src" />
    <file baseinstalldir="/" name="third_party/boringssl-with-bazel/src/crypto/x509/x_attrib.c" role="src" />
    <file baseinstalldir="/" name="third_party/boringssl-with-bazel/src/crypto/x509/x_crl.c" role="src" />
    <file baseinstalldir="/" name="third_party/boringssl-with-bazel/src/crypto/x509/x_exten.c" role="src" />
    <file baseinstalldir="/" name="third_party/boringssl-with-bazel/src/crypto/x509/x_name.c" role="src" />
    <file baseinstalldir="/" name="third_party/boringssl-with-bazel/src/crypto/x509/x_pubkey.c" role="src" />
    <file baseinstalldir="/" name="third_party/boringssl-with-bazel/src/crypto/x509/x_req.c" role="src" />
    <file baseinstalldir="/" name="third_party/boringssl-with-bazel/src/crypto/x509/x_sig.c" role="src" />
    <file baseinstalldir="/" name="third_party/boringssl-with-bazel/src/crypto/x509/x_spki.c" role="src" />
    <file baseinstalldir="/" name="third_party/boringssl-with-bazel/src/crypto/x509/x_val.c" role="src" />
    <file baseinstalldir="/" name="third_party/boringssl-with-bazel/src/crypto/x509/x_x509.c" role="src" />
    <file baseinstalldir="/" name="third_party/boringssl-with-bazel/src/crypto/x509/x_x509a.c" role="src" />
    <file baseinstalldir="/" name="third_party/boringssl-with-bazel/src/gen/crypto/err_data.c" role="src" />
    <file baseinstalldir="/" name="third_party/boringssl-with-bazel/src/include/openssl/aead.h" role="src" />
    <file baseinstalldir="/" name="third_party/boringssl-with-bazel/src/include/openssl/aes.h" role="src" />
    <file baseinstalldir="/" name="third_party/boringssl-with-bazel/src/include/openssl/arm_arch.h" role="src" />
    <file baseinstalldir="/" name="third_party/boringssl-with-bazel/src/include/openssl/asm_base.h" role="src" />
    <file baseinstalldir="/" name="third_party/boringssl-with-bazel/src/include/openssl/asn1.h" role="src" />
    <file baseinstalldir="/" name="third_party/boringssl-with-bazel/src/include/openssl/asn1_mac.h" role="src" />
    <file baseinstalldir="/" name="third_party/boringssl-with-bazel/src/include/openssl/asn1t.h" role="src" />
    <file baseinstalldir="/" name="third_party/boringssl-with-bazel/src/include/openssl/base.h" role="src" />
    <file baseinstalldir="/" name="third_party/boringssl-with-bazel/src/include/openssl/base64.h" role="src" />
    <file baseinstalldir="/" name="third_party/boringssl-with-bazel/src/include/openssl/bio.h" role="src" />
    <file baseinstalldir="/" name="third_party/boringssl-with-bazel/src/include/openssl/blake2.h" role="src" />
    <file baseinstalldir="/" name="third_party/boringssl-with-bazel/src/include/openssl/blowfish.h" role="src" />
    <file baseinstalldir="/" name="third_party/boringssl-with-bazel/src/include/openssl/bn.h" role="src" />
    <file baseinstalldir="/" name="third_party/boringssl-with-bazel/src/include/openssl/buf.h" role="src" />
    <file baseinstalldir="/" name="third_party/boringssl-with-bazel/src/include/openssl/buffer.h" role="src" />
    <file baseinstalldir="/" name="third_party/boringssl-with-bazel/src/include/openssl/bytestring.h" role="src" />
    <file baseinstalldir="/" name="third_party/boringssl-with-bazel/src/include/openssl/cast.h" role="src" />
    <file baseinstalldir="/" name="third_party/boringssl-with-bazel/src/include/openssl/chacha.h" role="src" />
    <file baseinstalldir="/" name="third_party/boringssl-with-bazel/src/include/openssl/cipher.h" role="src" />
    <file baseinstalldir="/" name="third_party/boringssl-with-bazel/src/include/openssl/cmac.h" role="src" />
    <file baseinstalldir="/" name="third_party/boringssl-with-bazel/src/include/openssl/conf.h" role="src" />
    <file baseinstalldir="/" name="third_party/boringssl-with-bazel/src/include/openssl/cpu.h" role="src" />
    <file baseinstalldir="/" name="third_party/boringssl-with-bazel/src/include/openssl/crypto.h" role="src" />
    <file baseinstalldir="/" name="third_party/boringssl-with-bazel/src/include/openssl/ctrdrbg.h" role="src" />
    <file baseinstalldir="/" name="third_party/boringssl-with-bazel/src/include/openssl/curve25519.h" role="src" />
    <file baseinstalldir="/" name="third_party/boringssl-with-bazel/src/include/openssl/des.h" role="src" />
    <file baseinstalldir="/" name="third_party/boringssl-with-bazel/src/include/openssl/dh.h" role="src" />
    <file baseinstalldir="/" name="third_party/boringssl-with-bazel/src/include/openssl/digest.h" role="src" />
    <file baseinstalldir="/" name="third_party/boringssl-with-bazel/src/include/openssl/dsa.h" role="src" />
    <file baseinstalldir="/" name="third_party/boringssl-with-bazel/src/include/openssl/dtls1.h" role="src" />
    <file baseinstalldir="/" name="third_party/boringssl-with-bazel/src/include/openssl/e_os2.h" role="src" />
    <file baseinstalldir="/" name="third_party/boringssl-with-bazel/src/include/openssl/ec.h" role="src" />
    <file baseinstalldir="/" name="third_party/boringssl-with-bazel/src/include/openssl/ec_key.h" role="src" />
    <file baseinstalldir="/" name="third_party/boringssl-with-bazel/src/include/openssl/ecdh.h" role="src" />
    <file baseinstalldir="/" name="third_party/boringssl-with-bazel/src/include/openssl/ecdsa.h" role="src" />
    <file baseinstalldir="/" name="third_party/boringssl-with-bazel/src/include/openssl/engine.h" role="src" />
    <file baseinstalldir="/" name="third_party/boringssl-with-bazel/src/include/openssl/err.h" role="src" />
    <file baseinstalldir="/" name="third_party/boringssl-with-bazel/src/include/openssl/evp.h" role="src" />
    <file baseinstalldir="/" name="third_party/boringssl-with-bazel/src/include/openssl/evp_errors.h" role="src" />
    <file baseinstalldir="/" name="third_party/boringssl-with-bazel/src/include/openssl/ex_data.h" role="src" />
    <file baseinstalldir="/" name="third_party/boringssl-with-bazel/src/include/openssl/experimental/dilithium.h" role="src" />
    <file baseinstalldir="/" name="third_party/boringssl-with-bazel/src/include/openssl/experimental/kyber.h" role="src" />
    <file baseinstalldir="/" name="third_party/boringssl-with-bazel/src/include/openssl/experimental/spx.h" role="src" />
    <file baseinstalldir="/" name="third_party/boringssl-with-bazel/src/include/openssl/hkdf.h" role="src" />
    <file baseinstalldir="/" name="third_party/boringssl-with-bazel/src/include/openssl/hmac.h" role="src" />
    <file baseinstalldir="/" name="third_party/boringssl-with-bazel/src/include/openssl/hpke.h" role="src" />
    <file baseinstalldir="/" name="third_party/boringssl-with-bazel/src/include/openssl/hrss.h" role="src" />
    <file baseinstalldir="/" name="third_party/boringssl-with-bazel/src/include/openssl/is_boringssl.h" role="src" />
    <file baseinstalldir="/" name="third_party/boringssl-with-bazel/src/include/openssl/kdf.h" role="src" />
    <file baseinstalldir="/" name="third_party/boringssl-with-bazel/src/include/openssl/lhash.h" role="src" />
    <file baseinstalldir="/" name="third_party/boringssl-with-bazel/src/include/openssl/md4.h" role="src" />
    <file baseinstalldir="/" name="third_party/boringssl-with-bazel/src/include/openssl/md5.h" role="src" />
    <file baseinstalldir="/" name="third_party/boringssl-with-bazel/src/include/openssl/mem.h" role="src" />
    <file baseinstalldir="/" name="third_party/boringssl-with-bazel/src/include/openssl/nid.h" role="src" />
    <file baseinstalldir="/" name="third_party/boringssl-with-bazel/src/include/openssl/obj.h" role="src" />
    <file baseinstalldir="/" name="third_party/boringssl-with-bazel/src/include/openssl/obj_mac.h" role="src" />
    <file baseinstalldir="/" name="third_party/boringssl-with-bazel/src/include/openssl/objects.h" role="src" />
    <file baseinstalldir="/" name="third_party/boringssl-with-bazel/src/include/openssl/opensslconf.h" role="src" />
    <file baseinstalldir="/" name="third_party/boringssl-with-bazel/src/include/openssl/opensslv.h" role="src" />
    <file baseinstalldir="/" name="third_party/boringssl-with-bazel/src/include/openssl/ossl_typ.h" role="src" />
    <file baseinstalldir="/" name="third_party/boringssl-with-bazel/src/include/openssl/pem.h" role="src" />
    <file baseinstalldir="/" name="third_party/boringssl-with-bazel/src/include/openssl/pkcs12.h" role="src" />
    <file baseinstalldir="/" name="third_party/boringssl-with-bazel/src/include/openssl/pkcs7.h" role="src" />
    <file baseinstalldir="/" name="third_party/boringssl-with-bazel/src/include/openssl/pkcs8.h" role="src" />
    <file baseinstalldir="/" name="third_party/boringssl-with-bazel/src/include/openssl/poly1305.h" role="src" />
    <file baseinstalldir="/" name="third_party/boringssl-with-bazel/src/include/openssl/pool.h" role="src" />
    <file baseinstalldir="/" name="third_party/boringssl-with-bazel/src/include/openssl/posix_time.h" role="src" />
    <file baseinstalldir="/" name="third_party/boringssl-with-bazel/src/include/openssl/rand.h" role="src" />
    <file baseinstalldir="/" name="third_party/boringssl-with-bazel/src/include/openssl/rc4.h" role="src" />
    <file baseinstalldir="/" name="third_party/boringssl-with-bazel/src/include/openssl/ripemd.h" role="src" />
    <file baseinstalldir="/" name="third_party/boringssl-with-bazel/src/include/openssl/rsa.h" role="src" />
    <file baseinstalldir="/" name="third_party/boringssl-with-bazel/src/include/openssl/safestack.h" role="src" />
    <file baseinstalldir="/" name="third_party/boringssl-with-bazel/src/include/openssl/service_indicator.h" role="src" />
    <file baseinstalldir="/" name="third_party/boringssl-with-bazel/src/include/openssl/sha.h" role="src" />
    <file baseinstalldir="/" name="third_party/boringssl-with-bazel/src/include/openssl/siphash.h" role="src" />
    <file baseinstalldir="/" name="third_party/boringssl-with-bazel/src/include/openssl/span.h" role="src" />
    <file baseinstalldir="/" name="third_party/boringssl-with-bazel/src/include/openssl/srtp.h" role="src" />
    <file baseinstalldir="/" name="third_party/boringssl-with-bazel/src/include/openssl/ssl.h" role="src" />
    <file baseinstalldir="/" name="third_party/boringssl-with-bazel/src/include/openssl/ssl3.h" role="src" />
    <file baseinstalldir="/" name="third_party/boringssl-with-bazel/src/include/openssl/stack.h" role="src" />
    <file baseinstalldir="/" name="third_party/boringssl-with-bazel/src/include/openssl/target.h" role="src" />
    <file baseinstalldir="/" name="third_party/boringssl-with-bazel/src/include/openssl/thread.h" role="src" />
    <file baseinstalldir="/" name="third_party/boringssl-with-bazel/src/include/openssl/time.h" role="src" />
    <file baseinstalldir="/" name="third_party/boringssl-with-bazel/src/include/openssl/tls1.h" role="src" />
    <file baseinstalldir="/" name="third_party/boringssl-with-bazel/src/include/openssl/trust_token.h" role="src" />
    <file baseinstalldir="/" name="third_party/boringssl-with-bazel/src/include/openssl/type_check.h" role="src" />
    <file baseinstalldir="/" name="third_party/boringssl-with-bazel/src/include/openssl/x509.h" role="src" />
    <file baseinstalldir="/" name="third_party/boringssl-with-bazel/src/include/openssl/x509_vfy.h" role="src" />
    <file baseinstalldir="/" name="third_party/boringssl-with-bazel/src/include/openssl/x509v3.h" role="src" />
    <file baseinstalldir="/" name="third_party/boringssl-with-bazel/src/include/openssl/x509v3_errors.h" role="src" />
    <file baseinstalldir="/" name="third_party/boringssl-with-bazel/src/ssl/bio_ssl.cc" role="src" />
    <file baseinstalldir="/" name="third_party/boringssl-with-bazel/src/ssl/d1_both.cc" role="src" />
    <file baseinstalldir="/" name="third_party/boringssl-with-bazel/src/ssl/d1_lib.cc" role="src" />
    <file baseinstalldir="/" name="third_party/boringssl-with-bazel/src/ssl/d1_pkt.cc" role="src" />
    <file baseinstalldir="/" name="third_party/boringssl-with-bazel/src/ssl/d1_srtp.cc" role="src" />
    <file baseinstalldir="/" name="third_party/boringssl-with-bazel/src/ssl/dtls_method.cc" role="src" />
    <file baseinstalldir="/" name="third_party/boringssl-with-bazel/src/ssl/dtls_record.cc" role="src" />
    <file baseinstalldir="/" name="third_party/boringssl-with-bazel/src/ssl/encrypted_client_hello.cc" role="src" />
    <file baseinstalldir="/" name="third_party/boringssl-with-bazel/src/ssl/extensions.cc" role="src" />
    <file baseinstalldir="/" name="third_party/boringssl-with-bazel/src/ssl/handoff.cc" role="src" />
    <file baseinstalldir="/" name="third_party/boringssl-with-bazel/src/ssl/handshake.cc" role="src" />
    <file baseinstalldir="/" name="third_party/boringssl-with-bazel/src/ssl/handshake_client.cc" role="src" />
    <file baseinstalldir="/" name="third_party/boringssl-with-bazel/src/ssl/handshake_server.cc" role="src" />
    <file baseinstalldir="/" name="third_party/boringssl-with-bazel/src/ssl/internal.h" role="src" />
    <file baseinstalldir="/" name="third_party/boringssl-with-bazel/src/ssl/s3_both.cc" role="src" />
    <file baseinstalldir="/" name="third_party/boringssl-with-bazel/src/ssl/s3_lib.cc" role="src" />
    <file baseinstalldir="/" name="third_party/boringssl-with-bazel/src/ssl/s3_pkt.cc" role="src" />
    <file baseinstalldir="/" name="third_party/boringssl-with-bazel/src/ssl/ssl_aead_ctx.cc" role="src" />
    <file baseinstalldir="/" name="third_party/boringssl-with-bazel/src/ssl/ssl_asn1.cc" role="src" />
    <file baseinstalldir="/" name="third_party/boringssl-with-bazel/src/ssl/ssl_buffer.cc" role="src" />
    <file baseinstalldir="/" name="third_party/boringssl-with-bazel/src/ssl/ssl_cert.cc" role="src" />
    <file baseinstalldir="/" name="third_party/boringssl-with-bazel/src/ssl/ssl_cipher.cc" role="src" />
    <file baseinstalldir="/" name="third_party/boringssl-with-bazel/src/ssl/ssl_credential.cc" role="src" />
    <file baseinstalldir="/" name="third_party/boringssl-with-bazel/src/ssl/ssl_file.cc" role="src" />
    <file baseinstalldir="/" name="third_party/boringssl-with-bazel/src/ssl/ssl_key_share.cc" role="src" />
    <file baseinstalldir="/" name="third_party/boringssl-with-bazel/src/ssl/ssl_lib.cc" role="src" />
    <file baseinstalldir="/" name="third_party/boringssl-with-bazel/src/ssl/ssl_privkey.cc" role="src" />
    <file baseinstalldir="/" name="third_party/boringssl-with-bazel/src/ssl/ssl_session.cc" role="src" />
    <file baseinstalldir="/" name="third_party/boringssl-with-bazel/src/ssl/ssl_stat.cc" role="src" />
    <file baseinstalldir="/" name="third_party/boringssl-with-bazel/src/ssl/ssl_transcript.cc" role="src" />
    <file baseinstalldir="/" name="third_party/boringssl-with-bazel/src/ssl/ssl_versions.cc" role="src" />
    <file baseinstalldir="/" name="third_party/boringssl-with-bazel/src/ssl/ssl_x509.cc" role="src" />
    <file baseinstalldir="/" name="third_party/boringssl-with-bazel/src/ssl/t1_enc.cc" role="src" />
    <file baseinstalldir="/" name="third_party/boringssl-with-bazel/src/ssl/tls13_both.cc" role="src" />
    <file baseinstalldir="/" name="third_party/boringssl-with-bazel/src/ssl/tls13_client.cc" role="src" />
    <file baseinstalldir="/" name="third_party/boringssl-with-bazel/src/ssl/tls13_enc.cc" role="src" />
    <file baseinstalldir="/" name="third_party/boringssl-with-bazel/src/ssl/tls13_server.cc" role="src" />
    <file baseinstalldir="/" name="third_party/boringssl-with-bazel/src/ssl/tls_method.cc" role="src" />
    <file baseinstalldir="/" name="third_party/boringssl-with-bazel/src/ssl/tls_record.cc" role="src" />
    <file baseinstalldir="/" name="third_party/boringssl-with-bazel/src/third_party/fiat/curve25519_32.h" role="src" />
    <file baseinstalldir="/" name="third_party/boringssl-with-bazel/src/third_party/fiat/curve25519_64.h" role="src" />
    <file baseinstalldir="/" name="third_party/boringssl-with-bazel/src/third_party/fiat/curve25519_64_adx.h" role="src" />
    <file baseinstalldir="/" name="third_party/boringssl-with-bazel/src/third_party/fiat/curve25519_64_msvc.h" role="src" />
    <file baseinstalldir="/" name="third_party/boringssl-with-bazel/src/third_party/fiat/p256_32.h" role="src" />
    <file baseinstalldir="/" name="third_party/boringssl-with-bazel/src/third_party/fiat/p256_64.h" role="src" />
    <file baseinstalldir="/" name="third_party/boringssl-with-bazel/src/third_party/fiat/p256_64_msvc.h" role="src" />
    <file baseinstalldir="/" name="third_party/re2/re2/bitmap256.h" role="src" />
    <file baseinstalldir="/" name="third_party/re2/re2/bitstate.cc" role="src" />
    <file baseinstalldir="/" name="third_party/re2/re2/compile.cc" role="src" />
    <file baseinstalldir="/" name="third_party/re2/re2/dfa.cc" role="src" />
    <file baseinstalldir="/" name="third_party/re2/re2/filtered_re2.cc" role="src" />
    <file baseinstalldir="/" name="third_party/re2/re2/filtered_re2.h" role="src" />
    <file baseinstalldir="/" name="third_party/re2/re2/mimics_pcre.cc" role="src" />
    <file baseinstalldir="/" name="third_party/re2/re2/nfa.cc" role="src" />
    <file baseinstalldir="/" name="third_party/re2/re2/onepass.cc" role="src" />
    <file baseinstalldir="/" name="third_party/re2/re2/parse.cc" role="src" />
    <file baseinstalldir="/" name="third_party/re2/re2/perl_groups.cc" role="src" />
    <file baseinstalldir="/" name="third_party/re2/re2/pod_array.h" role="src" />
    <file baseinstalldir="/" name="third_party/re2/re2/prefilter.cc" role="src" />
    <file baseinstalldir="/" name="third_party/re2/re2/prefilter.h" role="src" />
    <file baseinstalldir="/" name="third_party/re2/re2/prefilter_tree.cc" role="src" />
    <file baseinstalldir="/" name="third_party/re2/re2/prefilter_tree.h" role="src" />
    <file baseinstalldir="/" name="third_party/re2/re2/prog.cc" role="src" />
    <file baseinstalldir="/" name="third_party/re2/re2/prog.h" role="src" />
    <file baseinstalldir="/" name="third_party/re2/re2/re2.cc" role="src" />
    <file baseinstalldir="/" name="third_party/re2/re2/re2.h" role="src" />
    <file baseinstalldir="/" name="third_party/re2/re2/regexp.cc" role="src" />
    <file baseinstalldir="/" name="third_party/re2/re2/regexp.h" role="src" />
    <file baseinstalldir="/" name="third_party/re2/re2/set.cc" role="src" />
    <file baseinstalldir="/" name="third_party/re2/re2/set.h" role="src" />
    <file baseinstalldir="/" name="third_party/re2/re2/simplify.cc" role="src" />
    <file baseinstalldir="/" name="third_party/re2/re2/sparse_array.h" role="src" />
    <file baseinstalldir="/" name="third_party/re2/re2/sparse_set.h" role="src" />
    <file baseinstalldir="/" name="third_party/re2/re2/stringpiece.cc" role="src" />
    <file baseinstalldir="/" name="third_party/re2/re2/stringpiece.h" role="src" />
    <file baseinstalldir="/" name="third_party/re2/re2/tostring.cc" role="src" />
    <file baseinstalldir="/" name="third_party/re2/re2/unicode_casefold.cc" role="src" />
    <file baseinstalldir="/" name="third_party/re2/re2/unicode_casefold.h" role="src" />
    <file baseinstalldir="/" name="third_party/re2/re2/unicode_groups.cc" role="src" />
    <file baseinstalldir="/" name="third_party/re2/re2/unicode_groups.h" role="src" />
    <file baseinstalldir="/" name="third_party/re2/re2/walker-inl.h" role="src" />
    <file baseinstalldir="/" name="third_party/re2/util/logging.h" role="src" />
    <file baseinstalldir="/" name="third_party/re2/util/mix.h" role="src" />
    <file baseinstalldir="/" name="third_party/re2/util/mutex.h" role="src" />
    <file baseinstalldir="/" name="third_party/re2/util/rune.cc" role="src" />
    <file baseinstalldir="/" name="third_party/re2/util/strutil.cc" role="src" />
    <file baseinstalldir="/" name="third_party/re2/util/strutil.h" role="src" />
    <file baseinstalldir="/" name="third_party/re2/util/utf.h" role="src" />
    <file baseinstalldir="/" name="third_party/re2/util/util.h" role="src" />
    <file baseinstalldir="/" name="third_party/upb/upb/base/descriptor_constants.h" role="src" />
    <file baseinstalldir="/" name="third_party/upb/upb/base/internal/endian.h" role="src" />
    <file baseinstalldir="/" name="third_party/upb/upb/base/internal/log2.h" role="src" />
    <file baseinstalldir="/" name="third_party/upb/upb/base/status.c" role="src" />
    <file baseinstalldir="/" name="third_party/upb/upb/base/status.h" role="src" />
    <file baseinstalldir="/" name="third_party/upb/upb/base/status.hpp" role="src" />
    <file baseinstalldir="/" name="third_party/upb/upb/base/string_view.h" role="src" />
    <file baseinstalldir="/" name="third_party/upb/upb/base/upcast.h" role="src" />
    <file baseinstalldir="/" name="third_party/upb/upb/generated_code_support.h" role="src" />
    <file baseinstalldir="/" name="third_party/upb/upb/hash/common.c" role="src" />
    <file baseinstalldir="/" name="third_party/upb/upb/hash/common.h" role="src" />
    <file baseinstalldir="/" name="third_party/upb/upb/hash/int_table.h" role="src" />
    <file baseinstalldir="/" name="third_party/upb/upb/hash/str_table.h" role="src" />
    <file baseinstalldir="/" name="third_party/upb/upb/json/decode.c" role="src" />
    <file baseinstalldir="/" name="third_party/upb/upb/json/decode.h" role="src" />
    <file baseinstalldir="/" name="third_party/upb/upb/json/encode.c" role="src" />
    <file baseinstalldir="/" name="third_party/upb/upb/json/encode.h" role="src" />
    <file baseinstalldir="/" name="third_party/upb/upb/lex/atoi.c" role="src" />
    <file baseinstalldir="/" name="third_party/upb/upb/lex/atoi.h" role="src" />
    <file baseinstalldir="/" name="third_party/upb/upb/lex/round_trip.c" role="src" />
    <file baseinstalldir="/" name="third_party/upb/upb/lex/round_trip.h" role="src" />
    <file baseinstalldir="/" name="third_party/upb/upb/lex/strtod.c" role="src" />
    <file baseinstalldir="/" name="third_party/upb/upb/lex/strtod.h" role="src" />
    <file baseinstalldir="/" name="third_party/upb/upb/lex/unicode.c" role="src" />
    <file baseinstalldir="/" name="third_party/upb/upb/lex/unicode.h" role="src" />
    <file baseinstalldir="/" name="third_party/upb/upb/mem/alloc.c" role="src" />
    <file baseinstalldir="/" name="third_party/upb/upb/mem/alloc.h" role="src" />
    <file baseinstalldir="/" name="third_party/upb/upb/mem/arena.c" role="src" />
    <file baseinstalldir="/" name="third_party/upb/upb/mem/arena.h" role="src" />
    <file baseinstalldir="/" name="third_party/upb/upb/mem/arena.hpp" role="src" />
    <file baseinstalldir="/" name="third_party/upb/upb/mem/internal/arena.h" role="src" />
    <file baseinstalldir="/" name="third_party/upb/upb/message/accessors.c" role="src" />
    <file baseinstalldir="/" name="third_party/upb/upb/message/accessors.h" role="src" />
    <file baseinstalldir="/" name="third_party/upb/upb/message/array.c" role="src" />
    <file baseinstalldir="/" name="third_party/upb/upb/message/array.h" role="src" />
    <file baseinstalldir="/" name="third_party/upb/upb/message/compat.c" role="src" />
    <file baseinstalldir="/" name="third_party/upb/upb/message/compat.h" role="src" />
    <file baseinstalldir="/" name="third_party/upb/upb/message/copy.c" role="src" />
    <file baseinstalldir="/" name="third_party/upb/upb/message/copy.h" role="src" />
    <file baseinstalldir="/" name="third_party/upb/upb/message/internal/accessors.h" role="src" />
    <file baseinstalldir="/" name="third_party/upb/upb/message/internal/array.h" role="src" />
    <file baseinstalldir="/" name="third_party/upb/upb/message/internal/compare_unknown.c" role="src" />
    <file baseinstalldir="/" name="third_party/upb/upb/message/internal/compare_unknown.h" role="src" />
    <file baseinstalldir="/" name="third_party/upb/upb/message/internal/extension.c" role="src" />
    <file baseinstalldir="/" name="third_party/upb/upb/message/internal/extension.h" role="src" />
    <file baseinstalldir="/" name="third_party/upb/upb/message/internal/map.h" role="src" />
    <file baseinstalldir="/" name="third_party/upb/upb/message/internal/map_entry.h" role="src" />
    <file baseinstalldir="/" name="third_party/upb/upb/message/internal/map_sorter.h" role="src" />
    <file baseinstalldir="/" name="third_party/upb/upb/message/internal/message.c" role="src" />
    <file baseinstalldir="/" name="third_party/upb/upb/message/internal/message.h" role="src" />
    <file baseinstalldir="/" name="third_party/upb/upb/message/internal/tagged_ptr.h" role="src" />
    <file baseinstalldir="/" name="third_party/upb/upb/message/internal/types.h" role="src" />
    <file baseinstalldir="/" name="third_party/upb/upb/message/map.c" role="src" />
    <file baseinstalldir="/" name="third_party/upb/upb/message/map.h" role="src" />
    <file baseinstalldir="/" name="third_party/upb/upb/message/map_gencode_util.h" role="src" />
    <file baseinstalldir="/" name="third_party/upb/upb/message/map_sorter.c" role="src" />
    <file baseinstalldir="/" name="third_party/upb/upb/message/message.c" role="src" />
    <file baseinstalldir="/" name="third_party/upb/upb/message/message.h" role="src" />
    <file baseinstalldir="/" name="third_party/upb/upb/message/tagged_ptr.h" role="src" />
    <file baseinstalldir="/" name="third_party/upb/upb/message/value.h" role="src" />
    <file baseinstalldir="/" name="third_party/upb/upb/mini_descriptor/build_enum.c" role="src" />
    <file baseinstalldir="/" name="third_party/upb/upb/mini_descriptor/build_enum.h" role="src" />
    <file baseinstalldir="/" name="third_party/upb/upb/mini_descriptor/decode.c" role="src" />
    <file baseinstalldir="/" name="third_party/upb/upb/mini_descriptor/decode.h" role="src" />
    <file baseinstalldir="/" name="third_party/upb/upb/mini_descriptor/internal/base92.c" role="src" />
    <file baseinstalldir="/" name="third_party/upb/upb/mini_descriptor/internal/base92.h" role="src" />
    <file baseinstalldir="/" name="third_party/upb/upb/mini_descriptor/internal/decoder.h" role="src" />
    <file baseinstalldir="/" name="third_party/upb/upb/mini_descriptor/internal/encode.c" role="src" />
    <file baseinstalldir="/" name="third_party/upb/upb/mini_descriptor/internal/encode.h" role="src" />
    <file baseinstalldir="/" name="third_party/upb/upb/mini_descriptor/internal/encode.hpp" role="src" />
    <file baseinstalldir="/" name="third_party/upb/upb/mini_descriptor/internal/modifiers.h" role="src" />
    <file baseinstalldir="/" name="third_party/upb/upb/mini_descriptor/internal/wire_constants.h" role="src" />
    <file baseinstalldir="/" name="third_party/upb/upb/mini_descriptor/link.c" role="src" />
    <file baseinstalldir="/" name="third_party/upb/upb/mini_descriptor/link.h" role="src" />
    <file baseinstalldir="/" name="third_party/upb/upb/mini_table/enum.h" role="src" />
    <file baseinstalldir="/" name="third_party/upb/upb/mini_table/extension.h" role="src" />
    <file baseinstalldir="/" name="third_party/upb/upb/mini_table/extension_registry.c" role="src" />
    <file baseinstalldir="/" name="third_party/upb/upb/mini_table/extension_registry.h" role="src" />
    <file baseinstalldir="/" name="third_party/upb/upb/mini_table/field.h" role="src" />
    <file baseinstalldir="/" name="third_party/upb/upb/mini_table/file.h" role="src" />
    <file baseinstalldir="/" name="third_party/upb/upb/mini_table/internal/enum.h" role="src" />
    <file baseinstalldir="/" name="third_party/upb/upb/mini_table/internal/extension.h" role="src" />
    <file baseinstalldir="/" name="third_party/upb/upb/mini_table/internal/field.h" role="src" />
    <file baseinstalldir="/" name="third_party/upb/upb/mini_table/internal/file.h" role="src" />
    <file baseinstalldir="/" name="third_party/upb/upb/mini_table/internal/message.c" role="src" />
    <file baseinstalldir="/" name="third_party/upb/upb/mini_table/internal/message.h" role="src" />
    <file baseinstalldir="/" name="third_party/upb/upb/mini_table/internal/size_log2.h" role="src" />
    <file baseinstalldir="/" name="third_party/upb/upb/mini_table/internal/sub.h" role="src" />
    <file baseinstalldir="/" name="third_party/upb/upb/mini_table/message.c" role="src" />
    <file baseinstalldir="/" name="third_party/upb/upb/mini_table/message.h" role="src" />
    <file baseinstalldir="/" name="third_party/upb/upb/mini_table/sub.h" role="src" />
    <file baseinstalldir="/" name="third_party/upb/upb/port/atomic.h" role="src" />
    <file baseinstalldir="/" name="third_party/upb/upb/port/def.inc" role="src" />
    <file baseinstalldir="/" name="third_party/upb/upb/port/undef.inc" role="src" />
    <file baseinstalldir="/" name="third_party/upb/upb/port/vsnprintf_compat.h" role="src" />
    <file baseinstalldir="/" name="third_party/upb/upb/reflection/common.h" role="src" />
    <file baseinstalldir="/" name="third_party/upb/upb/reflection/def.h" role="src" />
    <file baseinstalldir="/" name="third_party/upb/upb/reflection/def.hpp" role="src" />
    <file baseinstalldir="/" name="third_party/upb/upb/reflection/def_pool.c" role="src" />
    <file baseinstalldir="/" name="third_party/upb/upb/reflection/def_pool.h" role="src" />
    <file baseinstalldir="/" name="third_party/upb/upb/reflection/def_type.c" role="src" />
    <file baseinstalldir="/" name="third_party/upb/upb/reflection/def_type.h" role="src" />
    <file baseinstalldir="/" name="third_party/upb/upb/reflection/desc_state.c" role="src" />
    <file baseinstalldir="/" name="third_party/upb/upb/reflection/enum_def.c" role="src" />
    <file baseinstalldir="/" name="third_party/upb/upb/reflection/enum_def.h" role="src" />
    <file baseinstalldir="/" name="third_party/upb/upb/reflection/enum_reserved_range.c" role="src" />
    <file baseinstalldir="/" name="third_party/upb/upb/reflection/enum_reserved_range.h" role="src" />
    <file baseinstalldir="/" name="third_party/upb/upb/reflection/enum_value_def.c" role="src" />
    <file baseinstalldir="/" name="third_party/upb/upb/reflection/enum_value_def.h" role="src" />
    <file baseinstalldir="/" name="third_party/upb/upb/reflection/extension_range.c" role="src" />
    <file baseinstalldir="/" name="third_party/upb/upb/reflection/extension_range.h" role="src" />
    <file baseinstalldir="/" name="third_party/upb/upb/reflection/field_def.c" role="src" />
    <file baseinstalldir="/" name="third_party/upb/upb/reflection/field_def.h" role="src" />
    <file baseinstalldir="/" name="third_party/upb/upb/reflection/file_def.c" role="src" />
    <file baseinstalldir="/" name="third_party/upb/upb/reflection/file_def.h" role="src" />
    <file baseinstalldir="/" name="third_party/upb/upb/reflection/internal/def_builder.c" role="src" />
    <file baseinstalldir="/" name="third_party/upb/upb/reflection/internal/def_builder.h" role="src" />
    <file baseinstalldir="/" name="third_party/upb/upb/reflection/internal/def_pool.h" role="src" />
    <file baseinstalldir="/" name="third_party/upb/upb/reflection/internal/desc_state.h" role="src" />
    <file baseinstalldir="/" name="third_party/upb/upb/reflection/internal/enum_def.h" role="src" />
    <file baseinstalldir="/" name="third_party/upb/upb/reflection/internal/enum_reserved_range.h" role="src" />
    <file baseinstalldir="/" name="third_party/upb/upb/reflection/internal/enum_value_def.h" role="src" />
    <file baseinstalldir="/" name="third_party/upb/upb/reflection/internal/extension_range.h" role="src" />
    <file baseinstalldir="/" name="third_party/upb/upb/reflection/internal/field_def.h" role="src" />
    <file baseinstalldir="/" name="third_party/upb/upb/reflection/internal/file_def.h" role="src" />
    <file baseinstalldir="/" name="third_party/upb/upb/reflection/internal/message_def.h" role="src" />
    <file baseinstalldir="/" name="third_party/upb/upb/reflection/internal/message_reserved_range.h" role="src" />
    <file baseinstalldir="/" name="third_party/upb/upb/reflection/internal/method_def.h" role="src" />
    <file baseinstalldir="/" name="third_party/upb/upb/reflection/internal/oneof_def.h" role="src" />
    <file baseinstalldir="/" name="third_party/upb/upb/reflection/internal/service_def.h" role="src" />
    <file baseinstalldir="/" name="third_party/upb/upb/reflection/internal/strdup2.c" role="src" />
    <file baseinstalldir="/" name="third_party/upb/upb/reflection/internal/strdup2.h" role="src" />
    <file baseinstalldir="/" name="third_party/upb/upb/reflection/internal/upb_edition_defaults.h" role="src" />
    <file baseinstalldir="/" name="third_party/upb/upb/reflection/message.c" role="src" />
    <file baseinstalldir="/" name="third_party/upb/upb/reflection/message.h" role="src" />
    <file baseinstalldir="/" name="third_party/upb/upb/reflection/message.hpp" role="src" />
    <file baseinstalldir="/" name="third_party/upb/upb/reflection/message_def.c" role="src" />
    <file baseinstalldir="/" name="third_party/upb/upb/reflection/message_def.h" role="src" />
    <file baseinstalldir="/" name="third_party/upb/upb/reflection/message_reserved_range.c" role="src" />
    <file baseinstalldir="/" name="third_party/upb/upb/reflection/message_reserved_range.h" role="src" />
    <file baseinstalldir="/" name="third_party/upb/upb/reflection/method_def.c" role="src" />
    <file baseinstalldir="/" name="third_party/upb/upb/reflection/method_def.h" role="src" />
    <file baseinstalldir="/" name="third_party/upb/upb/reflection/oneof_def.c" role="src" />
    <file baseinstalldir="/" name="third_party/upb/upb/reflection/oneof_def.h" role="src" />
    <file baseinstalldir="/" name="third_party/upb/upb/reflection/service_def.c" role="src" />
    <file baseinstalldir="/" name="third_party/upb/upb/reflection/service_def.h" role="src" />
    <file baseinstalldir="/" name="third_party/upb/upb/text/encode.c" role="src" />
    <file baseinstalldir="/" name="third_party/upb/upb/text/encode.h" role="src" />
    <file baseinstalldir="/" name="third_party/upb/upb/wire/decode.c" role="src" />
    <file baseinstalldir="/" name="third_party/upb/upb/wire/decode.h" role="src" />
    <file baseinstalldir="/" name="third_party/upb/upb/wire/encode.c" role="src" />
    <file baseinstalldir="/" name="third_party/upb/upb/wire/encode.h" role="src" />
    <file baseinstalldir="/" name="third_party/upb/upb/wire/eps_copy_input_stream.c" role="src" />
    <file baseinstalldir="/" name="third_party/upb/upb/wire/eps_copy_input_stream.h" role="src" />
    <file baseinstalldir="/" name="third_party/upb/upb/wire/internal/constants.h" role="src" />
    <file baseinstalldir="/" name="third_party/upb/upb/wire/internal/decode_fast.c" role="src" />
    <file baseinstalldir="/" name="third_party/upb/upb/wire/internal/decode_fast.h" role="src" />
    <file baseinstalldir="/" name="third_party/upb/upb/wire/internal/decoder.h" role="src" />
    <file baseinstalldir="/" name="third_party/upb/upb/wire/internal/reader.h" role="src" />
    <file baseinstalldir="/" name="third_party/upb/upb/wire/reader.c" role="src" />
    <file baseinstalldir="/" name="third_party/upb/upb/wire/reader.h" role="src" />
    <file baseinstalldir="/" name="third_party/upb/upb/wire/types.h" role="src" />
    <file baseinstalldir="/" name="third_party/utf8_range/utf8_range.c" role="src" />
    <file baseinstalldir="/" name="third_party/utf8_range/utf8_range.h" role="src" />
    <file baseinstalldir="/" name="third_party/xxhash/xxhash.h" role="src" />
    <file baseinstalldir="/" name="third_party/zlib/adler32.c" role="src" />
    <file baseinstalldir="/" name="third_party/zlib/compress.c" role="src" />
    <file baseinstalldir="/" name="third_party/zlib/crc32.c" role="src" />
    <file baseinstalldir="/" name="third_party/zlib/crc32.h" role="src" />
    <file baseinstalldir="/" name="third_party/zlib/deflate.c" role="src" />
    <file baseinstalldir="/" name="third_party/zlib/deflate.h" role="src" />
    <file baseinstalldir="/" name="third_party/zlib/gzguts.h" role="src" />
    <file baseinstalldir="/" name="third_party/zlib/infback.c" role="src" />
    <file baseinstalldir="/" name="third_party/zlib/inffast.c" role="src" />
    <file baseinstalldir="/" name="third_party/zlib/inffast.h" role="src" />
    <file baseinstalldir="/" name="third_party/zlib/inffixed.h" role="src" />
    <file baseinstalldir="/" name="third_party/zlib/inflate.c" role="src" />
    <file baseinstalldir="/" name="third_party/zlib/inflate.h" role="src" />
    <file baseinstalldir="/" name="third_party/zlib/inftrees.c" role="src" />
    <file baseinstalldir="/" name="third_party/zlib/inftrees.h" role="src" />
    <file baseinstalldir="/" name="third_party/zlib/trees.c" role="src" />
    <file baseinstalldir="/" name="third_party/zlib/trees.h" role="src" />
    <file baseinstalldir="/" name="third_party/zlib/uncompr.c" role="src" />
    <file baseinstalldir="/" name="third_party/zlib/zconf.h" role="src" />
    <file baseinstalldir="/" name="third_party/zlib/zlib.h" role="src" />
    <file baseinstalldir="/" name="third_party/zlib/zutil.c" role="src" />
    <file baseinstalldir="/" name="third_party/zlib/zutil.h" role="src" />
    <file name="LICENSE" role="doc" />
  </dir>
 </contents>
 <dependencies>
  <required>
   <php>
    <min>7.0.0</min>
   </php>
   <pearinstaller>
    <min>1.4.0</min>
   </pearinstaller>
  </required>
 </dependencies>
 <providesextension>grpc</providesextension>
 <extsrcrelease />
 <changelog>
  <release>
   <version>
    <release>0.5.0</release>
    <api>0.5.0</api>
   </version>
   <stability>
    <release>alpha</release>
    <api>alpha</api>
   </stability>
   <date>2015-06-16</date>
   <license>BSD</license>
   <notes>
First alpha release
   </notes>
  </release>
  <release>
   <version>
    <release>0.5.1</release>
    <api>0.5.1</api>
   </version>
   <stability>
    <release>alpha</release>
    <api>alpha</api>
   </stability>
   <date>2015-07-09</date>
   <license>BSD</license>
   <notes>
Update to wrap gRPC C Core version 0.10.0
   </notes>
  </release>
  <release>
   <version>
    <release>0.6.0</release>
    <api>0.6.0</api>
   </version>
   <stability>
    <release>beta</release>
    <api>beta</api>
   </stability>
   <date>2015-09-24</date>
   <license>BSD</license>
   <notes>
- support per message compression disable
- expose per-call host override option
- expose connectivity API
- expose channel target and call peer
- add user-agent
- update to wrap gRPC C core library beta version 0.11.0
   </notes>
  </release>
  <release>
   <version>
    <release>0.6.1</release>
    <api>0.6.0</api>
   </version>
   <stability>
    <release>beta</release>
    <api>beta</api>
   </stability>
   <date>2015-10-21</date>
   <license>BSD</license>
   <notes>
- fixed undefined constant fatal error when run with apache/nginx #2275
   </notes>
  </release>
  <release>
   <version>
    <release>0.7.0</release>
    <api>0.7.0</api>
   </version>
   <stability>
    <release>beta</release>
    <api>beta</api>
   </stability>
   <date>2016-01-13</date>
   <license>BSD</license>
   <notes>
- Breaking change to Credentials class (removed) #3765
- Replaced by ChannelCredentials and CallCredentials class #3765
- New plugin based metadata auth API #4394
- Explicit ChannelCredentials::createInsecure() call
   </notes>
  </release>
  <release>
   <version>
    <release>0.8.0</release>
    <api>0.8.0</api>
   </version>
   <stability>
    <release>beta</release>
    <api>beta</api>
   </stability>
   <date>2016-02-24</date>
   <license>BSD</license>
   <notes>
- Simplify gRPC PHP installation #4517
- Wrap gRPC core library version 0.13
   </notes>
  </release>
  <release>
   <version>
    <release>0.8.1</release>
    <api>0.8.1</api>
   </version>
   <stability>
    <release>beta</release>
    <api>beta</api>
   </stability>
   <date>2016-03-01</date>
   <license>BSD</license>
   <notes>
- Increase unit test code coverage #5225
   </notes>
  </release>
  <release>
   <version>
    <release>0.14.0</release>
    <api>0.14.0</api>
   </version>
   <stability>
    <release>beta</release>
    <api>beta</api>
   </stability>
   <date>2016-04-19</date>
   <license>BSD</license>
   <notes>
- wrap grpc C core version 0.14.0
- destroy grpc_byte_buffer after startBatch #6096
   </notes>
  </release>
  <release>
   <version>
    <release>0.15.0</release>
    <api>0.15.0</api>
   </version>
   <stability>
    <release>beta</release>
    <api>beta</api>
   </stability>
   <date>2016-05-18</date>
   <license>BSD</license>
   <notes>
- Updated functions with TSRM macros for ZTS support #6607
- Load default roots.pem via grpc_set_ssl_roots_override_callback #6848
   </notes>
  </release>
  <release>
   <version>
    <release>1.0.0RC1</release>
    <api>1.0.0RC1</api>
   </version>
   <stability>
    <release>stable</release>
    <api>stable</api>
   </stability>
   <date>2016-07-13</date>
   <license>BSD</license>
   <notes>
- GA release
- Fix shutdown freeze problem #4017
   </notes>
  </release>
  <release>
   <version>
    <release>1.0.0RC2</release>
    <api>1.0.0RC2</api>
   </version>
   <stability>
    <release>stable</release>
    <api>stable</api>
   </stability>
   <date>2016-07-21</date>
   <license>BSD</license>
   <notes>
- PHP7 Support #7464
   </notes>
  </release>
  <release>
   <version>
    <release>1.0.0RC3</release>
    <api>1.0.0RC3</api>
   </version>
   <stability>
    <release>stable</release>
    <api>stable</api>
   </stability>
   <date>2016-07-28</date>
   <license>BSD</license>
   <notes>
- PHP7 Support continued, reduce code duplication #7543
   </notes>
  </release>
  <release>
   <version>
    <release>1.0.0RC4</release>
    <api>1.0.0RC4</api>
   </version>
   <stability>
    <release>stable</release>
    <api>stable</api>
   </stability>
   <date>2016-08-09</date>
   <license>BSD</license>
   <notes>
- Fixed Ubuntu compile error #7571, #7642
   </notes>
  </release>
  <release>
   <version>
    <release>1.0.0</release>
    <api>1.0.0</api>
   </version>
   <stability>
    <release>stable</release>
    <api>stable</api>
   </stability>
   <date>2016-08-18</date>
   <license>BSD</license>
   <notes>
- gRPC 1.0.0 release
   </notes>
  </release>
  <release>
   <version>
    <release>1.0.1RC1</release>
    <api>1.0.1RC1</api>
   </version>
   <stability>
    <release>beta</release>
    <api>beta</api>
   </stability>
   <date>2016-10-06</date>
   <license>BSD</license>
   <notes>
- Reject metadata keys which are not legal #7881
   </notes>
  </release>
  <release>
   <version>
    <release>1.0.1</release>
    <api>1.0.1</api>
   </version>
   <stability>
    <release>stable</release>
    <api>stable</api>
   </stability>
   <date>2016-10-27</date>
   <license>BSD</license>
   <notes>
- Reject metadata keys which are not legal #7881
   </notes>
  </release>
  <release>
   <version>
    <release>1.1.0RC1</release>
    <api>1.1.0RC1</api>
   </version>
   <stability>
    <release>beta</release>
    <api>beta</api>
   </stability>
   <date>2017-01-13</date>
   <license>BSD</license>
   <notes>
- PHP Proto3 adoption #8179
- Various bug fixes
   </notes>
  </release>
  <release>
   <version>
    <release>1.1.0</release>
    <api>1.1.0</api>
   </version>
   <stability>
    <release>stable</release>
    <api>stable</api>
   </stability>
   <date>2017-01-31</date>
   <license>BSD</license>
   <notes>
- PHP Proto3 adoption #8179
- Various bug fixes
   </notes>
  </release>
  <release>
   <version>
    <release>1.2.0RC1</release>
    <api>1.2.0RC1</api>
   </version>
   <stability>
    <release>beta</release>
    <api>beta</api>
   </stability>
   <date>2017-03-01</date>
   <license>BSD</license>
   <notes>
- Added arg info macros #9751
- Updated codegen to be consistent with protobuf #9492
   </notes>
  </release>
  <release>
   <version>
    <release>1.2.0</release>
    <api>1.2.0</api>
   </version>
   <stability>
    <release>stable</release>
    <api>stable</api>
   </stability>
   <date>2017-03-20</date>
   <license>BSD</license>
   <notes>
- Added arg info macros #9751
- Updated codegen to be consistent with protobuf #9492
   </notes>
  </release>
 </changelog>
</package><|MERGE_RESOLUTION|>--- conflicted
+++ resolved
@@ -1222,86 +1222,6 @@
     <file baseinstalldir="/" name="src/core/lib/experiments/config.h" role="src" />
     <file baseinstalldir="/" name="src/core/lib/experiments/experiments.cc" role="src" />
     <file baseinstalldir="/" name="src/core/lib/experiments/experiments.h" role="src" />
-<<<<<<< HEAD
-=======
-    <file baseinstalldir="/" name="src/core/lib/gprpp/atomic_utils.h" role="src" />
-    <file baseinstalldir="/" name="src/core/lib/gprpp/bitset.h" role="src" />
-    <file baseinstalldir="/" name="src/core/lib/gprpp/chunked_vector.h" role="src" />
-    <file baseinstalldir="/" name="src/core/lib/gprpp/construct_destruct.h" role="src" />
-    <file baseinstalldir="/" name="src/core/lib/gprpp/cpp_impl_of.h" role="src" />
-    <file baseinstalldir="/" name="src/core/lib/gprpp/crash.cc" role="src" />
-    <file baseinstalldir="/" name="src/core/lib/gprpp/crash.h" role="src" />
-    <file baseinstalldir="/" name="src/core/lib/gprpp/debug_location.h" role="src" />
-    <file baseinstalldir="/" name="src/core/lib/gprpp/directory_reader.h" role="src" />
-    <file baseinstalldir="/" name="src/core/lib/gprpp/down_cast.h" role="src" />
-    <file baseinstalldir="/" name="src/core/lib/gprpp/dual_ref_counted.h" role="src" />
-    <file baseinstalldir="/" name="src/core/lib/gprpp/dump_args.cc" role="src" />
-    <file baseinstalldir="/" name="src/core/lib/gprpp/dump_args.h" role="src" />
-    <file baseinstalldir="/" name="src/core/lib/gprpp/env.h" role="src" />
-    <file baseinstalldir="/" name="src/core/lib/gprpp/examine_stack.cc" role="src" />
-    <file baseinstalldir="/" name="src/core/lib/gprpp/examine_stack.h" role="src" />
-    <file baseinstalldir="/" name="src/core/lib/gprpp/fork.cc" role="src" />
-    <file baseinstalldir="/" name="src/core/lib/gprpp/fork.h" role="src" />
-    <file baseinstalldir="/" name="src/core/lib/gprpp/glob.cc" role="src" />
-    <file baseinstalldir="/" name="src/core/lib/gprpp/glob.h" role="src" />
-    <file baseinstalldir="/" name="src/core/lib/gprpp/host_port.cc" role="src" />
-    <file baseinstalldir="/" name="src/core/lib/gprpp/host_port.h" role="src" />
-    <file baseinstalldir="/" name="src/core/lib/gprpp/if_list.h" role="src" />
-    <file baseinstalldir="/" name="src/core/lib/gprpp/linux/env.cc" role="src" />
-    <file baseinstalldir="/" name="src/core/lib/gprpp/load_file.cc" role="src" />
-    <file baseinstalldir="/" name="src/core/lib/gprpp/load_file.h" role="src" />
-    <file baseinstalldir="/" name="src/core/lib/gprpp/manual_constructor.h" role="src" />
-    <file baseinstalldir="/" name="src/core/lib/gprpp/match.h" role="src" />
-    <file baseinstalldir="/" name="src/core/lib/gprpp/memory.h" role="src" />
-    <file baseinstalldir="/" name="src/core/lib/gprpp/mpscq.cc" role="src" />
-    <file baseinstalldir="/" name="src/core/lib/gprpp/mpscq.h" role="src" />
-    <file baseinstalldir="/" name="src/core/lib/gprpp/no_destruct.h" role="src" />
-    <file baseinstalldir="/" name="src/core/lib/gprpp/notification.h" role="src" />
-    <file baseinstalldir="/" name="src/core/lib/gprpp/orphanable.h" role="src" />
-    <file baseinstalldir="/" name="src/core/lib/gprpp/overload.h" role="src" />
-    <file baseinstalldir="/" name="src/core/lib/gprpp/packed_table.h" role="src" />
-    <file baseinstalldir="/" name="src/core/lib/gprpp/per_cpu.cc" role="src" />
-    <file baseinstalldir="/" name="src/core/lib/gprpp/per_cpu.h" role="src" />
-    <file baseinstalldir="/" name="src/core/lib/gprpp/posix/directory_reader.cc" role="src" />
-    <file baseinstalldir="/" name="src/core/lib/gprpp/posix/env.cc" role="src" />
-    <file baseinstalldir="/" name="src/core/lib/gprpp/posix/stat.cc" role="src" />
-    <file baseinstalldir="/" name="src/core/lib/gprpp/posix/thd.cc" role="src" />
-    <file baseinstalldir="/" name="src/core/lib/gprpp/ref_counted.h" role="src" />
-    <file baseinstalldir="/" name="src/core/lib/gprpp/ref_counted_ptr.h" role="src" />
-    <file baseinstalldir="/" name="src/core/lib/gprpp/ref_counted_string.cc" role="src" />
-    <file baseinstalldir="/" name="src/core/lib/gprpp/ref_counted_string.h" role="src" />
-    <file baseinstalldir="/" name="src/core/lib/gprpp/single_set_ptr.h" role="src" />
-    <file baseinstalldir="/" name="src/core/lib/gprpp/sorted_pack.h" role="src" />
-    <file baseinstalldir="/" name="src/core/lib/gprpp/stat.h" role="src" />
-    <file baseinstalldir="/" name="src/core/lib/gprpp/status_helper.cc" role="src" />
-    <file baseinstalldir="/" name="src/core/lib/gprpp/status_helper.h" role="src" />
-    <file baseinstalldir="/" name="src/core/lib/gprpp/strerror.cc" role="src" />
-    <file baseinstalldir="/" name="src/core/lib/gprpp/strerror.h" role="src" />
-    <file baseinstalldir="/" name="src/core/lib/gprpp/sync.h" role="src" />
-    <file baseinstalldir="/" name="src/core/lib/gprpp/table.h" role="src" />
-    <file baseinstalldir="/" name="src/core/lib/gprpp/tchar.cc" role="src" />
-    <file baseinstalldir="/" name="src/core/lib/gprpp/tchar.h" role="src" />
-    <file baseinstalldir="/" name="src/core/lib/gprpp/thd.h" role="src" />
-    <file baseinstalldir="/" name="src/core/lib/gprpp/time.cc" role="src" />
-    <file baseinstalldir="/" name="src/core/lib/gprpp/time.h" role="src" />
-    <file baseinstalldir="/" name="src/core/lib/gprpp/time_averaged_stats.cc" role="src" />
-    <file baseinstalldir="/" name="src/core/lib/gprpp/time_averaged_stats.h" role="src" />
-    <file baseinstalldir="/" name="src/core/lib/gprpp/time_util.cc" role="src" />
-    <file baseinstalldir="/" name="src/core/lib/gprpp/time_util.h" role="src" />
-    <file baseinstalldir="/" name="src/core/lib/gprpp/type_list.h" role="src" />
-    <file baseinstalldir="/" name="src/core/lib/gprpp/unique_type_name.h" role="src" />
-    <file baseinstalldir="/" name="src/core/lib/gprpp/uuid_v4.cc" role="src" />
-    <file baseinstalldir="/" name="src/core/lib/gprpp/uuid_v4.h" role="src" />
-    <file baseinstalldir="/" name="src/core/lib/gprpp/validation_errors.cc" role="src" />
-    <file baseinstalldir="/" name="src/core/lib/gprpp/validation_errors.h" role="src" />
-    <file baseinstalldir="/" name="src/core/lib/gprpp/windows/directory_reader.cc" role="src" />
-    <file baseinstalldir="/" name="src/core/lib/gprpp/windows/env.cc" role="src" />
-    <file baseinstalldir="/" name="src/core/lib/gprpp/windows/stat.cc" role="src" />
-    <file baseinstalldir="/" name="src/core/lib/gprpp/windows/thd.cc" role="src" />
-    <file baseinstalldir="/" name="src/core/lib/gprpp/work_serializer.cc" role="src" />
-    <file baseinstalldir="/" name="src/core/lib/gprpp/work_serializer.h" role="src" />
-    <file baseinstalldir="/" name="src/core/lib/gprpp/xxhash_inline.h" role="src" />
->>>>>>> 8260e319
     <file baseinstalldir="/" name="src/core/lib/iomgr/block_annotate.h" role="src" />
     <file baseinstalldir="/" name="src/core/lib/iomgr/buffer_list.cc" role="src" />
     <file baseinstalldir="/" name="src/core/lib/iomgr/buffer_list.h" role="src" />
@@ -1908,6 +1828,8 @@
     <file baseinstalldir="/" name="src/core/util/gethostname_fallback.cc" role="src" />
     <file baseinstalldir="/" name="src/core/util/gethostname_host_name_max.cc" role="src" />
     <file baseinstalldir="/" name="src/core/util/gethostname_sysconf.cc" role="src" />
+    <file baseinstalldir="/" name="src/core/util/glob.cc" role="src" />
+    <file baseinstalldir="/" name="src/core/util/glob.h" role="src" />
     <file baseinstalldir="/" name="src/core/util/gpr_time.cc" role="src" />
     <file baseinstalldir="/" name="src/core/util/grpc_if_nametoindex.h" role="src" />
     <file baseinstalldir="/" name="src/core/util/grpc_if_nametoindex_posix.cc" role="src" />
@@ -1968,18 +1890,15 @@
     <file baseinstalldir="/" name="src/core/util/posix/thd.cc" role="src" />
     <file baseinstalldir="/" name="src/core/util/posix/time.cc" role="src" />
     <file baseinstalldir="/" name="src/core/util/posix/tmpfile.cc" role="src" />
-<<<<<<< HEAD
     <file baseinstalldir="/" name="src/core/util/random_early_detection.cc" role="src" />
     <file baseinstalldir="/" name="src/core/util/random_early_detection.h" role="src" />
     <file baseinstalldir="/" name="src/core/util/ref_counted.h" role="src" />
     <file baseinstalldir="/" name="src/core/util/ref_counted_ptr.h" role="src" />
     <file baseinstalldir="/" name="src/core/util/ref_counted_string.cc" role="src" />
     <file baseinstalldir="/" name="src/core/util/ref_counted_string.h" role="src" />
+    <file baseinstalldir="/" name="src/core/util/ring_buffer.h" role="src" />
     <file baseinstalldir="/" name="src/core/util/single_set_ptr.h" role="src" />
     <file baseinstalldir="/" name="src/core/util/sorted_pack.h" role="src" />
-=======
-    <file baseinstalldir="/" name="src/core/util/ring_buffer.h" role="src" />
->>>>>>> 8260e319
     <file baseinstalldir="/" name="src/core/util/spinlock.h" role="src" />
     <file baseinstalldir="/" name="src/core/util/stat.h" role="src" />
     <file baseinstalldir="/" name="src/core/util/status_helper.cc" role="src" />
@@ -2004,15 +1923,12 @@
     <file baseinstalldir="/" name="src/core/util/time_util.cc" role="src" />
     <file baseinstalldir="/" name="src/core/util/time_util.h" role="src" />
     <file baseinstalldir="/" name="src/core/util/tmpfile.h" role="src" />
-<<<<<<< HEAD
     <file baseinstalldir="/" name="src/core/util/type_list.h" role="src" />
+    <file baseinstalldir="/" name="src/core/util/unique_ptr_with_bitset.h" role="src" />
     <file baseinstalldir="/" name="src/core/util/unique_type_name.h" role="src" />
+    <file baseinstalldir="/" name="src/core/util/upb_utils.h" role="src" />
     <file baseinstalldir="/" name="src/core/util/uri.cc" role="src" />
     <file baseinstalldir="/" name="src/core/util/uri.h" role="src" />
-=======
-    <file baseinstalldir="/" name="src/core/util/unique_ptr_with_bitset.h" role="src" />
-    <file baseinstalldir="/" name="src/core/util/upb_utils.h" role="src" />
->>>>>>> 8260e319
     <file baseinstalldir="/" name="src/core/util/useful.h" role="src" />
     <file baseinstalldir="/" name="src/core/util/uuid_v4.cc" role="src" />
     <file baseinstalldir="/" name="src/core/util/uuid_v4.h" role="src" />
