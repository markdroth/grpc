'#1': This file describes the list of targets and dependencies.
'#2': It is used among other things to generate all of our project files.
'#3': Please refer to the templates directory for more information.
settings:
  '#01': The public version number of the library.
  '#02': ===
  '#03': Please update the 'g_stands_for' field periodically with a new g word
  '#04': not listed in doc/g_stands_for.md - and update that document to list the
  '#05': new word. When doing so, please also update BUILD.
  '#06': ===
  '#07': Master always has a "-dev" suffix
  '#08': Use "-preN" suffixes to identify pre-release versions
  '#09': Per-language overrides are possible with (eg) ruby_version tag here
  '#10': See the expand_version.py for all the quirks here
  core_version: 9.0.0
  csharp_major_version: 2
  g_stands_for: guantao
  version: 1.27.0-dev
filegroups:
- name: alts_tsi
  headers:
  - src/core/tsi/alts/crypt/gsec.h
  - src/core/tsi/alts/frame_protector/alts_counter.h
  - src/core/tsi/alts/frame_protector/alts_crypter.h
  - src/core/tsi/alts/frame_protector/alts_frame_protector.h
  - src/core/tsi/alts/frame_protector/alts_record_protocol_crypter_common.h
  - src/core/tsi/alts/frame_protector/frame_handler.h
  - src/core/tsi/alts/handshaker/alts_handshaker_client.h
  - src/core/tsi/alts/handshaker/alts_shared_resource.h
  - src/core/tsi/alts/handshaker/alts_tsi_handshaker.h
  - src/core/tsi/alts/handshaker/alts_tsi_handshaker_private.h
  - src/core/tsi/alts/zero_copy_frame_protector/alts_grpc_integrity_only_record_protocol.h
  - src/core/tsi/alts/zero_copy_frame_protector/alts_grpc_privacy_integrity_record_protocol.h
  - src/core/tsi/alts/zero_copy_frame_protector/alts_grpc_record_protocol.h
  - src/core/tsi/alts/zero_copy_frame_protector/alts_grpc_record_protocol_common.h
  - src/core/tsi/alts/zero_copy_frame_protector/alts_iovec_record_protocol.h
  - src/core/tsi/alts/zero_copy_frame_protector/alts_zero_copy_grpc_protector.h
  src:
  - src/core/tsi/alts/crypt/aes_gcm.cc
  - src/core/tsi/alts/crypt/gsec.cc
  - src/core/tsi/alts/frame_protector/alts_counter.cc
  - src/core/tsi/alts/frame_protector/alts_crypter.cc
  - src/core/tsi/alts/frame_protector/alts_frame_protector.cc
  - src/core/tsi/alts/frame_protector/alts_record_protocol_crypter_common.cc
  - src/core/tsi/alts/frame_protector/alts_seal_privacy_integrity_crypter.cc
  - src/core/tsi/alts/frame_protector/alts_unseal_privacy_integrity_crypter.cc
  - src/core/tsi/alts/frame_protector/frame_handler.cc
  - src/core/tsi/alts/handshaker/alts_handshaker_client.cc
  - src/core/tsi/alts/handshaker/alts_shared_resource.cc
  - src/core/tsi/alts/handshaker/alts_tsi_handshaker.cc
  - src/core/tsi/alts/zero_copy_frame_protector/alts_grpc_integrity_only_record_protocol.cc
  - src/core/tsi/alts/zero_copy_frame_protector/alts_grpc_privacy_integrity_record_protocol.cc
  - src/core/tsi/alts/zero_copy_frame_protector/alts_grpc_record_protocol_common.cc
  - src/core/tsi/alts/zero_copy_frame_protector/alts_iovec_record_protocol.cc
  - src/core/tsi/alts/zero_copy_frame_protector/alts_zero_copy_grpc_protector.cc
  uses:
  - alts_util
  - grpc_base
  - grpc_transport_chttp2_client_insecure
  - tsi_interface
  - tsi
  - grpc_shadow_boringssl
- name: alts_upb
  headers:
  - src/core/ext/upb-generated/src/proto/grpc/gcp/altscontext.upb.h
  - src/core/ext/upb-generated/src/proto/grpc/gcp/handshaker.upb.h
  - src/core/ext/upb-generated/src/proto/grpc/gcp/transport_security_common.upb.h
  src:
  - src/core/ext/upb-generated/src/proto/grpc/gcp/altscontext.upb.c
  - src/core/ext/upb-generated/src/proto/grpc/gcp/handshaker.upb.c
  - src/core/ext/upb-generated/src/proto/grpc/gcp/transport_security_common.upb.c
  deps:
  - upb
- name: alts_util
  public_headers:
  - include/grpc/grpc_security.h
  headers:
  - src/core/lib/security/credentials/alts/check_gcp_environment.h
  - src/core/lib/security/credentials/alts/grpc_alts_credentials_options.h
  - src/core/tsi/alts/handshaker/alts_tsi_utils.h
  - src/core/tsi/alts/handshaker/transport_security_common_api.h
  src:
  - src/core/lib/security/credentials/alts/check_gcp_environment.cc
  - src/core/lib/security/credentials/alts/check_gcp_environment_linux.cc
  - src/core/lib/security/credentials/alts/check_gcp_environment_no_op.cc
  - src/core/lib/security/credentials/alts/check_gcp_environment_windows.cc
  - src/core/lib/security/credentials/alts/grpc_alts_credentials_client_options.cc
  - src/core/lib/security/credentials/alts/grpc_alts_credentials_options.cc
  - src/core/lib/security/credentials/alts/grpc_alts_credentials_server_options.cc
  - src/core/tsi/alts/handshaker/alts_tsi_utils.cc
  - src/core/tsi/alts/handshaker/transport_security_common_api.cc
  deps:
  - upb
  uses:
  - alts_upb
  - grpc_base
  - tsi_interface
- name: census
  public_headers:
  - include/grpc/census.h
  src:
  - src/core/ext/filters/census/grpc_context.cc
  uses:
  - grpc_base
- name: cmdline
  headers:
  - test/core/util/cmdline.h
  src:
  - test/core/util/cmdline.cc
  uses:
  - gpr_base_headers
- name: envoy_ads_upb
  headers:
  - src/core/ext/upb-generated/envoy/api/v2/auth/cert.upb.h
  - src/core/ext/upb-generated/envoy/api/v2/cds.upb.h
  - src/core/ext/upb-generated/envoy/api/v2/cluster/circuit_breaker.upb.h
  - src/core/ext/upb-generated/envoy/api/v2/cluster/filter.upb.h
  - src/core/ext/upb-generated/envoy/api/v2/cluster/outlier_detection.upb.h
  - src/core/ext/upb-generated/envoy/api/v2/discovery.upb.h
  - src/core/ext/upb-generated/envoy/api/v2/eds.upb.h
  - src/core/ext/upb-generated/envoy/api/v2/endpoint/endpoint.upb.h
  - src/core/ext/upb-generated/envoy/api/v2/endpoint/load_report.upb.h
  - src/core/ext/upb-generated/envoy/api/v2/lds.upb.h
  - src/core/ext/upb-generated/envoy/api/v2/listener/listener.upb.h
  - src/core/ext/upb-generated/envoy/api/v2/listener/udp_listener_config.upb.h
  - src/core/ext/upb-generated/envoy/api/v2/rds.upb.h
  - src/core/ext/upb-generated/envoy/api/v2/route/route.upb.h
  - src/core/ext/upb-generated/envoy/api/v2/srds.upb.h
  - src/core/ext/upb-generated/envoy/config/filter/accesslog/v2/accesslog.upb.h
  - src/core/ext/upb-generated/envoy/config/filter/network/http_connection_manager/v2/http_connection_manager.upb.h
  - src/core/ext/upb-generated/envoy/config/listener/v2/api_listener.upb.h
  - src/core/ext/upb-generated/envoy/service/discovery/v2/ads.upb.h
  - src/core/ext/upb-generated/envoy/service/load_stats/v2/lrs.upb.h
  src:
  - src/core/ext/upb-generated/envoy/api/v2/auth/cert.upb.c
  - src/core/ext/upb-generated/envoy/api/v2/cds.upb.c
  - src/core/ext/upb-generated/envoy/api/v2/cluster/circuit_breaker.upb.c
  - src/core/ext/upb-generated/envoy/api/v2/cluster/filter.upb.c
  - src/core/ext/upb-generated/envoy/api/v2/cluster/outlier_detection.upb.c
  - src/core/ext/upb-generated/envoy/api/v2/discovery.upb.c
  - src/core/ext/upb-generated/envoy/api/v2/eds.upb.c
  - src/core/ext/upb-generated/envoy/api/v2/endpoint/endpoint.upb.c
  - src/core/ext/upb-generated/envoy/api/v2/endpoint/load_report.upb.c
  - src/core/ext/upb-generated/envoy/api/v2/lds.upb.c
  - src/core/ext/upb-generated/envoy/api/v2/listener/listener.upb.c
  - src/core/ext/upb-generated/envoy/api/v2/listener/udp_listener_config.upb.c
  - src/core/ext/upb-generated/envoy/api/v2/rds.upb.c
  - src/core/ext/upb-generated/envoy/api/v2/route/route.upb.c
  - src/core/ext/upb-generated/envoy/api/v2/srds.upb.c
  - src/core/ext/upb-generated/envoy/config/filter/accesslog/v2/accesslog.upb.c
  - src/core/ext/upb-generated/envoy/config/filter/network/http_connection_manager/v2/http_connection_manager.upb.c
  - src/core/ext/upb-generated/envoy/config/listener/v2/api_listener.upb.c
  - src/core/ext/upb-generated/envoy/service/discovery/v2/ads.upb.c
  - src/core/ext/upb-generated/envoy/service/load_stats/v2/lrs.upb.c
  uses:
  - envoy_core_upb
  - envoy_type_upb
  - google_api_upb
  - proto_gen_validate_upb
- name: envoy_ads_upbdefs
  headers:
  - src/core/ext/upb-generated/envoy/api/v2/auth/cert.upbdefs.h
  - src/core/ext/upb-generated/envoy/api/v2/cds.upbdefs.h
  - src/core/ext/upb-generated/envoy/api/v2/cluster/circuit_breaker.upbdefs.h
  - src/core/ext/upb-generated/envoy/api/v2/cluster/filter.upbdefs.h
  - src/core/ext/upb-generated/envoy/api/v2/cluster/outlier_detection.upbdefs.h
  - src/core/ext/upb-generated/envoy/api/v2/discovery.upbdefs.h
  - src/core/ext/upb-generated/envoy/api/v2/eds.upbdefs.h
  - src/core/ext/upb-generated/envoy/api/v2/endpoint/endpoint.upbdefs.h
  - src/core/ext/upb-generated/envoy/api/v2/endpoint/load_report.upbdefs.h
  - src/core/ext/upb-generated/envoy/api/v2/lds.upbdefs.h
  - src/core/ext/upb-generated/envoy/api/v2/listener/listener.upbdefs.h
  - src/core/ext/upb-generated/envoy/api/v2/listener/udp_listener_config.upbdefs.h
  - src/core/ext/upb-generated/envoy/api/v2/rds.upbdefs.h
  - src/core/ext/upb-generated/envoy/api/v2/route/route.upbdefs.h
  - src/core/ext/upb-generated/envoy/api/v2/srds.upbdefs.h
  - src/core/ext/upb-generated/envoy/config/filter/accesslog/v2/accesslog.upbdefs.h
  - src/core/ext/upb-generated/envoy/config/filter/network/http_connection_manager/v2/http_connection_manager.upbdefs.h
  - src/core/ext/upb-generated/envoy/config/listener/v2/api_listener.upbdefs.h
  - src/core/ext/upb-generated/envoy/service/discovery/v2/ads.upbdefs.h
  - src/core/ext/upb-generated/envoy/service/load_stats/v2/lrs.upbdefs.h
  src:
  - src/core/ext/upb-generated/envoy/api/v2/auth/cert.upbdefs.c
  - src/core/ext/upb-generated/envoy/api/v2/cds.upbdefs.c
  - src/core/ext/upb-generated/envoy/api/v2/cluster/circuit_breaker.upbdefs.c
  - src/core/ext/upb-generated/envoy/api/v2/cluster/filter.upbdefs.c
  - src/core/ext/upb-generated/envoy/api/v2/cluster/outlier_detection.upbdefs.c
  - src/core/ext/upb-generated/envoy/api/v2/discovery.upbdefs.c
  - src/core/ext/upb-generated/envoy/api/v2/eds.upbdefs.c
  - src/core/ext/upb-generated/envoy/api/v2/endpoint/endpoint.upbdefs.c
  - src/core/ext/upb-generated/envoy/api/v2/endpoint/load_report.upbdefs.c
  - src/core/ext/upb-generated/envoy/api/v2/lds.upbdefs.c
  - src/core/ext/upb-generated/envoy/api/v2/listener/listener.upbdefs.c
  - src/core/ext/upb-generated/envoy/api/v2/listener/udp_listener_config.upbdefs.c
  - src/core/ext/upb-generated/envoy/api/v2/rds.upbdefs.c
  - src/core/ext/upb-generated/envoy/api/v2/route/route.upbdefs.c
  - src/core/ext/upb-generated/envoy/api/v2/srds.upbdefs.c
  - src/core/ext/upb-generated/envoy/config/filter/accesslog/v2/accesslog.upbdefs.c
  - src/core/ext/upb-generated/envoy/config/filter/network/http_connection_manager/v2/http_connection_manager.upbdefs.c
  - src/core/ext/upb-generated/envoy/config/listener/v2/api_listener.upbdefs.c
  - src/core/ext/upb-generated/envoy/service/discovery/v2/ads.upbdefs.c
  - src/core/ext/upb-generated/envoy/service/load_stats/v2/lrs.upbdefs.c
  uses:
  - envoy_core_upbdefs
  - envoy_type_upbdefs
  - google_api_upbdefs
  - proto_gen_validate_upbdefs
- name: envoy_core_upb
  headers:
  - src/core/ext/upb-generated/envoy/api/v2/core/address.upb.h
  - src/core/ext/upb-generated/envoy/api/v2/core/base.upb.h
  - src/core/ext/upb-generated/envoy/api/v2/core/config_source.upb.h
  - src/core/ext/upb-generated/envoy/api/v2/core/grpc_service.upb.h
  - src/core/ext/upb-generated/envoy/api/v2/core/health_check.upb.h
  - src/core/ext/upb-generated/envoy/api/v2/core/http_uri.upb.h
  - src/core/ext/upb-generated/envoy/api/v2/core/protocol.upb.h
  src:
  - src/core/ext/upb-generated/envoy/api/v2/core/address.upb.c
  - src/core/ext/upb-generated/envoy/api/v2/core/base.upb.c
  - src/core/ext/upb-generated/envoy/api/v2/core/config_source.upb.c
  - src/core/ext/upb-generated/envoy/api/v2/core/grpc_service.upb.c
  - src/core/ext/upb-generated/envoy/api/v2/core/health_check.upb.c
  - src/core/ext/upb-generated/envoy/api/v2/core/http_uri.upb.c
  - src/core/ext/upb-generated/envoy/api/v2/core/protocol.upb.c
  uses:
  - envoy_type_upb
  - google_api_upb
  - proto_gen_validate_upb
- name: envoy_core_upbdefs
  headers:
  - src/core/ext/upb-generated/envoy/api/v2/core/address.upbdefs.h
  - src/core/ext/upb-generated/envoy/api/v2/core/base.upbdefs.h
  - src/core/ext/upb-generated/envoy/api/v2/core/config_source.upbdefs.h
  - src/core/ext/upb-generated/envoy/api/v2/core/grpc_service.upbdefs.h
  - src/core/ext/upb-generated/envoy/api/v2/core/health_check.upbdefs.h
  - src/core/ext/upb-generated/envoy/api/v2/core/http_uri.upbdefs.h
  - src/core/ext/upb-generated/envoy/api/v2/core/protocol.upbdefs.h
  src:
  - src/core/ext/upb-generated/envoy/api/v2/core/address.upbdefs.c
  - src/core/ext/upb-generated/envoy/api/v2/core/base.upbdefs.c
  - src/core/ext/upb-generated/envoy/api/v2/core/config_source.upbdefs.c
  - src/core/ext/upb-generated/envoy/api/v2/core/grpc_service.upbdefs.c
  - src/core/ext/upb-generated/envoy/api/v2/core/health_check.upbdefs.c
  - src/core/ext/upb-generated/envoy/api/v2/core/http_uri.upbdefs.c
  - src/core/ext/upb-generated/envoy/api/v2/core/protocol.upbdefs.c
  uses:
  - envoy_type_upbdefs
  - google_api_upbdefs
  - proto_gen_validate_upbdefs
- name: envoy_orca_upb
  headers:
  - src/core/ext/upb-generated/udpa/data/orca/v1/orca_load_report.upb.h
  src:
  - src/core/ext/upb-generated/udpa/data/orca/v1/orca_load_report.upb.c
  uses:
  - proto_gen_validate_upb
- name: envoy_type_upb
  headers:
  - src/core/ext/upb-generated/envoy/type/http.upb.h
  - src/core/ext/upb-generated/envoy/type/matcher/regex.upb.h
  - src/core/ext/upb-generated/envoy/type/matcher/string.upb.h
  - src/core/ext/upb-generated/envoy/type/percent.upb.h
  - src/core/ext/upb-generated/envoy/type/range.upb.h
  src:
  - src/core/ext/upb-generated/envoy/type/http.upb.c
  - src/core/ext/upb-generated/envoy/type/matcher/regex.upb.c
  - src/core/ext/upb-generated/envoy/type/matcher/string.upb.c
  - src/core/ext/upb-generated/envoy/type/percent.upb.c
  - src/core/ext/upb-generated/envoy/type/range.upb.c
  uses:
  - google_api_upb
  - proto_gen_validate_upb
- name: envoy_type_upbdefs
  headers:
  - src/core/ext/upb-generated/envoy/type/http.upbdefs.h
  - src/core/ext/upb-generated/envoy/type/matcher/regex.upbdefs.h
  - src/core/ext/upb-generated/envoy/type/matcher/string.upbdefs.h
  - src/core/ext/upb-generated/envoy/type/percent.upbdefs.h
  - src/core/ext/upb-generated/envoy/type/range.upbdefs.h
  src:
  - src/core/ext/upb-generated/envoy/type/http.upbdefs.c
  - src/core/ext/upb-generated/envoy/type/matcher/regex.upbdefs.c
  - src/core/ext/upb-generated/envoy/type/matcher/string.upbdefs.c
  - src/core/ext/upb-generated/envoy/type/percent.upbdefs.c
  - src/core/ext/upb-generated/envoy/type/range.upbdefs.c
  uses:
  - google_api_upbdefs
  - proto_gen_validate_upbdefs
- name: google_api_upb
  headers:
  - src/core/ext/upb-generated/google/api/annotations.upb.h
  - src/core/ext/upb-generated/google/api/http.upb.h
  - src/core/ext/upb-generated/google/protobuf/any.upb.h
  - src/core/ext/upb-generated/google/protobuf/descriptor.upb.h
  - src/core/ext/upb-generated/google/protobuf/duration.upb.h
  - src/core/ext/upb-generated/google/protobuf/empty.upb.h
  - src/core/ext/upb-generated/google/protobuf/struct.upb.h
  - src/core/ext/upb-generated/google/protobuf/timestamp.upb.h
  - src/core/ext/upb-generated/google/protobuf/wrappers.upb.h
  - src/core/ext/upb-generated/google/rpc/status.upb.h
  src:
  - src/core/ext/upb-generated/google/api/annotations.upb.c
  - src/core/ext/upb-generated/google/api/http.upb.c
  - src/core/ext/upb-generated/google/protobuf/any.upb.c
  - src/core/ext/upb-generated/google/protobuf/descriptor.upb.c
  - src/core/ext/upb-generated/google/protobuf/duration.upb.c
  - src/core/ext/upb-generated/google/protobuf/empty.upb.c
  - src/core/ext/upb-generated/google/protobuf/struct.upb.c
  - src/core/ext/upb-generated/google/protobuf/timestamp.upb.c
  - src/core/ext/upb-generated/google/protobuf/wrappers.upb.c
  - src/core/ext/upb-generated/google/rpc/status.upb.c
  deps:
  - upb
- name: google_api_upbdefs
  headers:
  - src/core/ext/upb-generated/google/api/annotations.upbdefs.h
  - src/core/ext/upb-generated/google/api/http.upbdefs.h
  - src/core/ext/upb-generated/google/protobuf/any.upbdefs.h
  - src/core/ext/upb-generated/google/protobuf/descriptor.upbdefs.h
  - src/core/ext/upb-generated/google/protobuf/duration.upbdefs.h
  - src/core/ext/upb-generated/google/protobuf/empty.upbdefs.h
  - src/core/ext/upb-generated/google/protobuf/struct.upbdefs.h
  - src/core/ext/upb-generated/google/protobuf/timestamp.upbdefs.h
  - src/core/ext/upb-generated/google/protobuf/wrappers.upbdefs.h
  - src/core/ext/upb-generated/google/rpc/status.upbdefs.h
  src:
  - src/core/ext/upb-generated/google/api/annotations.upbdefs.c
  - src/core/ext/upb-generated/google/api/http.upbdefs.c
  - src/core/ext/upb-generated/google/protobuf/any.upbdefs.c
  - src/core/ext/upb-generated/google/protobuf/descriptor.upbdefs.c
  - src/core/ext/upb-generated/google/protobuf/duration.upbdefs.c
  - src/core/ext/upb-generated/google/protobuf/empty.upbdefs.c
  - src/core/ext/upb-generated/google/protobuf/struct.upbdefs.c
  - src/core/ext/upb-generated/google/protobuf/timestamp.upbdefs.c
  - src/core/ext/upb-generated/google/protobuf/wrappers.upbdefs.c
  - src/core/ext/upb-generated/google/rpc/status.upbdefs.c
  deps:
  - upb_textformat
- name: gpr_base
  src:
  - src/core/lib/gpr/alloc.cc
  - src/core/lib/gpr/atm.cc
  - src/core/lib/gpr/cpu_iphone.cc
  - src/core/lib/gpr/cpu_linux.cc
  - src/core/lib/gpr/cpu_posix.cc
  - src/core/lib/gpr/cpu_windows.cc
  - src/core/lib/gpr/env_linux.cc
  - src/core/lib/gpr/env_posix.cc
  - src/core/lib/gpr/env_windows.cc
  - src/core/lib/gpr/log.cc
  - src/core/lib/gpr/log_android.cc
  - src/core/lib/gpr/log_linux.cc
  - src/core/lib/gpr/log_posix.cc
  - src/core/lib/gpr/log_windows.cc
  - src/core/lib/gpr/murmur_hash.cc
  - src/core/lib/gpr/string.cc
  - src/core/lib/gpr/string_posix.cc
  - src/core/lib/gpr/string_util_windows.cc
  - src/core/lib/gpr/string_windows.cc
  - src/core/lib/gpr/sync.cc
  - src/core/lib/gpr/sync_posix.cc
  - src/core/lib/gpr/sync_windows.cc
  - src/core/lib/gpr/time.cc
  - src/core/lib/gpr/time_posix.cc
  - src/core/lib/gpr/time_precise.cc
  - src/core/lib/gpr/time_windows.cc
  - src/core/lib/gpr/tls_pthread.cc
  - src/core/lib/gpr/tmpfile_msys.cc
  - src/core/lib/gpr/tmpfile_posix.cc
  - src/core/lib/gpr/tmpfile_windows.cc
  - src/core/lib/gpr/wrap_memcpy.cc
  - src/core/lib/gprpp/arena.cc
  - src/core/lib/gprpp/fork.cc
  - src/core/lib/gprpp/global_config_env.cc
  - src/core/lib/gprpp/host_port.cc
  - src/core/lib/gprpp/mpscq.cc
  - src/core/lib/gprpp/thd_posix.cc
  - src/core/lib/gprpp/thd_windows.cc
  - src/core/lib/profiling/basic_timers.cc
  - src/core/lib/profiling/stap_timers.cc
  deps:
  - absl/container:inlined_vector
  - absl/strings:strings
  - absl/types:optional
  uses:
  - gpr_base_headers
- name: gpr_base_headers
  public_headers:
  - include/grpc/support/alloc.h
  - include/grpc/support/atm.h
  - include/grpc/support/atm_gcc_atomic.h
  - include/grpc/support/atm_gcc_sync.h
  - include/grpc/support/atm_windows.h
  - include/grpc/support/cpu.h
  - include/grpc/support/log.h
  - include/grpc/support/log_windows.h
  - include/grpc/support/port_platform.h
  - include/grpc/support/string_util.h
  - include/grpc/support/sync.h
  - include/grpc/support/sync_custom.h
  - include/grpc/support/sync_generic.h
  - include/grpc/support/sync_posix.h
  - include/grpc/support/sync_windows.h
  - include/grpc/support/thd_id.h
  - include/grpc/support/time.h
  headers:
  - src/core/lib/gpr/alloc.h
  - src/core/lib/gpr/arena.h
  - src/core/lib/gpr/env.h
  - src/core/lib/gpr/murmur_hash.h
  - src/core/lib/gpr/spinlock.h
  - src/core/lib/gpr/string.h
  - src/core/lib/gpr/string_windows.h
  - src/core/lib/gpr/time_precise.h
  - src/core/lib/gpr/tls.h
  - src/core/lib/gpr/tls_gcc.h
  - src/core/lib/gpr/tls_msvc.h
  - src/core/lib/gpr/tls_pthread.h
  - src/core/lib/gpr/tmpfile.h
  - src/core/lib/gpr/useful.h
  - src/core/lib/gprpp/arena.h
  - src/core/lib/gprpp/atomic.h
  - src/core/lib/gprpp/fork.h
  - src/core/lib/gprpp/global_config.h
  - src/core/lib/gprpp/global_config_custom.h
  - src/core/lib/gprpp/global_config_env.h
  - src/core/lib/gprpp/global_config_generic.h
  - src/core/lib/gprpp/host_port.h
  - src/core/lib/gprpp/manual_constructor.h
  - src/core/lib/gprpp/map.h
  - src/core/lib/gprpp/memory.h
  - src/core/lib/gprpp/mpscq.h
  - src/core/lib/gprpp/sync.h
  - src/core/lib/gprpp/thd.h
  - src/core/lib/profiling/timers.h
  uses:
  - gpr_codegen
- name: gpr_codegen
  public_headers:
  - include/grpc/impl/codegen/atm.h
  - include/grpc/impl/codegen/atm_gcc_atomic.h
  - include/grpc/impl/codegen/atm_gcc_sync.h
  - include/grpc/impl/codegen/atm_windows.h
  - include/grpc/impl/codegen/fork.h
  - include/grpc/impl/codegen/gpr_slice.h
  - include/grpc/impl/codegen/gpr_types.h
  - include/grpc/impl/codegen/log.h
  - include/grpc/impl/codegen/port_platform.h
  - include/grpc/impl/codegen/sync.h
  - include/grpc/impl/codegen/sync_custom.h
  - include/grpc/impl/codegen/sync_generic.h
  - include/grpc/impl/codegen/sync_posix.h
  - include/grpc/impl/codegen/sync_windows.h
- name: grpc++_base
  deps:
  - grpc
  uses:
  - grpc++_common
  - grpc++_codegen_base
- name: grpc++_base_unsecure
  deps:
  - grpc_unsecure
  uses:
  - grpc++_common
  - grpc++_codegen_base
- name: grpc++_codegen_base
  public_headers:
  - include/grpc++/impl/codegen/async_stream.h
  - include/grpc++/impl/codegen/async_unary_call.h
  - include/grpc++/impl/codegen/byte_buffer.h
  - include/grpc++/impl/codegen/call.h
  - include/grpc++/impl/codegen/call_hook.h
  - include/grpc++/impl/codegen/channel_interface.h
  - include/grpc++/impl/codegen/client_context.h
  - include/grpc++/impl/codegen/client_unary_call.h
  - include/grpc++/impl/codegen/completion_queue.h
  - include/grpc++/impl/codegen/completion_queue_tag.h
  - include/grpc++/impl/codegen/config.h
  - include/grpc++/impl/codegen/core_codegen_interface.h
  - include/grpc++/impl/codegen/create_auth_context.h
  - include/grpc++/impl/codegen/grpc_library.h
  - include/grpc++/impl/codegen/metadata_map.h
  - include/grpc++/impl/codegen/method_handler_impl.h
  - include/grpc++/impl/codegen/rpc_method.h
  - include/grpc++/impl/codegen/rpc_service_method.h
  - include/grpc++/impl/codegen/security/auth_context.h
  - include/grpc++/impl/codegen/serialization_traits.h
  - include/grpc++/impl/codegen/server_context.h
  - include/grpc++/impl/codegen/server_interface.h
  - include/grpc++/impl/codegen/service_type.h
  - include/grpc++/impl/codegen/slice.h
  - include/grpc++/impl/codegen/status.h
  - include/grpc++/impl/codegen/status_code_enum.h
  - include/grpc++/impl/codegen/string_ref.h
  - include/grpc++/impl/codegen/stub_options.h
  - include/grpc++/impl/codegen/sync_stream.h
  - include/grpc++/impl/codegen/time.h
  - include/grpcpp/impl/codegen/async_generic_service.h
  - include/grpcpp/impl/codegen/async_stream.h
  - include/grpcpp/impl/codegen/async_stream_impl.h
  - include/grpcpp/impl/codegen/async_unary_call.h
  - include/grpcpp/impl/codegen/async_unary_call_impl.h
  - include/grpcpp/impl/codegen/byte_buffer.h
  - include/grpcpp/impl/codegen/call.h
  - include/grpcpp/impl/codegen/call_hook.h
  - include/grpcpp/impl/codegen/call_op_set.h
  - include/grpcpp/impl/codegen/call_op_set_interface.h
  - include/grpcpp/impl/codegen/callback_common.h
  - include/grpcpp/impl/codegen/channel_interface.h
  - include/grpcpp/impl/codegen/client_callback.h
  - include/grpcpp/impl/codegen/client_callback_impl.h
  - include/grpcpp/impl/codegen/client_context.h
  - include/grpcpp/impl/codegen/client_context_impl.h
  - include/grpcpp/impl/codegen/client_interceptor.h
  - include/grpcpp/impl/codegen/client_unary_call.h
  - include/grpcpp/impl/codegen/completion_queue.h
  - include/grpcpp/impl/codegen/completion_queue_impl.h
  - include/grpcpp/impl/codegen/completion_queue_tag.h
  - include/grpcpp/impl/codegen/config.h
  - include/grpcpp/impl/codegen/core_codegen_interface.h
  - include/grpcpp/impl/codegen/create_auth_context.h
  - include/grpcpp/impl/codegen/delegating_channel.h
  - include/grpcpp/impl/codegen/grpc_library.h
  - include/grpcpp/impl/codegen/intercepted_channel.h
  - include/grpcpp/impl/codegen/interceptor.h
  - include/grpcpp/impl/codegen/interceptor_common.h
  - include/grpcpp/impl/codegen/message_allocator.h
  - include/grpcpp/impl/codegen/metadata_map.h
  - include/grpcpp/impl/codegen/method_handler.h
  - include/grpcpp/impl/codegen/method_handler_impl.h
  - include/grpcpp/impl/codegen/rpc_method.h
  - include/grpcpp/impl/codegen/rpc_service_method.h
  - include/grpcpp/impl/codegen/security/auth_context.h
  - include/grpcpp/impl/codegen/serialization_traits.h
  - include/grpcpp/impl/codegen/server_callback.h
  - include/grpcpp/impl/codegen/server_callback_handlers.h
  - include/grpcpp/impl/codegen/server_callback_impl.h
  - include/grpcpp/impl/codegen/server_context.h
  - include/grpcpp/impl/codegen/server_context_impl.h
  - include/grpcpp/impl/codegen/server_interceptor.h
  - include/grpcpp/impl/codegen/server_interface.h
  - include/grpcpp/impl/codegen/service_type.h
  - include/grpcpp/impl/codegen/slice.h
  - include/grpcpp/impl/codegen/status.h
  - include/grpcpp/impl/codegen/status_code_enum.h
  - include/grpcpp/impl/codegen/string_ref.h
  - include/grpcpp/impl/codegen/stub_options.h
  - include/grpcpp/impl/codegen/sync_stream.h
  - include/grpcpp/impl/codegen/sync_stream_impl.h
  - include/grpcpp/impl/codegen/time.h
  uses:
  - grpc_codegen
  - grpc++_internal_hdrs_only
- name: grpc++_codegen_base_src
  src:
  - src/cpp/codegen/codegen_init.cc
  uses:
  - grpc++_codegen_base
- name: grpc++_codegen_proto
  public_headers:
  - include/grpc++/impl/codegen/proto_utils.h
  - include/grpcpp/impl/codegen/proto_buffer_reader.h
  - include/grpcpp/impl/codegen/proto_buffer_writer.h
  - include/grpcpp/impl/codegen/proto_utils.h
  uses:
  - grpc++_codegen_base
  - grpc++_config_proto
- name: grpc++_common
  public_headers:
  - include/grpc++/alarm.h
  - include/grpc++/channel.h
  - include/grpc++/client_context.h
  - include/grpc++/completion_queue.h
  - include/grpc++/create_channel.h
  - include/grpc++/create_channel_posix.h
  - include/grpc++/ext/health_check_service_server_builder_option.h
  - include/grpc++/generic/async_generic_service.h
  - include/grpc++/generic/generic_stub.h
  - include/grpc++/grpc++.h
  - include/grpc++/health_check_service_interface.h
  - include/grpc++/impl/call.h
  - include/grpc++/impl/channel_argument_option.h
  - include/grpc++/impl/client_unary_call.h
  - include/grpc++/impl/codegen/core_codegen.h
  - include/grpc++/impl/grpc_library.h
  - include/grpc++/impl/method_handler_impl.h
  - include/grpc++/impl/rpc_method.h
  - include/grpc++/impl/rpc_service_method.h
  - include/grpc++/impl/serialization_traits.h
  - include/grpc++/impl/server_builder_option.h
  - include/grpc++/impl/server_builder_plugin.h
  - include/grpc++/impl/server_initializer.h
  - include/grpc++/impl/service_type.h
  - include/grpc++/resource_quota.h
  - include/grpc++/security/auth_context.h
  - include/grpc++/security/auth_metadata_processor.h
  - include/grpc++/security/credentials.h
  - include/grpc++/security/server_credentials.h
  - include/grpc++/server.h
  - include/grpc++/server_builder.h
  - include/grpc++/server_context.h
  - include/grpc++/server_posix.h
  - include/grpc++/support/async_stream.h
  - include/grpc++/support/async_unary_call.h
  - include/grpc++/support/byte_buffer.h
  - include/grpc++/support/channel_arguments.h
  - include/grpc++/support/config.h
  - include/grpc++/support/slice.h
  - include/grpc++/support/status.h
  - include/grpc++/support/status_code_enum.h
  - include/grpc++/support/string_ref.h
  - include/grpc++/support/stub_options.h
  - include/grpc++/support/sync_stream.h
  - include/grpc++/support/time.h
  - include/grpcpp/alarm.h
  - include/grpcpp/alarm_impl.h
  - include/grpcpp/channel.h
  - include/grpcpp/channel_impl.h
  - include/grpcpp/client_context.h
  - include/grpcpp/completion_queue.h
  - include/grpcpp/completion_queue_impl.h
  - include/grpcpp/create_channel.h
  - include/grpcpp/create_channel_impl.h
  - include/grpcpp/create_channel_posix.h
  - include/grpcpp/create_channel_posix_impl.h
  - include/grpcpp/ext/health_check_service_server_builder_option.h
  - include/grpcpp/generic/async_generic_service.h
  - include/grpcpp/generic/generic_stub.h
  - include/grpcpp/generic/generic_stub_impl.h
  - include/grpcpp/grpcpp.h
  - include/grpcpp/health_check_service_interface.h
  - include/grpcpp/health_check_service_interface_impl.h
  - include/grpcpp/impl/call.h
  - include/grpcpp/impl/channel_argument_option.h
  - include/grpcpp/impl/client_unary_call.h
  - include/grpcpp/impl/codegen/core_codegen.h
  - include/grpcpp/impl/grpc_library.h
  - include/grpcpp/impl/method_handler_impl.h
  - include/grpcpp/impl/rpc_method.h
  - include/grpcpp/impl/rpc_service_method.h
  - include/grpcpp/impl/serialization_traits.h
  - include/grpcpp/impl/server_builder_option.h
  - include/grpcpp/impl/server_builder_option_impl.h
  - include/grpcpp/impl/server_builder_plugin.h
  - include/grpcpp/impl/server_initializer.h
  - include/grpcpp/impl/server_initializer_impl.h
  - include/grpcpp/impl/service_type.h
  - include/grpcpp/resource_quota.h
  - include/grpcpp/resource_quota_impl.h
  - include/grpcpp/security/auth_context.h
  - include/grpcpp/security/auth_metadata_processor.h
  - include/grpcpp/security/auth_metadata_processor_impl.h
  - include/grpcpp/security/credentials.h
  - include/grpcpp/security/credentials_impl.h
  - include/grpcpp/security/server_credentials.h
  - include/grpcpp/security/server_credentials_impl.h
  - include/grpcpp/security/tls_credentials_options.h
  - include/grpcpp/server.h
  - include/grpcpp/server_builder.h
  - include/grpcpp/server_builder_impl.h
  - include/grpcpp/server_context.h
  - include/grpcpp/server_impl.h
  - include/grpcpp/server_posix.h
  - include/grpcpp/server_posix_impl.h
  - include/grpcpp/support/async_stream.h
  - include/grpcpp/support/async_stream_impl.h
  - include/grpcpp/support/async_unary_call.h
  - include/grpcpp/support/async_unary_call_impl.h
  - include/grpcpp/support/byte_buffer.h
  - include/grpcpp/support/channel_arguments.h
  - include/grpcpp/support/channel_arguments_impl.h
  - include/grpcpp/support/client_callback.h
  - include/grpcpp/support/client_callback_impl.h
  - include/grpcpp/support/client_interceptor.h
  - include/grpcpp/support/config.h
  - include/grpcpp/support/interceptor.h
  - include/grpcpp/support/message_allocator.h
  - include/grpcpp/support/proto_buffer_reader.h
  - include/grpcpp/support/proto_buffer_writer.h
  - include/grpcpp/support/server_callback.h
  - include/grpcpp/support/server_callback_impl.h
  - include/grpcpp/support/server_interceptor.h
  - include/grpcpp/support/slice.h
  - include/grpcpp/support/status.h
  - include/grpcpp/support/status_code_enum.h
  - include/grpcpp/support/string_ref.h
  - include/grpcpp/support/stub_options.h
  - include/grpcpp/support/sync_stream.h
  - include/grpcpp/support/sync_stream_impl.h
  - include/grpcpp/support/time.h
  - include/grpcpp/support/validate_service_config.h
  headers:
  - src/cpp/client/create_channel_internal.h
  - src/cpp/common/channel_filter.h
  - src/cpp/server/dynamic_thread_pool.h
  - src/cpp/server/external_connection_acceptor_impl.h
  - src/cpp/server/health/default_health_check_service.h
  - src/cpp/server/thread_pool_interface.h
  - src/cpp/thread_manager/thread_manager.h
  src:
  - src/cpp/client/channel_cc.cc
  - src/cpp/client/client_context.cc
  - src/cpp/client/client_interceptor.cc
  - src/cpp/client/create_channel.cc
  - src/cpp/client/create_channel_internal.cc
  - src/cpp/client/create_channel_posix.cc
  - src/cpp/client/credentials_cc.cc
  - src/cpp/common/alarm.cc
  - src/cpp/common/channel_arguments.cc
  - src/cpp/common/channel_filter.cc
  - src/cpp/common/completion_queue_cc.cc
  - src/cpp/common/core_codegen.cc
  - src/cpp/common/resource_quota_cc.cc
  - src/cpp/common/rpc_method.cc
  - src/cpp/common/validate_service_config.cc
  - src/cpp/common/version_cc.cc
  - src/cpp/server/async_generic_service.cc
  - src/cpp/server/channel_argument_option.cc
  - src/cpp/server/create_default_thread_pool.cc
  - src/cpp/server/dynamic_thread_pool.cc
  - src/cpp/server/external_connection_acceptor_impl.cc
  - src/cpp/server/health/default_health_check_service.cc
  - src/cpp/server/health/health_check_service.cc
  - src/cpp/server/health/health_check_service_server_builder_option.cc
  - src/cpp/server/server_builder.cc
  - src/cpp/server/server_callback.cc
  - src/cpp/server/server_cc.cc
  - src/cpp/server/server_context.cc
  - src/cpp/server/server_credentials.cc
  - src/cpp/server/server_posix.cc
  - src/cpp/thread_manager/thread_manager.cc
  - src/cpp/util/byte_buffer_cc.cc
  - src/cpp/util/status.cc
  - src/cpp/util/string_ref.cc
  - src/cpp/util/time_cc.cc
  uses:
  - gpr_base_headers
  - grpc_base_headers
  - grpc_health_upb
  - grpc_transport_inproc_headers
  - grpc++_codegen_base
  - grpc++_internal_hdrs_only
- name: grpc++_config_proto
  public_headers:
  - include/grpc++/impl/codegen/config_protobuf.h
  - include/grpcpp/impl/codegen/config_protobuf.h
- name: grpc++_internal_hdrs_only
  public_headers:
  - include/grpcpp/impl/codegen/sync.h
- name: grpc++_reflection_proto
  src:
  - src/proto/grpc/reflection/v1alpha/reflection.proto
- name: grpc++_test
  public_headers:
  - include/grpc++/test/mock_stream.h
  - include/grpc++/test/server_context_test_spouse.h
  - include/grpcpp/test/default_reactor_test_peer.h
  - include/grpcpp/test/mock_stream.h
  - include/grpcpp/test/server_context_test_spouse.h
  deps:
  - grpc++
  - grpc
- name: grpc_base
  src:
  - src/core/lib/avl/avl.cc
  - src/core/lib/backoff/backoff.cc
  - src/core/lib/channel/channel_args.cc
  - src/core/lib/channel/channel_stack.cc
  - src/core/lib/channel/channel_stack_builder.cc
  - src/core/lib/channel/channel_trace.cc
  - src/core/lib/channel/channelz.cc
  - src/core/lib/channel/channelz_registry.cc
  - src/core/lib/channel/connected_channel.cc
  - src/core/lib/channel/handshaker.cc
  - src/core/lib/channel/handshaker_registry.cc
  - src/core/lib/channel/status_util.cc
  - src/core/lib/compression/compression.cc
  - src/core/lib/compression/compression_args.cc
  - src/core/lib/compression/compression_internal.cc
  - src/core/lib/compression/message_compress.cc
  - src/core/lib/compression/stream_compression.cc
  - src/core/lib/compression/stream_compression_gzip.cc
  - src/core/lib/compression/stream_compression_identity.cc
  - src/core/lib/debug/stats.cc
  - src/core/lib/debug/stats_data.cc
  - src/core/lib/http/format_request.cc
  - src/core/lib/http/httpcli.cc
  - src/core/lib/http/parser.cc
  - src/core/lib/iomgr/buffer_list.cc
  - src/core/lib/iomgr/call_combiner.cc
  - src/core/lib/iomgr/cfstream_handle.cc
  - src/core/lib/iomgr/combiner.cc
  - src/core/lib/iomgr/endpoint.cc
  - src/core/lib/iomgr/endpoint_cfstream.cc
  - src/core/lib/iomgr/endpoint_pair_posix.cc
  - src/core/lib/iomgr/endpoint_pair_uv.cc
  - src/core/lib/iomgr/endpoint_pair_windows.cc
  - src/core/lib/iomgr/error.cc
  - src/core/lib/iomgr/error_cfstream.cc
  - src/core/lib/iomgr/ev_epoll1_linux.cc
  - src/core/lib/iomgr/ev_epollex_linux.cc
  - src/core/lib/iomgr/ev_poll_posix.cc
  - src/core/lib/iomgr/ev_posix.cc
  - src/core/lib/iomgr/ev_windows.cc
  - src/core/lib/iomgr/exec_ctx.cc
  - src/core/lib/iomgr/executor.cc
  - src/core/lib/iomgr/executor/mpmcqueue.cc
  - src/core/lib/iomgr/executor/threadpool.cc
  - src/core/lib/iomgr/fork_posix.cc
  - src/core/lib/iomgr/fork_windows.cc
  - src/core/lib/iomgr/gethostname_fallback.cc
  - src/core/lib/iomgr/gethostname_host_name_max.cc
  - src/core/lib/iomgr/gethostname_sysconf.cc
  - src/core/lib/iomgr/grpc_if_nametoindex_posix.cc
  - src/core/lib/iomgr/grpc_if_nametoindex_unsupported.cc
  - src/core/lib/iomgr/internal_errqueue.cc
  - src/core/lib/iomgr/iocp_windows.cc
  - src/core/lib/iomgr/iomgr.cc
  - src/core/lib/iomgr/iomgr_custom.cc
  - src/core/lib/iomgr/iomgr_internal.cc
  - src/core/lib/iomgr/iomgr_posix.cc
  - src/core/lib/iomgr/iomgr_posix_cfstream.cc
  - src/core/lib/iomgr/iomgr_uv.cc
  - src/core/lib/iomgr/iomgr_windows.cc
  - src/core/lib/iomgr/is_epollexclusive_available.cc
  - src/core/lib/iomgr/load_file.cc
  - src/core/lib/iomgr/lockfree_event.cc
  - src/core/lib/iomgr/poller/eventmanager_libuv.cc
  - src/core/lib/iomgr/polling_entity.cc
  - src/core/lib/iomgr/pollset.cc
  - src/core/lib/iomgr/pollset_custom.cc
  - src/core/lib/iomgr/pollset_set.cc
  - src/core/lib/iomgr/pollset_set_custom.cc
  - src/core/lib/iomgr/pollset_set_windows.cc
  - src/core/lib/iomgr/pollset_uv.cc
  - src/core/lib/iomgr/pollset_windows.cc
  - src/core/lib/iomgr/resolve_address.cc
  - src/core/lib/iomgr/resolve_address_custom.cc
  - src/core/lib/iomgr/resolve_address_posix.cc
  - src/core/lib/iomgr/resolve_address_windows.cc
  - src/core/lib/iomgr/resource_quota.cc
  - src/core/lib/iomgr/sockaddr_utils.cc
  - src/core/lib/iomgr/socket_factory_posix.cc
  - src/core/lib/iomgr/socket_mutator.cc
  - src/core/lib/iomgr/socket_utils_common_posix.cc
  - src/core/lib/iomgr/socket_utils_linux.cc
  - src/core/lib/iomgr/socket_utils_posix.cc
  - src/core/lib/iomgr/socket_utils_uv.cc
  - src/core/lib/iomgr/socket_utils_windows.cc
  - src/core/lib/iomgr/socket_windows.cc
  - src/core/lib/iomgr/tcp_client.cc
  - src/core/lib/iomgr/tcp_client_cfstream.cc
  - src/core/lib/iomgr/tcp_client_custom.cc
  - src/core/lib/iomgr/tcp_client_posix.cc
  - src/core/lib/iomgr/tcp_client_windows.cc
  - src/core/lib/iomgr/tcp_custom.cc
  - src/core/lib/iomgr/tcp_posix.cc
  - src/core/lib/iomgr/tcp_server.cc
  - src/core/lib/iomgr/tcp_server_custom.cc
  - src/core/lib/iomgr/tcp_server_posix.cc
  - src/core/lib/iomgr/tcp_server_utils_posix_common.cc
  - src/core/lib/iomgr/tcp_server_utils_posix_ifaddrs.cc
  - src/core/lib/iomgr/tcp_server_utils_posix_noifaddrs.cc
  - src/core/lib/iomgr/tcp_server_windows.cc
  - src/core/lib/iomgr/tcp_uv.cc
  - src/core/lib/iomgr/tcp_windows.cc
  - src/core/lib/iomgr/time_averaged_stats.cc
  - src/core/lib/iomgr/timer.cc
  - src/core/lib/iomgr/timer_custom.cc
  - src/core/lib/iomgr/timer_generic.cc
  - src/core/lib/iomgr/timer_heap.cc
  - src/core/lib/iomgr/timer_manager.cc
  - src/core/lib/iomgr/timer_uv.cc
  - src/core/lib/iomgr/udp_server.cc
  - src/core/lib/iomgr/unix_sockets_posix.cc
  - src/core/lib/iomgr/unix_sockets_posix_noop.cc
  - src/core/lib/iomgr/wakeup_fd_eventfd.cc
  - src/core/lib/iomgr/wakeup_fd_nospecial.cc
  - src/core/lib/iomgr/wakeup_fd_pipe.cc
  - src/core/lib/iomgr/wakeup_fd_posix.cc
  - src/core/lib/iomgr/work_serializer.cc
<<<<<<< HEAD
  - src/core/lib/json/json.cc
=======
>>>>>>> 26818e2b
  - src/core/lib/json/json_reader.cc
  - src/core/lib/json/json_writer.cc
  - src/core/lib/slice/b64.cc
  - src/core/lib/slice/percent_encoding.cc
  - src/core/lib/slice/slice.cc
  - src/core/lib/slice/slice_buffer.cc
  - src/core/lib/slice/slice_intern.cc
  - src/core/lib/slice/slice_string_helpers.cc
  - src/core/lib/surface/api_trace.cc
  - src/core/lib/surface/byte_buffer.cc
  - src/core/lib/surface/byte_buffer_reader.cc
  - src/core/lib/surface/call.cc
  - src/core/lib/surface/call_details.cc
  - src/core/lib/surface/call_log_batch.cc
  - src/core/lib/surface/channel.cc
  - src/core/lib/surface/channel_init.cc
  - src/core/lib/surface/channel_ping.cc
  - src/core/lib/surface/channel_stack_type.cc
  - src/core/lib/surface/completion_queue.cc
  - src/core/lib/surface/completion_queue_factory.cc
  - src/core/lib/surface/event_string.cc
  - src/core/lib/surface/lame_client.cc
  - src/core/lib/surface/metadata_array.cc
  - src/core/lib/surface/server.cc
  - src/core/lib/surface/validate_metadata.cc
  - src/core/lib/surface/version.cc
  - src/core/lib/transport/bdp_estimator.cc
  - src/core/lib/transport/byte_stream.cc
  - src/core/lib/transport/connectivity_state.cc
  - src/core/lib/transport/error_utils.cc
  - src/core/lib/transport/metadata.cc
  - src/core/lib/transport/metadata_batch.cc
  - src/core/lib/transport/pid_controller.cc
  - src/core/lib/transport/static_metadata.cc
  - src/core/lib/transport/status_conversion.cc
  - src/core/lib/transport/status_metadata.cc
  - src/core/lib/transport/timeout_encoding.cc
  - src/core/lib/transport/transport.cc
  - src/core/lib/transport/transport_op_string.cc
  - src/core/lib/uri/uri_parser.cc
  deps:
  - gpr
  uses:
  - grpc_codegen
  - grpc_trace
- name: grpc_base_headers
  public_headers:
  - include/grpc/byte_buffer.h
  - include/grpc/byte_buffer_reader.h
  - include/grpc/compression.h
  - include/grpc/fork.h
  - include/grpc/grpc.h
  - include/grpc/grpc_posix.h
  - include/grpc/grpc_security_constants.h
  - include/grpc/load_reporting.h
  - include/grpc/slice.h
  - include/grpc/slice_buffer.h
  - include/grpc/status.h
  - include/grpc/support/workaround_list.h
  headers:
  - src/core/lib/avl/avl.h
  - src/core/lib/backoff/backoff.h
  - src/core/lib/channel/channel_args.h
  - src/core/lib/channel/channel_stack.h
  - src/core/lib/channel/channel_stack_builder.h
  - src/core/lib/channel/channel_trace.h
  - src/core/lib/channel/channelz.h
  - src/core/lib/channel/channelz_registry.h
  - src/core/lib/channel/connected_channel.h
  - src/core/lib/channel/context.h
  - src/core/lib/channel/handshaker.h
  - src/core/lib/channel/handshaker_factory.h
  - src/core/lib/channel/handshaker_registry.h
  - src/core/lib/channel/status_util.h
  - src/core/lib/compression/algorithm_metadata.h
  - src/core/lib/compression/compression_args.h
  - src/core/lib/compression/compression_internal.h
  - src/core/lib/compression/message_compress.h
  - src/core/lib/compression/stream_compression.h
  - src/core/lib/compression/stream_compression_gzip.h
  - src/core/lib/compression/stream_compression_identity.h
  - src/core/lib/debug/stats.h
  - src/core/lib/debug/stats_data.h
  - src/core/lib/gprpp/debug_location.h
  - src/core/lib/gprpp/inlined_vector.h
  - src/core/lib/gprpp/optional.h
  - src/core/lib/gprpp/orphanable.h
  - src/core/lib/gprpp/ref_counted.h
  - src/core/lib/gprpp/ref_counted_ptr.h
  - src/core/lib/gprpp/string_view.h
  - src/core/lib/http/format_request.h
  - src/core/lib/http/httpcli.h
  - src/core/lib/http/parser.h
  - src/core/lib/iomgr/block_annotate.h
  - src/core/lib/iomgr/buffer_list.h
  - src/core/lib/iomgr/call_combiner.h
  - src/core/lib/iomgr/cfstream_handle.h
  - src/core/lib/iomgr/closure.h
  - src/core/lib/iomgr/combiner.h
  - src/core/lib/iomgr/dynamic_annotations.h
  - src/core/lib/iomgr/endpoint.h
  - src/core/lib/iomgr/endpoint_cfstream.h
  - src/core/lib/iomgr/endpoint_pair.h
  - src/core/lib/iomgr/error.h
  - src/core/lib/iomgr/error_cfstream.h
  - src/core/lib/iomgr/error_internal.h
  - src/core/lib/iomgr/ev_epoll1_linux.h
  - src/core/lib/iomgr/ev_epollex_linux.h
  - src/core/lib/iomgr/ev_poll_posix.h
  - src/core/lib/iomgr/ev_posix.h
  - src/core/lib/iomgr/exec_ctx.h
  - src/core/lib/iomgr/executor.h
  - src/core/lib/iomgr/executor/mpmcqueue.h
  - src/core/lib/iomgr/executor/threadpool.h
  - src/core/lib/iomgr/gethostname.h
  - src/core/lib/iomgr/grpc_if_nametoindex.h
  - src/core/lib/iomgr/internal_errqueue.h
  - src/core/lib/iomgr/iocp_windows.h
  - src/core/lib/iomgr/iomgr.h
  - src/core/lib/iomgr/iomgr_custom.h
  - src/core/lib/iomgr/iomgr_internal.h
  - src/core/lib/iomgr/iomgr_posix.h
  - src/core/lib/iomgr/is_epollexclusive_available.h
  - src/core/lib/iomgr/load_file.h
  - src/core/lib/iomgr/lockfree_event.h
  - src/core/lib/iomgr/nameser.h
  - src/core/lib/iomgr/poller/eventmanager_libuv.h
  - src/core/lib/iomgr/polling_entity.h
  - src/core/lib/iomgr/pollset.h
  - src/core/lib/iomgr/pollset_custom.h
  - src/core/lib/iomgr/pollset_set.h
  - src/core/lib/iomgr/pollset_set_custom.h
  - src/core/lib/iomgr/pollset_set_windows.h
  - src/core/lib/iomgr/pollset_windows.h
  - src/core/lib/iomgr/port.h
  - src/core/lib/iomgr/resolve_address.h
  - src/core/lib/iomgr/resolve_address_custom.h
  - src/core/lib/iomgr/resource_quota.h
  - src/core/lib/iomgr/sockaddr.h
  - src/core/lib/iomgr/sockaddr_custom.h
  - src/core/lib/iomgr/sockaddr_posix.h
  - src/core/lib/iomgr/sockaddr_utils.h
  - src/core/lib/iomgr/sockaddr_windows.h
  - src/core/lib/iomgr/socket_factory_posix.h
  - src/core/lib/iomgr/socket_mutator.h
  - src/core/lib/iomgr/socket_utils.h
  - src/core/lib/iomgr/socket_utils_posix.h
  - src/core/lib/iomgr/socket_windows.h
  - src/core/lib/iomgr/sys_epoll_wrapper.h
  - src/core/lib/iomgr/tcp_client.h
  - src/core/lib/iomgr/tcp_client_posix.h
  - src/core/lib/iomgr/tcp_custom.h
  - src/core/lib/iomgr/tcp_posix.h
  - src/core/lib/iomgr/tcp_server.h
  - src/core/lib/iomgr/tcp_server_utils_posix.h
  - src/core/lib/iomgr/tcp_windows.h
  - src/core/lib/iomgr/time_averaged_stats.h
  - src/core/lib/iomgr/timer.h
  - src/core/lib/iomgr/timer_custom.h
  - src/core/lib/iomgr/timer_heap.h
  - src/core/lib/iomgr/timer_manager.h
  - src/core/lib/iomgr/udp_server.h
  - src/core/lib/iomgr/unix_sockets_posix.h
  - src/core/lib/iomgr/wakeup_fd_pipe.h
  - src/core/lib/iomgr/wakeup_fd_posix.h
  - src/core/lib/iomgr/work_serializer.h
  - src/core/lib/json/json.h
  - src/core/lib/slice/b64.h
  - src/core/lib/slice/percent_encoding.h
  - src/core/lib/slice/slice_hash_table.h
  - src/core/lib/slice/slice_internal.h
  - src/core/lib/slice/slice_string_helpers.h
  - src/core/lib/slice/slice_utils.h
  - src/core/lib/slice/slice_weak_hash_table.h
  - src/core/lib/surface/api_trace.h
  - src/core/lib/surface/call.h
  - src/core/lib/surface/call_test_only.h
  - src/core/lib/surface/channel.h
  - src/core/lib/surface/channel_init.h
  - src/core/lib/surface/channel_stack_type.h
  - src/core/lib/surface/completion_queue.h
  - src/core/lib/surface/completion_queue_factory.h
  - src/core/lib/surface/event_string.h
  - src/core/lib/surface/init.h
  - src/core/lib/surface/lame_client.h
  - src/core/lib/surface/server.h
  - src/core/lib/surface/validate_metadata.h
  - src/core/lib/transport/bdp_estimator.h
  - src/core/lib/transport/byte_stream.h
  - src/core/lib/transport/connectivity_state.h
  - src/core/lib/transport/error_utils.h
  - src/core/lib/transport/http2_errors.h
  - src/core/lib/transport/metadata.h
  - src/core/lib/transport/metadata_batch.h
  - src/core/lib/transport/pid_controller.h
  - src/core/lib/transport/static_metadata.h
  - src/core/lib/transport/status_conversion.h
  - src/core/lib/transport/status_metadata.h
  - src/core/lib/transport/timeout_encoding.h
  - src/core/lib/transport/transport.h
  - src/core/lib/transport/transport_impl.h
  - src/core/lib/uri/uri_parser.h
  deps:
  - gpr
  uses:
  - grpc_codegen
  - grpc_trace_headers
- name: grpc_client_authority_filter
  headers:
  - src/core/ext/filters/http/client_authority_filter.h
  src:
  - src/core/ext/filters/http/client_authority_filter.cc
  plugin: grpc_client_authority_filter
  uses:
  - grpc_base
- name: grpc_client_channel
  headers:
  - src/core/ext/filters/client_channel/backend_metric.h
  - src/core/ext/filters/client_channel/backup_poller.h
  - src/core/ext/filters/client_channel/client_channel.h
  - src/core/ext/filters/client_channel/client_channel_channelz.h
  - src/core/ext/filters/client_channel/client_channel_factory.h
  - src/core/ext/filters/client_channel/connector.h
  - src/core/ext/filters/client_channel/global_subchannel_pool.h
  - src/core/ext/filters/client_channel/health/health_check_client.h
  - src/core/ext/filters/client_channel/http_connect_handshaker.h
  - src/core/ext/filters/client_channel/http_proxy.h
  - src/core/ext/filters/client_channel/lb_policy.h
  - src/core/ext/filters/client_channel/lb_policy_factory.h
  - src/core/ext/filters/client_channel/lb_policy_registry.h
  - src/core/ext/filters/client_channel/local_subchannel_pool.h
  - src/core/ext/filters/client_channel/parse_address.h
  - src/core/ext/filters/client_channel/proxy_mapper.h
  - src/core/ext/filters/client_channel/proxy_mapper_registry.h
  - src/core/ext/filters/client_channel/resolver.h
  - src/core/ext/filters/client_channel/resolver_factory.h
  - src/core/ext/filters/client_channel/resolver_registry.h
  - src/core/ext/filters/client_channel/resolver_result_parsing.h
  - src/core/ext/filters/client_channel/resolving_lb_policy.h
  - src/core/ext/filters/client_channel/retry_throttle.h
  - src/core/ext/filters/client_channel/server_address.h
  - src/core/ext/filters/client_channel/service_config.h
  - src/core/ext/filters/client_channel/subchannel.h
  - src/core/ext/filters/client_channel/subchannel_interface.h
  - src/core/ext/filters/client_channel/subchannel_pool_interface.h
  src:
  - src/core/ext/filters/client_channel/backend_metric.cc
  - src/core/ext/filters/client_channel/backup_poller.cc
  - src/core/ext/filters/client_channel/channel_connectivity.cc
  - src/core/ext/filters/client_channel/client_channel.cc
  - src/core/ext/filters/client_channel/client_channel_channelz.cc
  - src/core/ext/filters/client_channel/client_channel_factory.cc
  - src/core/ext/filters/client_channel/client_channel_plugin.cc
  - src/core/ext/filters/client_channel/global_subchannel_pool.cc
  - src/core/ext/filters/client_channel/health/health_check_client.cc
  - src/core/ext/filters/client_channel/http_connect_handshaker.cc
  - src/core/ext/filters/client_channel/http_proxy.cc
  - src/core/ext/filters/client_channel/lb_policy.cc
  - src/core/ext/filters/client_channel/lb_policy_registry.cc
  - src/core/ext/filters/client_channel/local_subchannel_pool.cc
  - src/core/ext/filters/client_channel/parse_address.cc
  - src/core/ext/filters/client_channel/proxy_mapper_registry.cc
  - src/core/ext/filters/client_channel/resolver.cc
  - src/core/ext/filters/client_channel/resolver_registry.cc
  - src/core/ext/filters/client_channel/resolver_result_parsing.cc
  - src/core/ext/filters/client_channel/resolving_lb_policy.cc
  - src/core/ext/filters/client_channel/retry_throttle.cc
  - src/core/ext/filters/client_channel/server_address.cc
  - src/core/ext/filters/client_channel/service_config.cc
  - src/core/ext/filters/client_channel/subchannel.cc
  - src/core/ext/filters/client_channel/subchannel_pool_interface.cc
  plugin: grpc_client_channel
  uses:
  - grpc_base
  - grpc_deadline_filter
  - grpc_health_upb
  - envoy_orca_upb
- name: grpc_client_idle_filter
  src:
  - src/core/ext/filters/client_idle/client_idle_filter.cc
  plugin: grpc_client_idle_filter
  uses:
  - grpc_base
- name: grpc_codegen
  public_headers:
  - include/grpc/impl/codegen/byte_buffer.h
  - include/grpc/impl/codegen/byte_buffer_reader.h
  - include/grpc/impl/codegen/compression_types.h
  - include/grpc/impl/codegen/connectivity_state.h
  - include/grpc/impl/codegen/grpc_types.h
  - include/grpc/impl/codegen/propagation_bits.h
  - include/grpc/impl/codegen/slice.h
  - include/grpc/impl/codegen/status.h
  uses:
  - gpr_codegen
- name: grpc_deadline_filter
  headers:
  - src/core/ext/filters/deadline/deadline_filter.h
  src:
  - src/core/ext/filters/deadline/deadline_filter.cc
  plugin: grpc_deadline_filter
  uses:
  - grpc_base
- name: grpc_health_upb
  headers:
  - src/core/ext/upb-generated/src/proto/grpc/health/v1/health.upb.h
  src:
  - src/core/ext/upb-generated/src/proto/grpc/health/v1/health.upb.c
  deps:
  - upb
- name: grpc_http_filters
  headers:
  - src/core/ext/filters/http/client/http_client_filter.h
  - src/core/ext/filters/http/message_compress/message_compress_filter.h
  - src/core/ext/filters/http/server/http_server_filter.h
  src:
  - src/core/ext/filters/http/client/http_client_filter.cc
  - src/core/ext/filters/http/http_filters_plugin.cc
  - src/core/ext/filters/http/message_compress/message_compress_filter.cc
  - src/core/ext/filters/http/server/http_server_filter.cc
  plugin: grpc_http_filters
  uses:
  - grpc_base
- name: grpc_lb_policy_cds
  src:
  - src/core/ext/filters/client_channel/lb_policy/xds/cds.cc
  plugin: grpc_lb_policy_cds
  uses:
  - grpc_base
  - grpc_client_channel
  - grpc_xds_client
- name: grpc_lb_policy_cds_secure
  src:
  - src/core/ext/filters/client_channel/lb_policy/xds/cds.cc
  plugin: grpc_lb_policy_cds
  uses:
  - grpc_base
  - grpc_client_channel
  - grpc_xds_client_secure
- name: grpc_lb_policy_grpclb
  headers:
  - src/core/ext/filters/client_channel/lb_policy/grpclb/client_load_reporting_filter.h
  - src/core/ext/filters/client_channel/lb_policy/grpclb/grpclb.h
  - src/core/ext/filters/client_channel/lb_policy/grpclb/grpclb_channel.h
  - src/core/ext/filters/client_channel/lb_policy/grpclb/grpclb_client_stats.h
  - src/core/ext/filters/client_channel/lb_policy/grpclb/load_balancer_api.h
  src:
  - src/core/ext/filters/client_channel/lb_policy/grpclb/client_load_reporting_filter.cc
  - src/core/ext/filters/client_channel/lb_policy/grpclb/grpclb.cc
  - src/core/ext/filters/client_channel/lb_policy/grpclb/grpclb_channel.cc
  - src/core/ext/filters/client_channel/lb_policy/grpclb/grpclb_client_stats.cc
  - src/core/ext/filters/client_channel/lb_policy/grpclb/load_balancer_api.cc
  deps:
  - upb
  plugin: grpc_lb_policy_grpclb
  uses:
  - grpc_base
  - grpc_client_channel
  - grpc_lb_upb
  - grpc_resolver_fake
- name: grpc_lb_policy_grpclb_secure
  headers:
  - src/core/ext/filters/client_channel/lb_policy/grpclb/client_load_reporting_filter.h
  - src/core/ext/filters/client_channel/lb_policy/grpclb/grpclb.h
  - src/core/ext/filters/client_channel/lb_policy/grpclb/grpclb_channel.h
  - src/core/ext/filters/client_channel/lb_policy/grpclb/grpclb_client_stats.h
  - src/core/ext/filters/client_channel/lb_policy/grpclb/load_balancer_api.h
  src:
  - src/core/ext/filters/client_channel/lb_policy/grpclb/client_load_reporting_filter.cc
  - src/core/ext/filters/client_channel/lb_policy/grpclb/grpclb.cc
  - src/core/ext/filters/client_channel/lb_policy/grpclb/grpclb_channel_secure.cc
  - src/core/ext/filters/client_channel/lb_policy/grpclb/grpclb_client_stats.cc
  - src/core/ext/filters/client_channel/lb_policy/grpclb/load_balancer_api.cc
  deps:
  - upb
  plugin: grpc_lb_policy_grpclb
  uses:
  - grpc_base
  - grpc_client_channel
  - grpc_lb_upb
  - grpc_resolver_fake
  - grpc_secure
- name: grpc_lb_policy_pick_first
  src:
  - src/core/ext/filters/client_channel/lb_policy/pick_first/pick_first.cc
  plugin: grpc_lb_policy_pick_first
  uses:
  - grpc_base
  - grpc_client_channel
  - grpc_lb_subchannel_list
- name: grpc_lb_policy_round_robin
  src:
  - src/core/ext/filters/client_channel/lb_policy/round_robin/round_robin.cc
  plugin: grpc_lb_policy_round_robin
  uses:
  - grpc_base
  - grpc_client_channel
  - grpc_lb_subchannel_list
- name: grpc_lb_policy_xds
  headers:
  - src/core/ext/filters/client_channel/lb_policy/xds/xds.h
  src:
  - src/core/ext/filters/client_channel/lb_policy/xds/xds.cc
  plugin: grpc_lb_policy_xds
  uses:
  - grpc_base
  - grpc_client_channel
  - grpc_xds_client
- name: grpc_lb_policy_xds_secure
  headers:
  - src/core/ext/filters/client_channel/lb_policy/xds/xds.h
  src:
  - src/core/ext/filters/client_channel/lb_policy/xds/xds.cc
  plugin: grpc_lb_policy_xds
  uses:
  - grpc_base
  - grpc_client_channel
  - grpc_xds_client_secure
- name: grpc_lb_subchannel_list
  headers:
  - src/core/ext/filters/client_channel/lb_policy/subchannel_list.h
  uses:
  - grpc_base
  - grpc_client_channel
- name: grpc_lb_upb
  headers:
  - src/core/ext/upb-generated/src/proto/grpc/lb/v1/load_balancer.upb.h
  src:
  - src/core/ext/upb-generated/src/proto/grpc/lb/v1/load_balancer.upb.c
  deps:
  - upb
  uses:
  - google_api_upb
- name: grpc_max_age_filter
  headers:
  - src/core/ext/filters/max_age/max_age_filter.h
  src:
  - src/core/ext/filters/max_age/max_age_filter.cc
  plugin: grpc_max_age_filter
  uses:
  - grpc_base
- name: grpc_message_size_filter
  headers:
  - src/core/ext/filters/message_size/message_size_filter.h
  src:
  - src/core/ext/filters/message_size/message_size_filter.cc
  plugin: grpc_message_size_filter
  uses:
  - grpc_base
- name: grpc_resolver_dns_ares
  headers:
  - src/core/ext/filters/client_channel/resolver/dns/c_ares/grpc_ares_ev_driver.h
  - src/core/ext/filters/client_channel/resolver/dns/c_ares/grpc_ares_wrapper.h
  src:
  - src/core/ext/filters/client_channel/resolver/dns/c_ares/dns_resolver_ares.cc
  - src/core/ext/filters/client_channel/resolver/dns/c_ares/grpc_ares_ev_driver.cc
  - src/core/ext/filters/client_channel/resolver/dns/c_ares/grpc_ares_ev_driver_libuv.cc
  - src/core/ext/filters/client_channel/resolver/dns/c_ares/grpc_ares_ev_driver_posix.cc
  - src/core/ext/filters/client_channel/resolver/dns/c_ares/grpc_ares_ev_driver_windows.cc
  - src/core/ext/filters/client_channel/resolver/dns/c_ares/grpc_ares_wrapper.cc
  - src/core/ext/filters/client_channel/resolver/dns/c_ares/grpc_ares_wrapper_fallback.cc
  - src/core/ext/filters/client_channel/resolver/dns/c_ares/grpc_ares_wrapper_libuv.cc
  - src/core/ext/filters/client_channel/resolver/dns/c_ares/grpc_ares_wrapper_posix.cc
  - src/core/ext/filters/client_channel/resolver/dns/c_ares/grpc_ares_wrapper_windows.cc
  plugin: grpc_resolver_dns_ares
  uses:
  - grpc_base
  - grpc_client_channel
  - grpc_resolver_dns_selection
- name: grpc_resolver_dns_native
  src:
  - src/core/ext/filters/client_channel/resolver/dns/native/dns_resolver.cc
  plugin: grpc_resolver_dns_native
  uses:
  - grpc_base
  - grpc_client_channel
  - grpc_resolver_dns_selection
- name: grpc_resolver_dns_selection
  headers:
  - src/core/ext/filters/client_channel/resolver/dns/dns_resolver_selection.h
  src:
  - src/core/ext/filters/client_channel/resolver/dns/dns_resolver_selection.cc
  uses:
  - grpc_base
- name: grpc_resolver_fake
  headers:
  - src/core/ext/filters/client_channel/resolver/fake/fake_resolver.h
  src:
  - src/core/ext/filters/client_channel/resolver/fake/fake_resolver.cc
  plugin: grpc_resolver_fake
  uses:
  - grpc_base
  - grpc_client_channel
- name: grpc_resolver_sockaddr
  src:
  - src/core/ext/filters/client_channel/resolver/sockaddr/sockaddr_resolver.cc
  plugin: grpc_resolver_sockaddr
  uses:
  - grpc_base
  - grpc_client_channel
- name: grpc_resolver_xds
  src:
  - src/core/ext/filters/client_channel/resolver/xds/xds_resolver.cc
  plugin: grpc_resolver_xds
  uses:
  - grpc_base
  - grpc_client_channel
  - grpc_xds_client
- name: grpc_resolver_xds_secure
  src:
  - src/core/ext/filters/client_channel/resolver/xds/xds_resolver.cc
  plugin: grpc_resolver_xds
  uses:
  - grpc_base
  - grpc_client_channel
  - grpc_secure
  - grpc_xds_client_secure
- name: grpc_secure
  public_headers:
  - include/grpc/grpc_security.h
  headers:
  - src/core/ext/filters/client_channel/lb_policy/grpclb/grpclb.h
  - src/core/ext/filters/client_channel/lb_policy/xds/xds.h
  - src/core/lib/security/context/security_context.h
  - src/core/lib/security/credentials/alts/alts_credentials.h
  - src/core/lib/security/credentials/composite/composite_credentials.h
  - src/core/lib/security/credentials/credentials.h
  - src/core/lib/security/credentials/fake/fake_credentials.h
  - src/core/lib/security/credentials/google_default/google_default_credentials.h
  - src/core/lib/security/credentials/iam/iam_credentials.h
  - src/core/lib/security/credentials/jwt/json_token.h
  - src/core/lib/security/credentials/jwt/jwt_credentials.h
  - src/core/lib/security/credentials/jwt/jwt_verifier.h
  - src/core/lib/security/credentials/local/local_credentials.h
  - src/core/lib/security/credentials/oauth2/oauth2_credentials.h
  - src/core/lib/security/credentials/plugin/plugin_credentials.h
  - src/core/lib/security/credentials/ssl/ssl_credentials.h
  - src/core/lib/security/credentials/tls/grpc_tls_credentials_options.h
  - src/core/lib/security/credentials/tls/tls_credentials.h
  - src/core/lib/security/security_connector/alts/alts_security_connector.h
  - src/core/lib/security/security_connector/fake/fake_security_connector.h
  - src/core/lib/security/security_connector/load_system_roots.h
  - src/core/lib/security/security_connector/load_system_roots_linux.h
  - src/core/lib/security/security_connector/local/local_security_connector.h
  - src/core/lib/security/security_connector/security_connector.h
  - src/core/lib/security/security_connector/ssl/ssl_security_connector.h
  - src/core/lib/security/security_connector/ssl_utils.h
  - src/core/lib/security/security_connector/ssl_utils_config.h
  - src/core/lib/security/security_connector/tls/tls_security_connector.h
  - src/core/lib/security/transport/auth_filters.h
  - src/core/lib/security/transport/secure_endpoint.h
  - src/core/lib/security/transport/security_handshaker.h
  - src/core/lib/security/transport/target_authority_table.h
  - src/core/lib/security/transport/tsi_error.h
  - src/core/lib/security/util/json_util.h
  src:
  - src/core/lib/http/httpcli_security_connector.cc
  - src/core/lib/security/context/security_context.cc
  - src/core/lib/security/credentials/alts/alts_credentials.cc
  - src/core/lib/security/credentials/composite/composite_credentials.cc
  - src/core/lib/security/credentials/credentials.cc
  - src/core/lib/security/credentials/credentials_metadata.cc
  - src/core/lib/security/credentials/fake/fake_credentials.cc
  - src/core/lib/security/credentials/google_default/credentials_generic.cc
  - src/core/lib/security/credentials/google_default/google_default_credentials.cc
  - src/core/lib/security/credentials/iam/iam_credentials.cc
  - src/core/lib/security/credentials/jwt/json_token.cc
  - src/core/lib/security/credentials/jwt/jwt_credentials.cc
  - src/core/lib/security/credentials/jwt/jwt_verifier.cc
  - src/core/lib/security/credentials/local/local_credentials.cc
  - src/core/lib/security/credentials/oauth2/oauth2_credentials.cc
  - src/core/lib/security/credentials/plugin/plugin_credentials.cc
  - src/core/lib/security/credentials/ssl/ssl_credentials.cc
  - src/core/lib/security/credentials/tls/grpc_tls_credentials_options.cc
  - src/core/lib/security/credentials/tls/tls_credentials.cc
  - src/core/lib/security/security_connector/alts/alts_security_connector.cc
  - src/core/lib/security/security_connector/fake/fake_security_connector.cc
  - src/core/lib/security/security_connector/load_system_roots_fallback.cc
  - src/core/lib/security/security_connector/load_system_roots_linux.cc
  - src/core/lib/security/security_connector/local/local_security_connector.cc
  - src/core/lib/security/security_connector/security_connector.cc
  - src/core/lib/security/security_connector/ssl/ssl_security_connector.cc
  - src/core/lib/security/security_connector/ssl_utils.cc
  - src/core/lib/security/security_connector/ssl_utils_config.cc
  - src/core/lib/security/security_connector/tls/tls_security_connector.cc
  - src/core/lib/security/transport/client_auth_filter.cc
  - src/core/lib/security/transport/secure_endpoint.cc
  - src/core/lib/security/transport/security_handshaker.cc
  - src/core/lib/security/transport/server_auth_filter.cc
  - src/core/lib/security/transport/target_authority_table.cc
  - src/core/lib/security/transport/tsi_error.cc
  - src/core/lib/security/util/json_util.cc
  - src/core/lib/surface/init_secure.cc
  uses:
  - alts_tsi
  - grpc_base
  - grpc_transport_chttp2_alpn
  - tsi
  - grpc_shadow_boringssl
- name: grpc_server_backward_compatibility
  headers:
  - src/core/ext/filters/workarounds/workaround_utils.h
  src:
  - src/core/ext/filters/workarounds/workaround_utils.cc
  uses:
  - grpc_base
- name: grpc_shadow_boringssl
  headers:
  - src/core/tsi/grpc_shadow_boringssl.h
- name: grpc_test_util_base
  headers:
  - src/core/ext/filters/client_channel/resolver/fake/fake_resolver.h
  - test/core/end2end/cq_verifier.h
  - test/core/end2end/fixtures/http_proxy_fixture.h
  - test/core/end2end/fixtures/local_util.h
  - test/core/end2end/fixtures/proxy.h
  - test/core/iomgr/endpoint_tests.h
  - test/core/util/debugger_macros.h
  - test/core/util/fuzzer_util.h
  - test/core/util/grpc_profiler.h
  - test/core/util/histogram.h
  - test/core/util/memory_counters.h
  - test/core/util/mock_endpoint.h
  - test/core/util/parse_hexstring.h
  - test/core/util/passthru_endpoint.h
  - test/core/util/port.h
  - test/core/util/port_server_client.h
  - test/core/util/slice_splitter.h
  - test/core/util/subprocess.h
  - test/core/util/test_config.h
  - test/core/util/test_lb_policies.h
  - test/core/util/tracer_util.h
  - test/core/util/trickle_endpoint.h
  src:
  - src/core/ext/filters/client_channel/resolver/fake/fake_resolver.cc
  - test/core/end2end/cq_verifier.cc
  - test/core/end2end/fixtures/http_proxy_fixture.cc
  - test/core/end2end/fixtures/local_util.cc
  - test/core/end2end/fixtures/proxy.cc
  - test/core/iomgr/endpoint_tests.cc
  - test/core/util/debugger_macros.cc
  - test/core/util/fuzzer_util.cc
  - test/core/util/grpc_profiler.cc
  - test/core/util/histogram.cc
  - test/core/util/memory_counters.cc
  - test/core/util/mock_endpoint.cc
  - test/core/util/parse_hexstring.cc
  - test/core/util/passthru_endpoint.cc
  - test/core/util/port.cc
  - test/core/util/port_isolated_runtime_environment.cc
  - test/core/util/port_server_client.cc
  - test/core/util/slice_splitter.cc
  - test/core/util/subprocess_posix.cc
  - test/core/util/subprocess_windows.cc
  - test/core/util/test_config.cc
  - test/core/util/test_lb_policies.cc
  - test/core/util/tracer_util.cc
  - test/core/util/trickle_endpoint.cc
  deps:
  - gpr
  uses:
  - cmdline
  - grpc_base
  - grpc_client_channel
  - grpc_transport_chttp2
- name: grpc_trace
  src:
  - src/core/lib/debug/trace.cc
  deps:
  - gpr
- name: grpc_trace_headers
  headers:
  - src/core/lib/debug/trace.h
  deps:
  - gpr
- name: grpc_transport_chttp2
  headers:
  - src/core/ext/transport/chttp2/transport/bin_decoder.h
  - src/core/ext/transport/chttp2/transport/bin_encoder.h
  - src/core/ext/transport/chttp2/transport/chttp2_transport.h
  - src/core/ext/transport/chttp2/transport/context_list.h
  - src/core/ext/transport/chttp2/transport/flow_control.h
  - src/core/ext/transport/chttp2/transport/frame.h
  - src/core/ext/transport/chttp2/transport/frame_data.h
  - src/core/ext/transport/chttp2/transport/frame_goaway.h
  - src/core/ext/transport/chttp2/transport/frame_ping.h
  - src/core/ext/transport/chttp2/transport/frame_rst_stream.h
  - src/core/ext/transport/chttp2/transport/frame_settings.h
  - src/core/ext/transport/chttp2/transport/frame_window_update.h
  - src/core/ext/transport/chttp2/transport/hpack_encoder.h
  - src/core/ext/transport/chttp2/transport/hpack_parser.h
  - src/core/ext/transport/chttp2/transport/hpack_table.h
  - src/core/ext/transport/chttp2/transport/http2_settings.h
  - src/core/ext/transport/chttp2/transport/huffsyms.h
  - src/core/ext/transport/chttp2/transport/incoming_metadata.h
  - src/core/ext/transport/chttp2/transport/internal.h
  - src/core/ext/transport/chttp2/transport/stream_map.h
  - src/core/ext/transport/chttp2/transport/varint.h
  src:
  - src/core/ext/transport/chttp2/transport/bin_decoder.cc
  - src/core/ext/transport/chttp2/transport/bin_encoder.cc
  - src/core/ext/transport/chttp2/transport/chttp2_plugin.cc
  - src/core/ext/transport/chttp2/transport/chttp2_transport.cc
  - src/core/ext/transport/chttp2/transport/context_list.cc
  - src/core/ext/transport/chttp2/transport/flow_control.cc
  - src/core/ext/transport/chttp2/transport/frame_data.cc
  - src/core/ext/transport/chttp2/transport/frame_goaway.cc
  - src/core/ext/transport/chttp2/transport/frame_ping.cc
  - src/core/ext/transport/chttp2/transport/frame_rst_stream.cc
  - src/core/ext/transport/chttp2/transport/frame_settings.cc
  - src/core/ext/transport/chttp2/transport/frame_window_update.cc
  - src/core/ext/transport/chttp2/transport/hpack_encoder.cc
  - src/core/ext/transport/chttp2/transport/hpack_parser.cc
  - src/core/ext/transport/chttp2/transport/hpack_table.cc
  - src/core/ext/transport/chttp2/transport/http2_settings.cc
  - src/core/ext/transport/chttp2/transport/huffsyms.cc
  - src/core/ext/transport/chttp2/transport/incoming_metadata.cc
  - src/core/ext/transport/chttp2/transport/parsing.cc
  - src/core/ext/transport/chttp2/transport/stream_lists.cc
  - src/core/ext/transport/chttp2/transport/stream_map.cc
  - src/core/ext/transport/chttp2/transport/varint.cc
  - src/core/ext/transport/chttp2/transport/writing.cc
  plugin: grpc_chttp2_plugin
  uses:
  - grpc_base
  - grpc_transport_chttp2_alpn
  - grpc_http_filters
- name: grpc_transport_chttp2_alpn
  headers:
  - src/core/ext/transport/chttp2/alpn/alpn.h
  src:
  - src/core/ext/transport/chttp2/alpn/alpn.cc
  deps:
  - gpr
- name: grpc_transport_chttp2_client_connector
  headers:
  - src/core/ext/transport/chttp2/client/authority.h
  - src/core/ext/transport/chttp2/client/chttp2_connector.h
  src:
  - src/core/ext/transport/chttp2/client/authority.cc
  - src/core/ext/transport/chttp2/client/chttp2_connector.cc
  uses:
  - grpc_transport_chttp2
  - grpc_base
  - grpc_client_channel
- name: grpc_transport_chttp2_client_insecure
  src:
  - src/core/ext/transport/chttp2/client/insecure/channel_create.cc
  - src/core/ext/transport/chttp2/client/insecure/channel_create_posix.cc
  uses:
  - grpc_transport_chttp2_client_connector
  - grpc_transport_chttp2
  - grpc_base
  - grpc_client_channel
- name: grpc_transport_chttp2_client_secure
  src:
  - src/core/ext/transport/chttp2/client/secure/secure_channel_create.cc
  uses:
  - grpc_transport_chttp2
  - grpc_base
  - grpc_client_channel
  - grpc_secure
  - grpc_transport_chttp2_client_connector
- name: grpc_transport_chttp2_server
  headers:
  - src/core/ext/transport/chttp2/server/chttp2_server.h
  src:
  - src/core/ext/transport/chttp2/server/chttp2_server.cc
  uses:
  - grpc_transport_chttp2
  - grpc_base
- name: grpc_transport_chttp2_server_insecure
  src:
  - src/core/ext/transport/chttp2/server/insecure/server_chttp2.cc
  - src/core/ext/transport/chttp2/server/insecure/server_chttp2_posix.cc
  uses:
  - grpc_transport_chttp2
  - grpc_base
  - grpc_transport_chttp2_server
- name: grpc_transport_chttp2_server_secure
  src:
  - src/core/ext/transport/chttp2/server/secure/server_secure_chttp2.cc
  uses:
  - grpc_transport_chttp2
  - grpc_base
  - grpc_secure
  - grpc_transport_chttp2_server
- name: grpc_transport_cronet_client_secure
  public_headers:
  - include/grpc/grpc_cronet.h
  - include/grpc/grpc_security.h
  - include/grpc/grpc_security_constants.h
  headers:
  - src/core/ext/transport/cronet/client/secure/cronet_channel_create.h
  - src/core/ext/transport/cronet/transport/cronet_transport.h
  - third_party/objective_c/Cronet/bidirectional_stream_c.h
  src:
  - src/core/ext/transport/cronet/client/secure/cronet_channel_create.cc
  - src/core/ext/transport/cronet/transport/cronet_api_dummy.cc
  - src/core/ext/transport/cronet/transport/cronet_transport.cc
- name: grpc_transport_inproc
  src:
  - src/core/ext/transport/inproc/inproc_plugin.cc
  - src/core/ext/transport/inproc/inproc_transport.cc
  plugin: grpc_inproc_plugin
  uses:
  - grpc_transport_inproc_headers
  - grpc_base
- name: grpc_transport_inproc_headers
  headers:
  - src/core/ext/transport/inproc/inproc_transport.h
  uses:
  - grpc_base_headers
- name: grpc_workaround_cronet_compression_filter
  headers:
  - src/core/ext/filters/workarounds/workaround_cronet_compression_filter.h
  src:
  - src/core/ext/filters/workarounds/workaround_cronet_compression_filter.cc
  plugin: grpc_workaround_cronet_compression_filter
  uses:
  - grpc_base
  - grpc_server_backward_compatibility
- name: grpc_xds_client
  headers:
  - src/core/ext/filters/client_channel/xds/xds_api.h
  - src/core/ext/filters/client_channel/xds/xds_bootstrap.h
  - src/core/ext/filters/client_channel/xds/xds_channel.h
  - src/core/ext/filters/client_channel/xds/xds_channel_args.h
  - src/core/ext/filters/client_channel/xds/xds_client.h
  - src/core/ext/filters/client_channel/xds/xds_client_stats.h
  src:
  - src/core/ext/filters/client_channel/xds/xds_api.cc
  - src/core/ext/filters/client_channel/xds/xds_bootstrap.cc
  - src/core/ext/filters/client_channel/xds/xds_channel.cc
  - src/core/ext/filters/client_channel/xds/xds_client.cc
  - src/core/ext/filters/client_channel/xds/xds_client_stats.cc
  uses:
  - envoy_ads_upb
  - grpc_base
  - grpc_client_channel
- name: grpc_xds_client_secure
  headers:
  - src/core/ext/filters/client_channel/xds/xds_api.h
  - src/core/ext/filters/client_channel/xds/xds_bootstrap.h
  - src/core/ext/filters/client_channel/xds/xds_channel.h
  - src/core/ext/filters/client_channel/xds/xds_channel_args.h
  - src/core/ext/filters/client_channel/xds/xds_client.h
  - src/core/ext/filters/client_channel/xds/xds_client_stats.h
  src:
  - src/core/ext/filters/client_channel/xds/xds_api.cc
  - src/core/ext/filters/client_channel/xds/xds_bootstrap.cc
  - src/core/ext/filters/client_channel/xds/xds_channel_secure.cc
  - src/core/ext/filters/client_channel/xds/xds_client.cc
  - src/core/ext/filters/client_channel/xds/xds_client_stats.cc
  uses:
  - envoy_ads_upb
  - grpc_base
  - grpc_client_channel
  - grpc_secure
- name: grpcpp_channelz_proto
  src:
  - src/proto/grpc/channelz/channelz.proto
- name: proto_gen_validate_upb
  headers:
  - src/core/ext/upb-generated/gogoproto/gogo.upb.h
  - src/core/ext/upb-generated/validate/validate.upb.h
  src:
  - src/core/ext/upb-generated/gogoproto/gogo.upb.c
  - src/core/ext/upb-generated/validate/validate.upb.c
  uses:
  - google_api_upb
- name: proto_gen_validate_upbdefs
  headers:
  - src/core/ext/upb-generated/gogoproto/gogo.upbdefs.h
  - src/core/ext/upb-generated/validate/validate.upbdefs.h
  src:
  - src/core/ext/upb-generated/gogoproto/gogo.upbdefs.c
  - src/core/ext/upb-generated/validate/validate.upbdefs.c
  uses:
  - google_api_upbdefs
- name: transport_security_test_lib
  headers:
  - test/core/tsi/transport_security_test_lib.h
  src:
  - test/core/tsi/transport_security_test_lib.cc
  deps:
  - grpc
- name: tsi
  headers:
  - src/core/tsi/fake_transport_security.h
  - src/core/tsi/local_transport_security.h
  - src/core/tsi/ssl/session_cache/ssl_session.h
  - src/core/tsi/ssl/session_cache/ssl_session_cache.h
  - src/core/tsi/ssl_transport_security.h
  - src/core/tsi/ssl_types.h
  - src/core/tsi/transport_security_grpc.h
  src:
  - src/core/tsi/fake_transport_security.cc
  - src/core/tsi/local_transport_security.cc
  - src/core/tsi/ssl/session_cache/ssl_session_boringssl.cc
  - src/core/tsi/ssl/session_cache/ssl_session_cache.cc
  - src/core/tsi/ssl/session_cache/ssl_session_openssl.cc
  - src/core/tsi/ssl_transport_security.cc
  - src/core/tsi/transport_security_grpc.cc
  deps:
  - gpr
  uses:
  - tsi_interface
  - grpc_base
  - grpc_trace
  - grpc_shadow_boringssl
- name: tsi_interface
  headers:
  - src/core/tsi/transport_security.h
  - src/core/tsi/transport_security_interface.h
  src:
  - src/core/tsi/transport_security.cc
  deps:
  - gpr
  uses:
  - grpc_trace
libs:
- name: address_sorting
  build: all
  language: c
  headers:
  - third_party/address_sorting/address_sorting_internal.h
  - third_party/address_sorting/include/address_sorting/address_sorting.h
  src:
  - third_party/address_sorting/address_sorting.c
  - third_party/address_sorting/address_sorting_posix.c
  - third_party/address_sorting/address_sorting_windows.c
  secure: false
- name: alts_test_util
  build: private
  language: c
  headers:
  - test/core/tsi/alts/crypt/gsec_test_util.h
  - test/core/tsi/alts/handshaker/alts_handshaker_service_api_test_lib.h
  src:
  - test/core/tsi/alts/crypt/gsec_test_util.cc
  - test/core/tsi/alts/handshaker/alts_handshaker_service_api_test_lib.cc
  deps:
  - grpc
  filegroups:
  - grpc_test_util_base
  secure: true
- name: engine_passthrough
  build: test
  language: c
  src:
  - test/core/end2end/engine_passthrough.cc
  dll: only
- name: gpr
  build: all
  language: c
  filegroups:
  - gpr_base
  secure: false
- name: grpc
  build: all
  language: c
  src:
  - src/core/lib/surface/init.cc
  baselib: true
  deps_linkage: static
  dll: true
  filegroups:
  - grpc_base
  - grpc_transport_chttp2_server_secure
  - grpc_transport_chttp2_client_secure
  - grpc_transport_chttp2_server_insecure
  - grpc_transport_chttp2_client_insecure
  - grpc_transport_inproc
  - grpc_lb_policy_grpclb_secure
  - grpc_lb_policy_cds_secure
  - grpc_lb_policy_xds_secure
  - grpc_lb_policy_pick_first
  - grpc_lb_policy_round_robin
  - grpc_resolver_dns_ares
  - grpc_resolver_dns_native
  - grpc_resolver_sockaddr
  - grpc_resolver_fake
  - grpc_resolver_xds_secure
  - grpc_secure
  - census
  - grpc_client_idle_filter
  - grpc_max_age_filter
  - grpc_message_size_filter
  - grpc_deadline_filter
  - grpc_client_authority_filter
  - grpc_workaround_cronet_compression_filter
  - grpc_server_backward_compatibility
  generate_plugin_registry: true
  secure: true
- name: grpc_cronet
  build: all
  language: c
  src:
  - src/core/ext/transport/cronet/plugin_registry/grpc_cronet_plugin_registry.cc
  - src/core/lib/surface/init.cc
  baselib: true
  deps_linkage: static
  dll: true
  filegroups:
  - grpc_base
  - grpc_transport_cronet_client_secure
  - grpc_transport_chttp2_client_secure
  platforms:
  - linux
  secure: true
- name: grpc_test_util
  build: private
  language: c
  headers:
  - test/core/end2end/data/ssl_test_data.h
  - test/core/security/oauth2_utils.h
  src:
  - test/core/end2end/data/client_certs.cc
  - test/core/end2end/data/server1_cert.cc
  - test/core/end2end/data/server1_key.cc
  - test/core/end2end/data/test_root_cert.cc
  - test/core/security/oauth2_utils.cc
  deps:
  - gpr
  - grpc
  filegroups:
  - grpc_test_util_base
- name: grpc_test_util_unsecure
  build: private
  language: c
  deps:
  - gpr
  - grpc_unsecure
  filegroups:
  - grpc_test_util_base
  secure: false
- name: grpc_unsecure
  build: all
  language: c
  src:
  - src/core/lib/surface/init.cc
  - src/core/lib/surface/init_unsecure.cc
  baselib: true
  deps_linkage: static
  dll: true
  filegroups:
  - grpc_base
  - grpc_transport_chttp2_server_insecure
  - grpc_transport_chttp2_client_insecure
  - grpc_transport_inproc
  - grpc_resolver_dns_ares
  - grpc_resolver_dns_native
  - grpc_resolver_sockaddr
  - grpc_resolver_fake
  - grpc_resolver_xds
  - grpc_lb_policy_grpclb
  - grpc_lb_policy_cds
  - grpc_lb_policy_xds
  - grpc_lb_policy_pick_first
  - grpc_lb_policy_round_robin
  - census
  - grpc_client_idle_filter
  - grpc_max_age_filter
  - grpc_message_size_filter
  - grpc_deadline_filter
  - grpc_client_authority_filter
  - grpc_workaround_cronet_compression_filter
  - grpc_server_backward_compatibility
  generate_plugin_registry: true
  secure: false
- name: reconnect_server
  build: private
  language: c
  headers:
  - test/core/util/reconnect_server.h
  src:
  - test/core/util/reconnect_server.cc
  deps:
  - test_tcp_server
  - grpc_test_util
  - grpc
  - gpr
- name: test_tcp_server
  build: private
  language: c
  headers:
  - test/core/util/test_tcp_server.h
  src:
  - test/core/util/test_tcp_server.cc
  deps:
  - grpc_test_util
  - grpc
  - gpr
- name: bm_callback_test_service_impl
  build: test
  language: c++
  headers:
  - test/cpp/microbenchmarks/callback_test_service.h
  src:
  - src/proto/grpc/testing/echo.proto
  - test/cpp/microbenchmarks/callback_test_service.cc
  deps:
  - grpc_benchmark
  - benchmark
  - grpc++_test_util_unsecure
  - grpc_test_util_unsecure
  - grpc++_unsecure
  - grpc_unsecure
  - gpr
  - grpc++_test_config
  defaults: benchmark
- name: dns_test_util
  build: private
  language: c++
  headers:
  - test/cpp/naming/dns_test_util.h
  src:
  - test/cpp/naming/dns_test_util.cc
  deps:
  - gpr
- name: grpc++
  build: all
  language: c++
  headers:
  - include/grpc++/impl/codegen/core_codegen.h
  - include/grpcpp/impl/codegen/core_codegen.h
  - src/cpp/client/secure_credentials.h
  - src/cpp/common/secure_auth_context.h
  - src/cpp/common/tls_credentials_options_util.h
  - src/cpp/server/secure_server_credentials.h
  src:
  - src/cpp/client/insecure_credentials.cc
  - src/cpp/client/secure_credentials.cc
  - src/cpp/common/auth_property_iterator.cc
  - src/cpp/common/secure_auth_context.cc
  - src/cpp/common/secure_channel_arguments.cc
  - src/cpp/common/secure_create_auth_context.cc
  - src/cpp/common/tls_credentials_options.cc
  - src/cpp/common/tls_credentials_options_util.cc
  - src/cpp/server/insecure_server_credentials.cc
  - src/cpp/server/secure_server_credentials.cc
  deps:
  - grpc
  baselib: true
  dll: true
  filegroups:
  - grpc++_base
  - grpc++_codegen_base
  - grpc++_codegen_proto
  - grpc++_codegen_base_src
  secure: check
- name: grpc++_alts
  build: all
  language: c++
  public_headers:
  - include/grpcpp/impl/codegen/security/auth_context.h
  - include/grpcpp/security/alts_context.h
  - include/grpcpp/security/alts_util.h
  src:
  - src/cpp/common/alts_context.cc
  - src/cpp/common/alts_util.cc
  deps:
  - grpc++
  - gpr
  baselib: true
  filegroups:
  - alts_upb
- name: grpc++_core_stats
  build: private
  language: c++
  headers:
  - src/cpp/util/core_stats.h
  src:
  - src/proto/grpc/core/stats.proto
  - src/cpp/util/core_stats.cc
  deps:
  - grpc++
- name: grpc++_error_details
  build: all
  language: c++
  public_headers:
  - include/grpc++/support/error_details.h
  - include/grpcpp/support/error_details.h
  - include/grpcpp/support/error_details_impl.h
  src:
  - src/proto/grpc/status/status.proto
  - src/cpp/util/error_details.cc
  deps:
  - grpc++
  baselib: true
- name: grpc++_proto_reflection_desc_db
  build: private
  language: c++
  headers:
  - test/cpp/util/proto_reflection_descriptor_database.h
  src:
  - test/cpp/util/proto_reflection_descriptor_database.cc
  deps:
  - grpc++
  - grpc
  filegroups:
  - grpc++_reflection_proto
  - grpc++_config_proto
- name: grpc++_reflection
  build: all
  language: c++
  public_headers:
  - include/grpc++/ext/proto_server_reflection_plugin.h
  - include/grpcpp/ext/proto_server_reflection_plugin.h
  - include/grpcpp/ext/proto_server_reflection_plugin_impl.h
  headers:
  - src/cpp/ext/proto_server_reflection.h
  src:
  - src/cpp/ext/proto_server_reflection.cc
  - src/cpp/ext/proto_server_reflection_plugin.cc
  deps:
  - grpc++
  - grpc
  filegroups:
  - grpc++_reflection_proto
- name: grpc++_test_config
  build: private
  language: c++
  headers:
  - test/cpp/util/test_config.h
  src:
  - test/cpp/util/test_config_cc.cc
- name: grpc++_test_util
  build: private
  language: c++
  headers:
  - test/cpp/end2end/test_health_check_service_impl.h
  - test/cpp/end2end/test_service_impl.h
  - test/cpp/util/byte_buffer_proto_helper.h
  - test/cpp/util/channel_trace_proto_helper.h
  - test/cpp/util/create_test_channel.h
  - test/cpp/util/string_ref_helper.h
  - test/cpp/util/subprocess.h
  - test/cpp/util/test_credentials_provider.h
  src:
  - src/proto/grpc/channelz/channelz.proto
  - src/proto/grpc/health/v1/health.proto
  - src/proto/grpc/testing/echo_messages.proto
  - src/proto/grpc/testing/echo.proto
  - src/proto/grpc/testing/duplicate/echo_duplicate.proto
  - src/proto/grpc/testing/simple_messages.proto
  - test/cpp/end2end/test_health_check_service_impl.cc
  - test/cpp/end2end/test_service_impl.cc
  - test/cpp/util/byte_buffer_proto_helper.cc
  - test/cpp/util/channel_trace_proto_helper.cc
  - test/cpp/util/create_test_channel.cc
  - test/cpp/util/string_ref_helper.cc
  - test/cpp/util/subprocess.cc
  - test/cpp/util/test_credentials_provider.cc
  deps:
  - grpc++
  - grpc_test_util
  - grpc
  filegroups:
  - grpc++_codegen_base
  - grpc++_codegen_base_src
  - grpc++_codegen_proto
  - grpc++_config_proto
- name: grpc++_test_util_unsecure
  build: private
  language: c++
  headers:
  - test/cpp/end2end/test_health_check_service_impl.h
  - test/cpp/end2end/test_service_impl.h
  - test/cpp/util/byte_buffer_proto_helper.h
  - test/cpp/util/string_ref_helper.h
  - test/cpp/util/subprocess.h
  src:
  - src/proto/grpc/health/v1/health.proto
  - src/proto/grpc/testing/echo_messages.proto
  - src/proto/grpc/testing/echo.proto
  - src/proto/grpc/testing/duplicate/echo_duplicate.proto
  - src/proto/grpc/testing/simple_messages.proto
  - test/cpp/end2end/test_health_check_service_impl.cc
  - test/cpp/end2end/test_service_impl.cc
  - test/cpp/util/byte_buffer_proto_helper.cc
  - test/cpp/util/string_ref_helper.cc
  - test/cpp/util/subprocess.cc
  deps:
  - grpc++_unsecure
  - grpc_test_util_unsecure
  - grpc_unsecure
  filegroups:
  - grpc++_codegen_base
  - grpc++_codegen_base_src
  - grpc++_codegen_proto
  - grpc++_config_proto
- name: grpc++_unsecure
  build: all
  language: c++
  src:
  - src/cpp/client/insecure_credentials.cc
  - src/cpp/common/insecure_create_auth_context.cc
  - src/cpp/server/insecure_server_credentials.cc
  deps:
  - gpr
  - grpc_unsecure
  baselib: true
  dll: true
  filegroups:
  - grpc++_base_unsecure
  - grpc++_codegen_base
  - grpc++_codegen_base_src
  secure: false
- name: grpc_benchmark
  build: test
  language: c++
  headers:
  - test/cpp/microbenchmarks/fullstack_context_mutators.h
  - test/cpp/microbenchmarks/fullstack_fixtures.h
  - test/cpp/microbenchmarks/helpers.h
  src:
  - test/cpp/microbenchmarks/helpers.cc
  deps:
  - benchmark
  - grpc++_unsecure
  - grpc_test_util_unsecure
  - grpc_unsecure
  defaults: benchmark
- name: grpc_cli_libs
  build: private
  language: c++
  headers:
  - test/cpp/util/cli_call.h
  - test/cpp/util/cli_credentials.h
  - test/cpp/util/config_grpc_cli.h
  - test/cpp/util/grpc_tool.h
  - test/cpp/util/proto_file_parser.h
  - test/cpp/util/service_describer.h
  src:
  - test/cpp/util/cli_call.cc
  - test/cpp/util/cli_credentials.cc
  - test/cpp/util/grpc_tool.cc
  - test/cpp/util/proto_file_parser.cc
  - test/cpp/util/service_describer.cc
  deps:
  - grpc++_proto_reflection_desc_db
  - grpc++
  - grpc
  filegroups:
  - grpc++_reflection_proto
  - grpc++_config_proto
- name: grpc_plugin_support
  build: protoc
  language: c++
  headers:
  - src/compiler/config.h
  - src/compiler/config_protobuf.h
  - src/compiler/cpp_generator.h
  - src/compiler/cpp_generator_helpers.h
  - src/compiler/csharp_generator.h
  - src/compiler/csharp_generator_helpers.h
  - src/compiler/generator_helpers.h
  - src/compiler/node_generator.h
  - src/compiler/node_generator_helpers.h
  - src/compiler/objective_c_generator.h
  - src/compiler/objective_c_generator_helpers.h
  - src/compiler/php_generator.h
  - src/compiler/php_generator_helpers.h
  - src/compiler/protobuf_plugin.h
  - src/compiler/python_generator.h
  - src/compiler/python_generator_helpers.h
  - src/compiler/python_private_generator.h
  - src/compiler/ruby_generator.h
  - src/compiler/ruby_generator_helpers-inl.h
  - src/compiler/ruby_generator_map-inl.h
  - src/compiler/ruby_generator_string-inl.h
  - src/compiler/schema_interface.h
  src:
  - src/compiler/cpp_generator.cc
  - src/compiler/csharp_generator.cc
  - src/compiler/node_generator.cc
  - src/compiler/objective_c_generator.cc
  - src/compiler/php_generator.cc
  - src/compiler/python_generator.cc
  - src/compiler/ruby_generator.cc
  filegroups:
  - grpc++_config_proto
  secure: false
- name: grpcpp_channelz
  build: all
  language: c++
  public_headers:
  - include/grpcpp/ext/channelz_service_plugin.h
  - include/grpcpp/ext/channelz_service_plugin_impl.h
  headers:
  - src/cpp/server/channelz/channelz_service.h
  src:
  - src/cpp/server/channelz/channelz_service.cc
  - src/cpp/server/channelz/channelz_service_plugin.cc
  deps:
  - grpc++
  - grpc
  filegroups:
  - grpcpp_channelz_proto
- name: http2_client_main
  build: private
  language: c++
  headers:
  - test/cpp/interop/http2_client.h
  src:
  - src/proto/grpc/testing/empty.proto
  - src/proto/grpc/testing/messages.proto
  - src/proto/grpc/testing/test.proto
  - test/cpp/interop/http2_client.cc
  deps:
  - grpc++_test_util
  - grpc_test_util
  - grpc++
  - grpc
  - grpc++_test_config
- name: interop_client_helper
  build: private
  language: c++
  headers:
  - test/cpp/interop/client_helper.h
  src:
  - src/proto/grpc/testing/messages.proto
  - test/cpp/interop/client_helper.cc
  deps:
  - grpc++_test_util
  - grpc_test_util
  - grpc++
  - grpc
  - gpr
- name: interop_client_main
  build: private
  language: c++
  headers:
  - test/cpp/interop/interop_client.h
  src:
  - src/proto/grpc/testing/empty.proto
  - src/proto/grpc/testing/messages.proto
  - src/proto/grpc/testing/test.proto
  - test/cpp/interop/client.cc
  - test/cpp/interop/interop_client.cc
  deps:
  - interop_client_helper
  - grpc++_test_util
  - grpc_test_util
  - grpc++
  - grpc
  - gpr
  - grpc++_test_config
- name: interop_server_helper
  build: private
  language: c++
  headers:
  - test/cpp/interop/server_helper.h
  src:
  - test/cpp/interop/server_helper.cc
  deps:
  - grpc++_test_util
  - grpc_test_util
  - grpc++
  - grpc
  - gpr
- name: interop_server_lib
  build: private
  language: c++
  src:
  - src/proto/grpc/testing/empty.proto
  - src/proto/grpc/testing/messages.proto
  - src/proto/grpc/testing/test.proto
  - test/cpp/interop/interop_server.cc
  deps:
  - interop_server_helper
  - grpc++_test_util
  - grpc_test_util
  - grpc++
  - grpc
  - gpr
  - grpc++_test_config
- name: interop_server_main
  build: private
  language: c++
  src:
  - test/cpp/interop/interop_server_bootstrap.cc
  deps:
  - interop_server_lib
- name: qps
  build: private
  language: c++
  headers:
  - test/cpp/qps/benchmark_config.h
  - test/cpp/qps/client.h
  - test/cpp/qps/driver.h
  - test/cpp/qps/histogram.h
  - test/cpp/qps/interarrival.h
  - test/cpp/qps/parse_json.h
  - test/cpp/qps/qps_server_builder.h
  - test/cpp/qps/qps_worker.h
  - test/cpp/qps/report.h
  - test/cpp/qps/server.h
  - test/cpp/qps/stats.h
  - test/cpp/qps/usage_timer.h
  src:
  - src/proto/grpc/testing/messages.proto
  - src/proto/grpc/testing/payloads.proto
  - src/proto/grpc/testing/stats.proto
  - src/proto/grpc/testing/control.proto
  - src/proto/grpc/testing/benchmark_service.proto
  - src/proto/grpc/testing/report_qps_scenario_service.proto
  - src/proto/grpc/testing/worker_service.proto
  - test/cpp/qps/benchmark_config.cc
  - test/cpp/qps/client_async.cc
  - test/cpp/qps/client_callback.cc
  - test/cpp/qps/client_sync.cc
  - test/cpp/qps/driver.cc
  - test/cpp/qps/parse_json.cc
  - test/cpp/qps/qps_server_builder.cc
  - test/cpp/qps/qps_worker.cc
  - test/cpp/qps/report.cc
  - test/cpp/qps/server_async.cc
  - test/cpp/qps/server_callback.cc
  - test/cpp/qps/server_sync.cc
  - test/cpp/qps/usage_timer.cc
  deps:
  - grpc_test_util
  - grpc++_test_util
  - grpc++_core_stats
  - grpc++
  - grpc
- name: grpc_csharp_ext
  build: all
  language: csharp
  src:
  - src/csharp/ext/grpc_csharp_ext.c
  deps:
  - grpc
  - gpr
  LDFLAGS: $(if $(subst Linux,,$(SYSTEM)),,-Wl$(comma)-wrap$(comma)memcpy)
  deps_linkage: static
  dll: only
targets:
- name: algorithm_test
  build: test
  language: c
  src:
  - test/core/compression/algorithm_test.cc
  deps:
  - grpc_test_util
  - grpc
  - gpr
  uses_polling: false
- name: alloc_test
  build: test
  language: c
  src:
  - test/core/gpr/alloc_test.cc
  deps:
  - gpr
  - grpc_test_util_unsecure
  - grpc_unsecure
  uses_polling: false
- name: alpn_test
  build: test
  language: c
  src:
  - test/core/transport/chttp2/alpn_test.cc
  deps:
  - grpc_test_util
  - grpc
  - gpr
- name: alts_credentials_fuzzer
  build: fuzzer
  language: c
  src:
  - test/core/security/alts_credentials_fuzzer.cc
  deps:
  - grpc_test_util
  - grpc
  - gpr
  corpus_dirs:
  - test/core/security/corpus/alts_credentials_corpus
  maxlen: 2048
- name: api_fuzzer
  build: fuzzer
  language: c
  src:
  - test/core/end2end/fuzzers/api_fuzzer.cc
  deps:
  - grpc_test_util
  - grpc
  - gpr
  corpus_dirs:
  - test/core/end2end/fuzzers/api_fuzzer_corpus
  dict: test/core/end2end/fuzzers/api_fuzzer.dictionary
  maxlen: 2048
- name: arena_test
  cpu_cost: 10
  build: test
  language: c
  src:
  - test/core/gpr/arena_test.cc
  deps:
  - gpr
  - grpc_test_util_unsecure
  - grpc_unsecure
  uses_polling: false
- name: avl_test
  build: test
  language: c
  src:
  - test/core/avl/avl_test.cc
  deps:
  - gpr
  - grpc_test_util
  - grpc
  uses_polling: false
- name: bad_server_response_test
  build: test
  language: c
  src:
  - test/core/end2end/bad_server_response_test.cc
  deps:
  - test_tcp_server
  - grpc_test_util
  - grpc
  - gpr
  exclude_iomgrs:
  - uv
- name: bin_decoder_test
  build: test
  language: c
  src:
  - test/core/transport/chttp2/bin_decoder_test.cc
  deps:
  - grpc_test_util
  - grpc
  uses_polling: false
- name: bin_encoder_test
  build: test
  language: c
  src:
  - test/core/transport/chttp2/bin_encoder_test.cc
  deps:
  - grpc_test_util
  - grpc
  uses_polling: false
- name: buffer_list_test
  build: test
  language: c
  src:
  - test/core/iomgr/buffer_list_test.cc
  deps:
  - grpc_test_util
  - grpc
  - gpr
  exclude_iomgrs:
  - uv
  platforms:
  - linux
- name: channel_create_test
  build: test
  language: c
  src:
  - test/core/surface/channel_create_test.cc
  deps:
  - grpc_test_util
  - grpc
  - gpr
- name: check_epollexclusive
  build: tool
  language: c
  src:
  - test/build/check_epollexclusive.c
  deps:
  - grpc
  - gpr
- name: chttp2_hpack_encoder_test
  build: test
  language: c
  src:
  - test/core/transport/chttp2/hpack_encoder_test.cc
  deps:
  - grpc_test_util
  - grpc
  - gpr
  uses_polling: false
- name: chttp2_stream_map_test
  build: test
  language: c
  src:
  - test/core/transport/chttp2/stream_map_test.cc
  deps:
  - grpc_test_util
  - grpc
  - gpr
  uses_polling: false
- name: chttp2_varint_test
  build: test
  language: c
  src:
  - test/core/transport/chttp2/varint_test.cc
  deps:
  - grpc_test_util
  - grpc
  - gpr
  uses_polling: false
- name: client_fuzzer
  build: fuzzer
  language: c
  src:
  - test/core/end2end/fuzzers/client_fuzzer.cc
  deps:
  - grpc_test_util
  - grpc
  - gpr
  corpus_dirs:
  - test/core/end2end/fuzzers/client_fuzzer_corpus
  dict: test/core/end2end/fuzzers/hpack.dictionary
  maxlen: 2048
- name: close_fd_test
  build: test
  language: c
  src:
  - test/core/bad_connection/close_fd_test.cc
  deps:
  - grpc_test_util
  - grpc
  - gpr
  exclude_configs:
  - tsan
  platforms:
  - mac
  - linux
  - posix
- name: cmdline_test
  build: test
  language: c
  src:
  - test/core/util/cmdline_test.cc
  deps:
  - gpr
  - grpc_test_util
  - grpc
  uses_polling: false
- name: combiner_test
  cpu_cost: 10
  build: test
  language: c
  src:
  - test/core/iomgr/combiner_test.cc
  deps:
  - grpc_test_util
  - grpc
  - gpr
- name: compression_test
  build: test
  language: c
  src:
  - test/core/compression/compression_test.cc
  deps:
  - grpc_test_util
  - grpc
  - gpr
  uses_polling: false
- name: concurrent_connectivity_test
  cpu_cost: 2.0
  build: test
  language: c
  src:
  - test/core/surface/concurrent_connectivity_test.cc
  deps:
  - grpc_test_util
  - grpc
  - gpr
  exclude_iomgrs:
  - uv
- name: connection_refused_test
  cpu_cost: 0.1
  build: test
  language: c
  src:
  - test/core/end2end/connection_refused_test.cc
  deps:
  - grpc_test_util
  - grpc
  - gpr
- name: dns_resolver_connectivity_test
  cpu_cost: 0.1
  build: test
  language: c
  src:
  - test/core/client_channel/resolvers/dns_resolver_connectivity_test.cc
  deps:
  - grpc_test_util
  - grpc
  - gpr
  exclude_iomgrs:
  - uv
- name: dns_resolver_cooldown_using_ares_resolver_test
  build: test
  language: c
  src:
  - test/core/client_channel/resolvers/dns_resolver_cooldown_test.cc
  deps:
  - grpc_test_util
  - grpc
  - gpr
  args:
  - --resolver=ares
- name: dns_resolver_cooldown_using_native_resolver_test
  build: test
  language: c
  src:
  - test/core/client_channel/resolvers/dns_resolver_cooldown_test.cc
  deps:
  - grpc_test_util
  - grpc
  - gpr
  args:
  - --resolver=native
- name: dns_resolver_test
  build: test
  language: c
  src:
  - test/core/client_channel/resolvers/dns_resolver_test.cc
  deps:
  - grpc_test_util
  - grpc
  - gpr
- name: dualstack_socket_test
  cpu_cost: 0.1
  build: test
  language: c
  src:
  - test/core/end2end/dualstack_socket_test.cc
  deps:
  - grpc_test_util
  - grpc
  - gpr
  exclude_iomgrs:
  - uv
  platforms:
  - mac
  - linux
  - posix
- name: endpoint_pair_test
  build: test
  language: c
  src:
  - test/core/iomgr/endpoint_pair_test.cc
  deps:
  - grpc_test_util
  - grpc
  - gpr
  exclude_iomgrs:
  - uv
- name: error_test
  cpu_cost: 30
  build: test
  language: c
  src:
  - test/core/iomgr/error_test.cc
  deps:
  - grpc_test_util
  - grpc
  - gpr
  uses_polling: false
- name: ev_epollex_linux_test
  cpu_cost: 3
  build: test
  language: c
  src:
  - test/core/iomgr/ev_epollex_linux_test.cc
  deps:
  - grpc_test_util
  - grpc
  - gpr
  exclude_iomgrs:
  - uv
  platforms:
  - linux
- name: fake_resolver_test
  build: test
  language: c
  src:
  - test/core/client_channel/resolvers/fake_resolver_test.cc
  deps:
  - grpc_test_util
  - grpc
  - gpr
- name: fake_transport_security_test
  build: test
  language: c
  src:
  - test/core/tsi/fake_transport_security_test.cc
  deps:
  - gpr
  - grpc_test_util
  - grpc
  filegroups:
  - transport_security_test_lib
  platforms:
  - linux
  - posix
  - mac
- name: fd_conservation_posix_test
  build: test
  language: c
  src:
  - test/core/iomgr/fd_conservation_posix_test.cc
  deps:
  - grpc_test_util
  - grpc
  - gpr
  exclude_iomgrs:
  - uv
  platforms:
  - mac
  - linux
  - posix
- name: fd_posix_test
  build: test
  language: c
  src:
  - test/core/iomgr/fd_posix_test.cc
  deps:
  - grpc_test_util
  - grpc
  - gpr
  exclude_iomgrs:
  - uv
  platforms:
  - mac
  - linux
  - posix
- name: fling_client
  build: test
  run: false
  language: c
  src:
  - test/core/fling/client.cc
  deps:
  - grpc_test_util
  - grpc
  - gpr
- name: fling_server
  build: test
  run: false
  language: c
  src:
  - test/core/fling/server.cc
  deps:
  - grpc_test_util
  - grpc
  - gpr
- name: fling_stream_test
  cpu_cost: 1.5
  build: test
  language: c
  src:
  - test/core/fling/fling_stream_test.cc
  deps:
  - grpc_test_util
  - grpc
  - gpr
  platforms:
  - mac
  - linux
  - posix
- name: fling_test
  cpu_cost: 1.5
  build: test
  language: c
  src:
  - test/core/fling/fling_test.cc
  deps:
  - grpc_test_util
  - grpc
  - gpr
  platforms:
  - mac
  - linux
  - posix
- name: fork_test
  build: test
  language: c
  src:
  - test/core/gprpp/fork_test.cc
  deps:
  - gpr
  - grpc_test_util_unsecure
  - grpc_unsecure
  platforms:
  - mac
  - linux
  uses_polling: false
- name: goaway_server_test
  cpu_cost: 0.1
  build: test
  language: c
  src:
  - test/core/end2end/goaway_server_test.cc
  deps:
  - grpc_test_util
  - grpc
  - gpr
  exclude_iomgrs:
  - uv
  platforms:
  - mac
  - linux
  - posix
- name: gpr_cpu_test
  cpu_cost: 30
  build: test
  language: c
  src:
  - test/core/gpr/cpu_test.cc
  deps:
  - gpr
  - grpc_test_util_unsecure
  - grpc_unsecure
  uses_polling: false
- name: gpr_env_test
  build: test
  language: c
  src:
  - test/core/gpr/env_test.cc
  deps:
  - gpr
  - grpc_test_util_unsecure
  - grpc_unsecure
  uses_polling: false
- name: gpr_host_port_test
  build: test
  language: c
  src:
  - test/core/gprpp/host_port_test.cc
  deps:
  - gpr
  - grpc_test_util_unsecure
  - grpc_unsecure
  uses_polling: false
- name: gpr_log_test
  build: test
  language: c
  src:
  - test/core/gpr/log_test.cc
  deps:
  - gpr
  - grpc_test_util_unsecure
  - grpc_unsecure
  uses_polling: false
- name: gpr_manual_constructor_test
  cpu_cost: 3
  build: test
  language: c
  src:
  - test/core/gprpp/manual_constructor_test.cc
  deps:
  - gpr
  - grpc_test_util_unsecure
  - grpc_unsecure
  uses_polling: false
- name: gpr_spinlock_test
  cpu_cost: 3
  build: test
  language: c
  src:
  - test/core/gpr/spinlock_test.cc
  deps:
  - gpr
  - grpc_test_util_unsecure
  - grpc_unsecure
  uses_polling: false
- name: gpr_string_test
  build: test
  language: c
  src:
  - test/core/gpr/string_test.cc
  deps:
  - gpr
  - grpc_test_util_unsecure
  - grpc_unsecure
  uses_polling: false
- name: gpr_sync_test
  cpu_cost: 10
  build: test
  language: c
  src:
  - test/core/gpr/sync_test.cc
  deps:
  - gpr
  - grpc_test_util_unsecure
  - grpc_unsecure
  uses_polling: false
- name: gpr_thd_test
  cpu_cost: 10
  build: test
  language: c
  src:
  - test/core/gprpp/thd_test.cc
  deps:
  - gpr
  - grpc_test_util_unsecure
  - grpc_unsecure
  uses_polling: false
- name: gpr_time_test
  build: test
  language: c
  src:
  - test/core/gpr/time_test.cc
  deps:
  - gpr
  - grpc_test_util_unsecure
  - grpc_unsecure
  uses_polling: false
- name: gpr_tls_test
  build: test
  language: c
  src:
  - test/core/gpr/tls_test.cc
  deps:
  - gpr
  - grpc_test_util_unsecure
  - grpc_unsecure
  uses_polling: false
- name: gpr_useful_test
  build: test
  language: c
  src:
  - test/core/gpr/useful_test.cc
  deps:
  - gpr
  - grpc_test_util_unsecure
  - grpc_unsecure
  uses_polling: false
- name: grpc_auth_context_test
  build: test
  language: c
  src:
  - test/core/security/auth_context_test.cc
  deps:
  - grpc_test_util
  - grpc
  - gpr
  uses_polling: false
- name: grpc_b64_test
  build: test
  language: c
  src:
  - test/core/slice/b64_test.cc
  deps:
  - grpc_test_util
  - grpc
  - gpr
  uses_polling: false
- name: grpc_byte_buffer_reader_test
  build: test
  language: c
  src:
  - test/core/surface/byte_buffer_reader_test.cc
  deps:
  - grpc_test_util
  - grpc
  - gpr
  uses_polling: false
- name: grpc_channel_args_test
  build: test
  language: c
  src:
  - test/core/channel/channel_args_test.cc
  deps:
  - grpc_test_util
  - grpc
  - gpr
  uses_polling: false
- name: grpc_channel_stack_builder_test
  build: test
  language: c
  src:
  - test/core/channel/channel_stack_builder_test.cc
  deps:
  - grpc_test_util
  - grpc
  - gpr
- name: grpc_channel_stack_test
  build: test
  language: c
  src:
  - test/core/channel/channel_stack_test.cc
  deps:
  - grpc_test_util
  - grpc
  - gpr
  uses_polling: false
- name: grpc_completion_queue_test
  build: test
  language: c
  src:
  - test/core/surface/completion_queue_test.cc
  deps:
  - grpc_test_util
  - grpc
  - gpr
- name: grpc_completion_queue_threading_test
  build: test
  language: c
  src:
  - test/core/surface/completion_queue_threading_test.cc
  deps:
  - grpc_test_util
  - grpc
  - gpr
  exclude_iomgrs:
  - uv
- name: grpc_control_plane_credentials_test
  build: test
  language: c
  src:
  - test/core/security/control_plane_credentials_test.cc
  deps:
  - grpc_test_util
  - grpc
  - gpr
- name: grpc_create_jwt
  build: tool
  language: c
  src:
  - test/core/security/create_jwt.cc
  deps:
  - grpc
  - gpr
  filegroups:
  - cmdline
  secure: true
  uses_polling: false
- name: grpc_credentials_test
  build: test
  language: c
  src:
  - test/core/security/credentials_test.cc
  deps:
  - grpc_test_util
  - grpc
  - gpr
- name: grpc_ipv6_loopback_available_test
  build: test
  language: c
  src:
  - test/core/iomgr/grpc_ipv6_loopback_available_test.cc
  deps:
  - grpc_test_util
  - grpc
  - gpr
  exclude_iomgrs:
  - uv
- name: grpc_json_token_test
  build: test
  language: c
  src:
  - test/core/security/json_token_test.cc
  deps:
  - grpc_test_util
  - grpc
  - gpr
  platforms:
  - linux
  - posix
  - mac
  uses_polling: false
- name: grpc_jwt_verifier_test
  build: test
  language: c
  src:
  - test/core/security/jwt_verifier_test.cc
  deps:
  - grpc_test_util
  - grpc
  - gpr
  uses_polling: false
- name: grpc_print_google_default_creds_token
  build: tool
  language: c
  src:
  - test/core/security/print_google_default_creds_token.cc
  deps:
  - grpc
  - gpr
  filegroups:
  - cmdline
  uses_polling: false
- name: grpc_security_connector_test
  build: test
  language: c
  src:
  - test/core/security/security_connector_test.cc
  deps:
  - grpc_test_util
  - grpc
  - gpr
- name: grpc_ssl_credentials_test
  build: test
  language: c
  src:
  - test/core/security/ssl_credentials_test.cc
  deps:
  - grpc_test_util
  - grpc
  - gpr
- name: grpc_verify_jwt
  build: tool
  language: c
  src:
  - test/core/security/verify_jwt.cc
  deps:
  - grpc
  - gpr
  filegroups:
  - cmdline
  uses_polling: false
- name: handshake_client_ssl
  build: test
  language: c
  src:
  - test/core/handshake/client_ssl.cc
  deps:
  - grpc_test_util
  - grpc
  - gpr
  exclude_iomgrs:
  - uv
  platforms:
  - linux
  secure: true
- name: handshake_server_ssl
  build: test
  language: c
  headers:
  - test/core/handshake/server_ssl_common.h
  src:
  - test/core/handshake/server_ssl.cc
  - test/core/handshake/server_ssl_common.cc
  deps:
  - grpc_test_util
  - grpc
  - gpr
  exclude_iomgrs:
  - uv
  platforms:
  - linux
  secure: true
- name: handshake_server_with_readahead_handshaker
  build: test
  language: c
  headers:
  - test/core/handshake/server_ssl_common.h
  src:
  - test/core/handshake/readahead_handshaker_server_ssl.cc
  - test/core/handshake/server_ssl_common.cc
  deps:
  - grpc_test_util
  - grpc
  - gpr
  exclude_iomgrs:
  - uv
  platforms:
  - linux
  secure: true
- name: handshake_verify_peer_options
  build: test
  language: c
  src:
  - test/core/handshake/verify_peer_options.cc
  deps:
  - grpc_test_util
  - grpc
  - gpr
  exclude_iomgrs:
  - uv
  platforms:
  - linux
  secure: true
- name: histogram_test
  build: test
  language: c
  src:
  - test/core/util/histogram_test.cc
  deps:
  - grpc_test_util
  - gpr
  uses_polling: false
- name: hpack_parser_fuzzer_test
  build: fuzzer
  language: c
  src:
  - test/core/transport/chttp2/hpack_parser_fuzzer_test.cc
  deps:
  - grpc_test_util
  - grpc
  - gpr
  corpus_dirs:
  - test/core/transport/chttp2/hpack_parser_corpus
  dict: test/core/end2end/fuzzers/hpack.dictionary
  maxlen: 512
- name: hpack_parser_test
  build: test
  language: c
  src:
  - test/core/transport/chttp2/hpack_parser_test.cc
  deps:
  - grpc_test_util
  - grpc
  - gpr
  uses_polling: false
- name: hpack_table_test
  build: test
  language: c
  src:
  - test/core/transport/chttp2/hpack_table_test.cc
  deps:
  - grpc_test_util
  - grpc
  - gpr
  uses_polling: false
- name: http_parser_test
  build: test
  language: c
  src:
  - test/core/http/parser_test.cc
  deps:
  - grpc_test_util
  - grpc
  - gpr
  uses_polling: false
- name: http_request_fuzzer_test
  build: fuzzer
  language: c
  src:
  - test/core/http/request_fuzzer.cc
  deps:
  - grpc_test_util
  - grpc
  - gpr
  corpus_dirs:
  - test/core/http/request_corpus
  maxlen: 2048
- name: http_response_fuzzer_test
  build: fuzzer
  language: c
  src:
  - test/core/http/response_fuzzer.cc
  deps:
  - grpc_test_util
  - grpc
  - gpr
  corpus_dirs:
  - test/core/http/response_corpus
  maxlen: 2048
- name: httpcli_format_request_test
  build: test
  language: c
  src:
  - test/core/http/format_request_test.cc
  deps:
  - grpc_test_util
  - grpc
  - gpr
- name: httpcli_test
  cpu_cost: 0.5
  build: test
  language: c
  src:
  - test/core/http/httpcli_test.cc
  deps:
  - grpc_test_util
  - grpc
  - gpr
  platforms:
  - mac
  - linux
  - posix
- name: httpscli_test
  cpu_cost: 0.5
  build: test
  language: c
  src:
  - test/core/http/httpscli_test.cc
  deps:
  - grpc_test_util
  - grpc
  - gpr
  platforms:
  - linux
- name: init_test
  build: test
  language: c
  src:
  - test/core/surface/init_test.cc
  deps:
  - grpc_test_util
  - grpc
  - gpr
  uses_polling: false
- name: inproc_callback_test
  build: test
  language: c
  headers:
  - test/core/end2end/end2end_tests.h
  src:
  - test/core/end2end/inproc_callback_test.cc
  deps:
  - grpc_test_util
  - grpc
  - gpr
  uses_polling: false
- name: invalid_call_argument_test
  cpu_cost: 0.1
  build: test
  language: c
  src:
  - test/core/end2end/invalid_call_argument_test.cc
  deps:
  - grpc_test_util
  - grpc
  - gpr
- name: json_fuzzer_test
  build: fuzzer
  language: c
  src:
  - test/core/json/fuzzer.cc
  deps:
  - grpc_test_util
  - grpc
  - gpr
  corpus_dirs:
  - test/core/json/corpus
  maxlen: 512
- name: lame_client_test
  build: test
  language: c
  src:
  - test/core/surface/lame_client_test.cc
  deps:
  - grpc_test_util
  - grpc
  - gpr
- name: load_file_test
  build: test
  language: c
  src:
  - test/core/iomgr/load_file_test.cc
  deps:
  - grpc_test_util
  - grpc
  - gpr
  uses_polling: false
- name: low_level_ping_pong_benchmark
  build: benchmark
  language: c
  src:
  - test/core/network_benchmarks/low_level_ping_pong.cc
  deps:
  - grpc_test_util
  - grpc
  - gpr
  platforms:
  - mac
  - linux
  - posix
- name: message_compress_test
  build: test
  language: c
  src:
  - test/core/compression/message_compress_test.cc
  deps:
  - grpc_test_util
  - grpc
  - gpr
  uses_polling: false
- name: minimal_stack_is_minimal_test
  build: test
  language: c
  src:
  - test/core/channel/minimal_stack_is_minimal_test.cc
  deps:
  - grpc_test_util
  - grpc
  - gpr
  uses_polling: false
- name: mpmcqueue_test
  build: test
  language: c
  src:
  - test/core/iomgr/mpmcqueue_test.cc
  deps:
  - grpc_test_util
  - grpc
  - gpr
  uses_polling: false
- name: multiple_server_queues_test
  build: test
  language: c
  src:
  - test/core/end2end/multiple_server_queues_test.cc
  deps:
  - grpc_test_util
  - grpc
  - gpr
- name: murmur_hash_test
  build: test
  language: c
  src:
  - test/core/gpr/murmur_hash_test.cc
  deps:
  - gpr
  - grpc_test_util_unsecure
  - grpc_unsecure
  uses_polling: false
- name: nanopb_fuzzer_response_test
  build: fuzzer
  language: c
  src:
  - test/core/nanopb/fuzzer_response.cc
  deps:
  - grpc_test_util
  - grpc
  - gpr
  corpus_dirs:
  - test/core/nanopb/corpus_response
  maxlen: 128
- name: nanopb_fuzzer_serverlist_test
  build: fuzzer
  language: c
  src:
  - test/core/nanopb/fuzzer_serverlist.cc
  deps:
  - grpc_test_util
  - grpc
  - gpr
  corpus_dirs:
  - test/core/nanopb/corpus_serverlist
  maxlen: 128
- name: no_server_test
  cpu_cost: 0.1
  build: test
  language: c
  src:
  - test/core/end2end/no_server_test.cc
  deps:
  - grpc_test_util
  - grpc
  - gpr
- name: num_external_connectivity_watchers_test
  build: test
  language: c
  src:
  - test/core/surface/num_external_connectivity_watchers_test.cc
  deps:
  - grpc_test_util
  - grpc
  - gpr
  exclude_iomgrs:
  - uv
- name: parse_address_test
  build: test
  language: c
  src:
  - test/core/client_channel/parse_address_test.cc
  deps:
  - grpc_test_util
  - grpc
  - gpr
  uses_polling: false
- name: parse_address_with_named_scope_id_test
  build: test
  language: c
  src:
  - test/core/client_channel/parse_address_with_named_scope_id_test.cc
  deps:
  - grpc_test_util
  - grpc
  - gpr
  platforms:
  - mac
  - linux
  - posix
  uses_polling: false
- name: percent_decode_fuzzer
  build: fuzzer
  language: c
  src:
  - test/core/slice/percent_decode_fuzzer.cc
  deps:
  - grpc_test_util
  - grpc
  - gpr
  corpus_dirs:
  - test/core/slice/percent_decode_corpus
  maxlen: 32
- name: percent_encode_fuzzer
  build: fuzzer
  language: c
  src:
  - test/core/slice/percent_encode_fuzzer.cc
  deps:
  - grpc_test_util
  - grpc
  - gpr
  corpus_dirs:
  - test/core/slice/percent_encode_corpus
  maxlen: 32
- name: percent_encoding_test
  build: test
  language: c
  src:
  - test/core/slice/percent_encoding_test.cc
  deps:
  - grpc_test_util
  - grpc
  - gpr
  uses_polling: false
- name: resolve_address_using_ares_resolver_posix_test
  build: test
  language: c
  src:
  - test/core/iomgr/resolve_address_posix_test.cc
  deps:
  - grpc_test_util
  - grpc
  - gpr
  args:
  - --resolver=ares
  exclude_iomgrs:
  - uv
  platforms:
  - mac
  - linux
  - posix
- name: resolve_address_using_ares_resolver_test
  build: test
  language: c
  src:
  - test/core/iomgr/resolve_address_test.cc
  deps:
  - grpc_test_util
  - grpc
  - gpr
  args:
  - --resolver=ares
- name: resolve_address_using_native_resolver_posix_test
  build: test
  language: c
  src:
  - test/core/iomgr/resolve_address_posix_test.cc
  deps:
  - grpc_test_util
  - grpc
  - gpr
  args:
  - --resolver=native
  exclude_iomgrs:
  - uv
  platforms:
  - mac
  - linux
  - posix
- name: resolve_address_using_native_resolver_test
  build: test
  language: c
  src:
  - test/core/iomgr/resolve_address_test.cc
  deps:
  - grpc_test_util
  - grpc
  - gpr
  args:
  - --resolver=native
- name: resource_quota_test
  cpu_cost: 30
  build: test
  language: c
  src:
  - test/core/iomgr/resource_quota_test.cc
  deps:
  - grpc_test_util
  - grpc
  - gpr
- name: secure_channel_create_test
  build: test
  language: c
  src:
  - test/core/surface/secure_channel_create_test.cc
  deps:
  - grpc_test_util
  - grpc
  - gpr
- name: secure_endpoint_test
  build: test
  language: c
  src:
  - test/core/security/secure_endpoint_test.cc
  deps:
  - grpc_test_util
  - grpc
  - gpr
  exclude_iomgrs:
  - uv
- name: sequential_connectivity_test
  build: test
  language: c
  src:
  - test/core/surface/sequential_connectivity_test.cc
  deps:
  - grpc_test_util
  - grpc
  - gpr
  exclude_iomgrs:
  - uv
- name: server_chttp2_test
  build: test
  language: c
  src:
  - test/core/surface/server_chttp2_test.cc
  deps:
  - grpc_test_util
  - grpc
  - gpr
- name: server_fuzzer
  build: fuzzer
  language: c
  src:
  - test/core/end2end/fuzzers/server_fuzzer.cc
  deps:
  - grpc_test_util
  - grpc
  - gpr
  corpus_dirs:
  - test/core/end2end/fuzzers/server_fuzzer_corpus
  dict: test/core/end2end/fuzzers/hpack.dictionary
  maxlen: 2048
- name: server_test
  build: test
  language: c
  src:
  - test/core/surface/server_test.cc
  deps:
  - grpc_test_util
  - grpc
  - gpr
- name: slice_buffer_test
  build: test
  language: c
  src:
  - test/core/slice/slice_buffer_test.cc
  deps:
  - grpc_test_util
  - grpc
  - gpr
  uses_polling: false
- name: slice_string_helpers_test
  build: test
  language: c
  src:
  - test/core/slice/slice_string_helpers_test.cc
  deps:
  - grpc_test_util
  - grpc
  - gpr
  uses_polling: false
- name: slice_test
  build: test
  language: c
  src:
  - test/core/slice/slice_test.cc
  deps:
  - grpc_test_util
  - grpc
  - gpr
  uses_polling: false
- name: sockaddr_resolver_test
  build: test
  language: c
  src:
  - test/core/client_channel/resolvers/sockaddr_resolver_test.cc
  deps:
  - grpc_test_util
  - grpc
  - gpr
- name: sockaddr_utils_test
  build: test
  language: c
  src:
  - test/core/iomgr/sockaddr_utils_test.cc
  deps:
  - grpc_test_util
  - grpc
  - gpr
- name: socket_utils_test
  build: test
  language: c
  src:
  - test/core/iomgr/socket_utils_test.cc
  deps:
  - grpc_test_util
  - grpc
  - gpr
  exclude_iomgrs:
  - uv
  platforms:
  - mac
  - linux
  - posix
- name: ssl_server_fuzzer
  build: fuzzer
  language: c
  src:
  - test/core/security/ssl_server_fuzzer.cc
  deps:
  - grpc_test_util
  - grpc
  - gpr
  corpus_dirs:
  - test/core/security/corpus/ssl_server_corpus
  maxlen: 2048
- name: ssl_transport_security_test
  build: test
  language: c
  src:
  - test/core/tsi/ssl_transport_security_test.cc
  deps:
  - gpr
  - grpc_test_util
  - grpc
  filegroups:
  - transport_security_test_lib
  platforms:
  - linux
  - posix
  - mac
- name: status_conversion_test
  build: test
  language: c
  src:
  - test/core/transport/status_conversion_test.cc
  deps:
  - grpc_test_util
  - grpc
  - gpr
  uses_polling: false
- name: stream_compression_test
  build: test
  language: c
  src:
  - test/core/compression/stream_compression_test.cc
  deps:
  - grpc_test_util
  - grpc
  - gpr
  uses_polling: false
- name: stream_owned_slice_test
  build: test
  language: c
  src:
  - test/core/transport/stream_owned_slice_test.cc
  deps:
  - grpc_test_util
  - grpc
  - gpr
  uses_polling: false
- name: tcp_client_posix_test
  cpu_cost: 0.5
  build: test
  language: c
  src:
  - test/core/iomgr/tcp_client_posix_test.cc
  deps:
  - grpc_test_util
  - grpc
  - gpr
  exclude_iomgrs:
  - uv
  platforms:
  - mac
  - linux
  - posix
- name: tcp_client_uv_test
  cpu_cost: 0.5
  build: test
  language: c
  src:
  - test/core/iomgr/tcp_client_uv_test.cc
  deps:
  - grpc_test_util
  - grpc
  - gpr
  exclude_iomgrs:
  - native
- name: tcp_posix_test
  cpu_cost: 0.2
  build: test
  language: c
  src:
  - test/core/iomgr/tcp_posix_test.cc
  deps:
  - grpc_test_util
  - grpc
  - gpr
  exclude_iomgrs:
  - uv
  platforms:
  - mac
  - linux
  - posix
- name: tcp_server_posix_test
  build: test
  language: c
  src:
  - test/core/iomgr/tcp_server_posix_test.cc
  deps:
  - grpc_test_util
  - grpc
  - gpr
  exclude_iomgrs:
  - uv
  platforms:
  - mac
  - linux
  - posix
- name: tcp_server_uv_test
  build: test
  language: c
  src:
  - test/core/iomgr/tcp_server_uv_test.cc
  deps:
  - grpc_test_util
  - grpc
  - gpr
  exclude_iomgrs:
  - native
- name: threadpool_test
  build: test
  language: c
  src:
  - test/core/iomgr/threadpool_test.cc
  deps:
  - grpc_test_util
  - grpc
  - gpr
  uses_polling: false
- name: time_averaged_stats_test
  build: test
  language: c
  src:
  - test/core/iomgr/time_averaged_stats_test.cc
  deps:
  - grpc_test_util
  - grpc
  - gpr
  uses_polling: false
- name: timeout_encoding_test
  build: test
  language: c
  src:
  - test/core/transport/timeout_encoding_test.cc
  deps:
  - grpc_test_util
  - grpc
  - gpr
  uses_polling: false
- name: timer_heap_test
  build: test
  language: c
  src:
  - test/core/iomgr/timer_heap_test.cc
  deps:
  - grpc_test_util
  - grpc
  - gpr
  exclude_iomgrs:
  - uv
  uses_polling: false
- name: timer_list_test
  build: test
  language: c
  src:
  - test/core/iomgr/timer_list_test.cc
  deps:
  - grpc_test_util
  - grpc
  - gpr
  exclude_iomgrs:
  - uv
  uses_polling: false
- name: transport_metadata_test
  build: test
  language: c
  src:
  - test/core/transport/metadata_test.cc
  deps:
  - grpc_test_util
  - grpc
  - gpr
- name: transport_security_test
  build: test
  language: c
  src:
  - test/core/tsi/transport_security_test.cc
  deps:
  - grpc_test_util
  - grpc
  - gpr
  platforms:
  - linux
  - posix
  - mac
- name: udp_server_test
  build: test
  language: c
  src:
  - test/core/iomgr/udp_server_test.cc
  deps:
  - grpc_test_util
  - grpc
  - gpr
  exclude_iomgrs:
  - uv
  platforms:
  - mac
  - linux
  - posix
- name: uri_fuzzer_test
  build: fuzzer
  language: c
  src:
  - test/core/client_channel/uri_fuzzer_test.cc
  deps:
  - grpc_test_util
  - grpc
  - gpr
  corpus_dirs:
  - test/core/client_channel/uri_corpus
  maxlen: 128
- name: uri_parser_test
  build: test
  language: c
  src:
  - test/core/client_channel/uri_parser_test.cc
  deps:
  - grpc_test_util
  - grpc
  - gpr
- name: alarm_test
  gtest: true
  build: test
  language: c++
  src:
  - test/cpp/common/alarm_test.cc
  deps:
  - grpc++_test_util_unsecure
  - grpc_test_util_unsecure
  - grpc++_unsecure
  - grpc_unsecure
  - gpr
- name: alts_concurrent_connectivity_test
  build: test
  language: c++
  headers:
  - test/core/tsi/alts/fake_handshaker/fake_handshaker_server.h
  src:
  - test/core/tsi/alts/fake_handshaker/handshaker.proto
  - test/core/tsi/alts/fake_handshaker/transport_security_common.proto
  - test/core/tsi/alts/fake_handshaker/fake_handshaker_server.cc
  - test/core/tsi/alts/handshaker/alts_concurrent_connectivity_test.cc
  deps:
  - grpc++_test_util
  - grpc_test_util
  - grpc++
  - grpc
  - gpr
  - grpc++_test_config
  platforms:
  - linux
- name: alts_counter_test
  build: test
  language: c++
  src:
  - test/core/tsi/alts/frame_protector/alts_counter_test.cc
  deps:
  - alts_test_util
  - gpr
  - grpc
- name: alts_crypt_test
  build: test
  language: c++
  src:
  - test/core/tsi/alts/crypt/aes_gcm_test.cc
  deps:
  - alts_test_util
  - gpr
  - grpc_test_util
  - grpc
- name: alts_crypter_test
  build: test
  language: c++
  src:
  - test/core/tsi/alts/frame_protector/alts_crypter_test.cc
  deps:
  - alts_test_util
  - gpr
  - grpc
- name: alts_frame_handler_test
  build: test
  language: c++
  src:
  - test/core/tsi/alts/frame_protector/frame_handler_test.cc
  deps:
  - alts_test_util
  - gpr
  - grpc
- name: alts_frame_protector_test
  build: test
  language: c++
  src:
  - test/core/tsi/alts/frame_protector/alts_frame_protector_test.cc
  deps:
  - alts_test_util
  - gpr
  - grpc
  filegroups:
  - transport_security_test_lib
- name: alts_grpc_record_protocol_test
  build: test
  language: c++
  src:
  - test/core/tsi/alts/zero_copy_frame_protector/alts_grpc_record_protocol_test.cc
  deps:
  - alts_test_util
  - gpr
  - grpc
- name: alts_handshaker_client_test
  build: test
  language: c++
  src:
  - test/core/tsi/alts/handshaker/alts_handshaker_client_test.cc
  deps:
  - alts_test_util
  - gpr
  - grpc
- name: alts_iovec_record_protocol_test
  build: test
  language: c++
  src:
  - test/core/tsi/alts/zero_copy_frame_protector/alts_iovec_record_protocol_test.cc
  deps:
  - alts_test_util
  - gpr
  - grpc
- name: alts_security_connector_test
  build: test
  language: c++
  src:
  - test/core/security/alts_security_connector_test.cc
  deps:
  - gpr
  - grpc
- name: alts_tsi_handshaker_test
  build: test
  language: c++
  src:
  - test/core/tsi/alts/handshaker/alts_tsi_handshaker_test.cc
  deps:
  - alts_test_util
  - gpr
  - grpc
- name: alts_tsi_utils_test
  build: test
  language: c++
  src:
  - test/core/tsi/alts/handshaker/alts_tsi_utils_test.cc
  deps:
  - alts_test_util
  - gpr
  - grpc
- name: alts_util_test
  build: test
  language: c++
  src:
  - test/cpp/common/alts_util_test.cc
  deps:
  - grpc++_test_util
  - grpc_test_util
  - grpc++_alts
  - grpc++
  - grpc
  - gpr
  - grpc++_test_config
- name: alts_zero_copy_grpc_protector_test
  build: test
  language: c++
  src:
  - test/core/tsi/alts/zero_copy_frame_protector/alts_zero_copy_grpc_protector_test.cc
  deps:
  - alts_test_util
  - gpr
  - grpc
- name: async_end2end_test
  gtest: true
  build: test
  language: c++
  src:
  - test/cpp/end2end/async_end2end_test.cc
  deps:
  - grpc++_test_util
  - grpc_test_util
  - grpc++
  - grpc
  - gpr
- name: auth_property_iterator_test
  gtest: true
  build: test
  language: c++
  src:
  - test/cpp/common/auth_property_iterator_test.cc
  deps:
  - grpc++_test_util
  - grpc_test_util
  - grpc++
  - grpc
  - gpr
  uses_polling: false
- name: backoff_test
  build: test
  language: c++
  src:
  - test/core/backoff/backoff_test.cc
  deps:
  - grpc_test_util
  - grpc
  - gpr
  uses_polling: false
- name: bdp_estimator_test
  build: test
  language: c++
  src:
  - test/core/transport/bdp_estimator_test.cc
  deps:
  - grpc++_test_util
  - grpc++
  - grpc_test_util
  - grpc
  - gpr
  uses_polling: false
- name: bm_alarm
  build: test
  language: c++
  src:
  - test/cpp/microbenchmarks/bm_alarm.cc
  deps:
  - grpc_benchmark
  - benchmark
  - grpc++_test_util_unsecure
  - grpc_test_util_unsecure
  - grpc++_unsecure
  - grpc_unsecure
  - gpr
  - grpc++_test_config
  benchmark: true
  defaults: benchmark
  platforms:
  - mac
  - linux
  - posix
- name: bm_arena
  build: test
  language: c++
  src:
  - test/cpp/microbenchmarks/bm_arena.cc
  deps:
  - grpc_benchmark
  - benchmark
  - grpc++_test_util_unsecure
  - grpc_test_util_unsecure
  - grpc++_unsecure
  - grpc_unsecure
  - gpr
  - grpc++_test_config
  benchmark: true
  defaults: benchmark
  platforms:
  - mac
  - linux
  - posix
  uses_polling: false
- name: bm_byte_buffer
  build: test
  language: c++
  src:
  - test/cpp/microbenchmarks/bm_byte_buffer.cc
  deps:
  - grpc_benchmark
  - benchmark
  - grpc++_test_util_unsecure
  - grpc_test_util_unsecure
  - grpc++_unsecure
  - grpc_unsecure
  - gpr
  - grpc++_test_config
  benchmark: true
  defaults: benchmark
  platforms:
  - mac
  - linux
  - posix
  uses_polling: false
- name: bm_call_create
  build: test
  language: c++
  src:
  - test/cpp/microbenchmarks/bm_call_create.cc
  deps:
  - grpc_benchmark
  - benchmark
  - grpc++_test_util_unsecure
  - grpc_test_util_unsecure
  - grpc++_unsecure
  - grpc_unsecure
  - gpr
  - grpc++_test_config
  benchmark: true
  defaults: benchmark
  platforms:
  - mac
  - linux
  - posix
  uses_polling: false
- name: bm_callback_streaming_ping_pong
  build: test
  language: c++
  headers:
  - test/cpp/microbenchmarks/callback_streaming_ping_pong.h
  src:
  - test/cpp/microbenchmarks/bm_callback_streaming_ping_pong.cc
  deps:
  - grpc_benchmark
  - benchmark
  - grpc++_test_util_unsecure
  - grpc_test_util_unsecure
  - grpc++_unsecure
  - grpc_unsecure
  - gpr
  - grpc++_test_config
  - bm_callback_test_service_impl
  benchmark: true
  defaults: benchmark
  platforms:
  - mac
  - linux
  - posix
- name: bm_callback_unary_ping_pong
  build: test
  language: c++
  headers:
  - test/cpp/microbenchmarks/callback_unary_ping_pong.h
  src:
  - test/cpp/microbenchmarks/bm_callback_unary_ping_pong.cc
  deps:
  - grpc_benchmark
  - benchmark
  - grpc++_test_util_unsecure
  - grpc_test_util_unsecure
  - grpc++_unsecure
  - grpc_unsecure
  - gpr
  - grpc++_test_config
  - bm_callback_test_service_impl
  benchmark: true
  defaults: benchmark
  platforms:
  - mac
  - linux
  - posix
- name: bm_channel
  build: test
  language: c++
  src:
  - test/cpp/microbenchmarks/bm_channel.cc
  deps:
  - grpc_benchmark
  - benchmark
  - grpc++_test_util_unsecure
  - grpc_test_util_unsecure
  - grpc++_unsecure
  - grpc_unsecure
  - gpr
  - grpc++_test_config
  benchmark: true
  defaults: benchmark
  platforms:
  - mac
  - linux
  - posix
  uses_polling: false
- name: bm_chttp2_hpack
  build: test
  language: c++
  src:
  - test/cpp/microbenchmarks/bm_chttp2_hpack.cc
  deps:
  - grpc_benchmark
  - benchmark
  - grpc++_test_util_unsecure
  - grpc_test_util_unsecure
  - grpc++_unsecure
  - grpc_unsecure
  - gpr
  - grpc++_test_config
  benchmark: true
  defaults: benchmark
  platforms:
  - mac
  - linux
  - posix
  uses_polling: false
- name: bm_chttp2_transport
  build: test
  language: c++
  src:
  - test/cpp/microbenchmarks/bm_chttp2_transport.cc
  deps:
  - grpc_benchmark
  - benchmark
  - grpc++_test_util_unsecure
  - grpc_test_util_unsecure
  - grpc++_unsecure
  - grpc_unsecure
  - gpr
  - grpc++_test_config
  benchmark: true
  defaults: benchmark
  platforms:
  - mac
  - linux
  - posix
- name: bm_closure
  build: test
  language: c++
  src:
  - test/cpp/microbenchmarks/bm_closure.cc
  deps:
  - grpc_benchmark
  - benchmark
  - grpc++_test_util_unsecure
  - grpc_test_util_unsecure
  - grpc++_unsecure
  - grpc_unsecure
  - gpr
  - grpc++_test_config
  benchmark: true
  defaults: benchmark
  platforms:
  - mac
  - linux
  - posix
- name: bm_cq
  build: test
  language: c++
  src:
  - test/cpp/microbenchmarks/bm_cq.cc
  deps:
  - grpc_benchmark
  - benchmark
  - grpc++_test_util_unsecure
  - grpc_test_util_unsecure
  - grpc++_unsecure
  - grpc_unsecure
  - gpr
  - grpc++_test_config
  benchmark: true
  defaults: benchmark
  platforms:
  - mac
  - linux
  - posix
- name: bm_cq_multiple_threads
  build: test
  language: c++
  src:
  - test/cpp/microbenchmarks/bm_cq_multiple_threads.cc
  deps:
  - grpc_benchmark
  - benchmark
  - grpc++_test_util_unsecure
  - grpc_test_util_unsecure
  - grpc++_unsecure
  - grpc_unsecure
  - gpr
  - grpc++_test_config
  benchmark: true
  defaults: benchmark
  platforms:
  - mac
  - linux
  - posix
  uses_polling: false
- name: bm_error
  build: test
  language: c++
  src:
  - test/cpp/microbenchmarks/bm_error.cc
  deps:
  - grpc_benchmark
  - benchmark
  - grpc++_test_util_unsecure
  - grpc_test_util_unsecure
  - grpc++_unsecure
  - grpc_unsecure
  - gpr
  - grpc++_test_config
  benchmark: true
  defaults: benchmark
  platforms:
  - mac
  - linux
  - posix
  uses_polling: false
- name: bm_fullstack_streaming_ping_pong
  build: test
  language: c++
  headers:
  - test/cpp/microbenchmarks/fullstack_streaming_ping_pong.h
  src:
  - test/cpp/microbenchmarks/bm_fullstack_streaming_ping_pong.cc
  deps:
  - grpc_benchmark
  - benchmark
  - grpc++_test_util_unsecure
  - grpc_test_util_unsecure
  - grpc++_unsecure
  - grpc_unsecure
  - gpr
  - grpc++_test_config
  benchmark: true
  defaults: benchmark
  excluded_poll_engines:
  - poll
  platforms:
  - mac
  - linux
  - posix
  timeout_seconds: 1200
- name: bm_fullstack_streaming_pump
  build: test
  language: c++
  headers:
  - test/cpp/microbenchmarks/fullstack_streaming_pump.h
  src:
  - test/cpp/microbenchmarks/bm_fullstack_streaming_pump.cc
  deps:
  - grpc_benchmark
  - benchmark
  - grpc++_test_util_unsecure
  - grpc_test_util_unsecure
  - grpc++_unsecure
  - grpc_unsecure
  - gpr
  - grpc++_test_config
  benchmark: true
  defaults: benchmark
  excluded_poll_engines:
  - poll
  platforms:
  - mac
  - linux
  - posix
  timeout_seconds: 1200
- name: bm_fullstack_trickle
  build: test
  language: c++
  src:
  - test/cpp/microbenchmarks/bm_fullstack_trickle.cc
  deps:
  - grpc_benchmark
  - benchmark
  - grpc++_test_util_unsecure
  - grpc_test_util_unsecure
  - grpc++_unsecure
  - grpc_unsecure
  - gpr
  - grpc++_test_config
  benchmark: true
  defaults: benchmark
  exclude_configs:
  - tsan
  excluded_poll_engines:
  - poll
  platforms:
  - mac
  - linux
  - posix
  timeout_seconds: 1200
- name: bm_fullstack_unary_ping_pong
  build: test
  language: c++
  headers:
  - test/cpp/microbenchmarks/fullstack_unary_ping_pong.h
  src:
  - test/cpp/microbenchmarks/bm_fullstack_unary_ping_pong.cc
  deps:
  - grpc_benchmark
  - benchmark
  - grpc++_test_util_unsecure
  - grpc_test_util_unsecure
  - grpc++_unsecure
  - grpc_unsecure
  - gpr
  - grpc++_test_config
  benchmark: true
  defaults: benchmark
  excluded_poll_engines:
  - poll
  platforms:
  - mac
  - linux
  - posix
  timeout_seconds: 1200
- name: bm_metadata
  build: test
  language: c++
  src:
  - test/cpp/microbenchmarks/bm_metadata.cc
  deps:
  - grpc_benchmark
  - benchmark
  - grpc++_test_util_unsecure
  - grpc_test_util_unsecure
  - grpc++_unsecure
  - grpc_unsecure
  - gpr
  - grpc++_test_config
  benchmark: true
  defaults: benchmark
  platforms:
  - mac
  - linux
  - posix
  uses_polling: false
- name: bm_pollset
  build: test
  language: c++
  src:
  - test/cpp/microbenchmarks/bm_pollset.cc
  deps:
  - grpc_benchmark
  - benchmark
  - grpc++_test_util_unsecure
  - grpc_test_util_unsecure
  - grpc++_unsecure
  - grpc_unsecure
  - gpr
  - grpc++_test_config
  benchmark: true
  defaults: benchmark
  platforms:
  - mac
  - linux
  - posix
- name: bm_threadpool
  build: test
  language: c++
  src:
  - test/cpp/microbenchmarks/bm_threadpool.cc
  deps:
  - grpc_benchmark
  - benchmark
  - grpc++_test_util_unsecure
  - grpc_test_util_unsecure
  - grpc++_unsecure
  - grpc_unsecure
  - gpr
  - grpc++_test_config
  benchmark: true
  defaults: benchmark
  platforms:
  - mac
  - linux
  - posix
  uses_polling: false
- name: bm_timer
  build: test
  language: c++
  src:
  - test/cpp/microbenchmarks/bm_timer.cc
  deps:
  - grpc_benchmark
  - benchmark
  - grpc++_test_util_unsecure
  - grpc_test_util_unsecure
  - grpc++_unsecure
  - grpc_unsecure
  - gpr
  - grpc++_test_config
  benchmark: true
  defaults: benchmark
  platforms:
  - mac
  - linux
  - posix
  uses_polling: false
- name: byte_stream_test
  gtest: true
  build: test
  language: c++
  src:
  - test/core/transport/byte_stream_test.cc
  deps:
  - grpc_test_util
  - grpc
  - gpr
  uses_polling: false
- name: channel_arguments_test
  gtest: true
  build: test
  language: c++
  src:
  - test/cpp/common/channel_arguments_test.cc
  deps:
  - grpc_test_util
  - grpc++
  - grpc
  - gpr
  uses_polling: false
- name: channel_filter_test
  gtest: true
  build: test
  language: c++
  src:
  - test/cpp/common/channel_filter_test.cc
  deps:
  - grpc++
  - grpc
  - gpr
  uses_polling: false
- name: channel_trace_test
  gtest: true
  build: test
  language: c++
  src:
  - test/core/channel/channel_trace_test.cc
  deps:
  - grpc_test_util
  - grpc++_test_util
  - grpc++
  - grpc
  - gpr
  filegroups:
  - grpcpp_channelz_proto
- name: channelz_registry_test
  gtest: true
  build: test
  language: c++
  src:
  - test/core/channel/channelz_registry_test.cc
  deps:
  - grpc_test_util
  - grpc++_test_util
  - grpc++
  - grpc
  - gpr
  uses_polling: false
- name: channelz_service_test
  gtest: true
  build: test
  language: c++
  src:
  - test/cpp/end2end/channelz_service_test.cc
  deps:
  - grpcpp_channelz
  - grpc++_test_util
  - grpc_test_util
  - grpc++
  - grpc
  - gpr
  filegroups:
  - grpcpp_channelz_proto
- name: channelz_test
  gtest: true
  build: test
  language: c++
  src:
  - test/core/channel/channelz_test.cc
  deps:
  - grpc_test_util
  - grpc++_test_util
  - grpc++
  - grpc
  - gpr
  filegroups:
  - grpcpp_channelz_proto
- name: check_gcp_environment_linux_test
  build: test
  language: c++
  src:
  - test/core/security/check_gcp_environment_linux_test.cc
  deps:
  - grpc
  - gpr
- name: check_gcp_environment_windows_test
  build: test
  language: c++
  src:
  - test/core/security/check_gcp_environment_windows_test.cc
  deps:
  - grpc
  - gpr
- name: chttp2_settings_timeout_test
  gtest: true
  build: test
  language: c++
  src:
  - test/core/transport/chttp2/settings_timeout_test.cc
  deps:
  - grpc_test_util
  - grpc
  - gpr
  uses_polling: true
- name: cli_call_test
  gtest: true
  build: test
  language: c++
  src:
  - test/cpp/util/cli_call_test.cc
  deps:
  - grpc_cli_libs
  - grpc++_test_util
  - grpc_test_util
  - grpc++
  - grpc
  - gpr
- name: client_callback_end2end_test
  gtest: true
  cpu_cost: 0.5
  build: test
  language: c++
  src:
  - test/cpp/end2end/client_callback_end2end_test.cc
  - test/cpp/end2end/interceptors_util.cc
  deps:
  - grpc++_test_util
  - grpc_test_util
  - grpc++
  - grpc
  - gpr
- name: client_channel_stress_test
  gtest: false
  cpu_cost: 10.0
  build: test
  language: c++
  src:
  - src/proto/grpc/lb/v1/load_balancer.proto
  - test/cpp/client/client_channel_stress_test.cc
  deps:
  - grpc++_test_util
  - grpc_test_util
  - grpc++
  - grpc
  - gpr
- name: client_crash_test
  gtest: true
  cpu_cost: 0.1
  build: test
  language: c++
  src:
  - test/cpp/end2end/client_crash_test.cc
  deps:
  - grpc++_test_util
  - grpc_test_util
  - grpc++
  - grpc
  - gpr
  platforms:
  - mac
  - linux
  - posix
- name: client_crash_test_server
  build: test
  run: false
  language: c++
  src:
  - test/cpp/end2end/client_crash_test_server.cc
  deps:
  - grpc++_test_config
  - grpc++_test_util
  - grpc_test_util
  - grpc++
  - grpc
  - gpr
- name: client_interceptors_end2end_test
  gtest: true
  cpu_cost: 0.5
  build: test
  language: c++
  headers:
  - test/cpp/end2end/interceptors_util.h
  src:
  - test/cpp/end2end/client_interceptors_end2end_test.cc
  - test/cpp/end2end/interceptors_util.cc
  deps:
  - grpc++_test_util
  - grpc_test_util
  - grpc++
  - grpc
  - gpr
- name: client_lb_end2end_test
  gtest: true
  build: test
  language: c++
  src:
  - src/proto/grpc/testing/xds/orca_load_report_for_test.proto
  - test/cpp/end2end/client_lb_end2end_test.cc
  deps:
  - grpc++_test_util
  - grpc_test_util
  - grpc++
  - grpc
  - gpr
- name: codegen_test_full
  gtest: true
  build: test
  language: c++
  src:
  - src/proto/grpc/testing/control.proto
  - src/proto/grpc/testing/messages.proto
  - src/proto/grpc/testing/payloads.proto
  - src/proto/grpc/testing/benchmark_service.proto
  - src/proto/grpc/testing/report_qps_scenario_service.proto
  - src/proto/grpc/testing/worker_service.proto
  - src/proto/grpc/testing/stats.proto
  - test/cpp/codegen/codegen_test_full.cc
  deps:
  - grpc++_core_stats
  - grpc++
  - grpc
  - gpr
  filegroups:
  - grpc++_codegen_base
  uses_polling: false
- name: codegen_test_minimal
  gtest: true
  build: test
  language: c++
  src:
  - src/proto/grpc/testing/control.proto
  - src/proto/grpc/testing/messages.proto
  - src/proto/grpc/testing/payloads.proto
  - src/proto/grpc/testing/benchmark_service.proto
  - src/proto/grpc/testing/report_qps_scenario_service.proto
  - src/proto/grpc/testing/worker_service.proto
  - src/proto/grpc/testing/stats.proto
  - test/cpp/codegen/codegen_test_minimal.cc
  deps:
  - grpc++_core_stats
  - grpc
  - gpr
  filegroups:
  - grpc++_codegen_base
  - grpc++_codegen_base_src
  uses_polling: false
- name: context_list_test
  gtest: true
  build: test
  language: c++
  src:
  - test/core/transport/chttp2/context_list_test.cc
  deps:
  - grpc_test_util
  - grpc
  - gpr
  uses_polling: false
- name: credentials_test
  gtest: true
  build: test
  language: c++
  src:
  - test/cpp/client/credentials_test.cc
  deps:
  - grpc++
  - grpc
  - gpr
- name: cxx_byte_buffer_test
  gtest: true
  build: test
  language: c++
  src:
  - test/cpp/util/byte_buffer_test.cc
  deps:
  - grpc_test_util
  - grpc++
  - grpc
  - gpr
  uses_polling: false
- name: cxx_slice_test
  gtest: true
  build: test
  language: c++
  src:
  - test/cpp/util/slice_test.cc
  deps:
  - grpc_test_util
  - grpc++
  - grpc
  - gpr
  uses_polling: false
- name: cxx_string_ref_test
  gtest: true
  build: test
  language: c++
  src:
  - test/cpp/util/string_ref_test.cc
  deps:
  - grpc++
  - grpc
  uses_polling: false
- name: cxx_time_test
  gtest: true
  build: test
  language: c++
  src:
  - test/cpp/util/time_test.cc
  deps:
  - grpc_test_util
  - grpc++
  - grpc
  - gpr
  uses_polling: false
- name: delegating_channel_test
  gtest: true
  build: test
  language: c++
  src:
  - test/cpp/end2end/delegating_channel_test.cc
  deps:
  - grpc++_test_util
  - grpc_test_util
  - grpc++
  - grpc
  - gpr
- name: end2end_test
  gtest: true
  cpu_cost: 0.5
  build: test
  language: c++
  headers:
  - test/cpp/end2end/interceptors_util.h
  src:
  - test/cpp/end2end/end2end_test.cc
  - test/cpp/end2end/interceptors_util.cc
  deps:
  - grpc++_test_util
  - grpc_test_util
  - grpc++
  - grpc
  - gpr
- name: error_details_test
  gtest: true
  build: test
  language: c++
  src:
  - src/proto/grpc/testing/echo_messages.proto
  - test/cpp/util/error_details_test.cc
  deps:
  - grpc++_error_details
  - grpc++
- name: eventmanager_libuv_test
  gtest: true
  build: test
  language: c++
  src:
  - test/core/iomgr/poller/eventmanager_libuv_test.cc
  deps:
  - grpc_test_util
  - grpc
  - gpr
  uses_polling: false
- name: exception_test
  gtest: true
  build: test
  language: c++
  src:
  - test/cpp/end2end/exception_test.cc
  deps:
  - grpc++_test_util
  - grpc_test_util
  - grpc++
  - grpc
  - gpr
- name: filter_end2end_test
  gtest: true
  build: test
  language: c++
  src:
  - test/cpp/end2end/filter_end2end_test.cc
  deps:
  - grpc++_test_util
  - grpc_test_util
  - grpc++
  - grpc
  - gpr
- name: gen_hpack_tables
  build: tool
  language: c++
  src:
  - tools/codegen/core/gen_hpack_tables.cc
  deps:
  - gpr
  - grpc
  uses_polling: false
- name: gen_legal_metadata_characters
  build: tool
  language: c++
  src:
  - tools/codegen/core/gen_legal_metadata_characters.cc
  deps: []
- name: gen_percent_encoding_tables
  build: tool
  language: c++
  src:
  - tools/codegen/core/gen_percent_encoding_tables.cc
  deps: []
  uses_polling: false
- name: generic_end2end_test
  gtest: true
  build: test
  language: c++
  src:
  - test/cpp/end2end/generic_end2end_test.cc
  deps:
  - grpc++_test_util
  - grpc_test_util
  - grpc++
  - grpc
  - gpr
- name: global_config_env_test
  build: test
  language: c++
  src:
  - test/core/gprpp/global_config_env_test.cc
  deps:
  - gpr
  - grpc_test_util_unsecure
  uses_polling: false
- name: global_config_test
  build: test
  language: c++
  src:
  - test/core/gprpp/global_config_test.cc
  deps:
  - gpr
  - grpc_test_util_unsecure
  uses_polling: false
- name: golden_file_test
  gtest: true
  build: test
  language: c++
  src:
  - src/proto/grpc/testing/compiler_test.proto
  - test/cpp/codegen/golden_file_test.cc
  deps:
  - grpc++_test_config
  - grpc++
  - grpc
  - gpr
  args:
  - --generated_file_path=gens/src/proto/grpc/testing/
  uses_polling: false
- name: gprpp_mpscq_test
  cpu_cost: 30
  build: test
  language: c++
  src:
  - test/core/gprpp/mpscq_test.cc
  deps:
  - gpr
  - grpc_test_util_unsecure
  - grpc_unsecure
  uses_polling: false
- name: grpc_alts_credentials_options_test
  build: test
  language: c++
  src:
  - test/core/security/grpc_alts_credentials_options_test.cc
  deps:
  - grpc
  - gpr
- name: grpc_cli
  build: test
  run: false
  language: c++
  src:
  - test/cpp/util/grpc_cli.cc
  deps:
  - grpc_cli_libs
  - grpc++_proto_reflection_desc_db
  - grpc++
  - grpc
  - gpr
  - grpc++_test_config
- name: grpc_cpp_plugin
  build: protoc
  language: c++
  src:
  - src/compiler/cpp_plugin.cc
  deps:
  - grpc_plugin_support
  secure: false
- name: grpc_csharp_plugin
  build: protoc
  language: c++
  src:
  - src/compiler/csharp_plugin.cc
  deps:
  - grpc_plugin_support
  secure: false
- name: grpc_fetch_oauth2
  build: test
  run: false
  language: c++
  src:
  - test/core/security/fetch_oauth2.cc
  deps:
  - grpc_test_util
  - grpc++
  - grpc
  - gpr
- name: grpc_linux_system_roots_test
  gtest: true
  build: test
  language: c++
  src:
  - test/core/security/linux_system_roots_test.cc
  deps:
  - grpc_test_util
  - grpc
  - gpr
- name: grpc_node_plugin
  build: protoc
  language: c++
  src:
  - src/compiler/node_plugin.cc
  deps:
  - grpc_plugin_support
  secure: false
- name: grpc_objective_c_plugin
  build: protoc
  language: c++
  src:
  - src/compiler/objective_c_plugin.cc
  deps:
  - grpc_plugin_support
  secure: false
- name: grpc_php_plugin
  build: protoc
  language: c++
  src:
  - src/compiler/php_plugin.cc
  deps:
  - grpc_plugin_support
  secure: false
- name: grpc_python_plugin
  build: protoc
  language: c++
  src:
  - src/compiler/python_plugin.cc
  deps:
  - grpc_plugin_support
  secure: false
- name: grpc_ruby_plugin
  build: protoc
  language: c++
  src:
  - src/compiler/ruby_plugin.cc
  deps:
  - grpc_plugin_support
  secure: false
- name: grpc_tls_security_connector_test
  gtest: true
  build: test
  language: c++
  src:
  - test/core/security/tls_security_connector_test.cc
  deps:
  - grpc_test_util
  - grpc++_test_util
  - grpc++
  - grpc
  - gpr
- name: grpc_tool_test
  gtest: true
  build: test
  language: c++
  src:
  - src/proto/grpc/testing/echo.proto
  - src/proto/grpc/testing/echo_messages.proto
  - test/cpp/util/grpc_tool_test.cc
  deps:
  - grpc_cli_libs
  - grpc++_proto_reflection_desc_db
  - grpc++_reflection
  - grpc++_test_util
  - grpc_test_util
  - grpc++
  - grpc
  - gpr
  filegroups:
  - grpc++_codegen_proto
- name: grpclb_api_test
  gtest: true
  build: test
  language: c++
  src:
  - src/proto/grpc/lb/v1/load_balancer.proto
  - test/cpp/grpclb/grpclb_api_test.cc
  deps:
  - grpc++_test_util
  - grpc_test_util
  - grpc++
  - grpc
- name: grpclb_end2end_test
  gtest: true
  build: test
  language: c++
  src:
  - src/proto/grpc/lb/v1/load_balancer.proto
  - test/cpp/end2end/grpclb_end2end_test.cc
  deps:
  - grpc++_test_util
  - grpc_test_util
  - grpc++
  - grpc
  - gpr
- name: grpclb_fallback_test
  build: test
  run: false
  language: c++
  src:
  - src/proto/grpc/testing/empty.proto
  - src/proto/grpc/testing/messages.proto
  - src/proto/grpc/testing/test.proto
  - test/cpp/interop/grpclb_fallback_test.cc
  deps:
  - grpc++_test_util
  - grpc_test_util
  - grpc++
  - grpc
  - gpr
  - grpc++_test_config
  platforms:
  - linux
- name: h2_ssl_cert_test
  gtest: true
  build: test
  language: c++
  headers:
  - test/core/end2end/end2end_tests.h
  src:
  - test/core/end2end/h2_ssl_cert_test.cc
  deps:
  - grpc_test_util
  - grpc++
  - grpc
  - gpr
- name: h2_ssl_session_reuse_test
  gtest: true
  build: test
  language: c++
  headers:
  - test/core/end2end/end2end_tests.h
  src:
  - test/core/end2end/h2_ssl_session_reuse_test.cc
  deps:
  - grpc_test_util
  - grpc++
  - grpc
  - gpr
- name: health_service_end2end_test
  gtest: true
  build: test
  language: c++
  src:
  - test/cpp/end2end/health_service_end2end_test.cc
  deps:
  - grpc++_test_util
  - grpc_test_util
  - grpc++
  - grpc
  - gpr
- name: http2_client
  build: test
  run: false
  language: c++
  src: []
  deps:
  - http2_client_main
  - grpc++_test_util
  - grpc_test_util
  - grpc++
  - grpc
  - grpc++_test_config
  platforms:
  - mac
  - linux
  - posix
- name: hybrid_end2end_test
  flaky: true
  build: test
  language: c++
  src:
  - test/cpp/end2end/hybrid_end2end_test.cc
  deps:
  - grpc++_test_util
  - grpc_test_util
  - grpc++
  - grpc
  - gpr
- name: inlined_vector_test
  gtest: true
  build: test
  language: c++
  src:
  - test/core/gprpp/inlined_vector_test.cc
  deps:
  - grpc_test_util
  - grpc++
  - grpc
  - gpr
- name: inproc_sync_unary_ping_pong_test
  build: test
  language: c++
  src:
  - test/cpp/qps/inproc_sync_unary_ping_pong_test.cc
  deps:
  - qps
  - grpc++_core_stats
  - grpc++_test_util
  - grpc_test_util
  - grpc++
  - grpc
  - gpr
  - grpc++_test_config
  platforms:
  - mac
  - linux
  - posix
- name: interop_client
  build: test
  run: false
  language: c++
  src: []
  deps:
  - interop_client_main
  - interop_client_helper
  - grpc++_test_util
  - grpc_test_util
  - grpc++
  - grpc
  - gpr
  - grpc++_test_config
  platforms:
  - mac
  - linux
  - posix
- name: interop_server
  build: test
  run: false
  language: c++
  src: []
  deps:
  - interop_server_main
  - interop_server_helper
  - interop_server_lib
  - grpc++_test_util
  - grpc_test_util
  - grpc++
  - grpc
  - gpr
  - grpc++_test_config
  platforms:
  - mac
  - linux
  - posix
- name: interop_test
  cpu_cost: 0.1
  build: test
  language: c++
  src:
  - test/cpp/interop/interop_test.cc
  deps:
  - grpc_test_util
  - grpc
  - gpr
  - grpc++_test_config
  platforms:
  - mac
  - linux
  - posix
- name: json_run_localhost
  build: test
  run: false
  language: c++
  src:
  - test/cpp/qps/json_run_localhost.cc
  deps:
  - grpc++_test_util
  - grpc_test_util
  - grpc++
  - grpc
  - gpr
  - grpc++_test_config
  platforms:
  - mac
  - linux
  - posix
- name: json_test
  gtest: true
  build: test
  language: c++
  src:
  - test/core/json/json_test.cc
  deps:
  - grpc_test_util
  - grpc
  - gpr
  uses_polling: false
- name: message_allocator_end2end_test
  gtest: true
  cpu_cost: 0.5
  build: test
  language: c++
  src:
  - test/cpp/end2end/message_allocator_end2end_test.cc
  deps:
  - grpc++_test_util
  - grpc_test_util
  - grpc++
  - grpc
  - gpr
- name: metrics_client
  build: test
  run: false
  language: c++
  headers:
  - test/cpp/util/metrics_server.h
  src:
  - src/proto/grpc/testing/metrics.proto
  - test/cpp/interop/metrics_client.cc
  deps:
  - grpc++
  - grpc
  - gpr
  - grpc++_test_config
- name: mock_test
  gtest: true
  build: test
  language: c++
  headers:
  - include/grpc++/test/mock_stream.h
  - include/grpcpp/test/mock_stream.h
  src:
  - test/cpp/end2end/mock_test.cc
  deps:
  - grpc++_test_util
  - grpc_test_util
  - grpc++
  - grpc
  - gpr
- name: nonblocking_test
  gtest: true
  build: test
  language: c++
  src:
  - test/cpp/end2end/nonblocking_test.cc
  deps:
  - grpc++_test_util
  - grpc_test_util
  - grpc++
  - grpc
  - gpr
- name: noop-benchmark
  build: test
  language: c++
  src:
  - test/cpp/microbenchmarks/noop-benchmark.cc
  deps:
  - benchmark
  defaults: benchmark
- name: optional_test
  gtest: true
  build: test
  language: c++
  src:
  - test/core/gprpp/optional_test.cc
  deps:
  - grpc_test_util
  - grpc++
  - grpc
  - gpr
- name: orphanable_test
  gtest: true
  build: test
  language: c++
  src:
  - test/core/gprpp/orphanable_test.cc
  deps:
  - grpc_test_util
  - grpc++
  - grpc
  - gpr
- name: pollset_windows_starvation_test.cc
  cpu_cost: 0.5
  build: test
  language: c++
  src:
  - test/core/iomgr/pollset_windows_starvation_test.cc
  deps:
  - grpc_test_util
  - grpc
  - gpr
  exclude_iomgrs:
  - uv
  platforms:
  - windows
- name: port_sharing_end2end_test
  gtest: true
  build: test
  language: c++
  src:
  - test/cpp/end2end/port_sharing_end2end_test.cc
  deps:
  - test_tcp_server
  - grpc++_test_util
  - grpc_test_util
  - grpc++
  - grpc
  - gpr
- name: proto_server_reflection_test
  gtest: true
  build: test
  language: c++
  src:
  - test/cpp/end2end/proto_server_reflection_test.cc
  deps:
  - grpc++_proto_reflection_desc_db
  - grpc++_reflection
  - grpc++_test_util
  - grpc_test_util
  - grpc++
  - grpc
  - gpr
- name: proto_utils_test
  gtest: true
  build: test
  language: c++
  src:
  - test/cpp/codegen/proto_utils_test.cc
  deps:
  - grpc++
  - grpc
  filegroups:
  - grpc++_codegen_base
  - grpc++_codegen_proto
  uses_polling: false
- name: qps_interarrival_test
  build: test
  run: false
  language: c++
  src:
  - test/cpp/qps/qps_interarrival_test.cc
  deps:
  - qps
  - grpc++_test_util
  - grpc_test_util
  - grpc++
  - grpc
  - gpr
  - grpc++_test_config
  platforms:
  - mac
  - linux
  - posix
  uses_polling: false
- name: qps_json_driver
  build: test
  run: false
  language: c++
  src:
  - test/cpp/qps/qps_json_driver.cc
  deps:
  - qps
  - grpc++_core_stats
  - grpc++_test_util
  - grpc_test_util
  - grpc++
  - grpc
  - gpr
  - grpc++_test_config
- name: qps_openloop_test
  cpu_cost: 0.5
  build: test
  language: c++
  src:
  - test/cpp/qps/qps_openloop_test.cc
  deps:
  - qps
  - grpc++_core_stats
  - grpc++_test_util
  - grpc_test_util
  - grpc++
  - grpc
  - gpr
  - grpc++_test_config
  platforms:
  - mac
  - linux
  - posix
- name: qps_worker
  build: test
  run: false
  language: c++
  headers:
  - test/cpp/qps/client.h
  - test/cpp/qps/server.h
  src:
  - test/cpp/qps/worker.cc
  deps:
  - qps
  - grpc++_core_stats
  - grpc++_test_util
  - grpc_test_util
  - grpc++
  - grpc
  - gpr
  - grpc++_test_config
- name: raw_end2end_test
  gtest: true
  build: test
  language: c++
  src:
  - test/cpp/end2end/raw_end2end_test.cc
  deps:
  - grpc++_test_util
  - grpc_test_util
  - grpc++
  - grpc
  - gpr
- name: reconnect_interop_client
  build: test
  run: false
  language: c++
  src:
  - src/proto/grpc/testing/empty.proto
  - src/proto/grpc/testing/messages.proto
  - src/proto/grpc/testing/test.proto
  - test/cpp/interop/reconnect_interop_client.cc
  deps:
  - grpc++_test_util
  - grpc_test_util
  - grpc++
  - grpc
  - gpr
  - grpc++_test_config
- name: reconnect_interop_server
  build: test
  run: false
  language: c++
  src:
  - src/proto/grpc/testing/empty.proto
  - src/proto/grpc/testing/messages.proto
  - src/proto/grpc/testing/test.proto
  - test/cpp/interop/reconnect_interop_server.cc
  deps:
  - reconnect_server
  - test_tcp_server
  - grpc++_test_util
  - grpc_test_util
  - grpc++
  - grpc
  - gpr
  - grpc++_test_config
- name: ref_counted_ptr_test
  gtest: true
  build: test
  language: c++
  src:
  - test/core/gprpp/ref_counted_ptr_test.cc
  deps:
  - grpc_test_util
  - grpc++
  - grpc
  - gpr
- name: ref_counted_test
  gtest: true
  build: test
  language: c++
  src:
  - test/core/gprpp/ref_counted_test.cc
  deps:
  - grpc_test_util
  - grpc++
  - grpc
  - gpr
- name: retry_throttle_test
  gtest: true
  build: test
  language: c++
  src:
  - test/core/client_channel/retry_throttle_test.cc
  deps:
  - grpc_test_util
  - grpc
  - gpr
  uses_polling: false
- name: secure_auth_context_test
  gtest: true
  build: test
  language: c++
  src:
  - test/cpp/common/secure_auth_context_test.cc
  deps:
  - grpc++_test_util
  - grpc_test_util
  - grpc++
  - grpc
  - gpr
- name: secure_sync_unary_ping_pong_test
  build: test
  language: c++
  src:
  - test/cpp/qps/secure_sync_unary_ping_pong_test.cc
  deps:
  - qps
  - grpc++_core_stats
  - grpc++_test_util
  - grpc_test_util
  - grpc++
  - grpc
  - gpr
  - grpc++_test_config
  platforms:
  - mac
  - linux
  - posix
- name: server_builder_plugin_test
  gtest: true
  build: test
  language: c++
  src:
  - test/cpp/end2end/server_builder_plugin_test.cc
  deps:
  - grpc++_test_util
  - grpc_test_util
  - grpc++
  - grpc
  - gpr
- name: server_builder_test
  gtest: true
  build: test
  language: c++
  src:
  - src/proto/grpc/testing/echo_messages.proto
  - src/proto/grpc/testing/echo.proto
  - test/cpp/server/server_builder_test.cc
  deps:
  - grpc++_test_util_unsecure
  - grpc_test_util_unsecure
  - grpc++_unsecure
  - grpc_unsecure
  - gpr
- name: server_builder_with_socket_mutator_test
  gtest: true
  build: test
  language: c++
  src:
  - src/proto/grpc/testing/echo_messages.proto
  - src/proto/grpc/testing/echo.proto
  - test/cpp/server/server_builder_with_socket_mutator_test.cc
  deps:
  - grpc++_test_util_unsecure
  - grpc_test_util_unsecure
  - grpc++_unsecure
  - grpc_unsecure
  - gpr
  platforms:
  - posix
- name: server_context_test_spouse_test
  gtest: true
  build: test
  language: c++
  src:
  - test/cpp/test/server_context_test_spouse_test.cc
  deps:
  - grpc_test_util
  - grpc++
  - grpc
  - gpr
- name: server_crash_test
  gtest: true
  cpu_cost: 0.1
  build: test
  language: c++
  src:
  - test/cpp/end2end/server_crash_test.cc
  deps:
  - grpc++_test_util
  - grpc_test_util
  - grpc++
  - grpc
  - gpr
  platforms:
  - mac
  - linux
  - posix
- name: server_crash_test_client
  build: test
  run: false
  language: c++
  src:
  - test/cpp/end2end/server_crash_test_client.cc
  deps:
  - grpc++_test_config
  - grpc++_test_util
  - grpc_test_util
  - grpc++
  - grpc
  - gpr
- name: server_early_return_test
  gtest: true
  build: test
  language: c++
  src:
  - test/cpp/end2end/server_early_return_test.cc
  deps:
  - grpc++_test_util
  - grpc_test_util
  - grpc++
  - grpc
  - gpr
- name: server_interceptors_end2end_test
  gtest: true
  cpu_cost: 0.5
  build: test
  language: c++
  headers:
  - test/cpp/end2end/interceptors_util.h
  src:
  - test/cpp/end2end/interceptors_util.cc
  - test/cpp/end2end/server_interceptors_end2end_test.cc
  deps:
  - grpc++_test_util
  - grpc_test_util
  - grpc++
  - grpc
  - gpr
- name: server_request_call_test
  gtest: true
  build: test
  language: c++
  src:
  - src/proto/grpc/testing/echo_messages.proto
  - src/proto/grpc/testing/echo.proto
  - test/cpp/server/server_request_call_test.cc
  deps:
  - grpc++_test_util_unsecure
  - grpc_test_util_unsecure
  - grpc++_unsecure
  - grpc_unsecure
  - gpr
- name: service_config_end2end_test
  gtest: true
  build: test
  language: c++
  src:
  - test/cpp/end2end/service_config_end2end_test.cc
  deps:
  - grpc++_test_util
  - grpc_test_util
  - grpc++
  - grpc
  - gpr
- name: service_config_test
  gtest: true
  build: test
  language: c++
  src:
  - test/core/client_channel/service_config_test.cc
  deps:
  - grpc_test_util
  - grpc++
  - grpc
  - gpr
- name: shutdown_test
  gtest: true
  build: test
  language: c++
  src:
  - test/cpp/end2end/shutdown_test.cc
  deps:
  - grpc++_test_util
  - grpc_test_util
  - grpc++
  - grpc
  - gpr
- name: slice_hash_table_test
  gtest: true
  build: test
  language: c++
  src:
  - test/core/slice/slice_hash_table_test.cc
  deps:
  - grpc_test_util
  - grpc
  - gpr
  uses_polling: false
- name: slice_weak_hash_table_test
  gtest: true
  build: test
  language: c++
  src:
  - test/core/slice/slice_weak_hash_table_test.cc
  deps:
  - grpc_test_util
  - grpc
  - gpr
  uses_polling: false
- name: stats_test
  gtest: true
  build: test
  language: c++
  src:
  - test/core/debug/stats_test.cc
  deps:
  - grpc++_test_util
  - grpc_test_util
  - grpc
  - gpr
  exclude_configs:
  - tsan
  timeout_seconds: 1200
  uses_polling: false
- name: status_metadata_test
  gtest: true
  build: test
  language: c++
  src:
  - test/core/transport/status_metadata_test.cc
  deps:
  - grpc
  uses_polling: false
- name: status_util_test
  gtest: true
  cpu_cost: 0.1
  build: test
  language: c++
  src:
  - test/core/channel/status_util_test.cc
  deps:
  - grpc
  uses_polling: false
- name: streaming_throughput_test
  gtest: true
  build: test
  language: c++
  src:
  - test/cpp/end2end/streaming_throughput_test.cc
  deps:
  - grpc++_test_util
  - grpc_test_util
  - grpc++
  - grpc
  - gpr
  platforms:
  - mac
  - linux
  - posix
- name: stress_test
  build: test
  run: false
  language: c++
  headers:
  - test/cpp/interop/client_helper.h
  - test/cpp/interop/interop_client.h
  - test/cpp/interop/stress_interop_client.h
  - test/cpp/util/create_test_channel.h
  - test/cpp/util/metrics_server.h
  src:
  - src/proto/grpc/testing/empty.proto
  - src/proto/grpc/testing/messages.proto
  - src/proto/grpc/testing/metrics.proto
  - src/proto/grpc/testing/test.proto
  - test/cpp/interop/interop_client.cc
  - test/cpp/interop/stress_interop_client.cc
  - test/cpp/interop/stress_test.cc
  - test/cpp/util/metrics_server.cc
  deps:
  - grpc++_test_util
  - grpc_test_util
  - grpc++
  - grpc
  - gpr
  - grpc++_test_config
- name: string_view_test
  gtest: true
  build: test
  language: c++
  src:
  - test/core/gprpp/string_view_test.cc
  deps:
  - grpc_test_util
  - grpc++
  - grpc
  - gpr
- name: thread_manager_test
  gtest: true
  cpu_cost: 20
  build: test
  language: c++
  src:
  - test/cpp/thread_manager/thread_manager_test.cc
  deps:
  - grpc++_unsecure
  - grpc_unsecure
  - gpr
  - grpc++_test_util
  - grpc_test_util
  - grpc++_test_config
- name: thread_stress_test
  gtest: true
  cpu_cost: 100
  build: test
  language: c++
  src:
  - test/cpp/end2end/thread_stress_test.cc
  deps:
  - grpc++_test_util_unsecure
  - grpc_test_util_unsecure
  - grpc++_unsecure
  - grpc_unsecure
  - gpr
- name: time_change_test
  gtest: true
  build: test
  language: c++
  src:
  - test/cpp/end2end/time_change_test.cc
  deps:
  - grpc++_test_util
  - grpc_test_util
  - grpc++
  - grpc
  - gpr
  platforms:
  - mac
  - linux
  - posix
- name: timer_test
  gtest: true
  build: test
  language: c++
  src:
  - test/cpp/common/timer_test.cc
  deps:
  - grpc_test_util
  - grpc++
  - grpc
  - gpr
- name: transport_connectivity_state_test
  gtest: true
  build: test
  language: c++
  src:
  - test/core/transport/connectivity_state_test.cc
  deps:
  - grpc_test_util
  - grpc
  - gpr
- name: transport_pid_controller_test
  build: test
  language: c++
  src:
  - test/core/transport/pid_controller_test.cc
  deps:
  - grpc++_test_util
  - grpc++
  - grpc_test_util
  - grpc
  - gpr
- name: transport_security_common_api_test
  build: test
  language: c++
  src:
  - test/core/tsi/alts/handshaker/transport_security_common_api_test.cc
  deps:
  - alts_test_util
  - gpr
  - grpc
- name: work_serializer_test
  cpu_cost: 10
  build: test
  language: c++
  src:
  - test/core/iomgr/work_serializer_test.cc
  deps:
  - grpc_test_util
  - grpc
  - gpr
- name: writes_per_rpc_test
  gtest: true
  cpu_cost: 0.5
  build: test
  language: c++
  src:
  - test/cpp/performance/writes_per_rpc_test.cc
  deps:
  - grpc++_test_util
  - grpc_test_util
  - grpc++
  - grpc
  - gpr
  platforms:
  - mac
  - linux
  - posix
- name: xds_bootstrap_test
  gtest: true
  build: test
  language: c++
  src:
  - test/core/client_channel/xds_bootstrap_test.cc
  deps:
  - grpc_test_util
  - grpc++
  - grpc
  - gpr
- name: xds_end2end_test
  gtest: true
  build: test
  language: c++
  src:
  - src/proto/grpc/testing/xds/ads_for_test.proto
  - src/proto/grpc/testing/xds/cds_for_test.proto
  - src/proto/grpc/testing/xds/eds_for_test.proto
  - src/proto/grpc/testing/xds/lds_rds_for_test.proto
  - src/proto/grpc/testing/xds/lrs_for_test.proto
  - test/cpp/end2end/xds_end2end_test.cc
  deps:
  - grpc++_test_util
  - grpc_test_util
  - grpc++
  - grpc
  - gpr
- name: xds_interop_client
  build: test
  run: false
  language: c++
  src:
  - src/proto/grpc/testing/empty.proto
  - src/proto/grpc/testing/messages.proto
  - src/proto/grpc/testing/test.proto
  - test/cpp/interop/xds_interop_client.cc
  deps:
  - grpc++_test_config
  - grpc_test_util
  - grpc++
  - grpc
  - gpr
  platforms:
  - linux
- name: xds_interop_server
  build: test
  run: false
  language: c++
  src:
  - src/proto/grpc/testing/empty.proto
  - src/proto/grpc/testing/messages.proto
  - src/proto/grpc/testing/test.proto
  - test/cpp/interop/xds_interop_server.cc
  deps:
  - grpc++_test_config
  - grpc_test_util
  - grpc++
  - grpc
  - gpr
  platforms:
  - linux
- name: public_headers_must_be_c89
  build: test
  language: c89
  src:
  - test/core/surface/public_headers_must_be_c89.c
  deps:
  - grpc
  - gpr
vspackages:
- linkage: static
  name: grpc.dependencies.zlib
  props: false
  redist: true
  version: 1.2.8.10
- linkage: static
  name: grpc.dependencies.openssl
  props: true
  redist: true
  version: 1.0.204.1
- name: gflags
  props: false
  redist: false
  version: 2.1.2.1
- name: gtest
  props: false
  redist: false
  version: 1.7.0.1
configs:
  asan:
    CC: clang
    CPPFLAGS: -O0 -fsanitize-coverage=edge,trace-pc-guard -fsanitize=address -fno-omit-frame-pointer
      -Wno-unused-command-line-argument -DGPR_NO_DIRECT_SYSCALLS
    CXX: clang++
    LD: clang++
    LDFLAGS: -fsanitize=address
    LDXX: clang++
    compile_the_world: true
    test_environ:
      ASAN_OPTIONS: detect_leaks=1:color=always
      LSAN_OPTIONS: suppressions=test/core/util/lsan_suppressions.txt:report_objects=1
  asan-noleaks:
    CC: clang
    CPPFLAGS: -O0 -fsanitize-coverage=edge,trace-pc-guard -fsanitize=address -fno-omit-frame-pointer
      -Wno-unused-command-line-argument -DGPR_NO_DIRECT_SYSCALLS
    CXX: clang++
    LD: clang++
    LDFLAGS: fsanitize=address
    LDXX: clang++
    compile_the_world: true
    test_environ:
      ASAN_OPTIONS: detect_leaks=0:color=always
  asan-trace-cmp:
    CC: clang
    CPPFLAGS: -O0 -fsanitize-coverage=edge,trace-pc-guard -fsanitize-coverage=trace-cmp
      -fsanitize=address -fno-omit-frame-pointer -Wno-unused-command-line-argument
      -DGPR_NO_DIRECT_SYSCALLS
    CXX: clang++
    LD: clang++
    LDFLAGS: -fsanitize=address
    LDXX: clang++
    compile_the_world: true
    test_environ:
      ASAN_OPTIONS: detect_leaks=1:color=always
      LSAN_OPTIONS: suppressions=test/core/util/lsan_suppressions.txt:report_objects=1
  basicprof:
    CPPFLAGS: -O2 -DGRPC_BASIC_PROFILER -DGRPC_TIMERS_RDTSC
    DEFINES: NDEBUG
  c++-compat:
    CFLAGS: -Wc++-compat
    CPPFLAGS: -O0
    DEFINES: _DEBUG DEBUG
  counters:
    CPPFLAGS: -O2 -DGPR_LOW_LEVEL_COUNTERS
    DEFINES: NDEBUG
  counters_with_memory_counter:
    CPPFLAGS: -O2 -DGPR_LOW_LEVEL_COUNTERS -DGPR_WRAP_MEMORY_COUNTER
    DEFINES: NDEBUG
    LDFLAGS: -Wl,--wrap=malloc -Wl,--wrap=calloc -Wl,--wrap=realloc -Wl,--wrap=free
  dbg:
    CPPFLAGS: -O0
    DEFINES: _DEBUG DEBUG
  gcov:
    CC: gcc
    CPPFLAGS: -O0 -fprofile-arcs -ftest-coverage -Wno-return-type
    CXX: g++
    DEFINES: _DEBUG DEBUG GPR_GCOV
    LD: gcc
    LDFLAGS: -fprofile-arcs -ftest-coverage -rdynamic -lstdc++
    LDXX: g++
  helgrind:
    CPPFLAGS: -O0
    DEFINES: _DEBUG DEBUG
    LDFLAGS: -rdynamic
    valgrind: --tool=helgrind
  lto:
    CPPFLAGS: -O2
    DEFINES: NDEBUG
  memcheck:
    CPPFLAGS: -O0
    DEFINES: _DEBUG DEBUG
    LDFLAGS: -rdynamic
    valgrind: --tool=memcheck --leak-check=full
  msan:
    CC: clang
    CPPFLAGS: -O0 -stdlib=libc++ -fsanitize-coverage=edge,trace-pc-guard -fsanitize=memory
      -fsanitize-memory-track-origins -fsanitize-memory-use-after-dtor -fno-omit-frame-pointer
      -DGTEST_HAS_TR1_TUPLE=0 -DGTEST_USE_OWN_TR1_TUPLE=1 -Wno-unused-command-line-argument
      -fPIE -pie -DGPR_NO_DIRECT_SYSCALLS
    CXX: clang++
    DEFINES: NDEBUG
    LD: clang++
    LDFLAGS: -stdlib=libc++ -fsanitize=memory -DGTEST_HAS_TR1_TUPLE=0 -DGTEST_USE_OWN_TR1_TUPLE=1
      -fPIE -pie $(if $(JENKINS_BUILD),-Wl$(comma)-Ttext-segment=0x7e0000000000,)
    LDXX: clang++
    compile_the_world: true
    test_environ:
      MSAN_OPTIONS: poison_in_dtor=1
  mutrace:
    CPPFLAGS: -O3 -fno-omit-frame-pointer
    DEFINES: NDEBUG
    LDFLAGS: -rdynamic
  noexcept:
    CPPFLAGS: -O2 -Wframe-larger-than=16384
    CXXFLAGS: -fno-exceptions
    DEFINES: NDEBUG
  opt:
    CPPFLAGS: -O2 -Wframe-larger-than=16384
    DEFINES: NDEBUG
  stapprof:
    CPPFLAGS: -O2 -DGRPC_STAP_PROFILER
    DEFINES: NDEBUG
  tsan:
    CC: clang
    CPPFLAGS: -O0 -fsanitize=thread -fno-omit-frame-pointer -Wno-unused-command-line-argument
      -DGPR_NO_DIRECT_SYSCALLS
    CXX: clang++
    DEFINES: GRPC_TSAN
    LD: clang++
    LDFLAGS: -fsanitize=thread
    LDXX: clang++
    compile_the_world: true
    test_environ:
      TSAN_OPTIONS: suppressions=test/core/util/tsan_suppressions.txt:halt_on_error=1:second_deadlock_stack=1
  ubsan:
    CC: clang
    CPPFLAGS: -O0 -stdlib=libc++ -fsanitize-coverage=edge,trace-pc-guard -fsanitize=undefined
      -fno-omit-frame-pointer -Wno-unused-command-line-argument -Wvarargs
    CXX: clang++
    DEFINES: NDEBUG GRPC_UBSAN
    LD: clang++
    LDFLAGS: -stdlib=libc++ -fsanitize=undefined,unsigned-integer-overflow
    LDXX: clang++
    compile_the_world: true
    test_environ:
      UBSAN_OPTIONS: halt_on_error=1:print_stacktrace=1:suppressions=test/core/util/ubsan_suppressions.txt
defaults:
  ares:
    CFLAGS: -g
    CPPFLAGS: -Ithird_party/cares -Ithird_party/cares/cares -fvisibility=hidden -D_GNU_SOURCE
      $(if $(subst Darwin,,$(SYSTEM)),,-Ithird_party/cares/config_darwin) $(if $(subst
      FreeBSD,,$(SYSTEM)),,-Ithird_party/cares/config_freebsd) $(if $(subst Linux,,$(SYSTEM)),,-Ithird_party/cares/config_linux)
      $(if $(subst OpenBSD,,$(SYSTEM)),,-Ithird_party/cares/config_openbsd) -DWIN32_LEAN_AND_MEAN
      -D_HAS_EXCEPTIONS=0 -DNOMINMAX $(if $(subst MINGW32,,$(SYSTEM)),-DHAVE_CONFIG_H,)
  benchmark:
    CPPFLAGS: -Ithird_party/benchmark/include -DHAVE_POSIX_REGEX
  boringssl:
    CFLAGS: -g
    CPPFLAGS: -Ithird_party/boringssl-with-bazel/src/include -fvisibility=hidden -DOPENSSL_NO_ASM
      -D_GNU_SOURCE -DWIN32_LEAN_AND_MEAN -D_HAS_EXCEPTIONS=0 -DNOMINMAX
    CXXFLAGS: -fno-exceptions
  global:
    CFLAGS: -g
    COREFLAGS: -fno-exceptions
    CPPFLAGS: -g -Wall -Wextra -DOSATOMIC_USE_INLINED=1 -Ithird_party/abseil-cpp -Ithird_party/upb
      -Isrc/core/ext/upb-generated
    LDFLAGS: -g
  zlib:
    CFLAGS: -fvisibility=hidden
php_config_m4:
  deps:
  - grpc
  - address_sorting
  - boringssl
  - z
  headers:
  - src/php/ext/grpc/byte_buffer.h
  - src/php/ext/grpc/call.h
  - src/php/ext/grpc/call_credentials.h
  - src/php/ext/grpc/channel.h
  - src/php/ext/grpc/channel_credentials.h
  - src/php/ext/grpc/completion_queue.h
  - src/php/ext/grpc/php7_wrapper.h
  - src/php/ext/grpc/php_grpc.h
  - src/php/ext/grpc/server.h
  - src/php/ext/grpc/server_credentials.h
  - src/php/ext/grpc/timeval.h
  - src/php/ext/grpc/version.h
  src:
  - src/php/ext/grpc/byte_buffer.c
  - src/php/ext/grpc/call.c
  - src/php/ext/grpc/call_credentials.c
  - src/php/ext/grpc/channel.c
  - src/php/ext/grpc/channel_credentials.c
  - src/php/ext/grpc/completion_queue.c
  - src/php/ext/grpc/php_grpc.c
  - src/php/ext/grpc/server.c
  - src/php/ext/grpc/server_credentials.c
  - src/php/ext/grpc/timeval.c
python_dependencies:
  deps:
  - grpc
  - address_sorting
  - ares
  - boringssl
  - z
ruby_gem:
  deps:
  - grpc
  - address_sorting
  - ares
  - boringssl
  - z<|MERGE_RESOLUTION|>--- conflicted
+++ resolved
@@ -879,10 +879,6 @@
   - src/core/lib/iomgr/wakeup_fd_pipe.cc
   - src/core/lib/iomgr/wakeup_fd_posix.cc
   - src/core/lib/iomgr/work_serializer.cc
-<<<<<<< HEAD
-  - src/core/lib/json/json.cc
-=======
->>>>>>> 26818e2b
   - src/core/lib/json/json_reader.cc
   - src/core/lib/json/json_writer.cc
   - src/core/lib/slice/b64.cc
