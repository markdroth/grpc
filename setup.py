# Copyright 2015 gRPC authors.
#
# Licensed under the Apache License, Version 2.0 (the "License");
# you may not use this file except in compliance with the License.
# You may obtain a copy of the License at
#
#     http://www.apache.org/licenses/LICENSE-2.0
#
# Unless required by applicable law or agreed to in writing, software
# distributed under the License is distributed on an "AS IS" BASIS,
# WITHOUT WARRANTIES OR CONDITIONS OF ANY KIND, either express or implied.
# See the License for the specific language governing permissions and
# limitations under the License.

"""A setup module for the GRPC Python package."""
from distutils import cygwinccompiler
from distutils import extension as _extension
from distutils import util
import os
import os.path
import pkg_resources
import platform
import re
import shlex
import shutil
import sys
import sysconfig

import setuptools
from setuptools.command import egg_info

# Redirect the manifest template from MANIFEST.in to PYTHON-MANIFEST.in.
egg_info.manifest_maker.template = 'PYTHON-MANIFEST.in'

PY3 = sys.version_info.major == 3
PYTHON_STEM = os.path.join('src', 'python', 'grpcio')
CORE_INCLUDE = ('include', '.',)
SSL_INCLUDE = (os.path.join('third_party', 'boringssl', 'include'),)
ZLIB_INCLUDE = (os.path.join('third_party', 'zlib'),)
NANOPB_INCLUDE = (os.path.join('third_party', 'nanopb'),)
CARES_INCLUDE = (
    os.path.join('third_party', 'cares'),
    os.path.join('third_party', 'cares', 'cares'),)
if 'darwin' in sys.platform:
  CARES_INCLUDE += (os.path.join('third_party', 'cares', 'config_darwin'),)
if 'freebsd' in sys.platform:
  CARES_INCLUDE += (os.path.join('third_party', 'cares', 'config_freebsd'),)
if 'linux' in sys.platform:
  CARES_INCLUDE += (os.path.join('third_party', 'cares', 'config_linux'),)
if 'openbsd' in sys.platform:
  CARES_INCLUDE += (os.path.join('third_party', 'cares', 'config_openbsd'),)
ADDRESS_SORTING_INCLUDE = (os.path.join('third_party', 'address_sorting', 'include'),)
README = os.path.join(PYTHON_STEM, 'README.rst')

# Ensure we're in the proper directory whether or not we're being used by pip.
os.chdir(os.path.dirname(os.path.abspath(__file__)))
sys.path.insert(0, os.path.abspath(PYTHON_STEM))

# Break import-style to ensure we can actually find our in-repo dependencies.
import _spawn_patch
import commands
import grpc_core_dependencies
import grpc_version

_spawn_patch.monkeypatch_spawn()

LICENSE = 'Apache License 2.0'

CLASSIFIERS = [
    'Development Status :: 5 - Production/Stable',
    'Programming Language :: Python',
    'Programming Language :: Python :: 2',
    'Programming Language :: Python :: 2.7',
    'Programming Language :: Python :: 3',
    'Programming Language :: Python :: 3.4',
    'Programming Language :: Python :: 3.5',
    'Programming Language :: Python :: 3.6',
    'License :: OSI Approved :: Apache Software License',
]

# Environment variable to determine whether or not the Cython extension should
# *use* Cython or use the generated C files. Note that this requires the C files
# to have been generated by building first *with* Cython support. Even if this
# is set to false, if the script detects that the generated `.c` file isn't
# present, then it will still attempt to use Cython.
BUILD_WITH_CYTHON = os.environ.get('GRPC_PYTHON_BUILD_WITH_CYTHON', False)

# Export this variable to use the system installation of openssl. You need to
# have the header files installed (in /usr/include/openssl) and during
# runtime, the shared libary must be installed
BUILD_WITH_SYSTEM_OPENSSL = os.environ.get('GRPC_PYTHON_BUILD_SYSTEM_OPENSSL',
                                           False)

# Export this variable to use the system installation of zlib. You need to
# have the header files installed (in /usr/include/) and during
# runtime, the shared libary must be installed
BUILD_WITH_SYSTEM_ZLIB = os.environ.get('GRPC_PYTHON_BUILD_SYSTEM_ZLIB',
                                        False)

# Export this variable to use the system installation of cares. You need to
# have the header files installed (in /usr/include/) and during
# runtime, the shared libary must be installed
BUILD_WITH_SYSTEM_CARES = os.environ.get('GRPC_PYTHON_BUILD_SYSTEM_CARES',
                                         False)

# Environment variable to determine whether or not to enable coverage analysis
# in Cython modules.
ENABLE_CYTHON_TRACING = os.environ.get(
    'GRPC_PYTHON_ENABLE_CYTHON_TRACING', False)

# Environment variable specifying whether or not there's interest in setting up
# documentation building.
ENABLE_DOCUMENTATION_BUILD = os.environ.get(
    'GRPC_PYTHON_ENABLE_DOCUMENTATION_BUILD', False)

# There are some situations (like on Windows) where CC, CFLAGS, and LDFLAGS are
# entirely ignored/dropped/forgotten by distutils and its Cygwin/MinGW support.
# We use these environment variables to thus get around that without locking
# ourselves in w.r.t. the multitude of operating systems this ought to build on.
# We can also use these variables as a way to inject environment-specific
# compiler/linker flags. We assume GCC-like compilers and/or MinGW as a
# reasonable default.
EXTRA_ENV_COMPILE_ARGS = os.environ.get('GRPC_PYTHON_CFLAGS', None)
EXTRA_ENV_LINK_ARGS = os.environ.get('GRPC_PYTHON_LDFLAGS', None)
if EXTRA_ENV_COMPILE_ARGS is None:
  EXTRA_ENV_COMPILE_ARGS = ' -std=c++11'
  if 'win32' in sys.platform and sys.version_info < (3, 5):
    EXTRA_ENV_COMPILE_ARGS += ' -D_hypot=hypot'
    # We use define flags here and don't directly add to DEFINE_MACROS below to
    # ensure that the expert user/builder has a way of turning it off (via the
    # envvars) without adding yet more GRPC-specific envvars.
    # See https://sourceforge.net/p/mingw-w64/bugs/363/
    if '32' in platform.architecture()[0]:
      EXTRA_ENV_COMPILE_ARGS += ' -D_ftime=_ftime32 -D_timeb=__timeb32 -D_ftime_s=_ftime32_s'
    else:
      EXTRA_ENV_COMPILE_ARGS += ' -D_ftime=_ftime64 -D_timeb=__timeb64'
  elif "linux" in sys.platform:
    EXTRA_ENV_COMPILE_ARGS += ' -std=gnu99 -fvisibility=hidden -fno-wrapv -fno-exceptions'
  elif "darwin" in sys.platform:
    EXTRA_ENV_COMPILE_ARGS += ' -fvisibility=hidden -fno-wrapv -fno-exceptions'
EXTRA_ENV_COMPILE_ARGS += ' -DPB_FIELD_16BIT'

if EXTRA_ENV_LINK_ARGS is None:
  EXTRA_ENV_LINK_ARGS = ''
  if "linux" in sys.platform or "darwin" in sys.platform:
    EXTRA_ENV_LINK_ARGS += ' -lpthread'
  elif "win32" in sys.platform and sys.version_info < (3, 5):
    msvcr = cygwinccompiler.get_msvcr()[0]
    # TODO(atash) sift through the GCC specs to see if libstdc++ can have any
    # influence on the linkage outcome on MinGW for non-C++ programs.
    EXTRA_ENV_LINK_ARGS += (
        ' -static-libgcc -static-libstdc++ -mcrtdll={msvcr} '
        '-static'.format(msvcr=msvcr))
  if "linux" in sys.platform:
    EXTRA_ENV_LINK_ARGS += ' -Wl,-wrap,memcpy  -static-libgcc'

EXTRA_COMPILE_ARGS = shlex.split(EXTRA_ENV_COMPILE_ARGS)
EXTRA_LINK_ARGS = shlex.split(EXTRA_ENV_LINK_ARGS)

CYTHON_EXTENSION_PACKAGE_NAMES = ()

CYTHON_EXTENSION_MODULE_NAMES = ('grpc._cython.cygrpc',)

CYTHON_HELPER_C_FILES = ()

CORE_C_FILES = tuple(grpc_core_dependencies.CORE_SOURCE_FILES)
if "win32" in sys.platform:
  CORE_C_FILES = filter(lambda x: 'third_party/cares' not in x, CORE_C_FILES)

if BUILD_WITH_SYSTEM_OPENSSL:
  CORE_C_FILES = filter(lambda x: 'third_party/boringssl' not in x, CORE_C_FILES)
  CORE_C_FILES = filter(lambda x: 'src/boringssl' not in x, CORE_C_FILES)
  SSL_INCLUDE = (os.path.join('/usr', 'include', 'openssl'),)

if BUILD_WITH_SYSTEM_ZLIB:
  CORE_C_FILES = filter(lambda x: 'third_party/zlib' not in x, CORE_C_FILES)
  ZLIB_INCLUDE = (os.path.join('/usr', 'include'),)

if BUILD_WITH_SYSTEM_CARES:
  CORE_C_FILES = filter(lambda x: 'third_party/cares' not in x, CORE_C_FILES)
  CARES_INCLUDE = (os.path.join('/usr', 'include'),)

EXTENSION_INCLUDE_DIRECTORIES = (
<<<<<<< HEAD
    (PYTHON_STEM,) + CORE_INCLUDE + BORINGSSL_INCLUDE + ZLIB_INCLUDE +
    NANOPB_INCLUDE + CARES_INCLUDE + ADDRESS_SORTING_INCLUDE)
=======
    (PYTHON_STEM,) + CORE_INCLUDE + SSL_INCLUDE + ZLIB_INCLUDE +
    CARES_INCLUDE + ADDRESS_SORTING_INCLUDE)
>>>>>>> f423280a

EXTENSION_LIBRARIES = ()
if "linux" in sys.platform:
  EXTENSION_LIBRARIES += ('rt',)
if not "win32" in sys.platform:
  EXTENSION_LIBRARIES += ('m',)
if "win32" in sys.platform:
  EXTENSION_LIBRARIES += ('advapi32', 'ws2_32',)
if BUILD_WITH_SYSTEM_OPENSSL:
  EXTENSION_LIBRARIES += ('ssl', 'crypto',)
if BUILD_WITH_SYSTEM_ZLIB:
  EXTENSION_LIBRARIES += ('z',)
if BUILD_WITH_SYSTEM_CARES:
  EXTENSION_LIBRARIES += ('cares',)

DEFINE_MACROS = (
    ('OPENSSL_NO_ASM', 1), ('_WIN32_WINNT', 0x600),
    ('GPR_BACKWARDS_COMPATIBILITY_MODE', 1))
if "win32" in sys.platform:
  # TODO(zyc): Re-enble c-ares on x64 and x86 windows after fixing the
  # ares_library_init compilation issue
  DEFINE_MACROS += (('WIN32_LEAN_AND_MEAN', 1), ('CARES_STATICLIB', 1),
                    ('GRPC_ARES', 0), ('NTDDI_VERSION', 0x06000000),
                    ('NOMINMAX', 1),)
  if '64bit' in platform.architecture()[0]:
    DEFINE_MACROS += (('MS_WIN64', 1),)
  elif sys.version_info >= (3, 5):
    # For some reason, this is needed to get access to inet_pton/inet_ntop
    # on msvc, but only for 32 bits
    DEFINE_MACROS += (('NTDDI_VERSION', 0x06000000),)
else:
  DEFINE_MACROS += (('HAVE_CONFIG_H', 1), ('GRPC_ENABLE_FORK_SUPPORT', 1),)

LDFLAGS = tuple(EXTRA_LINK_ARGS)
CFLAGS = tuple(EXTRA_COMPILE_ARGS)
if "linux" in sys.platform or "darwin" in sys.platform:
  pymodinit_type = 'PyObject*' if PY3 else 'void'
  pymodinit = 'extern "C" __attribute__((visibility ("default"))) {}'.format(pymodinit_type)
  DEFINE_MACROS += (('PyMODINIT_FUNC', pymodinit),)
  DEFINE_MACROS += (('GRPC_POSIX_FORK_ALLOW_PTHREAD_ATFORK', 1),)

# By default, Python3 distutils enforces compatibility of
# c plugins (.so files) with the OSX version Python3 was built with.
# For Python3.4, this is OSX 10.6, but we need Thread Local Support (__thread)
if 'darwin' in sys.platform and PY3:
  mac_target = sysconfig.get_config_var('MACOSX_DEPLOYMENT_TARGET')
  if mac_target and (pkg_resources.parse_version(mac_target) <
                     pkg_resources.parse_version('10.7.0')):
    os.environ['MACOSX_DEPLOYMENT_TARGET'] = '10.7'
    os.environ['_PYTHON_HOST_PLATFORM'] = re.sub(
        r'macosx-[0-9]+\.[0-9]+-(.+)',
        r'macosx-10.7-\1',
        util.get_platform())

def cython_extensions_and_necessity():
  cython_module_files = [os.path.join(PYTHON_STEM,
                               name.replace('.', '/') + '.pyx')
                  for name in CYTHON_EXTENSION_MODULE_NAMES]
  config = os.environ.get('CONFIG', 'opt')
  prefix = 'libs/' + config + '/'
  if "darwin" in sys.platform:
    extra_objects = [prefix + 'libares.a',
                     prefix + 'libboringssl.a',
                     prefix + 'libgpr.a',
                     prefix + 'libgrpc.a']
    core_c_files = []
  else:
    core_c_files = list(CORE_C_FILES)
    extra_objects = []
  extensions = [
      _extension.Extension(
          name=module_name,
          sources=[module_file] + list(CYTHON_HELPER_C_FILES) + core_c_files,
          include_dirs=list(EXTENSION_INCLUDE_DIRECTORIES),
          libraries=list(EXTENSION_LIBRARIES),
          define_macros=list(DEFINE_MACROS),
          extra_objects=extra_objects,
          extra_compile_args=list(CFLAGS),
          extra_link_args=list(LDFLAGS),
      ) for (module_name, module_file) in zip(list(CYTHON_EXTENSION_MODULE_NAMES), cython_module_files)
  ]
  need_cython = BUILD_WITH_CYTHON
  if not BUILD_WITH_CYTHON:
    need_cython = need_cython or not commands.check_and_update_cythonization(extensions)
  return commands.try_cythonize(extensions, linetracing=ENABLE_CYTHON_TRACING, mandatory=BUILD_WITH_CYTHON), need_cython

CYTHON_EXTENSION_MODULES, need_cython = cython_extensions_and_necessity()

PACKAGE_DIRECTORIES = {
    '': PYTHON_STEM,
}

INSTALL_REQUIRES = (
    'six>=1.5.2',
)

if not PY3:
  INSTALL_REQUIRES += ('futures>=2.2.0', 'enum34>=1.0.4')

SETUP_REQUIRES = INSTALL_REQUIRES + (
    'sphinx>=1.3',
    'sphinx_rtd_theme>=0.1.8',
    'six>=1.10',
  ) if ENABLE_DOCUMENTATION_BUILD else ()

try:
  import Cython
except ImportError:
  if BUILD_WITH_CYTHON:
    sys.stderr.write(
      "You requested a Cython build via GRPC_PYTHON_BUILD_WITH_CYTHON, "
      "but do not have Cython installed. We won't stop you from using "
      "other commands, but the extension files will fail to build.\n")
  elif need_cython:
    sys.stderr.write(
        'We could not find Cython. Setup may take 10-20 minutes.\n')
    SETUP_REQUIRES += ('cython>=0.23',)

COMMAND_CLASS = {
    'doc': commands.SphinxDocumentation,
    'build_project_metadata': commands.BuildProjectMetadata,
    'build_py': commands.BuildPy,
    'build_ext': commands.BuildExt,
    'gather': commands.Gather,
}

# Ensure that package data is copied over before any commands have been run:
credentials_dir = os.path.join(PYTHON_STEM, 'grpc', '_cython', '_credentials')
try:
  os.mkdir(credentials_dir)
except OSError:
  pass
shutil.copyfile(os.path.join('etc', 'roots.pem'),
                os.path.join(credentials_dir, 'roots.pem'))

PACKAGE_DATA = {
    # Binaries that may or may not be present in the final installation, but are
    # mentioned here for completeness.
    'grpc._cython': [
        '_credentials/roots.pem',
        '_windows/grpc_c.32.python',
        '_windows/grpc_c.64.python',
    ],
}
PACKAGES = setuptools.find_packages(PYTHON_STEM)

setuptools.setup(
  name='grpcio',
  version=grpc_version.VERSION,
  description='HTTP/2-based RPC framework',
  author='The gRPC Authors',
  author_email='grpc-io@googlegroups.com',
  url='https://grpc.io',
  license=LICENSE,
  classifiers=CLASSIFIERS,
  long_description=open(README).read(),
  ext_modules=CYTHON_EXTENSION_MODULES,
  packages=list(PACKAGES),
  package_dir=PACKAGE_DIRECTORIES,
  package_data=PACKAGE_DATA,
  install_requires=INSTALL_REQUIRES,
  setup_requires=SETUP_REQUIRES,
  cmdclass=COMMAND_CLASS,
)<|MERGE_RESOLUTION|>--- conflicted
+++ resolved
@@ -181,13 +181,8 @@
   CARES_INCLUDE = (os.path.join('/usr', 'include'),)
 
 EXTENSION_INCLUDE_DIRECTORIES = (
-<<<<<<< HEAD
-    (PYTHON_STEM,) + CORE_INCLUDE + BORINGSSL_INCLUDE + ZLIB_INCLUDE +
+    (PYTHON_STEM,) + CORE_INCLUDE + SSL_INCLUDE + ZLIB_INCLUDE +
     NANOPB_INCLUDE + CARES_INCLUDE + ADDRESS_SORTING_INCLUDE)
-=======
-    (PYTHON_STEM,) + CORE_INCLUDE + SSL_INCLUDE + ZLIB_INCLUDE +
-    CARES_INCLUDE + ADDRESS_SORTING_INCLUDE)
->>>>>>> f423280a
 
 EXTENSION_LIBRARIES = ()
 if "linux" in sys.platform:
