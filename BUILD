--- conflicted
+++ resolved
@@ -1787,11 +1787,8 @@
         "channel_arg_names",
         "channelz",
         "gpr",
-<<<<<<< HEAD
+        "grpc_base",
         "grpc_client_channel",
-=======
-        "grpc_base",
->>>>>>> c1d6967f
         "grpc_public_hdrs",
         "legacy_channel",
         "ref_counted_ptr",
@@ -3615,11 +3612,8 @@
         "api_trace",
         "backoff",
         "call_combiner",
-<<<<<<< HEAD
+        "call_tracer",
         "channel",
-=======
-        "call_tracer",
->>>>>>> c1d6967f
         "channel_arg_names",
         "channelz",
         "config",
