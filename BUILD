# gRPC Bazel BUILD file.
#
# Copyright 2016 gRPC authors.
#
# Licensed under the Apache License, Version 2.0 (the "License");
# you may not use this file except in compliance with the License.
# You may obtain a copy of the License at
#
#     http://www.apache.org/licenses/LICENSE-2.0
#
# Unless required by applicable law or agreed to in writing, software
# distributed under the License is distributed on an "AS IS" BASIS,
# WITHOUT WARRANTIES OR CONDITIONS OF ANY KIND, either express or implied.
# See the License for the specific language governing permissions and
# limitations under the License.

load(
    "//bazel:grpc_build_system.bzl",
    "grpc_cc_library",
    "grpc_generate_one_off_targets",
    "grpc_upb_proto_library",
    "grpc_upb_proto_reflection_library",
    "python_config_settings",
)
load("@bazel_skylib//lib:selects.bzl", "selects")

licenses(["reciprocal"])

package(
    default_visibility = ["//visibility:public"],
    features = [
        "layering_check",
        "-parse_headers",
    ],
)

exports_files([
    "LICENSE",
    "etc/roots.pem",
])

config_setting(
    name = "grpc_no_ares",
    values = {"define": "grpc_no_ares=true"},
)

config_setting(
    name = "grpc_no_xds_define",
    values = {"define": "grpc_no_xds=true"},
)

# When gRPC is build as shared library, binder transport code might still
# get included even when user's code does not depend on it. In that case
# --define=grpc_no_binder=true can be used to disable binder transport
# related code to reduce binary size.
# For users using build system other than bazel, they can define
# GRPC_NO_BINDER to achieve the same effect.
config_setting(
    name = "grpc_no_binder_define",
    values = {"define": "grpc_no_binder=true"},
)

config_setting(
    name = "android",
    values = {"crosstool_top": "//external:android/crosstool"},
)

config_setting(
    name = "ios",
    values = {"apple_platform_type": "ios"},
)

selects.config_setting_group(
    name = "grpc_no_xds",
    match_any = [
        ":grpc_no_xds_define",
        # In addition to disabling XDS support when --define=grpc_no_xds=true is
        # specified, we also disable it on mobile platforms where it is not
        # likely to be needed and where reducing the binary size is more
        # important.
        ":android",
        ":ios",
    ],
)

selects.config_setting_group(
    name = "grpc_no_binder",
    match_any = [
        ":grpc_no_binder_define",
        # We do not need binder on ios.
        ":ios",
    ],
)

selects.config_setting_group(
    name = "grpc_no_rls",
    match_any = [
        # Disable RLS support on mobile platforms where it is not likely to be
        # needed and where reducing the binary size is more important.
        ":android",
        ":ios",
    ],
)

# Fuzzers can be built as fuzzers or as tests
config_setting(
    name = "grpc_build_fuzzers",
    values = {"define": "grpc_build_fuzzers=true"},
)

config_setting(
    name = "grpc_allow_exceptions",
    values = {"define": "GRPC_ALLOW_EXCEPTIONS=1"},
)

config_setting(
    name = "grpc_disallow_exceptions",
    values = {"define": "GRPC_ALLOW_EXCEPTIONS=0"},
)

config_setting(
    name = "remote_execution",
    values = {"define": "GRPC_PORT_ISOLATED_RUNTIME=1"},
)

config_setting(
    name = "windows",
    values = {"cpu": "x64_windows"},
)

config_setting(
    name = "windows_msvc",
    values = {"cpu": "x64_windows_msvc"},
)

config_setting(
    name = "mac_x86_64",
    values = {"cpu": "darwin"},
)

config_setting(
    name = "use_strict_warning",
    values = {"define": "use_strict_warning=true"},
)

config_setting(
    name = "use_abseil_status",
    values = {"define": "use_abseil_status=true"},
)

python_config_settings()

# This should be updated along with build_handwritten.yaml
g_stands_for = "gridman"  # @unused

core_version = "24.0.0"  # @unused

version = "1.47.0-dev"  # @unused

GPR_PUBLIC_HDRS = [
    "include/grpc/support/alloc.h",
    "include/grpc/support/atm.h",
    "include/grpc/support/atm_gcc_atomic.h",
    "include/grpc/support/atm_gcc_sync.h",
    "include/grpc/support/atm_windows.h",
    "include/grpc/support/cpu.h",
    "include/grpc/support/log.h",
    "include/grpc/support/log_windows.h",
    "include/grpc/support/port_platform.h",
    "include/grpc/support/string_util.h",
    "include/grpc/support/sync.h",
    "include/grpc/support/sync_abseil.h",
    "include/grpc/support/sync_custom.h",
    "include/grpc/support/sync_generic.h",
    "include/grpc/support/sync_posix.h",
    "include/grpc/support/sync_windows.h",
    "include/grpc/support/thd_id.h",
    "include/grpc/support/time.h",
]

GRPC_PUBLIC_HDRS = [
    "include/grpc/byte_buffer.h",
    "include/grpc/byte_buffer_reader.h",
    "include/grpc/compression.h",
    "include/grpc/fork.h",
    "include/grpc/grpc.h",
    "include/grpc/grpc_posix.h",
    "include/grpc/grpc_security.h",
    "include/grpc/grpc_security_constants.h",
    "include/grpc/slice.h",
    "include/grpc/slice_buffer.h",
    "include/grpc/status.h",
    "include/grpc/load_reporting.h",
    "include/grpc/support/workaround_list.h",
]

GRPC_PUBLIC_EVENT_ENGINE_HDRS = [
    "include/grpc/event_engine/endpoint_config.h",
    "include/grpc/event_engine/event_engine.h",
    "include/grpc/event_engine/port.h",
    "include/grpc/event_engine/memory_allocator.h",
    "include/grpc/event_engine/memory_request.h",
    "include/grpc/event_engine/internal/memory_allocator_impl.h",
    "include/grpc/event_engine/slice.h",
    "include/grpc/event_engine/slice_buffer.h",
]

GRPCXX_SRCS = [
    "src/cpp/client/channel_cc.cc",
    "src/cpp/client/client_callback.cc",
    "src/cpp/client/client_context.cc",
    "src/cpp/client/client_interceptor.cc",
    "src/cpp/client/create_channel.cc",
    "src/cpp/client/create_channel_internal.cc",
    "src/cpp/client/create_channel_posix.cc",
    "src/cpp/client/credentials_cc.cc",
    "src/cpp/common/alarm.cc",
    "src/cpp/common/channel_arguments.cc",
    "src/cpp/common/channel_filter.cc",
    "src/cpp/common/completion_queue_cc.cc",
    "src/cpp/common/core_codegen.cc",
    "src/cpp/common/resource_quota_cc.cc",
    "src/cpp/common/rpc_method.cc",
    "src/cpp/common/version_cc.cc",
    "src/cpp/common/validate_service_config.cc",
    "src/cpp/server/async_generic_service.cc",
    "src/cpp/server/channel_argument_option.cc",
    "src/cpp/server/create_default_thread_pool.cc",
    "src/cpp/server/dynamic_thread_pool.cc",
    "src/cpp/server/external_connection_acceptor_impl.cc",
    "src/cpp/server/health/default_health_check_service.cc",
    "src/cpp/server/health/health_check_service.cc",
    "src/cpp/server/health/health_check_service_server_builder_option.cc",
    "src/cpp/server/server_builder.cc",
    "src/cpp/server/server_callback.cc",
    "src/cpp/server/server_cc.cc",
    "src/cpp/server/server_context.cc",
    "src/cpp/server/server_credentials.cc",
    "src/cpp/server/server_posix.cc",
    "src/cpp/thread_manager/thread_manager.cc",
    "src/cpp/util/byte_buffer_cc.cc",
    "src/cpp/util/status.cc",
    "src/cpp/util/string_ref.cc",
    "src/cpp/util/time_cc.cc",
]

GRPCXX_HDRS = [
    "src/cpp/client/create_channel_internal.h",
    "src/cpp/common/channel_filter.h",
    "src/cpp/server/dynamic_thread_pool.h",
    "src/cpp/server/external_connection_acceptor_impl.h",
    "src/cpp/server/health/default_health_check_service.h",
    "src/cpp/server/thread_pool_interface.h",
    "src/cpp/thread_manager/thread_manager.h",
]

GRPCXX_PUBLIC_HDRS = [
    "include/grpc++/alarm.h",
    "include/grpc++/channel.h",
    "include/grpc++/client_context.h",
    "include/grpc++/completion_queue.h",
    "include/grpc++/create_channel.h",
    "include/grpc++/create_channel_posix.h",
    "include/grpc++/ext/health_check_service_server_builder_option.h",
    "include/grpc++/generic/async_generic_service.h",
    "include/grpc++/generic/generic_stub.h",
    "include/grpc++/grpc++.h",
    "include/grpc++/health_check_service_interface.h",
    "include/grpc++/impl/call.h",
    "include/grpc++/impl/channel_argument_option.h",
    "include/grpc++/impl/client_unary_call.h",
    "include/grpc++/impl/codegen/core_codegen.h",
    "include/grpc++/impl/grpc_library.h",
    "include/grpc++/impl/method_handler_impl.h",
    "include/grpc++/impl/rpc_method.h",
    "include/grpc++/impl/rpc_service_method.h",
    "include/grpc++/impl/serialization_traits.h",
    "include/grpc++/impl/server_builder_option.h",
    "include/grpc++/impl/server_builder_plugin.h",
    "include/grpc++/impl/server_initializer.h",
    "include/grpc++/impl/service_type.h",
    "include/grpc++/security/auth_context.h",
    "include/grpc++/resource_quota.h",
    "include/grpc++/security/auth_metadata_processor.h",
    "include/grpc++/security/credentials.h",
    "include/grpc++/security/server_credentials.h",
    "include/grpc++/server.h",
    "include/grpc++/server_builder.h",
    "include/grpc++/server_context.h",
    "include/grpc++/server_posix.h",
    "include/grpc++/support/async_stream.h",
    "include/grpc++/support/async_unary_call.h",
    "include/grpc++/support/byte_buffer.h",
    "include/grpc++/support/channel_arguments.h",
    "include/grpc++/support/config.h",
    "include/grpc++/support/slice.h",
    "include/grpc++/support/status.h",
    "include/grpc++/support/status_code_enum.h",
    "include/grpc++/support/string_ref.h",
    "include/grpc++/support/stub_options.h",
    "include/grpc++/support/sync_stream.h",
    "include/grpc++/support/time.h",
    "include/grpcpp/alarm.h",
    "include/grpcpp/channel.h",
    "include/grpcpp/client_context.h",
    "include/grpcpp/completion_queue.h",
    "include/grpcpp/create_channel.h",
    "include/grpcpp/create_channel_posix.h",
    "include/grpcpp/ext/health_check_service_server_builder_option.h",
    "include/grpcpp/generic/async_generic_service.h",
    "include/grpcpp/generic/generic_stub.h",
    "include/grpcpp/grpcpp.h",
    "include/grpcpp/health_check_service_interface.h",
    "include/grpcpp/impl/call.h",
    "include/grpcpp/impl/channel_argument_option.h",
    "include/grpcpp/impl/client_unary_call.h",
    "include/grpcpp/impl/codegen/core_codegen.h",
    "include/grpcpp/impl/grpc_library.h",
    "include/grpcpp/impl/method_handler_impl.h",
    "include/grpcpp/impl/rpc_method.h",
    "include/grpcpp/impl/rpc_service_method.h",
    "include/grpcpp/impl/serialization_traits.h",
    "include/grpcpp/impl/server_builder_option.h",
    "include/grpcpp/impl/server_builder_plugin.h",
    "include/grpcpp/impl/server_initializer.h",
    "include/grpcpp/impl/service_type.h",
    "include/grpcpp/resource_quota.h",
    "include/grpcpp/security/auth_context.h",
    "include/grpcpp/security/auth_metadata_processor.h",
    "include/grpcpp/security/credentials.h",
    "include/grpcpp/security/server_credentials.h",
    "include/grpcpp/security/tls_certificate_provider.h",
    "include/grpcpp/security/authorization_policy_provider.h",
    "include/grpcpp/security/tls_certificate_verifier.h",
    "include/grpcpp/security/tls_credentials_options.h",
    "include/grpcpp/server.h",
    "include/grpcpp/server_builder.h",
    "include/grpcpp/server_context.h",
    "include/grpcpp/server_posix.h",
    "include/grpcpp/support/async_stream.h",
    "include/grpcpp/support/async_unary_call.h",
    "include/grpcpp/support/byte_buffer.h",
    "include/grpcpp/support/channel_arguments.h",
    "include/grpcpp/support/client_callback.h",
    "include/grpcpp/support/client_interceptor.h",
    "include/grpcpp/support/config.h",
    "include/grpcpp/support/interceptor.h",
    "include/grpcpp/support/message_allocator.h",
    "include/grpcpp/support/method_handler.h",
    "include/grpcpp/support/proto_buffer_reader.h",
    "include/grpcpp/support/proto_buffer_writer.h",
    "include/grpcpp/support/server_callback.h",
    "include/grpcpp/support/server_interceptor.h",
    "include/grpcpp/support/slice.h",
    "include/grpcpp/support/status.h",
    "include/grpcpp/support/status_code_enum.h",
    "include/grpcpp/support/string_ref.h",
    "include/grpcpp/support/stub_options.h",
    "include/grpcpp/support/sync_stream.h",
    "include/grpcpp/support/time.h",
    "include/grpcpp/support/validate_service_config.h",
]

grpc_cc_library(
    name = "gpr",
    language = "c++",
    public_hdrs = GPR_PUBLIC_HDRS,
    standalone = True,
    tags = ["avoid_dep"],
    visibility = ["@grpc:public"],
    deps = [
        "gpr_base",
    ],
)

grpc_cc_library(
    name = "atomic_utils",
    language = "c++",
    public_hdrs = ["src/core/lib/gprpp/atomic_utils.h"],
    deps = ["gpr_platform"],
)

grpc_cc_library(
    name = "grpc_unsecure",
    srcs = [
        "src/core/lib/surface/init.cc",
        "src/core/plugin_registry/grpc_plugin_registry.cc",
        "src/core/plugin_registry/grpc_plugin_registry_noextra.cc",
    ],
    external_deps = [
        "absl/base:core_headers",
    ],
    language = "c++",
    public_hdrs = GRPC_PUBLIC_HDRS,
    standalone = True,
    tags = ["avoid_dep"],
    visibility = ["@grpc:public"],
    deps = [
        "channel_init",
        "channel_stack_type",
        "config",
        "default_event_engine_factory_hdrs",
        "gpr_base",
        "grpc_authorization_base",
        "grpc_base",
        "grpc_codegen",
        "grpc_common",
        "grpc_security_base",
        "grpc_trace",
        "http_connect_handshaker",
        "iomgr_timer",
        "slice",
        "tcp_connect_handshaker",
    ],
)

GRPC_XDS_TARGETS = [
    "grpc_lb_policy_cds",
    "grpc_lb_policy_xds_cluster_impl",
    "grpc_lb_policy_xds_cluster_manager",
    "grpc_lb_policy_xds_cluster_resolver",
    "grpc_resolver_xds",
    "grpc_resolver_c2p",
    "grpc_xds_server_config_fetcher",

    # Not xDS-specific but currently only used by xDS.
    "channel_creds_registry_init",
]

grpc_cc_library(
    name = "grpc",
    srcs = [
        "src/core/lib/surface/init.cc",
        "src/core/plugin_registry/grpc_plugin_registry.cc",
        "src/core/plugin_registry/grpc_plugin_registry_extra.cc",
    ],
    defines = select({
        "grpc_no_xds": ["GRPC_NO_XDS"],
        "//conditions:default": [],
    }),
    external_deps = [
        "absl/base:core_headers",
    ],
    language = "c++",
    public_hdrs = GRPC_PUBLIC_HDRS,
    select_deps = [
        {
            "grpc_no_xds": [],
            "//conditions:default": GRPC_XDS_TARGETS,
        },
    ],
    standalone = True,
    visibility = [
        "@grpc:public",
    ],
    deps = [
        "channel_init",
        "channel_stack_type",
        "config",
        "default_event_engine_factory_hdrs",
        "gpr_base",
        "grpc_authorization_base",
        "grpc_base",
        "grpc_codegen",
        "grpc_common",
        "grpc_secure",
        "grpc_security_base",
        "grpc_trace",
        "http_connect_handshaker",
        "iomgr_timer",
        "slice",
        "tcp_connect_handshaker",
    ],
)

grpc_cc_library(
    name = "grpc++_public_hdrs",
    hdrs = GRPCXX_PUBLIC_HDRS,
    external_deps = [
        "absl/synchronization",
        "protobuf_headers",
    ],
    visibility = ["@grpc:public"],
)

grpc_cc_library(
    name = "grpc++",
    hdrs = [
        "src/cpp/client/secure_credentials.h",
        "src/cpp/common/secure_auth_context.h",
        "src/cpp/server/secure_server_credentials.h",
    ],
    language = "c++",
    public_hdrs = GRPCXX_PUBLIC_HDRS,
    select_deps = [
        {
            "grpc_no_xds": [],
            "//conditions:default": [
                "grpc++_xds_client",
                "grpc++_xds_server",
            ],
        },
        {
            "grpc_no_binder": [],
            "//conditions:default": [
                "grpc++_binder",
            ],
        },
    ],
    standalone = True,
    visibility = [
        "@grpc:public",
    ],
    deps = [
        "grpc++_internals",
        "slice",
    ],
)

grpc_cc_library(
    name = "grpc++_internals",
    srcs = [
        "src/cpp/client/insecure_credentials.cc",
        "src/cpp/client/secure_credentials.cc",
        "src/cpp/common/auth_property_iterator.cc",
        "src/cpp/common/secure_auth_context.cc",
        "src/cpp/common/secure_channel_arguments.cc",
        "src/cpp/common/secure_create_auth_context.cc",
        "src/cpp/common/tls_certificate_provider.cc",
        "src/cpp/common/tls_certificate_verifier.cc",
        "src/cpp/common/tls_credentials_options.cc",
        "src/cpp/server/insecure_server_credentials.cc",
        "src/cpp/server/secure_server_credentials.cc",
    ],
    hdrs = [
        "src/cpp/client/secure_credentials.h",
        "src/cpp/common/secure_auth_context.h",
        "src/cpp/server/secure_server_credentials.h",
    ],
    external_deps = [
        "absl/status",
        "absl/synchronization",
        "absl/container:inlined_vector",
        "absl/strings",
        "protobuf_headers",
    ],
    language = "c++",
    public_hdrs = GRPCXX_PUBLIC_HDRS,
    deps = [
        "error",
        "gpr_base",
        "grpc",
        "grpc++_base",
        "grpc++_codegen_base",
        "grpc++_codegen_base_src",
        "grpc++_codegen_proto",
        "grpc_base",
        "grpc_codegen",
        "grpc_credentials_util",
        "grpc_secure",
        "grpc_security_base",
        "json",
        "ref_counted_ptr",
        "slice",
    ],
)

grpc_cc_library(
    name = "grpc++_binder",
    srcs = [
        "src/core/ext/transport/binder/client/binder_connector.cc",
        "src/core/ext/transport/binder/client/channel_create.cc",
        "src/core/ext/transport/binder/client/channel_create_impl.cc",
        "src/core/ext/transport/binder/client/connection_id_generator.cc",
        "src/core/ext/transport/binder/client/endpoint_binder_pool.cc",
        "src/core/ext/transport/binder/client/jni_utils.cc",
        "src/core/ext/transport/binder/client/security_policy_setting.cc",
        "src/core/ext/transport/binder/security_policy/binder_security_policy.cc",
        "src/core/ext/transport/binder/server/binder_server.cc",
        "src/core/ext/transport/binder/server/binder_server_credentials.cc",
        "src/core/ext/transport/binder/transport/binder_transport.cc",
        "src/core/ext/transport/binder/utils/ndk_binder.cc",
        "src/core/ext/transport/binder/utils/transport_stream_receiver_impl.cc",
        "src/core/ext/transport/binder/wire_format/binder_android.cc",
        "src/core/ext/transport/binder/wire_format/binder_constants.cc",
        "src/core/ext/transport/binder/wire_format/transaction.cc",
        "src/core/ext/transport/binder/wire_format/wire_reader_impl.cc",
        "src/core/ext/transport/binder/wire_format/wire_writer.cc",
    ],
    hdrs = [
        "src/core/ext/transport/binder/client/binder_connector.h",
        "src/core/ext/transport/binder/client/channel_create_impl.h",
        "src/core/ext/transport/binder/client/connection_id_generator.h",
        "src/core/ext/transport/binder/client/endpoint_binder_pool.h",
        "src/core/ext/transport/binder/client/jni_utils.h",
        "src/core/ext/transport/binder/client/security_policy_setting.h",
        "src/core/ext/transport/binder/server/binder_server.h",
        "src/core/ext/transport/binder/transport/binder_stream.h",
        "src/core/ext/transport/binder/transport/binder_transport.h",
        "src/core/ext/transport/binder/utils/binder_auto_utils.h",
        "src/core/ext/transport/binder/utils/ndk_binder.h",
        "src/core/ext/transport/binder/utils/transport_stream_receiver.h",
        "src/core/ext/transport/binder/utils/transport_stream_receiver_impl.h",
        "src/core/ext/transport/binder/wire_format/binder.h",
        "src/core/ext/transport/binder/wire_format/binder_android.h",
        "src/core/ext/transport/binder/wire_format/binder_constants.h",
        "src/core/ext/transport/binder/wire_format/transaction.h",
        "src/core/ext/transport/binder/wire_format/wire_reader.h",
        "src/core/ext/transport/binder/wire_format/wire_reader_impl.h",
        "src/core/ext/transport/binder/wire_format/wire_writer.h",
    ],
    defines = select({
        "grpc_no_binder": ["GRPC_NO_BINDER"],
        "//conditions:default": [],
    }),
    external_deps = [
        "absl/base:core_headers",
        "absl/container:flat_hash_map",
        "absl/memory",
        "absl/status",
        "absl/strings",
        "absl/synchronization",
        "absl/status:statusor",
        "absl/time",
    ],
    language = "c++",
    public_hdrs = [
        "include/grpcpp/security/binder_security_policy.h",
        "include/grpcpp/create_channel_binder.h",
        "include/grpcpp/security/binder_credentials.h",
    ],
    deps = [
        "config",
        "gpr",
        "gpr_base",
        "gpr_platform",
        "grpc",
        "grpc++_base",
        "grpc_base",
        "grpc_client_channel",
        "grpc_codegen",
        "iomgr_port",
        "orphanable",
        "slice_refcount",
    ],
)

grpc_cc_library(
    name = "grpc++_xds_client",
    srcs = [
        "src/cpp/client/xds_credentials.cc",
    ],
    hdrs = [
        "src/cpp/client/secure_credentials.h",
    ],
    external_deps = [
        "absl/container:inlined_vector",
    ],
    language = "c++",
    deps = [
        "grpc++_internals",
    ],
)

grpc_cc_library(
    name = "grpc++_xds_server",
    srcs = [
        "src/cpp/server/xds_server_credentials.cc",
    ],
    hdrs = [
        "src/cpp/server/secure_server_credentials.h",
    ],
    language = "c++",
    public_hdrs = [
        "include/grpcpp/xds_server_builder.h",
    ],
    visibility = ["@grpc:xds"],
    deps = [
        "grpc++_internals",
    ],
)

grpc_cc_library(
    name = "grpc++_unsecure",
    srcs = [
        "src/cpp/client/insecure_credentials.cc",
        "src/cpp/common/insecure_create_auth_context.cc",
        "src/cpp/server/insecure_server_credentials.cc",
    ],
    language = "c++",
    standalone = True,
    tags = ["avoid_dep"],
    visibility = ["@grpc:public"],
    deps = [
        "gpr",
        "grpc++_base_unsecure",
        "grpc++_codegen_base",
        "grpc++_codegen_base_src",
        "grpc++_codegen_proto",
        "grpc_insecure_credentials",
        "grpc_unsecure",
    ],
)

grpc_cc_library(
    name = "grpc++_error_details",
    srcs = [
        "src/cpp/util/error_details.cc",
    ],
    hdrs = [
        "include/grpc++/support/error_details.h",
        "include/grpcpp/support/error_details.h",
    ],
    language = "c++",
    standalone = True,
    visibility = ["@grpc:public"],
    deps = [
        "grpc++",
    ],
)

grpc_cc_library(
    name = "grpc++_alts",
    srcs = [
        "src/cpp/common/alts_context.cc",
        "src/cpp/common/alts_util.cc",
    ],
    hdrs = [
        "include/grpcpp/security/alts_context.h",
        "include/grpcpp/security/alts_util.h",
    ],
    external_deps = [
        "upb_lib",
    ],
    language = "c++",
    standalone = True,
    visibility = ["@grpc:tsi"],
    deps = [
        "alts_upb",
        "alts_util",
        "gpr_base",
        "grpc++",
        "grpc_base",
        "tsi_alts_credentials",
    ],
)

grpc_cc_library(
    name = "census",
    srcs = [
        "src/core/ext/filters/census/grpc_context.cc",
    ],
    language = "c++",
    public_hdrs = [
        "include/grpc/census.h",
    ],
    visibility = ["@grpc:public"],
    deps = [
        "gpr_base",
        "grpc_base",
        "grpc_trace",
    ],
)

grpc_cc_library(
    name = "grpc++_internal_hdrs_only",
    hdrs = [
        "include/grpcpp/impl/codegen/sync.h",
    ],
    external_deps = [
        "absl/synchronization",
    ],
    deps = [
        "gpr_codegen",
    ],
)

grpc_cc_library(
    name = "useful",
    hdrs = ["src/core/lib/gpr/useful.h"],
    language = "c++",
    deps = [
        "gpr_platform",
    ],
)

grpc_cc_library(
    name = "examine_stack",
    srcs = [
        "src/core/lib/gprpp/examine_stack.cc",
    ],
    hdrs = [
        "src/core/lib/gprpp/examine_stack.h",
    ],
    external_deps = [
        "absl/types:optional",
    ],
    deps = [
        "gpr_platform",
    ],
)

grpc_cc_library(
    name = "gpr_base",
    srcs = [
        "src/core/lib/gpr/alloc.cc",
        "src/core/lib/gpr/atm.cc",
        "src/core/lib/gpr/cpu_iphone.cc",
        "src/core/lib/gpr/cpu_linux.cc",
        "src/core/lib/gpr/cpu_posix.cc",
        "src/core/lib/gpr/cpu_windows.cc",
        "src/core/lib/gpr/env_linux.cc",
        "src/core/lib/gpr/env_posix.cc",
        "src/core/lib/gpr/env_windows.cc",
        "src/core/lib/gpr/log.cc",
        "src/core/lib/gpr/log_android.cc",
        "src/core/lib/gpr/log_linux.cc",
        "src/core/lib/gpr/log_posix.cc",
        "src/core/lib/gpr/log_windows.cc",
        "src/core/lib/gpr/murmur_hash.cc",
        "src/core/lib/gpr/string.cc",
        "src/core/lib/gpr/string_posix.cc",
        "src/core/lib/gpr/string_util_windows.cc",
        "src/core/lib/gpr/string_windows.cc",
        "src/core/lib/gpr/sync.cc",
        "src/core/lib/gpr/sync_abseil.cc",
        "src/core/lib/gpr/sync_posix.cc",
        "src/core/lib/gpr/sync_windows.cc",
        "src/core/lib/gpr/time.cc",
        "src/core/lib/gpr/time_posix.cc",
        "src/core/lib/gpr/time_precise.cc",
        "src/core/lib/gpr/time_windows.cc",
        "src/core/lib/gpr/tmpfile_msys.cc",
        "src/core/lib/gpr/tmpfile_posix.cc",
        "src/core/lib/gpr/tmpfile_windows.cc",
        "src/core/lib/gpr/wrap_memcpy.cc",
        "src/core/lib/gprpp/fork.cc",
        "src/core/lib/gprpp/global_config_env.cc",
        "src/core/lib/gprpp/host_port.cc",
        "src/core/lib/gprpp/mpscq.cc",
        "src/core/lib/gprpp/stat_posix.cc",
        "src/core/lib/gprpp/stat_windows.cc",
        "src/core/lib/gprpp/status_helper.cc",
        "src/core/lib/gprpp/thd_posix.cc",
        "src/core/lib/gprpp/thd_windows.cc",
        "src/core/lib/gprpp/time_util.cc",
        "src/core/lib/profiling/basic_timers.cc",
        "src/core/lib/profiling/stap_timers.cc",
    ],
    hdrs = [
        "src/core/lib/gpr/alloc.h",
        "src/core/lib/gpr/env.h",
        "src/core/lib/gpr/murmur_hash.h",
        "src/core/lib/gpr/spinlock.h",
        "src/core/lib/gpr/string.h",
        "src/core/lib/gpr/string_windows.h",
        "src/core/lib/gpr/time_precise.h",
        "src/core/lib/gpr/tmpfile.h",
        "src/core/lib/gprpp/fork.h",
        "src/core/lib/gprpp/global_config.h",
        "src/core/lib/gprpp/global_config_custom.h",
        "src/core/lib/gprpp/global_config_env.h",
        "src/core/lib/gprpp/global_config_generic.h",
        "src/core/lib/gprpp/host_port.h",
        "src/core/lib/gprpp/manual_constructor.h",
        "src/core/lib/gprpp/memory.h",
        "src/core/lib/gprpp/mpscq.h",
        "src/core/lib/gprpp/stat.h",
        "src/core/lib/gprpp/status_helper.h",
        "src/core/lib/gprpp/sync.h",
        "src/core/lib/gprpp/thd.h",
        "src/core/lib/gprpp/time_util.h",
        "src/core/lib/profiling/timers.h",
    ],
    external_deps = [
        "absl/base",
        "absl/base:core_headers",
        "absl/memory",
        "absl/random",
        "absl/status",
        "absl/strings",
        "absl/strings:cord",
        "absl/strings:str_format",
        "absl/synchronization",
        "absl/time:time",
        "absl/types:optional",
        "upb_lib",
    ],
    language = "c++",
    public_hdrs = GPR_PUBLIC_HDRS,
    visibility = ["@grpc:alt_gpr_base_legacy"],
    deps = [
        "construct_destruct",
        "debug_location",
        "examine_stack",
        "google_rpc_status_upb",
        "gpr_codegen",
        "gpr_tls",
        "grpc_codegen",
        "protobuf_any_upb",
        "useful",
    ],
)

grpc_cc_library(
    name = "gpr_tls",
    hdrs = ["src/core/lib/gpr/tls.h"],
    deps = ["gpr_platform"],
)

grpc_cc_library(
    name = "chunked_vector",
    hdrs = ["src/core/lib/gprpp/chunked_vector.h"],
    external_deps = ["absl/utility"],
    deps = [
        "arena",
        # TODO(ctiller): weaken this to just arena when that splits into its own target
        "gpr_base",
    ],
)

grpc_cc_library(
    name = "capture",
    external_deps = ["absl/utility"],
    language = "c++",
    public_hdrs = ["src/core/lib/gprpp/capture.h"],
    deps = ["gpr_platform"],
)

grpc_cc_library(
    name = "construct_destruct",
    language = "c++",
    public_hdrs = ["src/core/lib/gprpp/construct_destruct.h"],
)

grpc_cc_library(
    name = "cpp_impl_of",
    hdrs = ["src/core/lib/gprpp/cpp_impl_of.h"],
    language = "c++",
)

grpc_cc_library(
    name = "unique_type_name",
    hdrs = ["src/core/lib/gprpp/unique_type_name.h"],
    external_deps = [
        "absl/strings",
    ],
    language = "c++",
    deps = ["useful"],
)

grpc_cc_library(
    name = "gpr_codegen",
    language = "c++",
    public_hdrs = [
        "include/grpc/impl/codegen/atm.h",
        "include/grpc/impl/codegen/atm_gcc_atomic.h",
        "include/grpc/impl/codegen/atm_gcc_sync.h",
        "include/grpc/impl/codegen/atm_windows.h",
        "include/grpc/impl/codegen/fork.h",
        "include/grpc/impl/codegen/gpr_slice.h",
        "include/grpc/impl/codegen/gpr_types.h",
        "include/grpc/impl/codegen/log.h",
        "include/grpc/impl/codegen/port_platform.h",
        "include/grpc/impl/codegen/sync.h",
        "include/grpc/impl/codegen/sync_abseil.h",
        "include/grpc/impl/codegen/sync_custom.h",
        "include/grpc/impl/codegen/sync_generic.h",
        "include/grpc/impl/codegen/sync_posix.h",
        "include/grpc/impl/codegen/sync_windows.h",
    ],
    visibility = ["@grpc:public"],
)

# A library that vends only port_platform, so that libraries that don't need
# anything else from gpr can still be portable!
grpc_cc_library(
    name = "gpr_platform",
    language = "c++",
    public_hdrs = [
        "include/grpc/impl/codegen/port_platform.h",
        "include/grpc/support/port_platform.h",
    ],
)

grpc_cc_library(
    name = "grpc_trace",
    srcs = ["src/core/lib/debug/trace.cc"],
    hdrs = ["src/core/lib/debug/trace.h"],
    language = "c++",
    public_hdrs = GRPC_PUBLIC_HDRS,
    visibility = ["@grpc:trace"],
    deps = [
        "gpr",
        "grpc_codegen",
    ],
)

grpc_cc_library(
    name = "config",
    srcs = [
        "src/core/lib/config/core_configuration.cc",
    ],
    language = "c++",
    public_hdrs = [
        "src/core/lib/config/core_configuration.h",
    ],
    visibility = ["@grpc:client_channel"],
    deps = [
        "channel_args_preconditioning",
        "channel_creds_registry",
        "channel_init",
        "gpr_base",
        "grpc_resolver",
        "handshaker_registry",
        "service_config_parser",
    ],
)

grpc_cc_library(
    name = "debug_location",
    language = "c++",
    public_hdrs = ["src/core/lib/gprpp/debug_location.h"],
    visibility = ["@grpc:debug_location"],
)

grpc_cc_library(
    name = "overload",
    language = "c++",
    public_hdrs = ["src/core/lib/gprpp/overload.h"],
    deps = ["gpr_platform"],
)

grpc_cc_library(
    name = "match",
    external_deps = [
        "absl/types:variant",
    ],
    language = "c++",
    public_hdrs = ["src/core/lib/gprpp/match.h"],
    deps = [
        "gpr_platform",
        "overload",
    ],
)

grpc_cc_library(
    name = "table",
    external_deps = ["absl/utility"],
    language = "c++",
    public_hdrs = ["src/core/lib/gprpp/table.h"],
    deps = [
        "bitset",
        "gpr_platform",
    ],
)

grpc_cc_library(
    name = "bitset",
    language = "c++",
    public_hdrs = ["src/core/lib/gprpp/bitset.h"],
    deps = [
        "gpr_platform",
        "useful",
    ],
)

grpc_cc_library(
    name = "orphanable",
    language = "c++",
    public_hdrs = ["src/core/lib/gprpp/orphanable.h"],
    visibility = ["@grpc:client_channel"],
    deps = [
        "debug_location",
        "gpr_base",
        "grpc_trace",
        "ref_counted",
        "ref_counted_ptr",
    ],
)

grpc_cc_library(
    name = "poll",
    external_deps = [
        "absl/types:variant",
    ],
    language = "c++",
    public_hdrs = [
        "src/core/lib/promise/poll.h",
    ],
    deps = ["gpr_platform"],
)

grpc_cc_library(
    name = "call_push_pull",
    hdrs = ["src/core/lib/promise/call_push_pull.h"],
    language = "c++",
    deps = [
        "bitset",
        "construct_destruct",
        "poll",
        "promise_like",
        "promise_status",
    ],
)

grpc_cc_library(
    name = "context",
    language = "c++",
    public_hdrs = [
        "src/core/lib/promise/context.h",
    ],
    deps = [
        "gpr_platform",
        "gpr_tls",
    ],
)

grpc_cc_library(
    name = "map",
    language = "c++",
    public_hdrs = ["src/core/lib/promise/map.h"],
    deps = [
        "gpr_platform",
        "poll",
        "promise_like",
    ],
)

grpc_cc_library(
    name = "sleep",
    srcs = [
        "src/core/lib/promise/sleep.cc",
    ],
    hdrs = [
        "src/core/lib/promise/sleep.h",
    ],
    deps = [
        "activity",
        "gpr_platform",
        "grpc_base",
        "poll",
    ],
)

grpc_cc_library(
    name = "promise",
    external_deps = [
        "absl/types:optional",
        "absl/status",
    ],
    language = "c++",
    public_hdrs = [
        "src/core/lib/promise/promise.h",
    ],
    visibility = ["@grpc:alt_grpc_base_legacy"],
    deps = [
        "gpr_platform",
        "poll",
        "promise_like",
    ],
)

grpc_cc_library(
    name = "arena_promise",
    external_deps = [
        "absl/types:optional",
    ],
    language = "c++",
    public_hdrs = [
        "src/core/lib/promise/arena_promise.h",
    ],
    deps = [
        "arena",
        "gpr_base",
        "poll",
    ],
)

grpc_cc_library(
    name = "promise_like",
    language = "c++",
    public_hdrs = [
        "src/core/lib/promise/detail/promise_like.h",
    ],
    deps = [
        "gpr_platform",
        "poll",
    ],
)

grpc_cc_library(
    name = "promise_factory",
    language = "c++",
    public_hdrs = [
        "src/core/lib/promise/detail/promise_factory.h",
    ],
    deps = [
        "gpr_platform",
        "poll",
        "promise_like",
    ],
)

grpc_cc_library(
    name = "if",
    external_deps = [
        "absl/status:statusor",
    ],
    language = "c++",
    public_hdrs = ["src/core/lib/promise/if.h"],
    deps = [
        "gpr_platform",
        "poll",
        "promise_factory",
    ],
)

grpc_cc_library(
    name = "promise_status",
    external_deps = [
        "absl/status",
        "absl/status:statusor",
    ],
    language = "c++",
    public_hdrs = [
        "src/core/lib/promise/detail/status.h",
    ],
    deps = ["gpr_platform"],
)

grpc_cc_library(
    name = "race",
    language = "c++",
    public_hdrs = ["src/core/lib/promise/race.h"],
    deps = [
        "gpr_platform",
        "poll",
    ],
)

grpc_cc_library(
    name = "loop",
    external_deps = [
        "absl/types:variant",
        "absl/status:statusor",
    ],
    language = "c++",
    public_hdrs = [
        "src/core/lib/promise/loop.h",
    ],
    deps = [
        "gpr_platform",
        "poll",
        "promise_factory",
    ],
)

grpc_cc_library(
    name = "switch",
    language = "c++",
    public_hdrs = [
        "src/core/lib/promise/detail/switch.h",
    ],
    deps = ["gpr_platform"],
)

grpc_cc_library(
    name = "basic_join",
    language = "c++",
    public_hdrs = [
        "src/core/lib/promise/detail/basic_join.h",
    ],
    deps = [
        "bitset",
        "construct_destruct",
        "gpr_platform",
        "poll",
        "promise_factory",
    ],
)

grpc_cc_library(
    name = "join",
    language = "c++",
    public_hdrs = [
        "src/core/lib/promise/join.h",
    ],
    deps = [
        "basic_join",
        "gpr_platform",
    ],
)

grpc_cc_library(
    name = "try_join",
    language = "c++",
    public_hdrs = [
        "src/core/lib/promise/try_join.h",
    ],
    deps = [
        "basic_join",
        "gpr_platform",
        "promise_status",
    ],
)

grpc_cc_library(
    name = "basic_seq",
    language = "c++",
    public_hdrs = [
        "src/core/lib/promise/detail/basic_seq.h",
    ],
    deps = [
        "construct_destruct",
        "gpr_platform",
        "poll",
        "promise_factory",
        "switch",
    ],
)

grpc_cc_library(
    name = "seq",
    language = "c++",
    public_hdrs = [
        "src/core/lib/promise/seq.h",
    ],
    deps = [
        "basic_seq",
        "gpr_platform",
    ],
)

grpc_cc_library(
    name = "try_seq",
    language = "c++",
    public_hdrs = [
        "src/core/lib/promise/try_seq.h",
    ],
    deps = [
        "basic_seq",
        "gpr_platform",
        "promise_status",
    ],
)

grpc_cc_library(
    name = "activity",
    srcs = [
        "src/core/lib/promise/activity.cc",
    ],
    external_deps = [
        "absl/base:core_headers",
    ],
    language = "c++",
    public_hdrs = [
        "src/core/lib/promise/activity.h",
    ],
    deps = [
        "atomic_utils",
        "construct_destruct",
        "context",
        "gpr_base",
        "gpr_codegen",
        "orphanable",
        "poll",
        "promise_factory",
        "promise_status",
    ],
)

grpc_cc_library(
    name = "exec_ctx_wakeup_scheduler",
    hdrs = [
        "src/core/lib/promise/exec_ctx_wakeup_scheduler.h",
    ],
    language = "c++",
    deps = [
        "exec_ctx",
        "gpr_base",
    ],
)

grpc_cc_library(
    name = "wait_set",
    external_deps = [
        "absl/container:flat_hash_set",
    ],
    language = "c++",
    public_hdrs = [
        "src/core/lib/promise/wait_set.h",
    ],
    deps = [
        "activity",
        "gpr_platform",
    ],
)

grpc_cc_library(
    name = "intra_activity_waiter",
    language = "c++",
    public_hdrs = [
        "src/core/lib/promise/intra_activity_waiter.h",
    ],
    deps = [
        "activity",
        "gpr_platform",
    ],
)

grpc_cc_library(
    name = "latch",
    external_deps = [
        "absl/status",
    ],
    language = "c++",
    public_hdrs = [
        "src/core/lib/promise/latch.h",
    ],
    deps = [
        "activity",
        "gpr_platform",
        "intra_activity_waiter",
    ],
)

grpc_cc_library(
    name = "observable",
    language = "c++",
    public_hdrs = [
        "src/core/lib/promise/observable.h",
    ],
    deps = [
        "activity",
        "gpr_platform",
        "wait_set",
    ],
)

grpc_cc_library(
    name = "pipe",
    external_deps = [
        "absl/status",
    ],
    language = "c++",
    public_hdrs = [
        "src/core/lib/promise/pipe.h",
    ],
    deps = [
        "activity",
        "arena",
        "gpr_platform",
        "intra_activity_waiter",
    ],
)

grpc_cc_library(
    name = "for_each",
    external_deps = [
        "absl/status",
        "absl/types:variant",
    ],
    language = "c++",
    public_hdrs = ["src/core/lib/promise/for_each.h"],
    deps = [
        "gpr_platform",
        "poll",
        "promise_factory",
    ],
)

grpc_cc_library(
    name = "ref_counted",
    language = "c++",
    public_hdrs = ["src/core/lib/gprpp/ref_counted.h"],
    deps = [
        "atomic_utils",
        "debug_location",
        "gpr_base",
        "grpc_trace",
        "ref_counted_ptr",
    ],
)

grpc_cc_library(
    name = "dual_ref_counted",
    language = "c++",
    public_hdrs = ["src/core/lib/gprpp/dual_ref_counted.h"],
    deps = [
        "debug_location",
        "gpr_base",
        "grpc_trace",
        "orphanable",
        "ref_counted_ptr",
    ],
)

grpc_cc_library(
    name = "ref_counted_ptr",
    language = "c++",
    public_hdrs = ["src/core/lib/gprpp/ref_counted_ptr.h"],
    visibility = ["@grpc:ref_counted_ptr"],
    deps = [
        "gpr_base",
    ],
)

grpc_cc_library(
    name = "handshaker",
    srcs = [
        "src/core/lib/transport/handshaker.cc",
    ],
    external_deps = [
        "absl/strings",
        "absl/strings:str_format",
    ],
    language = "c++",
    public_hdrs = [
        "src/core/lib/transport/handshaker.h",
    ],
    visibility = ["@grpc:alt_grpc_base_legacy"],
    deps = [
        "channel_args",
        "closure",
        "debug_location",
        "gpr_base",
        "grpc_base",
        "grpc_codegen",
        "grpc_trace",
        "iomgr_timer",
        "slice",
    ],
)

grpc_cc_library(
    name = "handshaker_factory",
    language = "c++",
    public_hdrs = [
        "src/core/lib/transport/handshaker_factory.h",
    ],
    deps = [
        "gpr_base",
        "iomgr_fwd",
    ],
)

grpc_cc_library(
    name = "handshaker_registry",
    srcs = [
        "src/core/lib/transport/handshaker_registry.cc",
    ],
    language = "c++",
    public_hdrs = [
        "src/core/lib/transport/handshaker_registry.h",
    ],
    deps = [
        "gpr_base",
        "handshaker_factory",
    ],
)

grpc_cc_library(
    name = "http_connect_handshaker",
    srcs = [
        "src/core/lib/transport/http_connect_handshaker.cc",
    ],
    external_deps = [
        "absl/base:core_headers",
        "absl/memory",
        "absl/strings",
    ],
    language = "c++",
    public_hdrs = [
        "src/core/lib/transport/http_connect_handshaker.h",
    ],
    visibility = ["@grpc:alt_grpc_base_legacy"],
    deps = [
        "config",
        "debug_location",
        "gpr_base",
        "grpc_base",
        "grpc_codegen",
        "handshaker",
        "handshaker_factory",
        "handshaker_registry",
        "httpcli",
        "iomgr_fwd",
        "ref_counted_ptr",
        "uri_parser",
    ],
)

grpc_cc_library(
    name = "tcp_connect_handshaker",
    srcs = [
        "src/core/lib/transport/tcp_connect_handshaker.cc",
    ],
    external_deps = [
        "absl/base:core_headers",
        "absl/memory",
        "absl/status:statusor",
    ],
    language = "c++",
    public_hdrs = [
        "src/core/lib/transport/tcp_connect_handshaker.h",
    ],
    deps = [
        "config",
        "debug_location",
        "gpr_base",
        "gpr_platform",
        "grpc_base",
        "grpc_codegen",
        "handshaker",
        "handshaker_factory",
        "handshaker_registry",
        "iomgr_fwd",
        "ref_counted_ptr",
        "resolved_address",
        "uri_parser",
        "useful",
    ],
)

grpc_cc_library(
    name = "channel_creds_registry",
    hdrs = [
        "src/core/lib/security/credentials/channel_creds_registry.h",
    ],
    language = "c++",
    deps = [
        "gpr_base",
        "json",
    ],
)

grpc_cc_library(
    name = "event_engine_memory_allocator",
    srcs = [
        "src/core/lib/event_engine/memory_allocator.cc",
    ],
    hdrs = [
        "include/grpc/event_engine/internal/memory_allocator_impl.h",
        "include/grpc/event_engine/memory_allocator.h",
        "include/grpc/event_engine/memory_request.h",
    ],
    language = "c++",
    deps = [
        "gpr_platform",
        "ref_counted",
        "slice",
        "slice_refcount",
    ],
)

grpc_cc_library(
    name = "memory_quota",
    srcs = [
        "src/core/lib/resource_quota/memory_quota.cc",
    ],
    hdrs = [
        "src/core/lib/resource_quota/memory_quota.h",
    ],
    external_deps = [
        "absl/status",
        "absl/strings",
        "absl/utility",
    ],
    deps = [
        "activity",
        "dual_ref_counted",
        "event_engine_memory_allocator",
        "exec_ctx_wakeup_scheduler",
        "gpr_base",
        "grpc_trace",
        "loop",
        "map",
        "orphanable",
        "poll",
        "race",
        "ref_counted_ptr",
        "resource_quota_trace",
        "seq",
        "slice_refcount",
        "useful",
    ],
)

grpc_cc_library(
    name = "arena",
    srcs = [
        "src/core/lib/resource_quota/arena.cc",
    ],
    hdrs = [
        "src/core/lib/resource_quota/arena.h",
    ],
    deps = [
        "context",
        "gpr_base",
        "memory_quota",
    ],
)

grpc_cc_library(
    name = "thread_quota",
    srcs = [
        "src/core/lib/resource_quota/thread_quota.cc",
    ],
    hdrs = [
        "src/core/lib/resource_quota/thread_quota.h",
    ],
    deps = [
        "gpr_base",
        "ref_counted",
    ],
)

grpc_cc_library(
    name = "resource_quota_trace",
    srcs = [
        "src/core/lib/resource_quota/trace.cc",
    ],
    hdrs = [
        "src/core/lib/resource_quota/trace.h",
    ],
    deps = [
        "gpr_platform",
        "grpc_trace",
    ],
)

grpc_cc_library(
    name = "resource_quota",
    srcs = [
        "src/core/lib/resource_quota/resource_quota.cc",
    ],
    hdrs = [
        "src/core/lib/resource_quota/resource_quota.h",
    ],
    deps = [
        "cpp_impl_of",
        "gpr_base",
        "memory_quota",
        "ref_counted",
        "thread_quota",
    ],
)

grpc_cc_library(
    name = "slice_refcount",
    srcs = [
        "src/core/lib/slice/slice_refcount.cc",
    ],
    hdrs = [
        "src/core/lib/slice/slice_refcount.h",
        "src/core/lib/slice/slice_refcount_base.h",
    ],
    public_hdrs = [
        "include/grpc/slice.h",
    ],
    deps = [
        "gpr_base",
    ],
)

grpc_cc_library(
    name = "slice",
    srcs = [
        "src/core/lib/slice/slice.cc",
        "src/core/lib/slice/slice_string_helpers.cc",
    ],
    hdrs = [
        "include/grpc/slice.h",
        "src/core/lib/slice/slice.h",
        "src/core/lib/slice/slice_internal.h",
        "src/core/lib/slice/slice_string_helpers.h",
    ],
    deps = [
        "gpr_base",
        "ref_counted",
        "slice_refcount",
    ],
)

grpc_cc_library(
    name = "slice_buffer",
    srcs = [
        "src/core/lib/slice/slice_buffer.cc",
    ],
    hdrs = [
        "include/grpc/slice_buffer.h",
        "src/core/lib/slice/slice_buffer.h",
    ],
    deps = [
        "gpr_base",
        "slice",
        "slice_refcount",
    ],
)

grpc_cc_library(
    name = "error",
    srcs = [
        "src/core/lib/iomgr/error.cc",
    ],
    hdrs = [
        "src/core/lib/iomgr/error.h",
        "src/core/lib/iomgr/error_internal.h",
    ],
    deps = [
        "gpr",
        "grpc_codegen",
        "grpc_trace",
        "slice",
        "slice_refcount",
        "useful",
    ],
)

grpc_cc_library(
    name = "closure",
    hdrs = [
        "src/core/lib/iomgr/closure.h",
    ],
    deps = [
        "error",
        "gpr",
    ],
)

grpc_cc_library(
    name = "time",
    srcs = [
        "src/core/lib/gprpp/time.cc",
    ],
    hdrs = [
        "src/core/lib/gprpp/time.h",
    ],
    external_deps = [
        "absl/strings:str_format",
    ],
    deps = [
        "gpr",
        "gpr_codegen",
    ],
)

grpc_cc_library(
    name = "exec_ctx",
    srcs = [
        "src/core/lib/iomgr/combiner.cc",
        "src/core/lib/iomgr/exec_ctx.cc",
        "src/core/lib/iomgr/executor.cc",
        "src/core/lib/iomgr/iomgr_internal.cc",
    ],
    hdrs = [
        "src/core/lib/iomgr/combiner.h",
        "src/core/lib/iomgr/exec_ctx.h",
        "src/core/lib/iomgr/executor.h",
        "src/core/lib/iomgr/iomgr_internal.h",
    ],
    deps = [
        "closure",
        "error",
        "gpr_base",
        "gpr_tls",
        "time",
        "useful",
    ],
)

grpc_cc_library(
    name = "sockaddr_utils",
    srcs = [
        "src/core/lib/address_utils/sockaddr_utils.cc",
    ],
    hdrs = [
        "src/core/lib/address_utils/sockaddr_utils.h",
    ],
    external_deps = [
        "absl/status",
        "absl/status:statusor",
        "absl/strings",
        "absl/strings:str_format",
    ],
    visibility = ["@grpc:alt_grpc_base_legacy"],
    deps = [
        "gpr_base",
        "grpc_sockaddr",
        "resolved_address",
        "uri_parser",
    ],
)

grpc_cc_library(
    name = "iomgr_port",
    hdrs = [
        "src/core/lib/iomgr/port.h",
    ],
)

grpc_cc_library(
    name = "iomgr_timer",
    srcs = [
        "src/core/lib/iomgr/time_averaged_stats.cc",
        "src/core/lib/iomgr/timer.cc",
        "src/core/lib/iomgr/timer_generic.cc",
        "src/core/lib/iomgr/timer_heap.cc",
        "src/core/lib/iomgr/timer_manager.cc",
    ],
    hdrs = [
        "src/core/lib/iomgr/timer.h",
        "src/core/lib/iomgr/timer_generic.h",
        "src/core/lib/iomgr/timer_heap.h",
        "src/core/lib/iomgr/timer_manager.h",
        "src/core/lib/iomgr/time_averaged_stats.h",
    ] + [
        # TODO(hork): deduplicate
        "src/core/lib/iomgr/iomgr.h",
    ],
    external_deps = [
        "absl/strings",
    ],
    visibility = ["@grpc:iomgr_timer"],
    deps = [
        "event_engine_base_hdrs",
        "exec_ctx",
        "gpr_base",
        "gpr_platform",
        "gpr_tls",
        "grpc_trace",
        "iomgr_port",
        "time",
        "useful",
    ],
)

grpc_cc_library(
    name = "iomgr_fwd",
    hdrs = [
        "src/core/lib/iomgr/iomgr_fwd.h",
    ],
)

grpc_cc_library(
    name = "grpc_sockaddr",
    srcs = [
        "src/core/lib/event_engine/sockaddr.cc",
        "src/core/lib/iomgr/sockaddr_utils_posix.cc",
        "src/core/lib/iomgr/socket_utils_windows.cc",
    ],
    hdrs = [
        "src/core/lib/event_engine/sockaddr.h",
        "src/core/lib/iomgr/sockaddr.h",
        "src/core/lib/iomgr/sockaddr_posix.h",
        "src/core/lib/iomgr/sockaddr_windows.h",
        "src/core/lib/iomgr/socket_utils.h",
    ],
    deps = [
        "gpr_base",
        "iomgr_port",
    ],
)

grpc_cc_library(
    name = "avl",
    hdrs = [
        "src/core/lib/avl/avl.h",
    ],
    external_deps = [
        "absl/container:inlined_vector",
    ],
    deps = [
        "gpr_platform",
    ],
)

grpc_cc_library(
    name = "event_engine_base_hdrs",
    hdrs = GRPC_PUBLIC_EVENT_ENGINE_HDRS + GRPC_PUBLIC_HDRS,
    external_deps = [
        "absl/status",
        "absl/status:statusor",
        "absl/time",
    ],
    deps = [
        "gpr_base",
    ],
)

grpc_cc_library(
    name = "default_event_engine_factory_hdrs",
    hdrs = [
        "src/core/lib/event_engine/event_engine_factory.h",
    ],
    deps = [
        "event_engine_base_hdrs",
        "gpr_base",
    ],
)

grpc_cc_library(
    name = "default_event_engine_factory",
    srcs = [
        "src/core/lib/event_engine/default_event_engine_factory.cc",
    ],
    external_deps = ["absl/memory"],
    deps = [
        "default_event_engine_factory_hdrs",
        "event_engine_base_hdrs",
        "gpr_base",
        "iomgr_event_engine",
        "iomgr_port",
    ],
)

grpc_cc_library(
    name = "iomgr_event_engine",
    srcs = ["src/core/lib/event_engine/iomgr_engine.cc"],
    hdrs = ["src/core/lib/event_engine/iomgr_engine.h"],
    external_deps = [
        "absl/cleanup",
        "absl/container:flat_hash_set",
        "absl/time",
        "absl/strings",
    ],
    deps = [
        "closure",
        "error",
        "event_engine_base_hdrs",
        "event_engine_common",
        "event_engine_trace",
        "exec_ctx",
        "gpr_base",
        "gpr_platform",
        "grpc_trace",
        "iomgr_timer",
        "match",
        "time",
    ],
)

grpc_cc_library(
    name = "event_engine_common",
    srcs = [
        "src/core/lib/event_engine/resolved_address.cc",
        "src/core/lib/event_engine/slice.cc",
        "src/core/lib/event_engine/slice_buffer.cc",
    ],
    hdrs = [
        "src/core/lib/event_engine/handle_containers.h",
    ],
    external_deps = [
        "absl/container:flat_hash_set",
    ],
    deps = [
        "event_engine_base_hdrs",
        "event_engine_trace",
        "gpr_base",
        "gpr_platform",
        "ref_counted",
        "slice",
        "slice_refcount",
    ],
)

grpc_cc_library(
    name = "event_engine_trace",
    srcs = [
        "src/core/lib/event_engine/trace.cc",
    ],
    hdrs = [
        "src/core/lib/event_engine/trace.h",
    ],
    deps = [
        "gpr_platform",
        "grpc_trace",
    ],
)

grpc_cc_library(
    name = "event_engine_base",
    srcs = [
        "src/core/lib/event_engine/event_engine.cc",
    ],
    deps = [
        "default_event_engine_factory",
        "default_event_engine_factory_hdrs",
        "event_engine_base_hdrs",
        "event_engine_trace",
        "gpr_base",
        "grpc_trace",
    ],
)

grpc_cc_library(
    name = "uri_parser",
    srcs = [
        "src/core/lib/uri/uri_parser.cc",
    ],
    hdrs = [
        "src/core/lib/uri/uri_parser.h",
    ],
    external_deps = [
        "absl/status",
        "absl/status:statusor",
        "absl/strings",
        "absl/strings:str_format",
    ],
    visibility = ["@grpc:alt_grpc_base_legacy"],
    deps = [
        "gpr_base",
    ],
)

grpc_cc_library(
    name = "channel_args_preconditioning",
    srcs = [
        "src/core/lib/channel/channel_args_preconditioning.cc",
    ],
    hdrs = [
        "src/core/lib/channel/channel_args_preconditioning.h",
    ],
    deps = [
        "channel_args",
        "gpr_base",
    ],
)

grpc_cc_library(
    name = "pid_controller",
    srcs = [
        "src/core/lib/transport/pid_controller.cc",
    ],
    hdrs = [
        "src/core/lib/transport/pid_controller.h",
    ],
    deps = [
        "gpr_platform",
        "useful",
    ],
)

grpc_cc_library(
    name = "grpc_base",
    srcs = [
        "src/core/lib/address_utils/parse_address.cc",
        "src/core/lib/backoff/backoff.cc",
        "src/core/lib/channel/channel_stack.cc",
        "src/core/lib/channel/channel_stack_builder_impl.cc",
        "src/core/lib/channel/channel_trace.cc",
        "src/core/lib/channel/channelz.cc",
        "src/core/lib/channel/channelz_registry.cc",
        "src/core/lib/channel/connected_channel.cc",
        "src/core/lib/channel/promise_based_filter.cc",
        "src/core/lib/channel/status_util.cc",
        "src/core/lib/compression/compression.cc",
        "src/core/lib/compression/compression_internal.cc",
        "src/core/lib/compression/message_compress.cc",
        "src/core/lib/debug/stats.cc",
        "src/core/lib/debug/stats_data.cc",
        "src/core/lib/event_engine/channel_args_endpoint_config.cc",
        "src/core/lib/event_engine/sockaddr.cc",
        "src/core/lib/iomgr/buffer_list.cc",
        "src/core/lib/iomgr/call_combiner.cc",
        "src/core/lib/iomgr/cfstream_handle.cc",
        "src/core/lib/iomgr/dualstack_socket_posix.cc",
        "src/core/lib/iomgr/endpoint.cc",
        "src/core/lib/iomgr/endpoint_cfstream.cc",
        "src/core/lib/iomgr/endpoint_pair_event_engine.cc",
        "src/core/lib/iomgr/endpoint_pair_posix.cc",
        "src/core/lib/iomgr/endpoint_pair_windows.cc",
        "src/core/lib/iomgr/error_cfstream.cc",
        "src/core/lib/iomgr/ev_apple.cc",
        "src/core/lib/iomgr/ev_epoll1_linux.cc",
        "src/core/lib/iomgr/ev_poll_posix.cc",
        "src/core/lib/iomgr/ev_posix.cc",
        "src/core/lib/iomgr/ev_windows.cc",
        "src/core/lib/iomgr/executor/mpmcqueue.cc",
        "src/core/lib/iomgr/executor/threadpool.cc",
        "src/core/lib/iomgr/fork_posix.cc",
        "src/core/lib/iomgr/fork_windows.cc",
        "src/core/lib/iomgr/gethostname_fallback.cc",
        "src/core/lib/iomgr/gethostname_host_name_max.cc",
        "src/core/lib/iomgr/gethostname_sysconf.cc",
        "src/core/lib/iomgr/grpc_if_nametoindex_posix.cc",
        "src/core/lib/iomgr/grpc_if_nametoindex_unsupported.cc",
        "src/core/lib/iomgr/internal_errqueue.cc",
        "src/core/lib/iomgr/iocp_windows.cc",
        "src/core/lib/iomgr/iomgr.cc",
        "src/core/lib/iomgr/iomgr_posix.cc",
        "src/core/lib/iomgr/iomgr_posix_cfstream.cc",
        "src/core/lib/iomgr/iomgr_windows.cc",
        "src/core/lib/iomgr/load_file.cc",
        "src/core/lib/iomgr/lockfree_event.cc",
        "src/core/lib/iomgr/polling_entity.cc",
        "src/core/lib/iomgr/pollset.cc",
        "src/core/lib/iomgr/pollset_set.cc",
        "src/core/lib/iomgr/pollset_set_windows.cc",
        "src/core/lib/iomgr/pollset_windows.cc",
        "src/core/lib/iomgr/resolve_address.cc",
        "src/core/lib/iomgr/resolve_address_posix.cc",
        "src/core/lib/iomgr/resolve_address_windows.cc",
        "src/core/lib/iomgr/socket_factory_posix.cc",
        "src/core/lib/iomgr/socket_mutator.cc",
        "src/core/lib/iomgr/socket_utils_common_posix.cc",
        "src/core/lib/iomgr/socket_utils_linux.cc",
        "src/core/lib/iomgr/socket_utils_posix.cc",
        "src/core/lib/iomgr/socket_windows.cc",
        "src/core/lib/iomgr/tcp_client.cc",
        "src/core/lib/iomgr/tcp_client_cfstream.cc",
        "src/core/lib/iomgr/tcp_client_posix.cc",
        "src/core/lib/iomgr/tcp_client_windows.cc",
        "src/core/lib/iomgr/tcp_posix.cc",
        "src/core/lib/iomgr/tcp_server.cc",
        "src/core/lib/iomgr/tcp_server_posix.cc",
        "src/core/lib/iomgr/tcp_server_utils_posix_common.cc",
        "src/core/lib/iomgr/tcp_server_utils_posix_ifaddrs.cc",
        "src/core/lib/iomgr/tcp_server_utils_posix_noifaddrs.cc",
        "src/core/lib/iomgr/tcp_server_windows.cc",
        "src/core/lib/iomgr/tcp_windows.cc",
        "src/core/lib/iomgr/unix_sockets_posix.cc",
        "src/core/lib/iomgr/unix_sockets_posix_noop.cc",
        "src/core/lib/iomgr/wakeup_fd_eventfd.cc",
        "src/core/lib/iomgr/wakeup_fd_nospecial.cc",
        "src/core/lib/iomgr/wakeup_fd_pipe.cc",
        "src/core/lib/iomgr/wakeup_fd_posix.cc",
        "src/core/lib/iomgr/work_serializer.cc",
        "src/core/lib/resource_quota/api.cc",
        "src/core/lib/slice/b64.cc",
        "src/core/lib/slice/percent_encoding.cc",
        "src/core/lib/slice/slice_api.cc",
        "src/core/lib/slice/slice_buffer_api.cc",
        "src/core/lib/slice/slice_split.cc",
        "src/core/lib/surface/api_trace.cc",
        "src/core/lib/surface/builtins.cc",
        "src/core/lib/surface/byte_buffer.cc",
        "src/core/lib/surface/byte_buffer_reader.cc",
        "src/core/lib/surface/call.cc",
        "src/core/lib/surface/call_details.cc",
        "src/core/lib/surface/call_log_batch.cc",
        "src/core/lib/surface/channel.cc",
        "src/core/lib/surface/channel_ping.cc",
        "src/core/lib/surface/completion_queue.cc",
        "src/core/lib/surface/completion_queue_factory.cc",
        "src/core/lib/surface/event_string.cc",
        "src/core/lib/surface/lame_client.cc",
        "src/core/lib/surface/metadata_array.cc",
        "src/core/lib/surface/server.cc",
        "src/core/lib/surface/validate_metadata.cc",
        "src/core/lib/surface/version.cc",
        "src/core/lib/transport/bdp_estimator.cc",
        "src/core/lib/transport/byte_stream.cc",
        "src/core/lib/transport/connectivity_state.cc",
        "src/core/lib/transport/error_utils.cc",
        "src/core/lib/transport/parsed_metadata.cc",
        "src/core/lib/transport/status_conversion.cc",
        "src/core/lib/transport/timeout_encoding.cc",
        "src/core/lib/transport/transport.cc",
        "src/core/lib/transport/metadata_batch.cc",
        "src/core/lib/transport/transport_op_string.cc",
    ] +
    # TODO(hork): delete the iomgr glue code when EventEngine is fully
    # integrated, or when it becomes obvious the glue code is unnecessary.
    [
        "src/core/lib/iomgr/event_engine/closure.cc",
        "src/core/lib/iomgr/event_engine/endpoint.cc",
        "src/core/lib/iomgr/event_engine/iomgr.cc",
        "src/core/lib/iomgr/event_engine/pollset.cc",
        "src/core/lib/iomgr/event_engine/resolved_address_internal.cc",
        "src/core/lib/iomgr/event_engine/resolver.cc",
        "src/core/lib/iomgr/event_engine/tcp.cc",
        "src/core/lib/iomgr/event_engine/timer.cc",
    ],
    hdrs = [
        "src/core/lib/transport/error_utils.h",
        "src/core/lib/transport/http2_errors.h",
        "src/core/lib/address_utils/parse_address.h",
        "src/core/lib/backoff/backoff.h",
        "src/core/lib/channel/call_finalization.h",
        "src/core/lib/channel/call_tracer.h",
        "src/core/lib/channel/channel_stack.h",
        "src/core/lib/channel/promise_based_filter.h",
        "src/core/lib/channel/channel_stack_builder_impl.h",
        "src/core/lib/channel/channel_trace.h",
        "src/core/lib/channel/channelz.h",
        "src/core/lib/channel/channelz_registry.h",
        "src/core/lib/channel/connected_channel.h",
        "src/core/lib/channel/context.h",
        "src/core/lib/channel/status_util.h",
        "src/core/lib/compression/compression_internal.h",
        "src/core/lib/resource_quota/api.h",
        "src/core/lib/compression/message_compress.h",
        "src/core/lib/debug/stats.h",
        "src/core/lib/debug/stats_data.h",
        "src/core/lib/event_engine/channel_args_endpoint_config.h",
        "src/core/lib/event_engine/sockaddr.h",
        "src/core/lib/iomgr/block_annotate.h",
        "src/core/lib/iomgr/buffer_list.h",
        "src/core/lib/iomgr/call_combiner.h",
        "src/core/lib/iomgr/cfstream_handle.h",
        "src/core/lib/iomgr/dynamic_annotations.h",
        "src/core/lib/iomgr/endpoint.h",
        "src/core/lib/iomgr/endpoint_cfstream.h",
        "src/core/lib/iomgr/endpoint_pair.h",
        "src/core/lib/iomgr/error_cfstream.h",
        "src/core/lib/iomgr/ev_apple.h",
        "src/core/lib/iomgr/ev_epoll1_linux.h",
        "src/core/lib/iomgr/ev_poll_posix.h",
        "src/core/lib/iomgr/ev_posix.h",
        "src/core/lib/iomgr/executor/mpmcqueue.h",
        "src/core/lib/iomgr/executor/threadpool.h",
        "src/core/lib/iomgr/gethostname.h",
        "src/core/lib/iomgr/grpc_if_nametoindex.h",
        "src/core/lib/iomgr/internal_errqueue.h",
        "src/core/lib/iomgr/iocp_windows.h",
        "src/core/lib/iomgr/iomgr.h",
        "src/core/lib/iomgr/load_file.h",
        "src/core/lib/iomgr/lockfree_event.h",
        "src/core/lib/iomgr/nameser.h",
        "src/core/lib/iomgr/polling_entity.h",
        "src/core/lib/iomgr/pollset.h",
        "src/core/lib/iomgr/pollset_set.h",
        "src/core/lib/iomgr/pollset_set_windows.h",
        "src/core/lib/iomgr/pollset_windows.h",
        "src/core/lib/iomgr/python_util.h",
        "src/core/lib/iomgr/resolve_address.h",
        "src/core/lib/iomgr/resolve_address_impl.h",
        "src/core/lib/iomgr/resolve_address_posix.h",
        "src/core/lib/iomgr/resolve_address_windows.h",
        "src/core/lib/iomgr/sockaddr.h",
        "src/core/lib/iomgr/sockaddr_posix.h",
        "src/core/lib/iomgr/sockaddr_windows.h",
        "src/core/lib/iomgr/socket_factory_posix.h",
        "src/core/lib/iomgr/socket_mutator.h",
        "src/core/lib/iomgr/socket_utils_posix.h",
        "src/core/lib/iomgr/socket_windows.h",
        "src/core/lib/iomgr/tcp_client.h",
        "src/core/lib/iomgr/tcp_client_posix.h",
        "src/core/lib/iomgr/tcp_posix.h",
        "src/core/lib/iomgr/tcp_server.h",
        "src/core/lib/iomgr/tcp_server_utils_posix.h",
        "src/core/lib/iomgr/tcp_windows.h",
        "src/core/lib/iomgr/unix_sockets_posix.h",
        "src/core/lib/iomgr/wakeup_fd_pipe.h",
        "src/core/lib/iomgr/wakeup_fd_posix.h",
        "src/core/lib/iomgr/work_serializer.h",
        "src/core/lib/slice/b64.h",
        "src/core/lib/slice/percent_encoding.h",
        "src/core/lib/slice/slice_split.h",
        "src/core/lib/surface/api_trace.h",
        "src/core/lib/surface/builtins.h",
        "src/core/lib/surface/call.h",
        "src/core/lib/surface/call_test_only.h",
        "src/core/lib/surface/channel.h",
        "src/core/lib/surface/completion_queue.h",
        "src/core/lib/surface/completion_queue_factory.h",
        "src/core/lib/surface/event_string.h",
        "src/core/lib/surface/init.h",
        "src/core/lib/surface/lame_client.h",
        "src/core/lib/surface/server.h",
        "src/core/lib/surface/validate_metadata.h",
        "src/core/lib/transport/bdp_estimator.h",
        "src/core/lib/transport/byte_stream.h",
        "src/core/lib/transport/connectivity_state.h",
        "src/core/lib/transport/metadata_batch.h",
        "src/core/lib/transport/parsed_metadata.h",
        "src/core/lib/transport/status_conversion.h",
        "src/core/lib/transport/timeout_encoding.h",
        "src/core/lib/transport/transport.h",
        "src/core/lib/transport/transport_impl.h",
    ] +
    # TODO(ctiller): remove these
    # These headers used to be vended by this target, but they have been split
    # out into separate targets now. In order to transition downstream code, we
    # re-export these headers from here for now, and when LSC's have completed
    # to clean this up, we'll remove these.
    [
        "src/core/lib/iomgr/closure.h",
        "src/core/lib/iomgr/error.h",
        "src/core/lib/iomgr/error_internal.h",
        "src/core/lib/slice/slice_internal.h",
        "src/core/lib/slice/slice_string_helpers.h",
        "src/core/lib/iomgr/exec_ctx.h",
        "src/core/lib/iomgr/executor.h",
        "src/core/lib/iomgr/combiner.h",
        "src/core/lib/iomgr/iomgr_internal.h",
        "src/core/lib/channel/channel_args.h",
        "src/core/lib/channel/channel_stack_builder.h",
    ] +
    # TODO(hork): delete the iomgr glue code when EventEngine is fully
    # integrated, or when it becomes obvious the glue code is unnecessary.
    [
        "src/core/lib/iomgr/event_engine/closure.h",
        "src/core/lib/iomgr/event_engine/endpoint.h",
        "src/core/lib/iomgr/event_engine/pollset.h",
        "src/core/lib/iomgr/event_engine/promise.h",
        "src/core/lib/iomgr/event_engine/resolved_address_internal.h",
        "src/core/lib/iomgr/event_engine/resolver.h",
    ],
    external_deps = [
        "absl/base:core_headers",
        "absl/container:flat_hash_map",
        "absl/container:inlined_vector",
        "absl/functional:bind_front",
        "absl/memory",
        "absl/meta:type_traits",
        "absl/status:statusor",
        "absl/status",
        "absl/strings:str_format",
        "absl/strings",
        "absl/types:optional",
        "absl/types:variant",
        "absl/utility",
        "madler_zlib",
    ],
    language = "c++",
    public_hdrs = GRPC_PUBLIC_HDRS + GRPC_PUBLIC_EVENT_ENGINE_HDRS,
    visibility = ["@grpc:alt_grpc_base_legacy"],
    deps = [
        "arena",
        "arena_promise",
        "atomic_utils",
        "avl",
        "bitset",
        "channel_args",
        "channel_args_preconditioning",
        "channel_init",
        "channel_stack_builder",
        "channel_stack_type",
        "chunked_vector",
        "closure",
        "config",
        "cpp_impl_of",
        "debug_location",
        "default_event_engine_factory",
        "dual_ref_counted",
        "error",
        "event_engine_base",
        "event_engine_common",
        "exec_ctx",
        "gpr_base",
        "gpr_codegen",
        "gpr_tls",
        "grpc_codegen",
        "grpc_sockaddr",
        "grpc_trace",
        "handshaker_registry",
        "iomgr_port",
        "iomgr_timer",
        "json",
        "latch",
        "memory_quota",
        "orphanable",
        "poll",
        "promise",
        "ref_counted",
        "ref_counted_ptr",
        "resolved_address",
        "resource_quota",
        "resource_quota_trace",
        "slice",
        "slice_buffer",
        "slice_refcount",
        "sockaddr_utils",
        "table",
        "thread_quota",
        "time",
        "uri_parser",
        "useful",
    ],
)

grpc_cc_library(
    name = "channel_stack_type",
    srcs = [
        "src/core/lib/surface/channel_stack_type.cc",
    ],
    hdrs = [
        "src/core/lib/surface/channel_stack_type.h",
    ],
    language = "c++",
    deps = [
        "gpr_base",
    ],
)

grpc_cc_library(
    name = "channel_init",
    srcs = [
        "src/core/lib/surface/channel_init.cc",
    ],
    hdrs = [
        "src/core/lib/surface/channel_init.h",
    ],
    language = "c++",
    deps = [
        "channel_stack_builder",
        "channel_stack_type",
        "gpr_base",
    ],
)

grpc_cc_library(
    name = "single_set_ptr",
    hdrs = [
        "src/core/lib/gprpp/single_set_ptr.h",
    ],
    language = "c++",
    deps = [
        "gpr_base",
    ],
)

grpc_cc_library(
    name = "channel_stack_builder",
    srcs = [
        "src/core/lib/channel/channel_stack_builder.cc",
    ],
    hdrs = [
        "src/core/lib/channel/channel_stack_builder.h",
    ],
    external_deps = [
        "absl/status:statusor",
    ],
    language = "c++",
    visibility = ["@grpc:alt_grpc_base_legacy"],
    deps = [
        "channel_args",
        "channel_stack_type",
        "closure",
        "error",
        "gpr_base",
    ],
)

grpc_cc_library(
    name = "grpc_common",
    defines = select({
        "grpc_no_rls": ["GRPC_NO_RLS"],
        "//conditions:default": [],
    }),
    language = "c++",
    select_deps = [
        {
            "grpc_no_rls": [],
            "//conditions:default": ["grpc_lb_policy_rls"],
        },
    ],
    deps = [
        "grpc_base",
        # standard plugins
        "census",
        "grpc_deadline_filter",
        "grpc_client_authority_filter",
        "grpc_lb_policy_grpclb",
        "grpc_lb_policy_outlier_detection",
        "grpc_lb_policy_pick_first",
        "grpc_lb_policy_priority",
        "grpc_lb_policy_ring_hash",
        "grpc_lb_policy_round_robin",
        "grpc_lb_policy_weighted_target",
        "grpc_channel_idle_filter",
        "grpc_message_size_filter",
        "grpc_resolver_binder",
        "grpc_resolver_dns_ares",
        "grpc_resolver_fake",
        "grpc_resolver_dns_native",
        "grpc_resolver_sockaddr",
        "grpc_transport_chttp2_client_connector",
        "grpc_transport_chttp2_server",
        "grpc_transport_inproc",
        "grpc_fault_injection_filter",
    ],
)

grpc_cc_library(
    name = "grpc_service_config",
    hdrs = [
        "src/core/lib/service_config/service_config.h",
        "src/core/lib/service_config/service_config_call_data.h",
    ],
    external_deps = [
        "absl/strings",
    ],
    language = "c++",
    deps = [
        "error",
        "gpr_base",
        "json",
        "service_config_parser",
        "slice",
    ],
)

grpc_cc_library(
    name = "grpc_service_config_impl",
    srcs = [
        "src/core/lib/service_config/service_config_impl.cc",
    ],
    hdrs = [
        "src/core/lib/service_config/service_config_impl.h",
    ],
    external_deps = [
        "absl/strings",
    ],
    language = "c++",
    visibility = ["@grpc:client_channel"],
    deps = [
        "config",
        "error",
        "gpr_base",
        "grpc_service_config",
        "json",
        "service_config_parser",
        "slice",
    ],
)

grpc_cc_library(
    name = "service_config_parser",
    srcs = [
        "src/core/lib/service_config/service_config_parser.cc",
    ],
    hdrs = [
        "src/core/lib/service_config/service_config_parser.h",
    ],
    external_deps = [
        "absl/strings",
    ],
    language = "c++",
    deps = [
        "error",
        "gpr_base",
        "json",
    ],
)

grpc_cc_library(
    name = "resolver_attributes",
    srcs = [
        "src/core/lib/resolver/resolver_attributes.cc",
    ],
    hdrs = [
        "src/core/lib/resolver/resolver_attributes.h",
    ],
    external_deps = [
        "absl/strings",
    ],
    language = "c++",
    visibility = ["@grpc:client_channel"],
    deps = [
        "gpr_platform",
        "useful",
    ],
)

grpc_cc_library(
    name = "server_address",
    srcs = [
        "src/core/lib/resolver/server_address.cc",
    ],
    hdrs = [
        "src/core/lib/resolver/server_address.h",
    ],
    external_deps = [
        "absl/strings",
        "absl/strings:str_format",
    ],
    language = "c++",
    visibility = ["@grpc:client_channel"],
    deps = [
        "channel_args",
        "gpr_platform",
        "resolved_address",
        "resolver_attributes",
        "sockaddr_utils",
    ],
)

grpc_cc_library(
    name = "grpc_resolver",
    srcs = [
        "src/core/lib/resolver/resolver.cc",
        "src/core/lib/resolver/resolver_registry.cc",
    ],
    hdrs = [
        "src/core/lib/resolver/resolver.h",
        "src/core/lib/resolver/resolver_factory.h",
        "src/core/lib/resolver/resolver_registry.h",
    ],
    external_deps = [
        "absl/memory",
        "absl/strings",
        "absl/strings:str_format",
    ],
    language = "c++",
    visibility = ["@grpc:client_channel"],
    deps = [
        "gpr_base",
        "grpc_service_config",
        "iomgr_fwd",
        "orphanable",
        "server_address",
        "uri_parser",
    ],
)

grpc_cc_library(
    name = "channel_args",
    srcs = [
        "src/core/lib/channel/channel_args.cc",
    ],
    hdrs = [
        "src/core/lib/channel/channel_args.h",
    ],
    external_deps = [
        "absl/strings",
        "absl/strings:str_format",
        "absl/types:variant",
        "absl/types:optional",
    ],
    language = "c++",
    deps = [
        "avl",
        "channel_stack_type",
        "dual_ref_counted",
        "gpr_base",
        "grpc_codegen",
        "match",
        "ref_counted",
        "ref_counted_ptr",
        "time",
        "useful",
    ],
)

grpc_cc_library(
    name = "resolved_address",
    hdrs = ["src/core/lib/iomgr/resolved_address.h"],
    language = "c++",
    deps = [
        "gpr_platform",
    ],
)

grpc_cc_library(
    name = "grpc_client_channel",
    srcs = [
        "src/core/ext/filters/client_channel/backend_metric.cc",
        "src/core/ext/filters/client_channel/backup_poller.cc",
        "src/core/ext/filters/client_channel/channel_connectivity.cc",
        "src/core/ext/filters/client_channel/client_channel.cc",
        "src/core/ext/filters/client_channel/client_channel_channelz.cc",
        "src/core/ext/filters/client_channel/client_channel_factory.cc",
        "src/core/ext/filters/client_channel/client_channel_plugin.cc",
        "src/core/ext/filters/client_channel/config_selector.cc",
        "src/core/ext/filters/client_channel/dynamic_filters.cc",
        "src/core/ext/filters/client_channel/global_subchannel_pool.cc",
        "src/core/ext/filters/client_channel/health/health_check_client.cc",
        "src/core/ext/filters/client_channel/http_proxy.cc",
        "src/core/ext/filters/client_channel/lb_policy.cc",
        "src/core/ext/filters/client_channel/lb_policy/child_policy_handler.cc",
        "src/core/ext/filters/client_channel/lb_policy/oob_backend_metric.cc",
        "src/core/ext/filters/client_channel/lb_policy_registry.cc",
        "src/core/ext/filters/client_channel/local_subchannel_pool.cc",
        "src/core/ext/filters/client_channel/proxy_mapper_registry.cc",
        "src/core/ext/filters/client_channel/resolver_result_parsing.cc",
        "src/core/ext/filters/client_channel/retry_filter.cc",
        "src/core/ext/filters/client_channel/retry_service_config.cc",
        "src/core/ext/filters/client_channel/retry_throttle.cc",
        "src/core/ext/filters/client_channel/service_config_channel_arg_filter.cc",
        "src/core/ext/filters/client_channel/subchannel.cc",
        "src/core/ext/filters/client_channel/subchannel_pool_interface.cc",
        "src/core/ext/filters/client_channel/subchannel_stream_client.cc",
    ],
    hdrs = [
        "src/core/ext/filters/client_channel/backend_metric.h",
        "src/core/ext/filters/client_channel/backup_poller.h",
        "src/core/ext/filters/client_channel/client_channel.h",
        "src/core/ext/filters/client_channel/client_channel_channelz.h",
        "src/core/ext/filters/client_channel/client_channel_factory.h",
        "src/core/ext/filters/client_channel/config_selector.h",
        "src/core/ext/filters/client_channel/connector.h",
        "src/core/ext/filters/client_channel/dynamic_filters.h",
        "src/core/ext/filters/client_channel/global_subchannel_pool.h",
        "src/core/ext/filters/client_channel/health/health_check_client.h",
        "src/core/ext/filters/client_channel/http_proxy.h",
        "src/core/ext/filters/client_channel/lb_policy.h",
        "src/core/ext/filters/client_channel/lb_policy/child_policy_handler.h",
        "src/core/ext/filters/client_channel/lb_policy/oob_backend_metric.h",
        "src/core/ext/filters/client_channel/lb_policy_factory.h",
        "src/core/ext/filters/client_channel/lb_policy_registry.h",
        "src/core/ext/filters/client_channel/local_subchannel_pool.h",
        "src/core/ext/filters/client_channel/proxy_mapper.h",
        "src/core/ext/filters/client_channel/proxy_mapper_registry.h",
        "src/core/ext/filters/client_channel/resolver_result_parsing.h",
        "src/core/ext/filters/client_channel/retry_filter.h",
        "src/core/ext/filters/client_channel/retry_service_config.h",
        "src/core/ext/filters/client_channel/retry_throttle.h",
        "src/core/ext/filters/client_channel/subchannel.h",
        "src/core/ext/filters/client_channel/subchannel_interface.h",
        "src/core/ext/filters/client_channel/subchannel_interface_internal.h",
        "src/core/ext/filters/client_channel/subchannel_pool_interface.h",
        "src/core/ext/filters/client_channel/subchannel_stream_client.h",
    ],
    external_deps = [
        "absl/base:core_headers",
        "absl/container:inlined_vector",
        "absl/memory",
        "absl/strings",
        "absl/strings:cord",
        "absl/strings:str_format",
        "absl/types:optional",
        "absl/types:variant",
        "absl/status",
        "absl/status:statusor",
        "upb_lib",
    ],
    language = "c++",
    visibility = ["@grpc:client_channel"],
    deps = [
        "arena",
        "channel_init",
        "channel_stack_type",
        "chunked_vector",
        "config",
        "debug_location",
        "dual_ref_counted",
        "error",
        "gpr_base",
        "gpr_codegen",
        "grpc_base",
        "grpc_client_authority_filter",
        "grpc_codegen",
        "grpc_deadline_filter",
        "grpc_health_upb",
        "grpc_resolver",
        "grpc_service_config",
        "grpc_service_config_impl",
        "grpc_trace",
        "handshaker_factory",
        "handshaker_registry",
        "http_connect_handshaker",
        "httpcli",
        "iomgr_fwd",
        "iomgr_timer",
        "json",
        "json_util",
        "orphanable",
        "protobuf_duration_upb",
        "ref_counted",
        "ref_counted_ptr",
        "resolver_attributes",
        "resource_quota",
        "server_address",
        "service_config_parser",
        "slice",
        "slice_refcount",
        "sockaddr_utils",
        "time",
        "unique_type_name",
        "uri_parser",
        "useful",
        "xds_orca_service_upb",
        "xds_orca_upb",
    ],
)

grpc_cc_library(
    name = "grpc_server_config_selector",
    srcs = [
        "src/core/ext/filters/server_config_selector/server_config_selector.cc",
    ],
    hdrs = [
        "src/core/ext/filters/server_config_selector/server_config_selector.h",
    ],
    language = "c++",
    deps = [
        "gpr_base",
        "grpc_base",
        "grpc_service_config",
    ],
)

grpc_cc_library(
    name = "grpc_server_config_selector_filter",
    srcs = [
        "src/core/ext/filters/server_config_selector/server_config_selector_filter.cc",
    ],
    hdrs = [
        "src/core/ext/filters/server_config_selector/server_config_selector_filter.h",
    ],
    language = "c++",
    deps = [
        "arena",
        "gpr_base",
        "grpc_base",
        "grpc_server_config_selector",
        "grpc_service_config",
        "promise",
    ],
)

grpc_cc_library(
    name = "idle_filter_state",
    srcs = [
        "src/core/ext/filters/channel_idle/idle_filter_state.cc",
    ],
    hdrs = [
        "src/core/ext/filters/channel_idle/idle_filter_state.h",
    ],
    language = "c++",
    deps = [
        "gpr_platform",
    ],
)

grpc_cc_library(
    name = "grpc_channel_idle_filter",
    srcs = [
        "src/core/ext/filters/channel_idle/channel_idle_filter.cc",
    ],
    hdrs = [
        "src/core/ext/filters/channel_idle/channel_idle_filter.h",
    ],
    deps = [
        "capture",
        "config",
        "exec_ctx_wakeup_scheduler",
        "gpr_base",
        "grpc_base",
        "idle_filter_state",
        "iomgr_timer",
        "loop",
        "promise",
        "single_set_ptr",
        "sleep",
        "try_seq",
    ],
)

grpc_cc_library(
    name = "grpc_deadline_filter",
    srcs = [
        "src/core/ext/filters/deadline/deadline_filter.cc",
    ],
    hdrs = [
        "src/core/ext/filters/deadline/deadline_filter.h",
    ],
    language = "c++",
    deps = [
        "config",
        "gpr_base",
        "grpc_base",
        "iomgr_timer",
        "slice",
    ],
)

grpc_cc_library(
    name = "grpc_client_authority_filter",
    srcs = [
        "src/core/ext/filters/http/client_authority_filter.cc",
    ],
    hdrs = [
        "src/core/ext/filters/http/client_authority_filter.h",
    ],
    language = "c++",
    deps = [
        "channel_stack_type",
        "config",
        "gpr_base",
        "grpc_base",
        "slice",
    ],
)

grpc_cc_library(
    name = "grpc_message_size_filter",
    srcs = [
        "src/core/ext/filters/message_size/message_size_filter.cc",
    ],
    hdrs = [
        "src/core/ext/filters/message_size/message_size_filter.h",
    ],
    external_deps = ["absl/strings:str_format"],
    language = "c++",
    deps = [
        "config",
        "gpr_base",
        "grpc_base",
        "grpc_codegen",
        "grpc_service_config",
        "ref_counted",
        "ref_counted_ptr",
    ],
)

grpc_cc_library(
    name = "grpc_fault_injection_filter",
    srcs = [
        "src/core/ext/filters/fault_injection/fault_injection_filter.cc",
        "src/core/ext/filters/fault_injection/service_config_parser.cc",
    ],
    hdrs = [
        "src/core/ext/filters/fault_injection/fault_injection_filter.h",
        "src/core/ext/filters/fault_injection/service_config_parser.h",
    ],
    external_deps = ["absl/strings"],
    language = "c++",
    deps = [
        "capture",
        "gpr_base",
        "grpc_base",
        "grpc_service_config",
        "json_util",
        "sleep",
        "try_seq",
    ],
)

grpc_cc_library(
    name = "grpc_rbac_filter",
    srcs = [
        "src/core/ext/filters/rbac/rbac_filter.cc",
        "src/core/ext/filters/rbac/rbac_service_config_parser.cc",
    ],
    hdrs = [
        "src/core/ext/filters/rbac/rbac_filter.h",
        "src/core/ext/filters/rbac/rbac_service_config_parser.h",
    ],
    external_deps = ["absl/strings:str_format"],
    language = "c++",
    deps = [
        "gpr_base",
        "grpc_base",
        "grpc_rbac_engine",
        "grpc_service_config",
        "json_util",
    ],
)

grpc_cc_library(
    name = "grpc_http_filters",
    srcs = [
        "src/core/ext/filters/http/client/http_client_filter.cc",
        "src/core/ext/filters/http/http_filters_plugin.cc",
        "src/core/ext/filters/http/message_compress/message_compress_filter.cc",
        "src/core/ext/filters/http/message_compress/message_decompress_filter.cc",
        "src/core/ext/filters/http/server/http_server_filter.cc",
    ],
    hdrs = [
        "src/core/ext/filters/http/client/http_client_filter.h",
        "src/core/ext/filters/http/message_compress/message_compress_filter.h",
        "src/core/ext/filters/http/message_compress/message_decompress_filter.h",
        "src/core/ext/filters/http/server/http_server_filter.h",
    ],
    external_deps = [
        "absl/strings:str_format",
        "absl/strings",
        "absl/types:optional",
    ],
    language = "c++",
    visibility = ["@grpc:http"],
    deps = [
        "call_push_pull",
        "config",
        "gpr_base",
        "grpc_base",
        "grpc_message_size_filter",
        "promise",
        "seq",
        "slice",
    ],
)

grpc_cc_library(
    name = "grpc_codegen",
    language = "c++",
    public_hdrs = [
        "include/grpc/impl/codegen/byte_buffer.h",
        "include/grpc/impl/codegen/byte_buffer_reader.h",
        "include/grpc/impl/codegen/compression_types.h",
        "include/grpc/impl/codegen/connectivity_state.h",
        "include/grpc/impl/codegen/grpc_types.h",
        "include/grpc/impl/codegen/propagation_bits.h",
        "include/grpc/impl/codegen/status.h",
        "include/grpc/impl/codegen/slice.h",
    ],
    visibility = ["@grpc:public"],
    deps = [
        "gpr_codegen",
    ],
)

grpc_cc_library(
    name = "grpc_grpclb_balancer_addresses",
    srcs = [
        "src/core/ext/filters/client_channel/lb_policy/grpclb/grpclb_balancer_addresses.cc",
    ],
    hdrs = [
        "src/core/ext/filters/client_channel/lb_policy/grpclb/grpclb_balancer_addresses.h",
    ],
    external_deps = [
        "absl/container:inlined_vector",
    ],
    language = "c++",
    visibility = ["@grpc:grpclb"],
    deps = [
        "gpr_base",
        "grpc_base",
        "grpc_client_channel",
        "useful",
    ],
)

grpc_cc_library(
    name = "grpc_lb_policy_grpclb",
    srcs = [
        "src/core/ext/filters/client_channel/lb_policy/grpclb/client_load_reporting_filter.cc",
        "src/core/ext/filters/client_channel/lb_policy/grpclb/grpclb.cc",
        "src/core/ext/filters/client_channel/lb_policy/grpclb/grpclb_client_stats.cc",
        "src/core/ext/filters/client_channel/lb_policy/grpclb/load_balancer_api.cc",
    ],
    hdrs = [
        "src/core/ext/filters/client_channel/lb_policy/grpclb/client_load_reporting_filter.h",
        "src/core/ext/filters/client_channel/lb_policy/grpclb/grpclb.h",
        "src/core/ext/filters/client_channel/lb_policy/grpclb/grpclb_client_stats.h",
        "src/core/ext/filters/client_channel/lb_policy/grpclb/load_balancer_api.h",
    ],
    external_deps = [
        "absl/memory",
        "absl/container:inlined_vector",
        "absl/status",
        "absl/status:statusor",
        "absl/strings",
        "absl/strings:str_format",
        "absl/types:optional",
        "absl/types:variant",
        "upb_lib",
    ],
    language = "c++",
    deps = [
        "channel_init",
        "channel_stack_type",
        "config",
        "debug_location",
        "error",
        "gpr_base",
        "gpr_codegen",
        "grpc_base",
        "grpc_client_channel",
        "grpc_codegen",
        "grpc_grpclb_balancer_addresses",
        "grpc_lb_upb",
        "grpc_resolver",
        "grpc_resolver_fake",
        "grpc_security_base",
        "grpc_sockaddr",
        "grpc_trace",
        "grpc_transport_chttp2_client_connector",
        "iomgr_timer",
        "json",
        "orphanable",
        "protobuf_duration_upb",
        "protobuf_timestamp_upb",
        "ref_counted",
        "ref_counted_ptr",
        "resolved_address",
        "resolver_attributes",
        "server_address",
        "slice",
        "slice_refcount",
        "sockaddr_utils",
        "time",
        "uri_parser",
        "useful",
    ],
)

grpc_cc_library(
    name = "grpc_lb_policy_rls",
    srcs = [
        "src/core/ext/filters/client_channel/lb_policy/rls/rls.cc",
    ],
    external_deps = [
        "absl/base:core_headers",
        "absl/container:inlined_vector",
        "absl/hash",
        "absl/memory",
        "absl/status",
        "absl/status:statusor",
        "absl/strings",
        "absl/strings:str_format",
        "absl/types:optional",
        "upb_lib",
    ],
    language = "c++",
    deps = [
        "config",
        "debug_location",
        "dual_ref_counted",
        "gpr_base",
        "gpr_codegen",
        "grpc_base",
        "grpc_client_channel",
        "grpc_codegen",
        "grpc_fake_credentials",
        "grpc_resolver",
        "grpc_security_base",
        "grpc_service_config_impl",
        "grpc_trace",
        "iomgr_timer",
        "json",
        "json_util",
        "orphanable",
        "ref_counted",
        "ref_counted_ptr",
        "rls_upb",
        "server_address",
        "slice_refcount",
        "time",
        "uri_parser",
    ],
)

grpc_cc_library(
    name = "grpc_xds_client",
    srcs = [
        "src/core/ext/xds/certificate_provider_registry.cc",
        "src/core/ext/xds/certificate_provider_store.cc",
        "src/core/ext/xds/file_watcher_certificate_provider_factory.cc",
        "src/core/ext/xds/xds_api.cc",
        "src/core/ext/xds/xds_bootstrap.cc",
        "src/core/ext/xds/xds_certificate_provider.cc",
        "src/core/ext/xds/xds_client.cc",
        "src/core/ext/xds/xds_client_stats.cc",
        "src/core/ext/xds/xds_cluster.cc",
        "src/core/ext/xds/xds_cluster_specifier_plugin.cc",
        "src/core/ext/xds/xds_common_types.cc",
        "src/core/ext/xds/xds_endpoint.cc",
        "src/core/ext/xds/xds_http_fault_filter.cc",
        "src/core/ext/xds/xds_http_filters.cc",
        "src/core/ext/xds/xds_http_rbac_filter.cc",
        "src/core/ext/xds/xds_listener.cc",
        "src/core/ext/xds/xds_resource_type.cc",
        "src/core/ext/xds/xds_route_config.cc",
        "src/core/ext/xds/xds_routing.cc",
        "src/core/lib/security/credentials/xds/xds_credentials.cc",
    ],
    hdrs = [
        "src/core/ext/xds/certificate_provider_factory.h",
        "src/core/ext/xds/certificate_provider_registry.h",
        "src/core/ext/xds/certificate_provider_store.h",
        "src/core/ext/xds/file_watcher_certificate_provider_factory.h",
        "src/core/ext/xds/upb_utils.h",
        "src/core/ext/xds/xds_api.h",
        "src/core/ext/xds/xds_bootstrap.h",
        "src/core/ext/xds/xds_certificate_provider.h",
        "src/core/ext/xds/xds_channel_args.h",
        "src/core/ext/xds/xds_client.h",
        "src/core/ext/xds/xds_client_stats.h",
        "src/core/ext/xds/xds_cluster.h",
        "src/core/ext/xds/xds_cluster_specifier_plugin.h",
        "src/core/ext/xds/xds_common_types.h",
        "src/core/ext/xds/xds_endpoint.h",
        "src/core/ext/xds/xds_http_fault_filter.h",
        "src/core/ext/xds/xds_http_filters.h",
        "src/core/ext/xds/xds_http_rbac_filter.h",
        "src/core/ext/xds/xds_listener.h",
        "src/core/ext/xds/xds_resource_type.h",
        "src/core/ext/xds/xds_resource_type_impl.h",
        "src/core/ext/xds/xds_route_config.h",
        "src/core/ext/xds/xds_routing.h",
        "src/core/lib/security/credentials/xds/xds_credentials.h",
    ],
    external_deps = [
        "absl/functional:bind_front",
        "absl/memory",
        "absl/status:statusor",
        "absl/strings",
        "absl/strings:str_format",
        "absl/container:inlined_vector",
        "upb_lib",
        "upb_textformat_lib",
        "upb_json_lib",
        "re2",
        "upb_reflection",
    ],
    language = "c++",
    deps = [
        "channel_creds_registry",
        "config",
        "envoy_admin_upb",
        "envoy_config_cluster_upb",
        "envoy_config_cluster_upbdefs",
        "envoy_config_core_upb",
        "envoy_config_endpoint_upb",
        "envoy_config_endpoint_upbdefs",
        "envoy_config_listener_upb",
        "envoy_config_listener_upbdefs",
        "envoy_config_rbac_upb",
        "envoy_config_route_upb",
        "envoy_config_route_upbdefs",
        "envoy_extensions_clusters_aggregate_upb",
        "envoy_extensions_clusters_aggregate_upbdefs",
        "envoy_extensions_filters_common_fault_upb",
        "envoy_extensions_filters_http_fault_upb",
        "envoy_extensions_filters_http_fault_upbdefs",
        "envoy_extensions_filters_http_rbac_upb",
        "envoy_extensions_filters_http_rbac_upbdefs",
        "envoy_extensions_filters_http_router_upb",
        "envoy_extensions_filters_http_router_upbdefs",
        "envoy_extensions_filters_network_http_connection_manager_upb",
        "envoy_extensions_filters_network_http_connection_manager_upbdefs",
        "envoy_extensions_transport_sockets_tls_upb",
        "envoy_extensions_transport_sockets_tls_upbdefs",
        "envoy_service_discovery_upb",
        "envoy_service_discovery_upbdefs",
        "envoy_service_load_stats_upb",
        "envoy_service_load_stats_upbdefs",
        "envoy_service_status_upb",
        "envoy_service_status_upbdefs",
        "envoy_type_matcher_upb",
        "envoy_type_upb",
        "error",
        "google_rpc_status_upb",
        "gpr_base",
        "gpr_codegen",
        "grpc_base",
        "grpc_client_channel",
        "grpc_codegen",
        "grpc_credentials_util",
        "grpc_fake_credentials",
        "grpc_fault_injection_filter",
        "grpc_lb_xds_channel_args",
        "grpc_matchers",
        "grpc_outlier_detection_header",
        "grpc_rbac_filter",
        "grpc_secure",
        "grpc_security_base",
        "grpc_sockaddr",
        "grpc_tls_credentials",
        "grpc_transport_chttp2_client_connector",
        "iomgr_timer",
        "json",
        "json_util",
        "orphanable",
        "protobuf_any_upb",
        "protobuf_duration_upb",
        "protobuf_struct_upb",
        "protobuf_timestamp_upb",
        "protobuf_wrappers_upb",
        "ref_counted_ptr",
        "resolver_attributes",
        "rls_config_upb",
        "rls_config_upbdefs",
        "slice",
        "slice_refcount",
        "sockaddr_utils",
        "uri_parser",
        "xds_type_upb",
        "xds_type_upbdefs",
    ],
)

grpc_cc_library(
    name = "grpc_xds_channel_stack_modifier",
    srcs = [
        "src/core/ext/xds/xds_channel_stack_modifier.cc",
    ],
    hdrs = [
        "src/core/ext/xds/xds_channel_stack_modifier.h",
    ],
    language = "c++",
    deps = [
        "channel_init",
        "config",
        "gpr_base",
        "grpc_base",
    ],
)

grpc_cc_library(
    name = "grpc_xds_server_config_fetcher",
    srcs = [
        "src/core/ext/xds/xds_server_config_fetcher.cc",
    ],
    external_deps = [
        "absl/strings",
    ],
    language = "c++",
    deps = [
        "config",
        "gpr_base",
        "grpc_base",
        "grpc_server_config_selector",
        "grpc_server_config_selector_filter",
        "grpc_service_config_impl",
        "grpc_sockaddr",
        "grpc_xds_channel_stack_modifier",
        "grpc_xds_client",
        "slice_refcount",
        "sockaddr_utils",
        "uri_parser",
    ],
)

grpc_cc_library(
    name = "channel_creds_registry_init",
    srcs = [
        "src/core/lib/security/credentials/channel_creds_registry_init.cc",
    ],
    language = "c++",
    deps = [
        "config",
        "gpr_base",
        "grpc_fake_credentials",
        "grpc_secure",
        "grpc_security_base",
        "json",
    ],
)

grpc_cc_library(
    name = "grpc_google_mesh_ca_certificate_provider_factory",
    srcs = [
        "src/core/ext/xds/google_mesh_ca_certificate_provider_factory.cc",
    ],
    hdrs = [
        "src/core/ext/xds/google_mesh_ca_certificate_provider_factory.h",
    ],
    external_deps = [
        "absl/strings",
    ],
    language = "c++",
    deps = [
        "error",
        "gpr_base",
        "grpc_base",
        "grpc_xds_client",
        "json_util",
        "slice",
    ],
)

grpc_cc_library(
    name = "grpc_lb_policy_cds",
    srcs = [
        "src/core/ext/filters/client_channel/lb_policy/xds/cds.cc",
    ],
    external_deps = [
        "absl/memory",
        "absl/status",
        "absl/status:statusor",
        "absl/strings",
        "absl/types:optional",
    ],
    language = "c++",
    deps = [
        "debug_location",
        "gpr_base",
        "grpc_base",
        "grpc_client_channel",
        "grpc_codegen",
        "grpc_matchers",
        "grpc_outlier_detection_header",
        "grpc_security_base",
        "grpc_tls_credentials",
        "grpc_trace",
        "grpc_xds_client",
        "json",
        "orphanable",
        "ref_counted_ptr",
        "server_address",
        "time",
        "unique_type_name",
    ],
)

grpc_cc_library(
    name = "grpc_lb_xds_channel_args",
    hdrs = [
        "src/core/ext/filters/client_channel/lb_policy/xds/xds_channel_args.h",
    ],
    language = "c++",
)

grpc_cc_library(
    name = "grpc_lb_xds_locality_attribute",
    srcs = [
        "src/core/ext/filters/client_channel/lb_policy/xds/xds_locality_attribute.cc",
    ],
    hdrs = [
        "src/core/ext/filters/client_channel/lb_policy/xds/xds_locality_attribute.h",
    ],
    language = "c++",
    deps = [
        "gpr_base",
        "grpc_base",
        "grpc_client_channel",
        "grpc_xds_client",
        "resolver_attributes",
    ],
)

grpc_cc_library(
    name = "grpc_lb_policy_xds_cluster_resolver",
    srcs = [
        "src/core/ext/filters/client_channel/lb_policy/xds/xds_cluster_resolver.cc",
    ],
    external_deps = [
        "absl/container:inlined_vector",
        "absl/memory",
        "absl/status",
        "absl/status:statusor",
        "absl/strings",
        "absl/types:optional",
    ],
    language = "c++",
    deps = [
        "config",
        "debug_location",
        "gpr_base",
        "grpc_base",
        "grpc_client_channel",
        "grpc_codegen",
        "grpc_lb_address_filtering",
        "grpc_lb_policy_ring_hash",
        "grpc_lb_xds_channel_args",
<<<<<<< HEAD
        "grpc_lb_xds_locality_attribute",
=======
        "grpc_lb_xds_common",
        "grpc_outlier_detection_header",
>>>>>>> 1595d84a
        "grpc_resolver",
        "grpc_resolver_fake",
        "grpc_trace",
        "grpc_xds_client",
        "json",
        "orphanable",
        "ref_counted_ptr",
        "resolver_attributes",
        "server_address",
        "time",
        "uri_parser",
    ],
)

grpc_cc_library(
    name = "grpc_lb_policy_xds_cluster_impl",
    srcs = [
        "src/core/ext/filters/client_channel/lb_policy/xds/xds_cluster_impl.cc",
    ],
    external_deps = [
        "absl/base:core_headers",
        "absl/memory",
        "absl/status",
        "absl/status:statusor",
        "absl/strings",
        "absl/types:optional",
        "absl/types:variant",
    ],
    language = "c++",
    deps = [
        "debug_location",
        "gpr_base",
        "grpc_base",
        "grpc_client_channel",
        "grpc_codegen",
        "grpc_lb_xds_channel_args",
        "grpc_lb_xds_locality_attribute",
        "grpc_trace",
        "grpc_xds_client",
        "json",
        "orphanable",
        "ref_counted",
        "ref_counted_ptr",
        "resolver_attributes",
        "server_address",
    ],
)

grpc_cc_library(
    name = "grpc_lb_policy_xds_cluster_manager",
    srcs = [
        "src/core/ext/filters/client_channel/lb_policy/xds/xds_cluster_manager.cc",
    ],
    external_deps = [
        "absl/memory",
        "absl/status:statusor",
        "absl/strings",
        "absl/status",
    ],
    language = "c++",
    deps = [
        "debug_location",
        "gpr_base",
        "grpc_base",
        "grpc_client_channel",
        "grpc_codegen",
        "grpc_resolver_xds_header",
        "grpc_trace",
        "iomgr_timer",
        "json",
        "orphanable",
        "ref_counted",
        "ref_counted_ptr",
        "server_address",
        "time",
    ],
)

grpc_cc_library(
    name = "grpc_lb_address_filtering",
    srcs = [
        "src/core/ext/filters/client_channel/lb_policy/address_filtering.cc",
    ],
    hdrs = [
        "src/core/ext/filters/client_channel/lb_policy/address_filtering.h",
    ],
    external_deps = [
        "absl/strings",
        "absl/container:inlined_vector",
        "absl/memory",
    ],
    language = "c++",
    deps = [
        "gpr_base",
        "grpc_base",
        "grpc_client_channel",
        "resolver_attributes",
    ],
)

grpc_cc_library(
    name = "grpc_lb_subchannel_list",
    hdrs = [
        "src/core/ext/filters/client_channel/lb_policy/subchannel_list.h",
    ],
    language = "c++",
    deps = [
        "gpr_base",
        "grpc_base",
        "grpc_client_channel",
    ],
)

grpc_cc_library(
    name = "grpc_lb_policy_pick_first",
    srcs = [
        "src/core/ext/filters/client_channel/lb_policy/pick_first/pick_first.cc",
    ],
    external_deps = [
        "absl/container:inlined_vector",
        "absl/memory",
        "absl/status",
        "absl/status:statusor",
        "absl/strings",
    ],
    language = "c++",
    deps = [
        "debug_location",
        "gpr_base",
        "grpc_base",
        "grpc_client_channel",
        "grpc_codegen",
        "grpc_lb_subchannel_list",
        "grpc_trace",
        "json",
        "orphanable",
        "ref_counted_ptr",
        "server_address",
        "sockaddr_utils",
    ],
)

grpc_cc_library(
    name = "grpc_lb_policy_ring_hash",
    srcs = [
        "src/core/ext/filters/client_channel/lb_policy/ring_hash/ring_hash.cc",
    ],
    hdrs = [
        "src/core/ext/filters/client_channel/lb_policy/ring_hash/ring_hash.h",
    ],
    external_deps = [
        "absl/base:core_headers",
        "absl/container:inlined_vector",
        "absl/memory",
        "absl/status",
        "absl/status:statusor",
        "absl/strings",
        "absl/types:optional",
        "xxhash",
    ],
    language = "c++",
    deps = [
        "debug_location",
        "gpr_base",
        "grpc_base",
        "grpc_client_channel",
        "grpc_codegen",
        "grpc_lb_subchannel_list",
        "grpc_trace",
        "json",
        "orphanable",
        "ref_counted",
        "ref_counted_ptr",
        "resolver_attributes",
        "server_address",
        "sockaddr_utils",
    ],
)

grpc_cc_library(
    name = "grpc_lb_policy_round_robin",
    srcs = [
        "src/core/ext/filters/client_channel/lb_policy/round_robin/round_robin.cc",
    ],
    external_deps = [
        "absl/container:inlined_vector",
        "absl/memory",
        "absl/status",
        "absl/status:statusor",
        "absl/strings",
    ],
    language = "c++",
    deps = [
        "debug_location",
        "gpr_base",
        "grpc_base",
        "grpc_client_channel",
        "grpc_codegen",
        "grpc_lb_subchannel_list",
        "grpc_trace",
        "json",
        "orphanable",
        "ref_counted_ptr",
        "server_address",
        "sockaddr_utils",
    ],
)

grpc_cc_library(
    name = "grpc_outlier_detection_header",
    hdrs = [
        "src/core/ext/filters/client_channel/lb_policy/outlier_detection/outlier_detection.h",
    ],
    external_deps = [
        "absl/types:optional",
    ],
    language = "c++",
)

grpc_cc_library(
    name = "grpc_lb_policy_outlier_detection",
    srcs = [
        "src/core/ext/filters/client_channel/lb_policy/outlier_detection/outlier_detection.cc",
    ],
    external_deps = [
        "absl/container:inlined_vector",
        "absl/memory",
        "absl/random",
        "absl/status",
        "absl/status:statusor",
        "absl/strings",
        "absl/strings:str_format",
        "absl/types:variant",
    ],
    language = "c++",
    deps = [
        "debug_location",
        "gpr_base",
        "grpc_base",
        "grpc_client_channel",
        "grpc_codegen",
        "grpc_outlier_detection_header",
        "grpc_trace",
        "iomgr_fwd",
        "iomgr_timer",
        "json",
        "json_util",
        "orphanable",
        "ref_counted",
        "ref_counted_ptr",
        "server_address",
    ],
)

grpc_cc_library(
    name = "grpc_lb_policy_priority",
    srcs = [
        "src/core/ext/filters/client_channel/lb_policy/priority/priority.cc",
    ],
    external_deps = [
        "absl/memory",
        "absl/status",
        "absl/status:statusor",
        "absl/strings",
        "absl/strings:str_format",
    ],
    language = "c++",
    deps = [
        "debug_location",
        "gpr_base",
        "grpc_base",
        "grpc_client_channel",
        "grpc_codegen",
        "grpc_lb_address_filtering",
        "grpc_trace",
        "iomgr_timer",
        "json",
        "orphanable",
        "ref_counted",
        "ref_counted_ptr",
        "server_address",
        "time",
    ],
)

grpc_cc_library(
    name = "grpc_lb_policy_weighted_target",
    srcs = [
        "src/core/ext/filters/client_channel/lb_policy/weighted_target/weighted_target.cc",
    ],
    external_deps = [
        "absl/container:inlined_vector",
        "absl/memory",
        "absl/status",
        "absl/status:statusor",
        "absl/strings",
    ],
    language = "c++",
    deps = [
        "debug_location",
        "gpr_base",
        "grpc_base",
        "grpc_client_channel",
        "grpc_codegen",
        "grpc_lb_address_filtering",
        "grpc_trace",
        "iomgr_timer",
        "json",
        "orphanable",
        "ref_counted",
        "ref_counted_ptr",
        "server_address",
        "time",
    ],
)

grpc_cc_library(
    name = "lb_server_load_reporting_filter",
    srcs = [
        "src/core/ext/filters/load_reporting/server_load_reporting_filter.cc",
    ],
    hdrs = [
        "src/core/ext/filters/load_reporting/registered_opencensus_objects.h",
        "src/core/ext/filters/load_reporting/server_load_reporting_filter.h",
        "src/cpp/server/load_reporter/constants.h",
    ],
    external_deps = [
        "absl/strings",
        "absl/strings:str_format",
        "opencensus-stats",
    ],
    language = "c++",
    deps = [
        "config",
        "error",
        "gpr",
        "grpc++_base",
        "grpc_base",
        "grpc_lb_policy_grpclb",
        "grpc_security_base",
        "grpc_sockaddr",
        "promise",
        "seq",
        "slice",
        "uri_parser",
    ],
    alwayslink = 1,
)

grpc_cc_library(
    name = "lb_load_data_store",
    srcs = [
        "src/cpp/server/load_reporter/load_data_store.cc",
    ],
    hdrs = [
        "src/cpp/server/load_reporter/constants.h",
        "src/cpp/server/load_reporter/load_data_store.h",
    ],
    language = "c++",
    deps = [
        "gpr",
        "gpr_codegen",
        "grpc++",
        "grpc_base",
        "grpc_sockaddr",
    ],
)

grpc_cc_library(
    name = "lb_server_load_reporting_service_server_builder_plugin",
    srcs = [
        "src/cpp/server/load_reporter/load_reporting_service_server_builder_plugin.cc",
    ],
    hdrs = [
        "src/cpp/server/load_reporter/load_reporting_service_server_builder_plugin.h",
    ],
    language = "c++",
    deps = [
        "gpr",
        "grpc++",
        "lb_load_reporter_service",
    ],
)

grpc_cc_library(
    name = "grpcpp_server_load_reporting",
    srcs = [
        "src/cpp/server/load_reporter/load_reporting_service_server_builder_option.cc",
        "src/cpp/server/load_reporter/util.cc",
    ],
    language = "c++",
    public_hdrs = [
        "include/grpcpp/ext/server_load_reporting.h",
    ],
    deps = [
        "gpr",
        "gpr_codegen",
        "lb_server_load_reporting_filter",
        "lb_server_load_reporting_service_server_builder_plugin",
        "slice",
    ],
)

grpc_cc_library(
    name = "lb_load_reporter_service",
    srcs = [
        "src/cpp/server/load_reporter/load_reporter_async_service_impl.cc",
    ],
    hdrs = [
        "src/cpp/server/load_reporter/load_reporter_async_service_impl.h",
    ],
    external_deps = ["absl/memory"],
    language = "c++",
    deps = [
        "gpr",
        "lb_load_reporter",
    ],
)

grpc_cc_library(
    name = "lb_get_cpu_stats",
    srcs = [
        "src/cpp/server/load_reporter/get_cpu_stats_linux.cc",
        "src/cpp/server/load_reporter/get_cpu_stats_macos.cc",
        "src/cpp/server/load_reporter/get_cpu_stats_unsupported.cc",
        "src/cpp/server/load_reporter/get_cpu_stats_windows.cc",
    ],
    hdrs = [
        "src/cpp/server/load_reporter/get_cpu_stats.h",
    ],
    language = "c++",
    deps = [
        "gpr_base",
        "grpc++",
    ],
)

grpc_cc_library(
    name = "lb_load_reporter",
    srcs = [
        "src/cpp/server/load_reporter/load_reporter.cc",
    ],
    hdrs = [
        "src/cpp/server/load_reporter/constants.h",
        "src/cpp/server/load_reporter/load_reporter.h",
    ],
    external_deps = [
        "opencensus-stats",
        "opencensus-tags",
    ],
    language = "c++",
    deps = [
        "gpr",
        "gpr_codegen",
        "lb_get_cpu_stats",
        "lb_load_data_store",
        "//src/proto/grpc/lb/v1:load_reporter_proto",
    ],
)

grpc_cc_library(
    name = "polling_resolver",
    srcs = [
        "src/core/ext/filters/client_channel/resolver/polling_resolver.cc",
    ],
    hdrs = [
        "src/core/ext/filters/client_channel/resolver/polling_resolver.h",
    ],
    external_deps = [
        "absl/status",
        "absl/status:statusor",
        "absl/strings",
    ],
    language = "c++",
    deps = [
        "debug_location",
        "gpr_base",
        "grpc_base",
        "grpc_resolver",
        "iomgr_timer",
        "orphanable",
        "ref_counted_ptr",
        "uri_parser",
    ],
)

grpc_cc_library(
    name = "grpc_resolver_dns_selection",
    srcs = [
        "src/core/ext/filters/client_channel/resolver/dns/dns_resolver_selection.cc",
    ],
    hdrs = [
        "src/core/ext/filters/client_channel/resolver/dns/dns_resolver_selection.h",
    ],
    language = "c++",
    deps = [
        "gpr_base",
        "grpc_base",
    ],
)

grpc_cc_library(
    name = "grpc_resolver_dns_native",
    srcs = [
        "src/core/ext/filters/client_channel/resolver/dns/native/dns_resolver.cc",
    ],
    external_deps = [
        "absl/container:inlined_vector",
        "absl/memory",
        "absl/status",
        "absl/status:statusor",
        "absl/strings",
        "absl/functional:bind_front",
    ],
    language = "c++",
    deps = [
        "config",
        "debug_location",
        "gpr_base",
        "grpc_base",
        "grpc_client_channel",
        "grpc_codegen",
        "grpc_resolver",
        "grpc_resolver_dns_selection",
        "grpc_trace",
        "iomgr_timer",
        "orphanable",
        "polling_resolver",
        "ref_counted_ptr",
        "resolved_address",
        "server_address",
        "time",
        "uri_parser",
    ],
)

grpc_cc_library(
    name = "grpc_resolver_dns_ares",
    srcs = [
        "src/core/ext/filters/client_channel/resolver/dns/c_ares/dns_resolver_ares.cc",
        "src/core/ext/filters/client_channel/resolver/dns/c_ares/grpc_ares_ev_driver_event_engine.cc",
        "src/core/ext/filters/client_channel/resolver/dns/c_ares/grpc_ares_ev_driver_posix.cc",
        "src/core/ext/filters/client_channel/resolver/dns/c_ares/grpc_ares_ev_driver_windows.cc",
        "src/core/ext/filters/client_channel/resolver/dns/c_ares/grpc_ares_wrapper.cc",
        "src/core/ext/filters/client_channel/resolver/dns/c_ares/grpc_ares_wrapper_event_engine.cc",
        "src/core/ext/filters/client_channel/resolver/dns/c_ares/grpc_ares_wrapper_posix.cc",
        "src/core/ext/filters/client_channel/resolver/dns/c_ares/grpc_ares_wrapper_windows.cc",
    ],
    hdrs = [
        "src/core/ext/filters/client_channel/resolver/dns/c_ares/grpc_ares_ev_driver.h",
        "src/core/ext/filters/client_channel/resolver/dns/c_ares/grpc_ares_wrapper.h",
    ],
    external_deps = [
        "absl/base:core_headers",
        "absl/container:flat_hash_set",
        "absl/container:inlined_vector",
        "absl/memory",
        "absl/status",
        "absl/status:statusor",
        "absl/strings",
        "absl/strings:str_format",
        "address_sorting",
        "cares",
    ],
    language = "c++",
    deps = [
        "config",
        "debug_location",
        "error",
        "event_engine_common",
        "gpr_base",
        "grpc_base",
        "grpc_client_channel",
        "grpc_codegen",
        "grpc_grpclb_balancer_addresses",
        "grpc_resolver",
        "grpc_resolver_dns_selection",
        "grpc_service_config",
        "grpc_service_config_impl",
        "grpc_sockaddr",
        "grpc_trace",
        "iomgr_fwd",
        "iomgr_port",
        "iomgr_timer",
        "json",
        "orphanable",
        "polling_resolver",
        "ref_counted_ptr",
        "resolved_address",
        "server_address",
        "sockaddr_utils",
        "time",
        "uri_parser",
    ],
)

grpc_cc_library(
    name = "grpc_resolver_sockaddr",
    srcs = [
        "src/core/ext/filters/client_channel/resolver/sockaddr/sockaddr_resolver.cc",
    ],
    external_deps = [
        "absl/memory",
        "absl/status:statusor",
        "absl/strings",
    ],
    language = "c++",
    deps = [
        "config",
        "gpr_base",
        "grpc_base",
        "grpc_client_channel",
        "grpc_codegen",
        "grpc_resolver",
        "iomgr_port",
        "orphanable",
        "resolved_address",
        "server_address",
        "slice",
        "uri_parser",
    ],
)

grpc_cc_library(
    name = "grpc_resolver_binder",
    srcs = [
        "src/core/ext/filters/client_channel/resolver/binder/binder_resolver.cc",
    ],
    external_deps = [
        "absl/memory",
        "absl/status:statusor",
        "absl/strings",
    ],
    language = "c++",
    deps = [
        "config",
        "gpr_base",
        "grpc_base",
        "grpc_client_channel",
        "grpc_codegen",
        "grpc_resolver",
        "iomgr_port",
        "orphanable",
        "resolved_address",
        "server_address",
        "slice",
        "uri_parser",
    ],
)

grpc_cc_library(
    name = "grpc_resolver_fake",
    srcs = ["src/core/ext/filters/client_channel/resolver/fake/fake_resolver.cc"],
    hdrs = ["src/core/ext/filters/client_channel/resolver/fake/fake_resolver.h"],
    external_deps = [
        "absl/memory",
        "absl/status",
        "absl/status:statusor",
        "absl/strings",
    ],
    language = "c++",
    visibility = [
        "//test:__subpackages__",
        "@grpc:grpc_resolver_fake",
    ],
    deps = [
        "config",
        "debug_location",
        "gpr_base",
        "grpc_base",
        "grpc_client_channel",
        "grpc_resolver",
        "grpc_service_config",
        "orphanable",
        "server_address",
        "slice",
        "uri_parser",
        "useful",
    ],
)

grpc_cc_library(
    name = "grpc_resolver_xds_header",
    hdrs = [
        "src/core/ext/filters/client_channel/resolver/xds/xds_resolver.h",
    ],
    language = "c++",
)

grpc_cc_library(
    name = "grpc_resolver_xds",
    srcs = [
        "src/core/ext/filters/client_channel/resolver/xds/xds_resolver.cc",
    ],
    external_deps = [
        "xxhash",
        "re2",
        "absl/container:inlined_vector",
        "absl/memory",
        "absl/meta:type_traits",
        "absl/random",
        "absl/status",
        "absl/status:statusor",
        "absl/strings",
        "absl/strings:str_format",
        "absl/types:optional",
        "absl/types:variant",
    ],
    language = "c++",
    deps = [
        "arena",
        "config",
        "debug_location",
        "dual_ref_counted",
        "gpr_base",
        "grpc_base",
        "grpc_client_channel",
        "grpc_codegen",
        "grpc_lb_policy_ring_hash",
        "grpc_resolver",
        "grpc_service_config",
        "grpc_service_config_impl",
        "grpc_trace",
        "grpc_xds_client",
        "handshaker_factory",
        "iomgr_fwd",
        "orphanable",
        "ref_counted_ptr",
        "time",
        "uri_parser",
        "useful",
    ],
)

grpc_cc_library(
    name = "grpc_resolver_c2p",
    srcs = [
        "src/core/ext/filters/client_channel/resolver/google_c2p/google_c2p_resolver.cc",
    ],
    external_deps = [
        "absl/memory",
        "absl/status",
        "absl/status:statusor",
        "absl/strings",
        "absl/strings:str_format",
        "absl/types:optional",
    ],
    language = "c++",
    deps = [
        "alts_util",
        "config",
        "debug_location",
        "gpr_base",
        "grpc_base",
        "grpc_client_channel",
        "grpc_codegen",
        "grpc_resolver",
        "grpc_security_base",
        "grpc_xds_client",
        "httpcli",
        "json",
        "orphanable",
        "ref_counted_ptr",
        "resource_quota",
        "time",
        "uri_parser",
    ],
)

grpc_cc_library(
    name = "httpcli",
    srcs = [
        "src/core/lib/http/format_request.cc",
        "src/core/lib/http/httpcli.cc",
        "src/core/lib/http/parser.cc",
    ],
    hdrs = [
        "src/core/lib/http/format_request.h",
        "src/core/lib/http/httpcli.h",
        "src/core/lib/http/parser.h",
    ],
    external_deps = [
        "absl/functional:bind_front",
        "absl/strings",
        "absl/strings:str_format",
    ],
    language = "c++",
    visibility = ["@grpc:httpcli"],
    deps = [
        "config",
        "gpr_base",
        "grpc_base",
        "grpc_security_base",
        "ref_counted_ptr",
        "sockaddr_utils",
        "tcp_connect_handshaker",
        "useful",
    ],
)

grpc_cc_library(
    name = "grpc_authorization_base",
    srcs = [
        "src/core/lib/security/authorization/authorization_policy_provider_vtable.cc",
        "src/core/lib/security/authorization/evaluate_args.cc",
        "src/core/lib/security/authorization/grpc_server_authz_filter.cc",
    ],
    hdrs = [
        "src/core/lib/security/authorization/authorization_engine.h",
        "src/core/lib/security/authorization/authorization_policy_provider.h",
        "src/core/lib/security/authorization/evaluate_args.h",
        "src/core/lib/security/authorization/grpc_server_authz_filter.h",
    ],
    external_deps = [
        "absl/strings",
    ],
    language = "c++",
    deps = [
        "gpr_base",
        "grpc_base",
        "grpc_credentials_util",
        "grpc_trace",
        "promise",
        "slice_refcount",
        "sockaddr_utils",
    ],
)

grpc_cc_library(
    name = "tsi_fake_credentials",
    srcs = [
        "src/core/tsi/fake_transport_security.cc",
    ],
    hdrs = [
        "src/core/tsi/fake_transport_security.h",
    ],
    external_deps = [
        "absl/strings",
        "absl/strings:str_format",
    ],
    language = "c++",
    visibility = [
        "@grpc:public",
    ],
    deps = [
        "gpr_base",
        "grpc_base",
        "tsi_base",
        "useful",
    ],
)

grpc_cc_library(
    name = "grpc_fake_credentials",
    srcs = [
        "src/core/lib/security/credentials/fake/fake_credentials.cc",
        "src/core/lib/security/security_connector/fake/fake_security_connector.cc",
    ],
    hdrs = [
        "src/core/ext/filters/client_channel/lb_policy/grpclb/grpclb.h",
        "src/core/lib/security/credentials/fake/fake_credentials.h",
        "src/core/lib/security/security_connector/fake/fake_security_connector.h",
    ],
    external_deps = [
        "absl/strings",
        "absl/strings:str_format",
    ],
    language = "c++",
    deps = [
        "gpr_base",
        "grpc_base",
        "grpc_security_base",
        "handshaker",
        "promise",
        "ref_counted_ptr",
        "tsi_fake_credentials",
    ],
)

grpc_cc_library(
    name = "grpc_insecure_credentials",
    srcs = [
        "src/core/lib/security/credentials/insecure/insecure_credentials.cc",
        "src/core/lib/security/security_connector/insecure/insecure_security_connector.cc",
    ],
    hdrs = [
        "src/core/lib/security/credentials/insecure/insecure_credentials.h",
        "src/core/lib/security/security_connector/insecure/insecure_security_connector.h",
    ],
    language = "c++",
    deps = [
        "gpr",
        "grpc_security_base",
        "promise",
        "ref_counted_ptr",
        "tsi_local_credentials",
    ],
)

grpc_cc_library(
    name = "tsi_local_credentials",
    srcs = [
        "src/core/tsi/local_transport_security.cc",
    ],
    hdrs = [
        "src/core/tsi/local_transport_security.h",
    ],
    language = "c++",
    deps = [
        "gpr",
        "grpc_base",
        "tsi_base",
    ],
)

grpc_cc_library(
    name = "grpc_local_credentials",
    srcs = [
        "src/core/lib/security/credentials/local/local_credentials.cc",
        "src/core/lib/security/security_connector/local/local_security_connector.cc",
    ],
    hdrs = [
        "src/core/lib/security/credentials/local/local_credentials.h",
        "src/core/lib/security/security_connector/local/local_security_connector.h",
    ],
    external_deps = [
        "absl/strings:str_format",
        "absl/strings",
    ],
    language = "c++",
    deps = [
        "gpr_base",
        "grpc_base",
        "grpc_client_channel",
        "grpc_security_base",
        "grpc_sockaddr",
        "promise",
        "ref_counted_ptr",
        "sockaddr_utils",
        "tsi_local_credentials",
        "uri_parser",
    ],
)

grpc_cc_library(
    name = "grpc_alts_credentials",
    srcs = [
        "src/core/lib/security/credentials/alts/alts_credentials.cc",
        "src/core/lib/security/security_connector/alts/alts_security_connector.cc",
    ],
    hdrs = [
        "src/core/lib/security/credentials/alts/alts_credentials.h",
        "src/core/lib/security/security_connector/alts/alts_security_connector.h",
    ],
    external_deps = [
        "libssl",
        "upb_lib",
        "upb_lib_descriptor",
    ],
    language = "c++",
    visibility = ["@grpc:public"],
    deps = [
        "alts_util",
        "gpr_base",
        "grpc_base",
        "grpc_security_base",
        "promise",
        "ref_counted_ptr",
        "tsi_alts_credentials",
        "tsi_base",
    ],
)

grpc_cc_library(
    name = "grpc_ssl_credentials",
    srcs = [
        "src/core/lib/security/credentials/ssl/ssl_credentials.cc",
        "src/core/lib/security/security_connector/ssl/ssl_security_connector.cc",
    ],
    hdrs = [
        "src/core/lib/security/credentials/ssl/ssl_credentials.h",
        "src/core/lib/security/security_connector/ssl/ssl_security_connector.h",
    ],
    external_deps = [
        "absl/strings",
        "absl/strings:str_format",
    ],
    language = "c++",
    deps = [
        "gpr_base",
        "grpc_base",
        "grpc_credentials_util",
        "grpc_security_base",
        "grpc_transport_chttp2_alpn",
        "handshaker",
        "promise",
        "ref_counted_ptr",
        "tsi_base",
        "tsi_ssl_credentials",
    ],
)

grpc_cc_library(
    name = "grpc_google_default_credentials",
    srcs = [
        "src/core/lib/security/credentials/google_default/credentials_generic.cc",
        "src/core/lib/security/credentials/google_default/google_default_credentials.cc",
    ],
    hdrs = [
        "src/core/ext/filters/client_channel/lb_policy/grpclb/grpclb.h",
        "src/core/lib/security/credentials/google_default/google_default_credentials.h",
    ],
    external_deps = [
        "absl/strings",
        "absl/strings:str_format",
    ],
    language = "c++",
    deps = [
        "alts_util",
        "gpr_base",
        "grpc_alts_credentials",
        "grpc_base",
        "grpc_codegen",
        "grpc_external_account_credentials",
        "grpc_jwt_credentials",
        "grpc_lb_xds_channel_args",
        "grpc_oauth2_credentials",
        "grpc_security_base",
        "grpc_ssl_credentials",
        "httpcli",
        "httpcli_ssl_credentials",
        "ref_counted_ptr",
    ],
)

grpc_cc_library(
    name = "grpc_tls_credentials",
    srcs = [
        "src/core/lib/security/credentials/tls/grpc_tls_certificate_distributor.cc",
        "src/core/lib/security/credentials/tls/grpc_tls_certificate_provider.cc",
        "src/core/lib/security/credentials/tls/grpc_tls_certificate_verifier.cc",
        "src/core/lib/security/credentials/tls/grpc_tls_credentials_options.cc",
        "src/core/lib/security/credentials/tls/tls_credentials.cc",
        "src/core/lib/security/security_connector/tls/tls_security_connector.cc",
    ],
    hdrs = [
        "src/core/lib/security/credentials/tls/grpc_tls_certificate_distributor.h",
        "src/core/lib/security/credentials/tls/grpc_tls_certificate_provider.h",
        "src/core/lib/security/credentials/tls/grpc_tls_certificate_verifier.h",
        "src/core/lib/security/credentials/tls/grpc_tls_credentials_options.h",
        "src/core/lib/security/credentials/tls/tls_credentials.h",
        "src/core/lib/security/security_connector/tls/tls_security_connector.h",
    ],
    external_deps = [
        "absl/functional:bind_front",
        "absl/strings",
        "libssl",
    ],
    language = "c++",
    deps = [
        "gpr_base",
        "grpc_base",
        "grpc_credentials_util",
        "grpc_security_base",
        "promise",
        "tsi_base",
        "tsi_ssl_credentials",
    ],
)

grpc_cc_library(
    name = "grpc_iam_credentials",
    srcs = [
        "src/core/lib/security/credentials/iam/iam_credentials.cc",
    ],
    hdrs = [
        "src/core/lib/security/credentials/iam/iam_credentials.h",
    ],
    external_deps = [
        "absl/strings",
        "absl/strings:str_format",
    ],
    language = "c++",
    deps = [
        "gpr_base",
        "grpc_base",
        "grpc_security_base",
        "promise",
        "ref_counted_ptr",
    ],
)

grpc_cc_library(
    name = "grpc_jwt_credentials",
    srcs = [
        "src/core/lib/security/credentials/jwt/json_token.cc",
        "src/core/lib/security/credentials/jwt/jwt_credentials.cc",
        "src/core/lib/security/credentials/jwt/jwt_verifier.cc",
    ],
    hdrs = [
        "src/core/lib/security/credentials/jwt/json_token.h",
        "src/core/lib/security/credentials/jwt/jwt_credentials.h",
        "src/core/lib/security/credentials/jwt/jwt_verifier.h",
    ],
    external_deps = [
        "absl/strings",
        "libcrypto",
        "libssl",
    ],
    language = "c++",
    visibility = ["@grpc:public"],
    deps = [
        "gpr_base",
        "grpc_base",
        "grpc_credentials_util",
        "grpc_security_base",
        "httpcli",
        "httpcli_ssl_credentials",
        "json",
        "promise",
        "ref_counted",
        "ref_counted_ptr",
        "tsi_ssl_types",
        "uri_parser",
    ],
)

grpc_cc_library(
    name = "grpc_oauth2_credentials",
    srcs = [
        "src/core/lib/security/credentials/oauth2/oauth2_credentials.cc",
    ],
    hdrs = [
        "src/core/lib/security/credentials/oauth2/oauth2_credentials.h",
    ],
    external_deps = [
        "absl/container:inlined_vector",
        "absl/strings",
        "absl/strings:str_format",
        "absl/status",
    ],
    language = "c++",
    deps = [
        "capture",
        "gpr_base",
        "grpc_base",
        "grpc_codegen",
        "grpc_credentials_util",
        "grpc_security_base",
        "httpcli",
        "httpcli_ssl_credentials",
        "json",
        "promise",
        "ref_counted_ptr",
        "uri_parser",
    ],
)

grpc_cc_library(
    name = "grpc_external_account_credentials",
    srcs = [
        "src/core/lib/security/credentials/external/aws_external_account_credentials.cc",
        "src/core/lib/security/credentials/external/aws_request_signer.cc",
        "src/core/lib/security/credentials/external/external_account_credentials.cc",
        "src/core/lib/security/credentials/external/file_external_account_credentials.cc",
        "src/core/lib/security/credentials/external/url_external_account_credentials.cc",
    ],
    hdrs = [
        "src/core/lib/security/credentials/external/aws_external_account_credentials.h",
        "src/core/lib/security/credentials/external/aws_request_signer.h",
        "src/core/lib/security/credentials/external/external_account_credentials.h",
        "src/core/lib/security/credentials/external/file_external_account_credentials.h",
        "src/core/lib/security/credentials/external/url_external_account_credentials.h",
    ],
    external_deps = [
        "absl/strings",
        "absl/strings:str_format",
        "absl/time",
        "libcrypto",
        "libssl",
    ],
    language = "c++",
    deps = [
        "gpr_base",
        "grpc_base",
        "grpc_credentials_util",
        "grpc_oauth2_credentials",
        "grpc_security_base",
        "httpcli",
        "httpcli_ssl_credentials",
        "slice_refcount",
    ],
)

grpc_cc_library(
    name = "httpcli_ssl_credentials",
    srcs = [
        "src/core/lib/http/httpcli_security_connector.cc",
    ],
    hdrs = [
        "src/core/lib/http/httpcli_ssl_credentials.h",
    ],
    external_deps = [
        "absl/strings",
    ],
    language = "c++",
    deps = [
        "config",
        "gpr_base",
        "grpc_base",
        "grpc_security_base",
        "promise",
        "ref_counted_ptr",
        "tsi_ssl_credentials",
    ],
)

grpc_cc_library(
    name = "grpc_secure",
    language = "c++",
    public_hdrs = GRPC_PUBLIC_HDRS,
    visibility = ["@grpc:public"],
    deps = [
        "config",
        "gpr_base",
        "grpc_alts_credentials",
        "grpc_authorization_base",
        "grpc_base",
        "grpc_client_channel",
        "grpc_codegen",
        "grpc_credentials_util",
        "grpc_external_account_credentials",
        "grpc_fake_credentials",
        "grpc_google_default_credentials",
        "grpc_iam_credentials",
        "grpc_insecure_credentials",
        "grpc_jwt_credentials",
        "grpc_local_credentials",
        "grpc_oauth2_credentials",
        "grpc_security_base",
        "grpc_ssl_credentials",
        "grpc_tls_credentials",
        "grpc_trace",
        "grpc_transport_chttp2_alpn",
        "httpcli",
        "httpcli_ssl_credentials",
        "json",
        "promise",
        "ref_counted",
        "ref_counted_ptr",
        "slice",
        "slice_refcount",
        "sockaddr_utils",
        "tsi_base",
        "uri_parser",
        "useful",
    ],
)

grpc_cc_library(
    name = "tsi_ssl_types",
    hdrs = [
        "src/core/tsi/ssl_types.h",
    ],
    external_deps = [
        "libssl",
    ],
    language = "c++",
)

grpc_cc_library(
    name = "grpc_security_base",
    srcs = [
        "src/core/lib/security/context/security_context.cc",
        "src/core/lib/security/credentials/call_creds_util.cc",
        "src/core/lib/security/credentials/composite/composite_credentials.cc",
        "src/core/lib/security/credentials/credentials.cc",
        "src/core/lib/security/credentials/plugin/plugin_credentials.cc",
        "src/core/lib/security/security_connector/security_connector.cc",
        "src/core/lib/security/transport/client_auth_filter.cc",
        "src/core/lib/security/transport/secure_endpoint.cc",
        "src/core/lib/security/transport/security_handshaker.cc",
        "src/core/lib/security/transport/server_auth_filter.cc",
        "src/core/lib/security/transport/tsi_error.cc",
    ],
    hdrs = [
        "src/core/lib/security/context/security_context.h",
        "src/core/lib/security/credentials/call_creds_util.h",
        "src/core/lib/security/credentials/composite/composite_credentials.h",
        "src/core/lib/security/credentials/credentials.h",
        "src/core/lib/security/credentials/plugin/plugin_credentials.h",
        "src/core/lib/security/security_connector/security_connector.h",
        "src/core/lib/security/transport/auth_filters.h",
        "src/core/lib/security/transport/secure_endpoint.h",
        "src/core/lib/security/transport/security_handshaker.h",
        "src/core/lib/security/transport/tsi_error.h",
    ],
    external_deps = [
        "absl/strings",
        "absl/strings:str_format",
        "absl/time",
    ],
    language = "c++",
    public_hdrs = GRPC_PUBLIC_HDRS,
    visibility = ["@grpc:public"],
    deps = [
        "arena",
        "arena_promise",
        "capture",
        "config",
        "gpr_base",
        "grpc_base",
        "grpc_trace",
        "handshaker",
        "json",
        "memory_quota",
        "promise",
        "ref_counted",
        "ref_counted_ptr",
        "resource_quota",
        "resource_quota_trace",
        "try_seq",
        "tsi_base",
        "unique_type_name",
    ],
)

grpc_cc_library(
    name = "grpc_credentials_util",
    srcs = [
        "src/core/lib/security/credentials/tls/tls_utils.cc",
        "src/core/lib/security/security_connector/load_system_roots_fallback.cc",
        "src/core/lib/security/security_connector/load_system_roots_linux.cc",
        "src/core/lib/security/util/json_util.cc",
    ],
    hdrs = [
        "src/core/lib/security/credentials/tls/tls_utils.h",
        "src/core/lib/security/security_connector/load_system_roots.h",
        "src/core/lib/security/security_connector/load_system_roots_linux.h",
        "src/core/lib/security/util/json_util.h",
    ],
    external_deps = [
        "absl/container:inlined_vector",
        "absl/strings",
    ],
    language = "c++",
    visibility = ["@grpc:public"],
    deps = [
        "gpr_base",
        "grpc_base",
        "grpc_security_base",
        "useful",
    ],
)

grpc_cc_library(
    name = "tsi_alts_credentials",
    srcs = [
        "src/core/tsi/alts/crypt/aes_gcm.cc",
        "src/core/tsi/alts/crypt/gsec.cc",
        "src/core/tsi/alts/frame_protector/alts_counter.cc",
        "src/core/tsi/alts/frame_protector/alts_crypter.cc",
        "src/core/tsi/alts/frame_protector/alts_frame_protector.cc",
        "src/core/tsi/alts/frame_protector/alts_record_protocol_crypter_common.cc",
        "src/core/tsi/alts/frame_protector/alts_seal_privacy_integrity_crypter.cc",
        "src/core/tsi/alts/frame_protector/alts_unseal_privacy_integrity_crypter.cc",
        "src/core/tsi/alts/frame_protector/frame_handler.cc",
        "src/core/tsi/alts/handshaker/alts_handshaker_client.cc",
        "src/core/tsi/alts/handshaker/alts_shared_resource.cc",
        "src/core/tsi/alts/handshaker/alts_tsi_handshaker.cc",
        "src/core/tsi/alts/handshaker/alts_tsi_utils.cc",
        "src/core/tsi/alts/zero_copy_frame_protector/alts_grpc_integrity_only_record_protocol.cc",
        "src/core/tsi/alts/zero_copy_frame_protector/alts_grpc_privacy_integrity_record_protocol.cc",
        "src/core/tsi/alts/zero_copy_frame_protector/alts_grpc_record_protocol_common.cc",
        "src/core/tsi/alts/zero_copy_frame_protector/alts_iovec_record_protocol.cc",
        "src/core/tsi/alts/zero_copy_frame_protector/alts_zero_copy_grpc_protector.cc",
    ],
    hdrs = [
        "src/core/tsi/alts/crypt/gsec.h",
        "src/core/tsi/alts/frame_protector/alts_counter.h",
        "src/core/tsi/alts/frame_protector/alts_crypter.h",
        "src/core/tsi/alts/frame_protector/alts_frame_protector.h",
        "src/core/tsi/alts/frame_protector/alts_record_protocol_crypter_common.h",
        "src/core/tsi/alts/frame_protector/frame_handler.h",
        "src/core/tsi/alts/handshaker/alts_handshaker_client.h",
        "src/core/tsi/alts/handshaker/alts_shared_resource.h",
        "src/core/tsi/alts/handshaker/alts_tsi_handshaker.h",
        "src/core/tsi/alts/handshaker/alts_tsi_handshaker_private.h",
        "src/core/tsi/alts/handshaker/alts_tsi_utils.h",
        "src/core/tsi/alts/zero_copy_frame_protector/alts_grpc_integrity_only_record_protocol.h",
        "src/core/tsi/alts/zero_copy_frame_protector/alts_grpc_privacy_integrity_record_protocol.h",
        "src/core/tsi/alts/zero_copy_frame_protector/alts_grpc_record_protocol.h",
        "src/core/tsi/alts/zero_copy_frame_protector/alts_grpc_record_protocol_common.h",
        "src/core/tsi/alts/zero_copy_frame_protector/alts_iovec_record_protocol.h",
        "src/core/tsi/alts/zero_copy_frame_protector/alts_zero_copy_grpc_protector.h",
    ],
    external_deps = [
        "libssl",
        "libcrypto",
        "upb_lib",
    ],
    language = "c++",
    visibility = ["@grpc:public"],
    deps = [
        "alts_util",
        "arena",
        "config",
        "error",
        "gpr_base",
        "grpc_base",
        "tsi_base",
        "useful",
    ],
)

grpc_cc_library(
    name = "tsi_ssl_session_cache",
    srcs = [
        "src/core/tsi/ssl/session_cache/ssl_session_boringssl.cc",
        "src/core/tsi/ssl/session_cache/ssl_session_cache.cc",
        "src/core/tsi/ssl/session_cache/ssl_session_openssl.cc",
    ],
    hdrs = [
        "src/core/tsi/ssl/session_cache/ssl_session.h",
        "src/core/tsi/ssl/session_cache/ssl_session_cache.h",
    ],
    external_deps = [
        "absl/strings",
        "absl/memory",
        "libssl",
        "libcrypto",
    ],
    language = "c++",
    visibility = ["@grpc:public"],
    deps = [
        "gpr_base",
        "grpc_base",
    ],
)

grpc_cc_library(
    name = "tsi_ssl_credentials",
    srcs = [
        "src/core/lib/security/security_connector/ssl_utils.cc",
        "src/core/lib/security/security_connector/ssl_utils_config.cc",
        "src/core/tsi/ssl/key_logging/ssl_key_logging.cc",
        "src/core/tsi/ssl_transport_security.cc",
    ],
    hdrs = [
        "src/core/lib/security/security_connector/ssl_utils.h",
        "src/core/lib/security/security_connector/ssl_utils_config.h",
        "src/core/tsi/ssl/key_logging/ssl_key_logging.h",
        "src/core/tsi/ssl_transport_security.h",
    ],
    external_deps = [
        "absl/memory",
        "absl/strings",
        "libssl",
        "libcrypto",
    ],
    language = "c++",
    visibility = ["@grpc:public"],
    deps = [
        "gpr_base",
        "grpc_base",
        "grpc_credentials_util",
        "grpc_security_base",
        "grpc_transport_chttp2_alpn",
        "ref_counted_ptr",
        "tsi_base",
        "tsi_ssl_session_cache",
        "tsi_ssl_types",
        "useful",
    ],
)

grpc_cc_library(
    name = "grpc_mock_cel",
    hdrs = [
        "src/core/lib/security/authorization/mock_cel/activation.h",
        "src/core/lib/security/authorization/mock_cel/cel_expr_builder_factory.h",
        "src/core/lib/security/authorization/mock_cel/cel_expression.h",
        "src/core/lib/security/authorization/mock_cel/cel_value.h",
        "src/core/lib/security/authorization/mock_cel/evaluator_core.h",
        "src/core/lib/security/authorization/mock_cel/flat_expr_builder.h",
    ],
    language = "c++",
    deps = [
        "grpc_base",
    ],
)

# This target depends on RE2 and should not be linked into grpc by default for binary-size reasons.
grpc_cc_library(
    name = "grpc_matchers",
    srcs = [
        "src/core/lib/matchers/matchers.cc",
    ],
    hdrs = [
        "src/core/lib/matchers/matchers.h",
    ],
    external_deps = [
        "re2",
        "absl/memory",
        "absl/strings",
        "absl/strings:str_format",
    ],
    language = "c++",
    deps = [
        "gpr_base",
        "grpc_base",
    ],
)

# This target pulls in a dependency on RE2 and should not be linked into grpc by default for binary-size reasons.
grpc_cc_library(
    name = "grpc_rbac_engine",
    srcs = [
        "src/core/lib/security/authorization/grpc_authorization_engine.cc",
        "src/core/lib/security/authorization/matchers.cc",
        "src/core/lib/security/authorization/rbac_policy.cc",
    ],
    hdrs = [
        "src/core/lib/security/authorization/grpc_authorization_engine.h",
        "src/core/lib/security/authorization/matchers.h",
        "src/core/lib/security/authorization/rbac_policy.h",
    ],
    external_deps = [
        "absl/strings",
        "absl/strings:str_format",
    ],
    language = "c++",
    deps = [
        "gpr_base",
        "grpc_authorization_base",
        "grpc_base",
        "grpc_matchers",
        "sockaddr_utils",
    ],
)

# This target pulls in a dependency on RE2 and should not be linked into grpc by default for binary-size reasons.
grpc_cc_library(
    name = "grpc_authorization_provider",
    srcs = [
        "src/core/lib/security/authorization/grpc_authorization_policy_provider.cc",
        "src/core/lib/security/authorization/rbac_translator.cc",
    ],
    hdrs = [
        "src/core/lib/security/authorization/grpc_authorization_policy_provider.h",
        "src/core/lib/security/authorization/rbac_translator.h",
    ],
    external_deps = [
        "absl/strings",
        "absl/strings:str_format",
    ],
    language = "c++",
    public_hdrs = GRPC_PUBLIC_HDRS,
    deps = [
        "gpr_base",
        "grpc_base",
        "grpc_matchers",
        "grpc_rbac_engine",
        "useful",
    ],
)

# This target pulls in a dependency on RE2 and should not be linked into grpc by default for binary-size reasons.
grpc_cc_library(
    name = "grpc++_authorization_provider",
    srcs = [
        "src/cpp/server/authorization_policy_provider.cc",
    ],
    external_deps = [
        "absl/synchronization",
        "protobuf_headers",
    ],
    language = "c++",
    public_hdrs = GRPCXX_PUBLIC_HDRS,
    deps = [
        "gpr_base",
        "grpc++_codegen_base",
        "grpc_authorization_provider",
    ],
)

# This target pulls in a dependency on RE2 and should not be linked into grpc by default for binary-size reasons.
grpc_cc_library(
    name = "grpc_cel_engine",
    srcs = [
        "src/core/lib/security/authorization/cel_authorization_engine.cc",
    ],
    hdrs = [
        "src/core/lib/security/authorization/cel_authorization_engine.h",
    ],
    external_deps = [
        "absl/container:flat_hash_set",
        "absl/memory",
    ],
    language = "c++",
    deps = [
        "envoy_config_rbac_upb",
        "gpr_base",
        "grpc_base",
        "grpc_mock_cel",
        "grpc_rbac_engine",
        "sockaddr_utils",
    ],
)

grpc_cc_library(
    name = "hpack_constants",
    hdrs = [
        "src/core/ext/transport/chttp2/transport/hpack_constants.h",
    ],
    language = "c++",
    deps = [
        "gpr_platform",
    ],
)

grpc_cc_library(
    name = "hpack_encoder_table",
    srcs = [
        "src/core/ext/transport/chttp2/transport/hpack_encoder_table.cc",
    ],
    hdrs = [
        "src/core/ext/transport/chttp2/transport/hpack_encoder_table.h",
    ],
    external_deps = [
        "absl/container:inlined_vector",
    ],
    language = "c++",
    deps = [
        "gpr",
        "hpack_constants",
    ],
)

grpc_cc_library(
    name = "grpc_transport_chttp2",
    srcs = [
        "src/core/ext/transport/chttp2/transport/bin_decoder.cc",
        "src/core/ext/transport/chttp2/transport/bin_encoder.cc",
        "src/core/ext/transport/chttp2/transport/chttp2_transport.cc",
        "src/core/ext/transport/chttp2/transport/context_list.cc",
        "src/core/ext/transport/chttp2/transport/flow_control.cc",
        "src/core/ext/transport/chttp2/transport/frame_data.cc",
        "src/core/ext/transport/chttp2/transport/frame_goaway.cc",
        "src/core/ext/transport/chttp2/transport/frame_ping.cc",
        "src/core/ext/transport/chttp2/transport/frame_rst_stream.cc",
        "src/core/ext/transport/chttp2/transport/frame_settings.cc",
        "src/core/ext/transport/chttp2/transport/frame_window_update.cc",
        "src/core/ext/transport/chttp2/transport/hpack_encoder.cc",
        "src/core/ext/transport/chttp2/transport/hpack_parser.cc",
        "src/core/ext/transport/chttp2/transport/hpack_parser_table.cc",
        "src/core/ext/transport/chttp2/transport/http2_settings.cc",
        "src/core/ext/transport/chttp2/transport/huffsyms.cc",
        "src/core/ext/transport/chttp2/transport/parsing.cc",
        "src/core/ext/transport/chttp2/transport/stream_lists.cc",
        "src/core/ext/transport/chttp2/transport/stream_map.cc",
        "src/core/ext/transport/chttp2/transport/varint.cc",
        "src/core/ext/transport/chttp2/transport/writing.cc",
    ],
    hdrs = [
        "src/core/ext/transport/chttp2/transport/bin_decoder.h",
        "src/core/ext/transport/chttp2/transport/bin_encoder.h",
        "src/core/ext/transport/chttp2/transport/chttp2_transport.h",
        "src/core/ext/transport/chttp2/transport/context_list.h",
        "src/core/ext/transport/chttp2/transport/flow_control.h",
        "src/core/ext/transport/chttp2/transport/frame.h",
        "src/core/ext/transport/chttp2/transport/frame_data.h",
        "src/core/ext/transport/chttp2/transport/frame_goaway.h",
        "src/core/ext/transport/chttp2/transport/frame_ping.h",
        "src/core/ext/transport/chttp2/transport/frame_rst_stream.h",
        "src/core/ext/transport/chttp2/transport/frame_settings.h",
        "src/core/ext/transport/chttp2/transport/frame_window_update.h",
        "src/core/ext/transport/chttp2/transport/hpack_encoder.h",
        "src/core/ext/transport/chttp2/transport/hpack_parser.h",
        "src/core/ext/transport/chttp2/transport/hpack_parser_table.h",
        "src/core/ext/transport/chttp2/transport/http2_settings.h",
        "src/core/ext/transport/chttp2/transport/huffsyms.h",
        "src/core/ext/transport/chttp2/transport/internal.h",
        "src/core/ext/transport/chttp2/transport/stream_map.h",
        "src/core/ext/transport/chttp2/transport/varint.h",
    ],
    external_deps = [
        "absl/base:core_headers",
        "absl/memory",
        "absl/status",
        "absl/strings",
        "absl/strings:cord",
        "absl/strings:str_format",
        "absl/types:optional",
        "absl/types:span",
        "absl/types:variant",
        "absl/utility",
    ],
    language = "c++",
    visibility = ["@grpc:grpclb"],
    deps = [
        "arena",
        "bitset",
        "chunked_vector",
        "debug_location",
        "gpr_base",
        "grpc_base",
        "grpc_codegen",
        "grpc_http_filters",
        "grpc_resolver",
        "grpc_trace",
        "grpc_transport_chttp2_alpn",
        "hpack_constants",
        "hpack_encoder_table",
        "httpcli",
        "iomgr_fwd",
        "iomgr_timer",
        "memory_quota",
        "orphanable",
        "pid_controller",
        "ref_counted",
        "ref_counted_ptr",
        "resource_quota",
        "resource_quota_trace",
        "slice",
        "slice_refcount",
        "time",
        "uri_parser",
        "useful",
    ],
)

grpc_cc_library(
    name = "grpc_transport_chttp2_alpn",
    srcs = [
        "src/core/ext/transport/chttp2/alpn/alpn.cc",
    ],
    hdrs = [
        "src/core/ext/transport/chttp2/alpn/alpn.h",
    ],
    language = "c++",
    deps = [
        "gpr_base",
        "useful",
    ],
)

grpc_cc_library(
    name = "grpc_transport_chttp2_client_connector",
    srcs = [
        "src/core/ext/transport/chttp2/client/chttp2_connector.cc",
    ],
    hdrs = [
        "src/core/ext/transport/chttp2/client/chttp2_connector.h",
    ],
    external_deps = [
        "absl/container:inlined_vector",
        "absl/status",
        "absl/status:statusor",
    ],
    language = "c++",
    deps = [
        "channel_args_preconditioning",
        "channel_stack_type",
        "config",
        "debug_location",
        "gpr_base",
        "grpc_base",
        "grpc_client_channel",
        "grpc_codegen",
        "grpc_insecure_credentials",
        "grpc_resolver",
        "grpc_security_base",
        "grpc_trace",
        "grpc_transport_chttp2",
        "handshaker",
        "handshaker_registry",
        "orphanable",
        "resolved_address",
        "slice",
        "sockaddr_utils",
        "tcp_connect_handshaker",
        "unique_type_name",
        "uri_parser",
    ],
)

grpc_cc_library(
    name = "grpc_transport_chttp2_server",
    srcs = [
        "src/core/ext/transport/chttp2/server/chttp2_server.cc",
    ],
    hdrs = [
        "src/core/ext/transport/chttp2/server/chttp2_server.h",
    ],
    external_deps = [
        "absl/base:core_headers",
        "absl/memory",
        "absl/status",
        "absl/status:statusor",
        "absl/strings",
        "absl/strings:str_format",
    ],
    language = "c++",
    deps = [
        "config",
        "debug_location",
        "gpr_base",
        "grpc_base",
        "grpc_codegen",
        "grpc_http_filters",
        "grpc_insecure_credentials",
        "grpc_resolver",
        "grpc_security_base",
        "grpc_trace",
        "grpc_transport_chttp2",
        "handshaker",
        "handshaker_registry",
        "iomgr_fwd",
        "iomgr_timer",
        "memory_quota",
        "orphanable",
        "ref_counted",
        "ref_counted_ptr",
        "resolved_address",
        "resource_quota",
        "slice",
        "sockaddr_utils",
        "time",
        "unique_type_name",
        "uri_parser",
        "useful",
    ],
)

grpc_cc_library(
    name = "grpc_transport_inproc",
    srcs = [
        "src/core/ext/transport/inproc/inproc_plugin.cc",
        "src/core/ext/transport/inproc/inproc_transport.cc",
    ],
    hdrs = [
        "src/core/ext/transport/inproc/inproc_transport.h",
    ],
    language = "c++",
    deps = [
        "gpr_base",
        "grpc_base",
        "grpc_trace",
        "slice",
    ],
)

grpc_cc_library(
    name = "tsi_base",
    srcs = [
        "src/core/tsi/transport_security.cc",
        "src/core/tsi/transport_security_grpc.cc",
    ],
    hdrs = [
        "src/core/tsi/transport_security.h",
        "src/core/tsi/transport_security_grpc.h",
        "src/core/tsi/transport_security_interface.h",
    ],
    language = "c++",
    visibility = ["@grpc:tsi_interface"],
    deps = [
        "gpr",
        "grpc_trace",
    ],
)

grpc_cc_library(
    name = "alts_util",
    srcs = [
        "src/core/lib/security/credentials/alts/check_gcp_environment.cc",
        "src/core/lib/security/credentials/alts/check_gcp_environment_linux.cc",
        "src/core/lib/security/credentials/alts/check_gcp_environment_no_op.cc",
        "src/core/lib/security/credentials/alts/check_gcp_environment_windows.cc",
        "src/core/lib/security/credentials/alts/grpc_alts_credentials_client_options.cc",
        "src/core/lib/security/credentials/alts/grpc_alts_credentials_options.cc",
        "src/core/lib/security/credentials/alts/grpc_alts_credentials_server_options.cc",
        "src/core/tsi/alts/handshaker/transport_security_common_api.cc",
    ],
    hdrs = [
        "src/core/lib/security/credentials/alts/check_gcp_environment.h",
        "src/core/lib/security/credentials/alts/grpc_alts_credentials_options.h",
        "src/core/tsi/alts/handshaker/transport_security_common_api.h",
    ],
    external_deps = [
        "upb_lib",
    ],
    language = "c++",
    visibility = ["@grpc:tsi"],
    deps = [
        "alts_upb",
        "gpr",
        "grpc_base",
    ],
)

grpc_cc_library(
    name = "tsi",
    external_deps = [
        "libssl",
        "libcrypto",
        "absl/strings",
        "upb_lib",
    ],
    language = "c++",
    visibility = ["@grpc:tsi"],
    deps = [
        "gpr",
        "grpc_base",
        "tsi_alts_credentials",
        "tsi_base",
        "tsi_fake_credentials",
        "tsi_local_credentials",
        "tsi_ssl_credentials",
        "useful",
    ],
)

grpc_cc_library(
    name = "grpc++_base",
    srcs = GRPCXX_SRCS,
    hdrs = GRPCXX_HDRS,
    external_deps = [
        "absl/synchronization",
        "absl/memory",
        "upb_lib",
        "protobuf_headers",
    ],
    language = "c++",
    public_hdrs = GRPCXX_PUBLIC_HDRS,
    visibility = ["@grpc:alt_grpc++_base_legacy"],
    deps = [
        "config",
        "gpr_base",
        "grpc",
        "grpc++_codegen_base",
        "grpc++_codegen_base_src",
        "grpc++_internal_hdrs_only",
        "grpc_base",
        "grpc_codegen",
        "grpc_health_upb",
        "grpc_service_config",
        "grpc_service_config_impl",
        "grpc_trace",
        "grpc_transport_inproc",
        "iomgr_timer",
        "ref_counted",
        "useful",
    ],
)

grpc_cc_library(
    name = "grpc++_base_unsecure",
    srcs = GRPCXX_SRCS,
    hdrs = GRPCXX_HDRS,
    external_deps = [
        "absl/synchronization",
        "absl/memory",
        "upb_lib",
        "protobuf_headers",
    ],
    language = "c++",
    public_hdrs = GRPCXX_PUBLIC_HDRS,
    tags = ["avoid_dep"],
    visibility = ["@grpc:alt_grpc++_base_unsecure_legacy"],
    deps = [
        "config",
        "gpr_base",
        "grpc++_codegen_base",
        "grpc++_codegen_base_src",
        "grpc++_internal_hdrs_only",
        "grpc_base",
        "grpc_codegen",
        "grpc_health_upb",
        "grpc_insecure_credentials",
        "grpc_service_config",
        "grpc_service_config_impl",
        "grpc_trace",
        "grpc_transport_inproc",
        "grpc_unsecure",
        "iomgr_timer",
        "ref_counted",
        "useful",
    ],
)

grpc_cc_library(
    name = "grpc++_codegen_base",
    language = "c++",
    public_hdrs = [
        "include/grpc++/impl/codegen/async_stream.h",
        "include/grpc++/impl/codegen/async_unary_call.h",
        "include/grpc++/impl/codegen/byte_buffer.h",
        "include/grpc++/impl/codegen/call_hook.h",
        "include/grpc++/impl/codegen/call.h",
        "include/grpc++/impl/codegen/channel_interface.h",
        "include/grpc++/impl/codegen/client_context.h",
        "include/grpc++/impl/codegen/client_unary_call.h",
        "include/grpc++/impl/codegen/completion_queue_tag.h",
        "include/grpc++/impl/codegen/completion_queue.h",
        "include/grpc++/impl/codegen/config.h",
        "include/grpc++/impl/codegen/core_codegen_interface.h",
        "include/grpc++/impl/codegen/create_auth_context.h",
        "include/grpc++/impl/codegen/grpc_library.h",
        "include/grpc++/impl/codegen/metadata_map.h",
        "include/grpc++/impl/codegen/method_handler_impl.h",
        "include/grpc++/impl/codegen/rpc_method.h",
        "include/grpc++/impl/codegen/rpc_service_method.h",
        "include/grpc++/impl/codegen/security/auth_context.h",
        "include/grpc++/impl/codegen/serialization_traits.h",
        "include/grpc++/impl/codegen/server_context.h",
        "include/grpc++/impl/codegen/server_interface.h",
        "include/grpc++/impl/codegen/service_type.h",
        "include/grpc++/impl/codegen/slice.h",
        "include/grpc++/impl/codegen/status_code_enum.h",
        "include/grpc++/impl/codegen/status.h",
        "include/grpc++/impl/codegen/string_ref.h",
        "include/grpc++/impl/codegen/stub_options.h",
        "include/grpc++/impl/codegen/sync_stream.h",
        "include/grpc++/impl/codegen/time.h",
        "include/grpcpp/impl/codegen/async_generic_service.h",
        "include/grpcpp/impl/codegen/async_stream.h",
        "include/grpcpp/impl/codegen/async_unary_call.h",
        "include/grpcpp/impl/codegen/byte_buffer.h",
        "include/grpcpp/impl/codegen/call_hook.h",
        "include/grpcpp/impl/codegen/call_op_set_interface.h",
        "include/grpcpp/impl/codegen/call_op_set.h",
        "include/grpcpp/impl/codegen/call.h",
        "include/grpcpp/impl/codegen/callback_common.h",
        "include/grpcpp/impl/codegen/channel_interface.h",
        "include/grpcpp/impl/codegen/client_callback.h",
        "include/grpcpp/impl/codegen/client_context.h",
        "include/grpcpp/impl/codegen/client_interceptor.h",
        "include/grpcpp/impl/codegen/client_unary_call.h",
        "include/grpcpp/impl/codegen/completion_queue_tag.h",
        "include/grpcpp/impl/codegen/completion_queue.h",
        "include/grpcpp/impl/codegen/config.h",
        "include/grpcpp/impl/codegen/core_codegen_interface.h",
        "include/grpcpp/impl/codegen/create_auth_context.h",
        "include/grpcpp/impl/codegen/delegating_channel.h",
        "include/grpcpp/impl/codegen/grpc_library.h",
        "include/grpcpp/impl/codegen/intercepted_channel.h",
        "include/grpcpp/impl/codegen/interceptor_common.h",
        "include/grpcpp/impl/codegen/interceptor.h",
        "include/grpcpp/impl/codegen/message_allocator.h",
        "include/grpcpp/impl/codegen/metadata_map.h",
        "include/grpcpp/impl/codegen/method_handler_impl.h",
        "include/grpcpp/impl/codegen/method_handler.h",
        "include/grpcpp/impl/codegen/rpc_method.h",
        "include/grpcpp/impl/codegen/rpc_service_method.h",
        "include/grpcpp/impl/codegen/security/auth_context.h",
        "include/grpcpp/impl/codegen/serialization_traits.h",
        "include/grpcpp/impl/codegen/server_callback_handlers.h",
        "include/grpcpp/impl/codegen/server_callback.h",
        "include/grpcpp/impl/codegen/server_context.h",
        "include/grpcpp/impl/codegen/server_interceptor.h",
        "include/grpcpp/impl/codegen/server_interface.h",
        "include/grpcpp/impl/codegen/service_type.h",
        "include/grpcpp/impl/codegen/slice.h",
        "include/grpcpp/impl/codegen/status_code_enum.h",
        "include/grpcpp/impl/codegen/status.h",
        "include/grpcpp/impl/codegen/string_ref.h",
        "include/grpcpp/impl/codegen/stub_options.h",
        "include/grpcpp/impl/codegen/sync_stream.h",
        "include/grpcpp/impl/codegen/time.h",
    ],
    visibility = ["@grpc:public"],
    deps = [
        "grpc++_internal_hdrs_only",
        "grpc_codegen",
    ],
)

grpc_cc_library(
    name = "grpc++_codegen_base_src",
    srcs = [
        "src/cpp/codegen/codegen_init.cc",
    ],
    language = "c++",
    deps = [
        "grpc++_codegen_base",
    ],
)

grpc_cc_library(
    name = "grpc++_codegen_proto",
    external_deps = [
        "protobuf_headers",
    ],
    language = "c++",
    public_hdrs = [
        "include/grpc++/impl/codegen/proto_utils.h",
        "include/grpcpp/impl/codegen/proto_buffer_reader.h",
        "include/grpcpp/impl/codegen/proto_buffer_writer.h",
        "include/grpcpp/impl/codegen/proto_utils.h",
    ],
    visibility = ["@grpc:public"],
    deps = [
        "grpc++_codegen_base",
        "grpc++_config_proto",
    ],
)

grpc_cc_library(
    name = "grpc++_config_proto",
    external_deps = [
        "protobuf_headers",
    ],
    language = "c++",
    public_hdrs = [
        "include/grpc++/impl/codegen/config_protobuf.h",
        "include/grpcpp/impl/codegen/config_protobuf.h",
    ],
    visibility = ["@grpc:public"],
)

grpc_cc_library(
    name = "grpc++_reflection",
    srcs = [
        "src/cpp/ext/proto_server_reflection.cc",
        "src/cpp/ext/proto_server_reflection_plugin.cc",
    ],
    hdrs = [
        "src/cpp/ext/proto_server_reflection.h",
    ],
    language = "c++",
    public_hdrs = [
        "include/grpc++/ext/proto_server_reflection_plugin.h",
        "include/grpcpp/ext/proto_server_reflection_plugin.h",
    ],
    visibility = ["@grpc:public"],
    deps = [
        "grpc++",
        "//src/proto/grpc/reflection/v1alpha:reflection_proto",
    ],
    alwayslink = 1,
)

grpc_cc_library(
    name = "grpcpp_orca",
    srcs = [
        "src/cpp/server/orca/orca_service.cc",
    ],
    external_deps = [
        "upb_lib",
    ],
    language = "c++",
    public_hdrs = [
        "include/grpcpp/ext/orca_service.h",
    ],
    visibility = ["@grpc:public"],
    deps = [
        "grpc++",
        "grpc++_codegen_base",
        "grpc_base",
        "iomgr_timer",
        "protobuf_duration_upb",
        "ref_counted",
        "time",
        "xds_orca_service_upb",
        "xds_orca_upb",
    ],
    alwayslink = 1,
)

grpc_cc_library(
    name = "grpcpp_channelz",
    srcs = [
        "src/cpp/server/channelz/channelz_service.cc",
        "src/cpp/server/channelz/channelz_service_plugin.cc",
    ],
    hdrs = [
        "src/cpp/server/channelz/channelz_service.h",
    ],
    language = "c++",
    public_hdrs = [
        "include/grpcpp/ext/channelz_service_plugin.h",
    ],
    visibility = ["@grpc:channelz"],
    deps = [
        "gpr",
        "grpc",
        "grpc++",
        "//src/proto/grpc/channelz:channelz_proto",
    ],
    alwayslink = 1,
)

grpc_cc_library(
    name = "grpcpp_csds",
    srcs = [
        "src/cpp/server/csds/csds.cc",
    ],
    hdrs = [
        "src/cpp/server/csds/csds.h",
    ],
    external_deps = ["absl/status:statusor"],
    language = "c++",
    deps = [
        "gpr",
        "grpc",
        "grpc++_codegen_base",
        "grpc++_internals",
        "//src/proto/grpc/testing/xds/v3:csds_proto",
    ],
    alwayslink = 1,
)

grpc_cc_library(
    name = "grpcpp_admin",
    srcs = [
        "src/cpp/server/admin/admin_services.cc",
    ],
    hdrs = [],
    defines = select({
        "grpc_no_xds": ["GRPC_NO_XDS"],
        "//conditions:default": [],
    }),
    external_deps = [
        "absl/memory",
    ],
    language = "c++",
    public_hdrs = [
        "include/grpcpp/ext/admin_services.h",
    ],
    select_deps = [{
        "grpc_no_xds": [],
        "//conditions:default": ["//:grpcpp_csds"],
    }],
    deps = [
        "gpr",
        "grpc++",
        "grpcpp_channelz",
    ],
    alwayslink = 1,
)

grpc_cc_library(
    name = "grpc++_test",
    testonly = True,
    srcs = [
        "src/cpp/client/channel_test_peer.cc",
    ],
    external_deps = [
        "gtest",
    ],
    public_hdrs = [
        "include/grpc++/test/mock_stream.h",
        "include/grpc++/test/server_context_test_spouse.h",
        "include/grpcpp/test/channel_test_peer.h",
        "include/grpcpp/test/client_context_test_peer.h",
        "include/grpcpp/test/default_reactor_test_peer.h",
        "include/grpcpp/test/mock_stream.h",
        "include/grpcpp/test/server_context_test_spouse.h",
    ],
    visibility = ["@grpc:grpc++_test"],
    deps = [
        "gpr_base",
        "grpc++",
        "grpc_base",
    ],
)

grpc_cc_library(
    name = "grpc++_core_stats",
    srcs = [
        "src/cpp/util/core_stats.cc",
    ],
    hdrs = [
        "src/cpp/util/core_stats.h",
    ],
    language = "c++",
    deps = [
        "gpr",
        "grpc++",
        "//src/proto/grpc/core:stats_proto",
    ],
)

grpc_cc_library(
    name = "grpc_opencensus_plugin",
    srcs = [
        "src/cpp/ext/filters/census/channel_filter.cc",
        "src/cpp/ext/filters/census/client_filter.cc",
        "src/cpp/ext/filters/census/context.cc",
        "src/cpp/ext/filters/census/grpc_plugin.cc",
        "src/cpp/ext/filters/census/measures.cc",
        "src/cpp/ext/filters/census/rpc_encoding.cc",
        "src/cpp/ext/filters/census/server_filter.cc",
        "src/cpp/ext/filters/census/views.cc",
    ],
    hdrs = [
        "include/grpcpp/opencensus.h",
        "src/cpp/ext/filters/census/channel_filter.h",
        "src/cpp/ext/filters/census/client_filter.h",
        "src/cpp/ext/filters/census/context.h",
        "src/cpp/ext/filters/census/grpc_plugin.h",
        "src/cpp/ext/filters/census/measures.h",
        "src/cpp/ext/filters/census/open_census_call_tracer.h",
        "src/cpp/ext/filters/census/rpc_encoding.h",
        "src/cpp/ext/filters/census/server_filter.h",
    ],
    external_deps = [
        "absl-base",
        "absl-time",
        "absl/strings",
        "opencensus-trace",
        "opencensus-trace-context_util",
        "opencensus-trace-propagation",
        "opencensus-tags",
        "opencensus-tags-context_util",
        "opencensus-stats",
        "opencensus-context",
    ],
    language = "c++",
    visibility = ["@grpc:grpc_opencensus_plugin"],
    deps = [
        "census",
        "gpr_base",
        "grpc++",
        "grpc_base",
    ],
)

grpc_cc_library(
    name = "json",
    srcs = [
        "src/core/lib/json/json_reader.cc",
        "src/core/lib/json/json_writer.cc",
    ],
    hdrs = [
        "src/core/lib/json/json.h",
    ],
    external_deps = [
        "absl/base:core_headers",
        "absl/strings",
        "absl/strings:str_format",
    ],
    deps = [
        "error",
        "exec_ctx",
        "gpr_base",
    ],
)

grpc_cc_library(
    name = "json_util",
    srcs = ["src/core/lib/json/json_util.cc"],
    hdrs = ["src/core/lib/json/json_util.h"],
    external_deps = [
        "absl/strings",
    ],
    deps = [
        "gpr_base",
        "json",
    ],
)

### UPB Targets

grpc_upb_proto_library(
    name = "envoy_admin_upb",
    deps = ["@envoy_api//envoy/admin/v3:pkg"],
)

grpc_upb_proto_library(
    name = "envoy_config_cluster_upb",
    deps = ["@envoy_api//envoy/config/cluster/v3:pkg"],
)

grpc_upb_proto_reflection_library(
    name = "envoy_config_cluster_upbdefs",
    deps = ["@envoy_api//envoy/config/cluster/v3:pkg"],
)

grpc_upb_proto_library(
    name = "envoy_config_core_upb",
    deps = ["@envoy_api//envoy/config/core/v3:pkg"],
)

grpc_upb_proto_library(
    name = "envoy_config_endpoint_upb",
    deps = ["@envoy_api//envoy/config/endpoint/v3:pkg"],
)

grpc_upb_proto_reflection_library(
    name = "envoy_config_endpoint_upbdefs",
    deps = ["@envoy_api//envoy/config/endpoint/v3:pkg"],
)

grpc_upb_proto_library(
    name = "envoy_config_listener_upb",
    deps = ["@envoy_api//envoy/config/listener/v3:pkg"],
)

grpc_upb_proto_reflection_library(
    name = "envoy_config_listener_upbdefs",
    deps = ["@envoy_api//envoy/config/listener/v3:pkg"],
)

grpc_upb_proto_library(
    name = "envoy_config_rbac_upb",
    deps = ["@envoy_api//envoy/config/rbac/v3:pkg"],
)

grpc_upb_proto_library(
    name = "envoy_config_route_upb",
    deps = ["@envoy_api//envoy/config/route/v3:pkg"],
)

grpc_upb_proto_reflection_library(
    name = "envoy_config_route_upbdefs",
    deps = ["@envoy_api//envoy/config/route/v3:pkg"],
)

grpc_upb_proto_library(
    name = "envoy_extensions_clusters_aggregate_upb",
    deps = ["@envoy_api//envoy/extensions/clusters/aggregate/v3:pkg"],
)

grpc_upb_proto_reflection_library(
    name = "envoy_extensions_clusters_aggregate_upbdefs",
    deps = ["@envoy_api//envoy/extensions/clusters/aggregate/v3:pkg"],
)

grpc_upb_proto_library(
    name = "envoy_extensions_filters_common_fault_upb",
    deps = ["@envoy_api//envoy/extensions/filters/common/fault/v3:pkg"],
)

grpc_upb_proto_library(
    name = "envoy_extensions_filters_http_fault_upb",
    deps = ["@envoy_api//envoy/extensions/filters/http/fault/v3:pkg"],
)

grpc_upb_proto_reflection_library(
    name = "envoy_extensions_filters_http_fault_upbdefs",
    deps = ["@envoy_api//envoy/extensions/filters/http/fault/v3:pkg"],
)

grpc_upb_proto_library(
    name = "envoy_extensions_filters_http_rbac_upb",
    deps = ["@envoy_api//envoy/extensions/filters/http/rbac/v3:pkg"],
)

grpc_upb_proto_reflection_library(
    name = "envoy_extensions_filters_http_rbac_upbdefs",
    deps = ["@envoy_api//envoy/extensions/filters/http/rbac/v3:pkg"],
)

grpc_upb_proto_library(
    name = "envoy_extensions_filters_http_router_upb",
    deps = ["@envoy_api//envoy/extensions/filters/http/router/v3:pkg"],
)

grpc_upb_proto_reflection_library(
    name = "envoy_extensions_filters_http_router_upbdefs",
    deps = ["@envoy_api//envoy/extensions/filters/http/router/v3:pkg"],
)

grpc_upb_proto_library(
    name = "envoy_extensions_filters_network_http_connection_manager_upb",
    deps = ["@envoy_api//envoy/extensions/filters/network/http_connection_manager/v3:pkg"],
)

grpc_upb_proto_reflection_library(
    name = "envoy_extensions_filters_network_http_connection_manager_upbdefs",
    deps = ["@envoy_api//envoy/extensions/filters/network/http_connection_manager/v3:pkg"],
)

grpc_upb_proto_library(
    name = "envoy_extensions_transport_sockets_tls_upb",
    deps = ["@envoy_api//envoy/extensions/transport_sockets/tls/v3:pkg"],
)

grpc_upb_proto_reflection_library(
    name = "envoy_extensions_transport_sockets_tls_upbdefs",
    deps = ["@envoy_api//envoy/extensions/transport_sockets/tls/v3:pkg"],
)

grpc_upb_proto_library(
    name = "envoy_service_discovery_upb",
    deps = ["@envoy_api//envoy/service/discovery/v3:pkg"],
)

grpc_upb_proto_reflection_library(
    name = "envoy_service_discovery_upbdefs",
    deps = ["@envoy_api//envoy/service/discovery/v3:pkg"],
)

grpc_upb_proto_library(
    name = "envoy_service_load_stats_upb",
    deps = ["@envoy_api//envoy/service/load_stats/v3:pkg"],
)

grpc_upb_proto_reflection_library(
    name = "envoy_service_load_stats_upbdefs",
    deps = ["@envoy_api//envoy/service/load_stats/v3:pkg"],
)

grpc_upb_proto_library(
    name = "envoy_service_status_upb",
    deps = ["@envoy_api//envoy/service/status/v3:pkg"],
)

grpc_upb_proto_reflection_library(
    name = "envoy_service_status_upbdefs",
    deps = ["@envoy_api//envoy/service/status/v3:pkg"],
)

grpc_upb_proto_library(
    name = "envoy_type_matcher_upb",
    deps = ["@envoy_api//envoy/type/matcher/v3:pkg"],
)

grpc_upb_proto_library(
    name = "envoy_type_upb",
    deps = ["@envoy_api//envoy/type/v3:pkg"],
)

grpc_upb_proto_library(
    name = "xds_type_upb",
    deps = ["@com_github_cncf_udpa//xds/type/v3:pkg"],
)

grpc_upb_proto_reflection_library(
    name = "xds_type_upbdefs",
    deps = ["@com_github_cncf_udpa//xds/type/v3:pkg"],
)

grpc_upb_proto_library(
    name = "xds_orca_upb",
    deps = ["@com_github_cncf_udpa//xds/data/orca/v3:pkg"],
)

grpc_upb_proto_library(
    name = "xds_orca_service_upb",
    deps = ["@com_github_cncf_udpa//xds/service/orca/v3:pkg"],
)

grpc_upb_proto_library(
    name = "grpc_health_upb",
    deps = ["//src/proto/grpc/health/v1:health_proto_descriptor"],
)

grpc_upb_proto_library(
    name = "google_rpc_status_upb",
    deps = ["@com_google_googleapis//google/rpc:status_proto"],
)

grpc_upb_proto_reflection_library(
    name = "google_rpc_status_upbdefs",
    deps = ["@com_google_googleapis//google/rpc:status_proto"],
)

grpc_upb_proto_library(
    name = "grpc_lb_upb",
    deps = ["//src/proto/grpc/lb/v1:load_balancer_proto_descriptor"],
)

grpc_upb_proto_library(
    name = "alts_upb",
    deps = ["//src/proto/grpc/gcp:alts_handshaker_proto"],
)

grpc_upb_proto_library(
    name = "rls_upb",
    deps = ["//src/proto/grpc/lookup/v1:rls_proto_descriptor"],
)

grpc_upb_proto_library(
    name = "rls_config_upb",
    deps = ["//src/proto/grpc/lookup/v1:rls_config_proto_descriptor"],
)

grpc_upb_proto_reflection_library(
    name = "rls_config_upbdefs",
    deps = ["//src/proto/grpc/lookup/v1:rls_config_proto_descriptor"],
)

WELL_KNOWN_PROTO_TARGETS = [
    "any",
    "duration",
    "empty",
    "struct",
    "timestamp",
    "wrappers",
]

[grpc_upb_proto_library(
    name = "protobuf_" + target + "_upb",
    deps = ["@com_google_protobuf//:" + target + "_proto"],
) for target in WELL_KNOWN_PROTO_TARGETS]

[grpc_upb_proto_reflection_library(
    name = "protobuf_" + target + "_upbdefs",
    deps = ["@com_google_protobuf//:" + target + "_proto"],
) for target in WELL_KNOWN_PROTO_TARGETS]

grpc_generate_one_off_targets()

filegroup(
    name = "root_certificates",
    srcs = [
        "etc/roots.pem",
    ],
    visibility = ["//visibility:public"],
)<|MERGE_RESOLUTION|>--- conflicted
+++ resolved
@@ -3530,12 +3530,8 @@
         "grpc_lb_address_filtering",
         "grpc_lb_policy_ring_hash",
         "grpc_lb_xds_channel_args",
-<<<<<<< HEAD
         "grpc_lb_xds_locality_attribute",
-=======
-        "grpc_lb_xds_common",
         "grpc_outlier_detection_header",
->>>>>>> 1595d84a
         "grpc_resolver",
         "grpc_resolver_fake",
         "grpc_trace",
