--- conflicted
+++ resolved
@@ -3805,11 +3805,6 @@
         "src/core/ext/filters/client_channel/lb_policy/child_policy_handler.cc",
         "src/core/ext/filters/client_channel/lb_policy/oob_backend_metric.cc",
         "src/core/ext/filters/client_channel/local_subchannel_pool.cc",
-<<<<<<< HEAD
-        "src/core/ext/filters/client_channel/proxy_mapper_registry.cc",
-=======
-        "src/core/ext/filters/client_channel/resolver_result_parsing.cc",
->>>>>>> 6d2c4a83
         "src/core/ext/filters/client_channel/retry_filter.cc",
         "src/core/ext/filters/client_channel/retry_service_config.cc",
         "src/core/ext/filters/client_channel/retry_throttle.cc",
@@ -3834,12 +3829,6 @@
         "src/core/ext/filters/client_channel/lb_policy/child_policy_handler.h",
         "src/core/ext/filters/client_channel/lb_policy/oob_backend_metric.h",
         "src/core/ext/filters/client_channel/local_subchannel_pool.h",
-<<<<<<< HEAD
-        "src/core/ext/filters/client_channel/proxy_mapper.h",
-        "src/core/ext/filters/client_channel/proxy_mapper_registry.h",
-=======
-        "src/core/ext/filters/client_channel/resolver_result_parsing.h",
->>>>>>> 6d2c4a83
         "src/core/ext/filters/client_channel/retry_filter.h",
         "src/core/ext/filters/client_channel/retry_service_config.h",
         "src/core/ext/filters/client_channel/retry_throttle.h",
