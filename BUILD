--- conflicted
+++ resolved
@@ -5003,11 +5003,6 @@
         "grpc_lb_address_filtering",
         "grpc_lb_xds_attributes",
         "grpc_lb_xds_channel_args",
-<<<<<<< HEAD
-        "grpc_outlier_detection_header",
-=======
-        "grpc_lb_xds_common",
->>>>>>> 11fbb632
         "grpc_public_hdrs",
         "grpc_resolver",
         "grpc_resolver_fake",
