--- conflicted
+++ resolved
@@ -850,10 +850,7 @@
   - src/core/lib/iomgr/wakeup_fd_posix.h
   - src/core/lib/json/json.h
   - src/core/lib/json/json_args.h
-<<<<<<< HEAD
   - src/core/lib/json/json_channel_args.h
-=======
->>>>>>> af634e19
   - src/core/lib/json/json_object_loader.h
   - src/core/lib/json/json_util.h
   - src/core/lib/load_balancing/lb_policy.h
@@ -2039,10 +2036,7 @@
   - src/core/lib/iomgr/wakeup_fd_posix.h
   - src/core/lib/json/json.h
   - src/core/lib/json/json_args.h
-<<<<<<< HEAD
   - src/core/lib/json/json_channel_args.h
-=======
->>>>>>> af634e19
   - src/core/lib/json/json_object_loader.h
   - src/core/lib/json/json_util.h
   - src/core/lib/load_balancing/lb_policy.h
