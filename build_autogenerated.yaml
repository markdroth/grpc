filegroups: []
libs:
- name: address_sorting
  build: all
  language: c
  public_headers: []
  headers:
  - third_party/address_sorting/address_sorting_internal.h
  - third_party/address_sorting/include/address_sorting/address_sorting.h
  src:
  - third_party/address_sorting/address_sorting.c
  - third_party/address_sorting/address_sorting_posix.c
  - third_party/address_sorting/address_sorting_windows.c
  deps: []
- name: end2end_tests
  build: private
  language: c
  public_headers:
  - include/grpc/byte_buffer.h
  - include/grpc/byte_buffer_reader.h
  - include/grpc/compression.h
  - include/grpc/fork.h
  - include/grpc/grpc.h
  - include/grpc/grpc_posix.h
  - include/grpc/grpc_security.h
  - include/grpc/grpc_security_constants.h
  - include/grpc/load_reporting.h
  - include/grpc/slice.h
  - include/grpc/slice_buffer.h
  - include/grpc/status.h
  - include/grpc/support/workaround_list.h
  headers:
  - src/core/lib/security/authorization/grpc_authorization_policy_provider.h
  - src/core/lib/security/authorization/rbac_translator.h
  - test/core/compression/args_utils.h
  - test/core/end2end/cq_verifier.h
  - test/core/end2end/data/ssl_test_data.h
  - test/core/end2end/end2end_tests.h
  - test/core/end2end/fixtures/http_proxy_fixture.h
  - test/core/end2end/fixtures/local_util.h
  - test/core/end2end/fixtures/proxy.h
  - test/core/end2end/tests/cancel_test_helpers.h
  - test/core/util/test_lb_policies.h
  src:
  - src/core/lib/security/authorization/grpc_authorization_policy_provider.cc
  - src/core/lib/security/authorization/rbac_translator.cc
  - test/core/compression/args_utils.cc
  - test/core/end2end/cq_verifier.cc
  - test/core/end2end/data/client_certs.cc
  - test/core/end2end/data/server1_cert.cc
  - test/core/end2end/data/server1_key.cc
  - test/core/end2end/data/test_root_cert.cc
  - test/core/end2end/end2end_test_utils.cc
  - test/core/end2end/end2end_tests.cc
  - test/core/end2end/fixtures/http_proxy_fixture.cc
  - test/core/end2end/fixtures/local_util.cc
  - test/core/end2end/fixtures/proxy.cc
  - test/core/end2end/tests/authority_not_supported.cc
  - test/core/end2end/tests/bad_hostname.cc
  - test/core/end2end/tests/bad_ping.cc
  - test/core/end2end/tests/binary_metadata.cc
  - test/core/end2end/tests/call_creds.cc
  - test/core/end2end/tests/call_host_override.cc
  - test/core/end2end/tests/cancel_after_accept.cc
  - test/core/end2end/tests/cancel_after_client_done.cc
  - test/core/end2end/tests/cancel_after_invoke.cc
  - test/core/end2end/tests/cancel_after_round_trip.cc
  - test/core/end2end/tests/cancel_before_invoke.cc
  - test/core/end2end/tests/cancel_in_a_vacuum.cc
  - test/core/end2end/tests/cancel_with_status.cc
  - test/core/end2end/tests/channelz.cc
  - test/core/end2end/tests/client_streaming.cc
  - test/core/end2end/tests/compressed_payload.cc
  - test/core/end2end/tests/connectivity.cc
  - test/core/end2end/tests/default_host.cc
  - test/core/end2end/tests/disappearing_server.cc
  - test/core/end2end/tests/empty_batch.cc
  - test/core/end2end/tests/filter_causes_close.cc
  - test/core/end2end/tests/filter_context.cc
  - test/core/end2end/tests/filter_init_fails.cc
  - test/core/end2end/tests/filter_latency.cc
  - test/core/end2end/tests/filter_status_code.cc
  - test/core/end2end/tests/filtered_metadata.cc
  - test/core/end2end/tests/graceful_server_shutdown.cc
  - test/core/end2end/tests/grpc_authz.cc
  - test/core/end2end/tests/high_initial_seqno.cc
  - test/core/end2end/tests/hpack_size.cc
  - test/core/end2end/tests/invoke_large_request.cc
  - test/core/end2end/tests/keepalive_timeout.cc
  - test/core/end2end/tests/large_metadata.cc
  - test/core/end2end/tests/max_concurrent_streams.cc
  - test/core/end2end/tests/max_connection_age.cc
  - test/core/end2end/tests/max_connection_idle.cc
  - test/core/end2end/tests/max_message_length.cc
  - test/core/end2end/tests/negative_deadline.cc
  - test/core/end2end/tests/no_error_on_hotpath.cc
  - test/core/end2end/tests/no_logging.cc
  - test/core/end2end/tests/no_op.cc
  - test/core/end2end/tests/payload.cc
  - test/core/end2end/tests/ping.cc
  - test/core/end2end/tests/ping_pong_streaming.cc
  - test/core/end2end/tests/proxy_auth.cc
  - test/core/end2end/tests/registered_call.cc
  - test/core/end2end/tests/request_with_flags.cc
  - test/core/end2end/tests/request_with_payload.cc
  - test/core/end2end/tests/resource_quota_server.cc
  - test/core/end2end/tests/retry.cc
  - test/core/end2end/tests/retry_cancel_after_first_attempt_starts.cc
  - test/core/end2end/tests/retry_cancel_during_delay.cc
  - test/core/end2end/tests/retry_cancel_with_multiple_send_batches.cc
  - test/core/end2end/tests/retry_cancellation.cc
  - test/core/end2end/tests/retry_disabled.cc
  - test/core/end2end/tests/retry_exceeds_buffer_size_in_delay.cc
  - test/core/end2end/tests/retry_exceeds_buffer_size_in_initial_batch.cc
  - test/core/end2end/tests/retry_exceeds_buffer_size_in_subsequent_batch.cc
  - test/core/end2end/tests/retry_lb_drop.cc
  - test/core/end2end/tests/retry_lb_fail.cc
  - test/core/end2end/tests/retry_non_retriable_status.cc
  - test/core/end2end/tests/retry_non_retriable_status_before_recv_trailing_metadata_started.cc
  - test/core/end2end/tests/retry_per_attempt_recv_timeout.cc
  - test/core/end2end/tests/retry_per_attempt_recv_timeout_on_last_attempt.cc
  - test/core/end2end/tests/retry_recv_initial_metadata.cc
  - test/core/end2end/tests/retry_recv_message.cc
  - test/core/end2end/tests/retry_recv_message_replay.cc
  - test/core/end2end/tests/retry_recv_trailing_metadata_error.cc
  - test/core/end2end/tests/retry_send_initial_metadata_refs.cc
  - test/core/end2end/tests/retry_send_op_fails.cc
  - test/core/end2end/tests/retry_send_recv_batch.cc
  - test/core/end2end/tests/retry_server_pushback_delay.cc
  - test/core/end2end/tests/retry_server_pushback_disabled.cc
  - test/core/end2end/tests/retry_streaming.cc
  - test/core/end2end/tests/retry_streaming_after_commit.cc
  - test/core/end2end/tests/retry_streaming_succeeds_before_replay_finished.cc
  - test/core/end2end/tests/retry_throttled.cc
  - test/core/end2end/tests/retry_too_many_attempts.cc
  - test/core/end2end/tests/retry_transparent_goaway.cc
  - test/core/end2end/tests/retry_transparent_max_concurrent_streams.cc
  - test/core/end2end/tests/retry_transparent_not_sent_on_wire.cc
  - test/core/end2end/tests/retry_unref_before_finish.cc
  - test/core/end2end/tests/retry_unref_before_recv.cc
  - test/core/end2end/tests/server_finishes_request.cc
  - test/core/end2end/tests/server_streaming.cc
  - test/core/end2end/tests/shutdown_finishes_calls.cc
  - test/core/end2end/tests/shutdown_finishes_tags.cc
  - test/core/end2end/tests/simple_delayed_request.cc
  - test/core/end2end/tests/simple_metadata.cc
  - test/core/end2end/tests/simple_request.cc
  - test/core/end2end/tests/streaming_error_response.cc
  - test/core/end2end/tests/trailing_metadata.cc
  - test/core/end2end/tests/write_buffering.cc
  - test/core/end2end/tests/write_buffering_at_end.cc
  - test/core/util/test_lb_policies.cc
  deps:
  - grpc_test_util
- name: gpr
  build: all
  language: c
  public_headers:
  - include/grpc/impl/codegen/atm.h
  - include/grpc/impl/codegen/atm_gcc_atomic.h
  - include/grpc/impl/codegen/atm_gcc_sync.h
  - include/grpc/impl/codegen/atm_windows.h
  - include/grpc/impl/codegen/byte_buffer.h
  - include/grpc/impl/codegen/byte_buffer_reader.h
  - include/grpc/impl/codegen/compression_types.h
  - include/grpc/impl/codegen/connectivity_state.h
  - include/grpc/impl/codegen/fork.h
  - include/grpc/impl/codegen/gpr_slice.h
  - include/grpc/impl/codegen/gpr_types.h
  - include/grpc/impl/codegen/grpc_types.h
  - include/grpc/impl/codegen/log.h
  - include/grpc/impl/codegen/port_platform.h
  - include/grpc/impl/codegen/propagation_bits.h
  - include/grpc/impl/codegen/slice.h
  - include/grpc/impl/codegen/status.h
  - include/grpc/impl/codegen/sync.h
  - include/grpc/impl/codegen/sync_abseil.h
  - include/grpc/impl/codegen/sync_custom.h
  - include/grpc/impl/codegen/sync_generic.h
  - include/grpc/impl/codegen/sync_posix.h
  - include/grpc/impl/codegen/sync_windows.h
  - include/grpc/support/alloc.h
  - include/grpc/support/atm.h
  - include/grpc/support/atm_gcc_atomic.h
  - include/grpc/support/atm_gcc_sync.h
  - include/grpc/support/atm_windows.h
  - include/grpc/support/cpu.h
  - include/grpc/support/log.h
  - include/grpc/support/log_windows.h
  - include/grpc/support/port_platform.h
  - include/grpc/support/string_util.h
  - include/grpc/support/sync.h
  - include/grpc/support/sync_abseil.h
  - include/grpc/support/sync_custom.h
  - include/grpc/support/sync_generic.h
  - include/grpc/support/sync_posix.h
  - include/grpc/support/sync_windows.h
  - include/grpc/support/thd_id.h
  - include/grpc/support/time.h
  headers:
  - src/core/ext/upb-generated/google/protobuf/any.upb.h
  - src/core/ext/upb-generated/google/rpc/status.upb.h
  - src/core/lib/gpr/alloc.h
  - src/core/lib/gpr/env.h
  - src/core/lib/gpr/murmur_hash.h
  - src/core/lib/gpr/spinlock.h
  - src/core/lib/gpr/string.h
  - src/core/lib/gpr/string_windows.h
  - src/core/lib/gpr/time_precise.h
  - src/core/lib/gpr/tls.h
  - src/core/lib/gpr/tmpfile.h
  - src/core/lib/gpr/useful.h
  - src/core/lib/gprpp/construct_destruct.h
  - src/core/lib/gprpp/debug_location.h
  - src/core/lib/gprpp/examine_stack.h
  - src/core/lib/gprpp/fork.h
  - src/core/lib/gprpp/global_config.h
  - src/core/lib/gprpp/global_config_custom.h
  - src/core/lib/gprpp/global_config_env.h
  - src/core/lib/gprpp/global_config_generic.h
  - src/core/lib/gprpp/host_port.h
  - src/core/lib/gprpp/manual_constructor.h
  - src/core/lib/gprpp/memory.h
  - src/core/lib/gprpp/mpscq.h
  - src/core/lib/gprpp/stat.h
  - src/core/lib/gprpp/status_helper.h
  - src/core/lib/gprpp/sync.h
  - src/core/lib/gprpp/thd.h
  - src/core/lib/gprpp/time_util.h
  - src/core/lib/profiling/timers.h
  src:
  - src/core/ext/upb-generated/google/protobuf/any.upb.c
  - src/core/ext/upb-generated/google/rpc/status.upb.c
  - src/core/lib/gpr/alloc.cc
  - src/core/lib/gpr/atm.cc
  - src/core/lib/gpr/cpu_iphone.cc
  - src/core/lib/gpr/cpu_linux.cc
  - src/core/lib/gpr/cpu_posix.cc
  - src/core/lib/gpr/cpu_windows.cc
  - src/core/lib/gpr/env_linux.cc
  - src/core/lib/gpr/env_posix.cc
  - src/core/lib/gpr/env_windows.cc
  - src/core/lib/gpr/log.cc
  - src/core/lib/gpr/log_android.cc
  - src/core/lib/gpr/log_linux.cc
  - src/core/lib/gpr/log_posix.cc
  - src/core/lib/gpr/log_windows.cc
  - src/core/lib/gpr/murmur_hash.cc
  - src/core/lib/gpr/string.cc
  - src/core/lib/gpr/string_posix.cc
  - src/core/lib/gpr/string_util_windows.cc
  - src/core/lib/gpr/string_windows.cc
  - src/core/lib/gpr/sync.cc
  - src/core/lib/gpr/sync_abseil.cc
  - src/core/lib/gpr/sync_posix.cc
  - src/core/lib/gpr/sync_windows.cc
  - src/core/lib/gpr/time.cc
  - src/core/lib/gpr/time_posix.cc
  - src/core/lib/gpr/time_precise.cc
  - src/core/lib/gpr/time_windows.cc
  - src/core/lib/gpr/tmpfile_msys.cc
  - src/core/lib/gpr/tmpfile_posix.cc
  - src/core/lib/gpr/tmpfile_windows.cc
  - src/core/lib/gpr/wrap_memcpy.cc
  - src/core/lib/gprpp/examine_stack.cc
  - src/core/lib/gprpp/fork.cc
  - src/core/lib/gprpp/global_config_env.cc
  - src/core/lib/gprpp/host_port.cc
  - src/core/lib/gprpp/mpscq.cc
  - src/core/lib/gprpp/stat_posix.cc
  - src/core/lib/gprpp/stat_windows.cc
  - src/core/lib/gprpp/status_helper.cc
  - src/core/lib/gprpp/thd_posix.cc
  - src/core/lib/gprpp/thd_windows.cc
  - src/core/lib/gprpp/time_util.cc
  - src/core/lib/profiling/basic_timers.cc
  - src/core/lib/profiling/stap_timers.cc
  deps:
  - absl/base:base
  - absl/base:core_headers
  - absl/memory:memory
  - absl/random:random
  - absl/status:status
  - absl/strings:cord
  - absl/strings:str_format
  - absl/strings:strings
  - absl/synchronization:synchronization
  - absl/time:time
  - absl/types:optional
  - upb
- name: grpc
  build: all
  language: c
  public_headers:
  - include/grpc/byte_buffer.h
  - include/grpc/byte_buffer_reader.h
  - include/grpc/census.h
  - include/grpc/compression.h
  - include/grpc/event_engine/endpoint_config.h
  - include/grpc/event_engine/event_engine.h
  - include/grpc/event_engine/internal/memory_allocator_impl.h
  - include/grpc/event_engine/memory_allocator.h
  - include/grpc/event_engine/memory_request.h
  - include/grpc/event_engine/port.h
  - include/grpc/fork.h
  - include/grpc/grpc.h
  - include/grpc/grpc_posix.h
  - include/grpc/grpc_security.h
  - include/grpc/grpc_security_constants.h
  - include/grpc/load_reporting.h
  - include/grpc/slice.h
  - include/grpc/slice_buffer.h
  - include/grpc/status.h
  - include/grpc/support/workaround_list.h
  headers:
  - src/core/ext/filters/channel_idle/channel_idle_filter.h
  - src/core/ext/filters/channel_idle/idle_filter_state.h
  - src/core/ext/filters/client_channel/backend_metric.h
  - src/core/ext/filters/client_channel/backup_poller.h
  - src/core/ext/filters/client_channel/client_channel.h
  - src/core/ext/filters/client_channel/client_channel_channelz.h
  - src/core/ext/filters/client_channel/client_channel_factory.h
  - src/core/ext/filters/client_channel/config_selector.h
  - src/core/ext/filters/client_channel/connector.h
  - src/core/ext/filters/client_channel/dynamic_filters.h
  - src/core/ext/filters/client_channel/global_subchannel_pool.h
  - src/core/ext/filters/client_channel/health/health_check_client.h
  - src/core/ext/filters/client_channel/http_connect_handshaker.h
  - src/core/ext/filters/client_channel/http_proxy.h
  - src/core/ext/filters/client_channel/lb_policy.h
  - src/core/ext/filters/client_channel/lb_policy/address_filtering.h
  - src/core/ext/filters/client_channel/lb_policy/child_policy_handler.h
  - src/core/ext/filters/client_channel/lb_policy/grpclb/client_load_reporting_filter.h
  - src/core/ext/filters/client_channel/lb_policy/grpclb/grpclb.h
  - src/core/ext/filters/client_channel/lb_policy/grpclb/grpclb_balancer_addresses.h
  - src/core/ext/filters/client_channel/lb_policy/grpclb/grpclb_client_stats.h
  - src/core/ext/filters/client_channel/lb_policy/grpclb/load_balancer_api.h
  - src/core/ext/filters/client_channel/lb_policy/ring_hash/ring_hash.h
  - src/core/ext/filters/client_channel/lb_policy/subchannel_list.h
  - src/core/ext/filters/client_channel/lb_policy/xds/xds.h
  - src/core/ext/filters/client_channel/lb_policy/xds/xds_channel_args.h
  - src/core/ext/filters/client_channel/lb_policy_factory.h
  - src/core/ext/filters/client_channel/lb_policy_registry.h
  - src/core/ext/filters/client_channel/local_subchannel_pool.h
  - src/core/ext/filters/client_channel/proxy_mapper.h
  - src/core/ext/filters/client_channel/proxy_mapper_registry.h
  - src/core/ext/filters/client_channel/resolver/dns/c_ares/grpc_ares_ev_driver.h
  - src/core/ext/filters/client_channel/resolver/dns/c_ares/grpc_ares_wrapper.h
  - src/core/ext/filters/client_channel/resolver/dns/dns_resolver_selection.h
  - src/core/ext/filters/client_channel/resolver/fake/fake_resolver.h
  - src/core/ext/filters/client_channel/resolver/polling_resolver.h
  - src/core/ext/filters/client_channel/resolver/xds/xds_resolver.h
  - src/core/ext/filters/client_channel/resolver_result_parsing.h
  - src/core/ext/filters/client_channel/retry_filter.h
  - src/core/ext/filters/client_channel/retry_service_config.h
  - src/core/ext/filters/client_channel/retry_throttle.h
  - src/core/ext/filters/client_channel/subchannel.h
  - src/core/ext/filters/client_channel/subchannel_interface.h
  - src/core/ext/filters/client_channel/subchannel_pool_interface.h
  - src/core/ext/filters/client_channel/subchannel_stream_client.h
  - src/core/ext/filters/deadline/deadline_filter.h
  - src/core/ext/filters/fault_injection/fault_injection_filter.h
  - src/core/ext/filters/fault_injection/service_config_parser.h
  - src/core/ext/filters/http/client/http_client_filter.h
  - src/core/ext/filters/http/client_authority_filter.h
  - src/core/ext/filters/http/message_compress/message_compress_filter.h
  - src/core/ext/filters/http/message_compress/message_decompress_filter.h
  - src/core/ext/filters/http/server/http_server_filter.h
  - src/core/ext/filters/message_size/message_size_filter.h
  - src/core/ext/filters/rbac/rbac_filter.h
  - src/core/ext/filters/rbac/rbac_service_config_parser.h
  - src/core/ext/filters/server_config_selector/server_config_selector.h
  - src/core/ext/filters/server_config_selector/server_config_selector_filter.h
  - src/core/ext/transport/chttp2/alpn/alpn.h
  - src/core/ext/transport/chttp2/client/chttp2_connector.h
  - src/core/ext/transport/chttp2/server/chttp2_server.h
  - src/core/ext/transport/chttp2/transport/bin_decoder.h
  - src/core/ext/transport/chttp2/transport/bin_encoder.h
  - src/core/ext/transport/chttp2/transport/chttp2_transport.h
  - src/core/ext/transport/chttp2/transport/context_list.h
  - src/core/ext/transport/chttp2/transport/flow_control.h
  - src/core/ext/transport/chttp2/transport/frame.h
  - src/core/ext/transport/chttp2/transport/frame_data.h
  - src/core/ext/transport/chttp2/transport/frame_goaway.h
  - src/core/ext/transport/chttp2/transport/frame_ping.h
  - src/core/ext/transport/chttp2/transport/frame_rst_stream.h
  - src/core/ext/transport/chttp2/transport/frame_settings.h
  - src/core/ext/transport/chttp2/transport/frame_window_update.h
  - src/core/ext/transport/chttp2/transport/hpack_constants.h
  - src/core/ext/transport/chttp2/transport/hpack_encoder.h
  - src/core/ext/transport/chttp2/transport/hpack_encoder_table.h
  - src/core/ext/transport/chttp2/transport/hpack_parser.h
  - src/core/ext/transport/chttp2/transport/hpack_parser_table.h
  - src/core/ext/transport/chttp2/transport/http2_settings.h
  - src/core/ext/transport/chttp2/transport/huffsyms.h
  - src/core/ext/transport/chttp2/transport/internal.h
  - src/core/ext/transport/chttp2/transport/stream_map.h
  - src/core/ext/transport/chttp2/transport/varint.h
  - src/core/ext/transport/inproc/inproc_transport.h
  - src/core/ext/upb-generated/envoy/admin/v3/certs.upb.h
  - src/core/ext/upb-generated/envoy/admin/v3/clusters.upb.h
  - src/core/ext/upb-generated/envoy/admin/v3/config_dump.upb.h
  - src/core/ext/upb-generated/envoy/admin/v3/init_dump.upb.h
  - src/core/ext/upb-generated/envoy/admin/v3/listeners.upb.h
  - src/core/ext/upb-generated/envoy/admin/v3/memory.upb.h
  - src/core/ext/upb-generated/envoy/admin/v3/metrics.upb.h
  - src/core/ext/upb-generated/envoy/admin/v3/mutex_stats.upb.h
  - src/core/ext/upb-generated/envoy/admin/v3/server_info.upb.h
  - src/core/ext/upb-generated/envoy/admin/v3/tap.upb.h
  - src/core/ext/upb-generated/envoy/annotations/deprecation.upb.h
  - src/core/ext/upb-generated/envoy/annotations/resource.upb.h
  - src/core/ext/upb-generated/envoy/config/accesslog/v3/accesslog.upb.h
  - src/core/ext/upb-generated/envoy/config/bootstrap/v3/bootstrap.upb.h
  - src/core/ext/upb-generated/envoy/config/cluster/v3/circuit_breaker.upb.h
  - src/core/ext/upb-generated/envoy/config/cluster/v3/cluster.upb.h
  - src/core/ext/upb-generated/envoy/config/cluster/v3/filter.upb.h
  - src/core/ext/upb-generated/envoy/config/cluster/v3/outlier_detection.upb.h
  - src/core/ext/upb-generated/envoy/config/common/matcher/v3/matcher.upb.h
  - src/core/ext/upb-generated/envoy/config/core/v3/address.upb.h
  - src/core/ext/upb-generated/envoy/config/core/v3/backoff.upb.h
  - src/core/ext/upb-generated/envoy/config/core/v3/base.upb.h
  - src/core/ext/upb-generated/envoy/config/core/v3/config_source.upb.h
  - src/core/ext/upb-generated/envoy/config/core/v3/event_service_config.upb.h
  - src/core/ext/upb-generated/envoy/config/core/v3/extension.upb.h
  - src/core/ext/upb-generated/envoy/config/core/v3/grpc_method_list.upb.h
  - src/core/ext/upb-generated/envoy/config/core/v3/grpc_service.upb.h
  - src/core/ext/upb-generated/envoy/config/core/v3/health_check.upb.h
  - src/core/ext/upb-generated/envoy/config/core/v3/http_uri.upb.h
  - src/core/ext/upb-generated/envoy/config/core/v3/protocol.upb.h
  - src/core/ext/upb-generated/envoy/config/core/v3/proxy_protocol.upb.h
  - src/core/ext/upb-generated/envoy/config/core/v3/resolver.upb.h
  - src/core/ext/upb-generated/envoy/config/core/v3/socket_option.upb.h
  - src/core/ext/upb-generated/envoy/config/core/v3/substitution_format_string.upb.h
  - src/core/ext/upb-generated/envoy/config/core/v3/udp_socket_config.upb.h
  - src/core/ext/upb-generated/envoy/config/endpoint/v3/endpoint.upb.h
  - src/core/ext/upb-generated/envoy/config/endpoint/v3/endpoint_components.upb.h
  - src/core/ext/upb-generated/envoy/config/endpoint/v3/load_report.upb.h
  - src/core/ext/upb-generated/envoy/config/listener/v3/api_listener.upb.h
  - src/core/ext/upb-generated/envoy/config/listener/v3/listener.upb.h
  - src/core/ext/upb-generated/envoy/config/listener/v3/listener_components.upb.h
  - src/core/ext/upb-generated/envoy/config/listener/v3/quic_config.upb.h
  - src/core/ext/upb-generated/envoy/config/listener/v3/udp_listener_config.upb.h
  - src/core/ext/upb-generated/envoy/config/metrics/v3/metrics_service.upb.h
  - src/core/ext/upb-generated/envoy/config/metrics/v3/stats.upb.h
  - src/core/ext/upb-generated/envoy/config/overload/v3/overload.upb.h
  - src/core/ext/upb-generated/envoy/config/rbac/v3/rbac.upb.h
  - src/core/ext/upb-generated/envoy/config/route/v3/route.upb.h
  - src/core/ext/upb-generated/envoy/config/route/v3/route_components.upb.h
  - src/core/ext/upb-generated/envoy/config/route/v3/scoped_route.upb.h
  - src/core/ext/upb-generated/envoy/config/tap/v3/common.upb.h
  - src/core/ext/upb-generated/envoy/config/trace/v3/datadog.upb.h
  - src/core/ext/upb-generated/envoy/config/trace/v3/dynamic_ot.upb.h
  - src/core/ext/upb-generated/envoy/config/trace/v3/http_tracer.upb.h
  - src/core/ext/upb-generated/envoy/config/trace/v3/lightstep.upb.h
  - src/core/ext/upb-generated/envoy/config/trace/v3/opencensus.upb.h
  - src/core/ext/upb-generated/envoy/config/trace/v3/service.upb.h
  - src/core/ext/upb-generated/envoy/config/trace/v3/skywalking.upb.h
  - src/core/ext/upb-generated/envoy/config/trace/v3/trace.upb.h
  - src/core/ext/upb-generated/envoy/config/trace/v3/xray.upb.h
  - src/core/ext/upb-generated/envoy/config/trace/v3/zipkin.upb.h
  - src/core/ext/upb-generated/envoy/extensions/clusters/aggregate/v3/cluster.upb.h
  - src/core/ext/upb-generated/envoy/extensions/filters/common/fault/v3/fault.upb.h
  - src/core/ext/upb-generated/envoy/extensions/filters/http/fault/v3/fault.upb.h
  - src/core/ext/upb-generated/envoy/extensions/filters/http/rbac/v3/rbac.upb.h
  - src/core/ext/upb-generated/envoy/extensions/filters/http/router/v3/router.upb.h
  - src/core/ext/upb-generated/envoy/extensions/filters/network/http_connection_manager/v3/http_connection_manager.upb.h
  - src/core/ext/upb-generated/envoy/extensions/transport_sockets/tls/v3/cert.upb.h
  - src/core/ext/upb-generated/envoy/extensions/transport_sockets/tls/v3/common.upb.h
  - src/core/ext/upb-generated/envoy/extensions/transport_sockets/tls/v3/secret.upb.h
  - src/core/ext/upb-generated/envoy/extensions/transport_sockets/tls/v3/tls.upb.h
  - src/core/ext/upb-generated/envoy/extensions/transport_sockets/tls/v3/tls_spiffe_validator_config.upb.h
  - src/core/ext/upb-generated/envoy/service/discovery/v3/ads.upb.h
  - src/core/ext/upb-generated/envoy/service/discovery/v3/discovery.upb.h
  - src/core/ext/upb-generated/envoy/service/load_stats/v3/lrs.upb.h
  - src/core/ext/upb-generated/envoy/service/status/v3/csds.upb.h
  - src/core/ext/upb-generated/envoy/type/http/v3/cookie.upb.h
  - src/core/ext/upb-generated/envoy/type/http/v3/path_transformation.upb.h
  - src/core/ext/upb-generated/envoy/type/matcher/v3/http_inputs.upb.h
  - src/core/ext/upb-generated/envoy/type/matcher/v3/metadata.upb.h
  - src/core/ext/upb-generated/envoy/type/matcher/v3/node.upb.h
  - src/core/ext/upb-generated/envoy/type/matcher/v3/number.upb.h
  - src/core/ext/upb-generated/envoy/type/matcher/v3/path.upb.h
  - src/core/ext/upb-generated/envoy/type/matcher/v3/regex.upb.h
  - src/core/ext/upb-generated/envoy/type/matcher/v3/string.upb.h
  - src/core/ext/upb-generated/envoy/type/matcher/v3/struct.upb.h
  - src/core/ext/upb-generated/envoy/type/matcher/v3/value.upb.h
  - src/core/ext/upb-generated/envoy/type/metadata/v3/metadata.upb.h
  - src/core/ext/upb-generated/envoy/type/tracing/v3/custom_tag.upb.h
  - src/core/ext/upb-generated/envoy/type/v3/hash_policy.upb.h
  - src/core/ext/upb-generated/envoy/type/v3/http.upb.h
  - src/core/ext/upb-generated/envoy/type/v3/http_status.upb.h
  - src/core/ext/upb-generated/envoy/type/v3/percent.upb.h
  - src/core/ext/upb-generated/envoy/type/v3/range.upb.h
  - src/core/ext/upb-generated/envoy/type/v3/ratelimit_unit.upb.h
  - src/core/ext/upb-generated/envoy/type/v3/semantic_version.upb.h
  - src/core/ext/upb-generated/envoy/type/v3/token_bucket.upb.h
  - src/core/ext/upb-generated/google/api/annotations.upb.h
  - src/core/ext/upb-generated/google/api/expr/v1alpha1/checked.upb.h
  - src/core/ext/upb-generated/google/api/expr/v1alpha1/syntax.upb.h
  - src/core/ext/upb-generated/google/api/http.upb.h
  - src/core/ext/upb-generated/google/api/httpbody.upb.h
  - src/core/ext/upb-generated/google/protobuf/any.upb.h
  - src/core/ext/upb-generated/google/protobuf/descriptor.upb.h
  - src/core/ext/upb-generated/google/protobuf/duration.upb.h
  - src/core/ext/upb-generated/google/protobuf/empty.upb.h
  - src/core/ext/upb-generated/google/protobuf/struct.upb.h
  - src/core/ext/upb-generated/google/protobuf/timestamp.upb.h
  - src/core/ext/upb-generated/google/protobuf/wrappers.upb.h
  - src/core/ext/upb-generated/google/rpc/status.upb.h
  - src/core/ext/upb-generated/opencensus/proto/trace/v1/trace_config.upb.h
  - src/core/ext/upb-generated/src/proto/grpc/gcp/altscontext.upb.h
  - src/core/ext/upb-generated/src/proto/grpc/gcp/handshaker.upb.h
  - src/core/ext/upb-generated/src/proto/grpc/gcp/transport_security_common.upb.h
  - src/core/ext/upb-generated/src/proto/grpc/health/v1/health.upb.h
  - src/core/ext/upb-generated/src/proto/grpc/lb/v1/load_balancer.upb.h
  - src/core/ext/upb-generated/src/proto/grpc/lookup/v1/rls.upb.h
  - src/core/ext/upb-generated/src/proto/grpc/lookup/v1/rls_config.upb.h
  - src/core/ext/upb-generated/udpa/annotations/migrate.upb.h
  - src/core/ext/upb-generated/udpa/annotations/security.upb.h
  - src/core/ext/upb-generated/udpa/annotations/sensitive.upb.h
  - src/core/ext/upb-generated/udpa/annotations/status.upb.h
  - src/core/ext/upb-generated/udpa/annotations/versioning.upb.h
  - src/core/ext/upb-generated/validate/validate.upb.h
  - src/core/ext/upb-generated/xds/annotations/v3/migrate.upb.h
  - src/core/ext/upb-generated/xds/annotations/v3/security.upb.h
  - src/core/ext/upb-generated/xds/annotations/v3/sensitive.upb.h
  - src/core/ext/upb-generated/xds/annotations/v3/status.upb.h
  - src/core/ext/upb-generated/xds/annotations/v3/versioning.upb.h
  - src/core/ext/upb-generated/xds/core/v3/authority.upb.h
  - src/core/ext/upb-generated/xds/core/v3/collection_entry.upb.h
  - src/core/ext/upb-generated/xds/core/v3/context_params.upb.h
  - src/core/ext/upb-generated/xds/core/v3/extension.upb.h
  - src/core/ext/upb-generated/xds/core/v3/resource.upb.h
  - src/core/ext/upb-generated/xds/core/v3/resource_locator.upb.h
  - src/core/ext/upb-generated/xds/core/v3/resource_name.upb.h
  - src/core/ext/upb-generated/xds/data/orca/v3/orca_load_report.upb.h
  - src/core/ext/upb-generated/xds/type/matcher/v3/matcher.upb.h
  - src/core/ext/upb-generated/xds/type/matcher/v3/regex.upb.h
  - src/core/ext/upb-generated/xds/type/matcher/v3/string.upb.h
  - src/core/ext/upb-generated/xds/type/v3/typed_struct.upb.h
  - src/core/ext/upbdefs-generated/envoy/admin/v3/certs.upbdefs.h
  - src/core/ext/upbdefs-generated/envoy/admin/v3/clusters.upbdefs.h
  - src/core/ext/upbdefs-generated/envoy/admin/v3/config_dump.upbdefs.h
  - src/core/ext/upbdefs-generated/envoy/admin/v3/init_dump.upbdefs.h
  - src/core/ext/upbdefs-generated/envoy/admin/v3/listeners.upbdefs.h
  - src/core/ext/upbdefs-generated/envoy/admin/v3/memory.upbdefs.h
  - src/core/ext/upbdefs-generated/envoy/admin/v3/metrics.upbdefs.h
  - src/core/ext/upbdefs-generated/envoy/admin/v3/mutex_stats.upbdefs.h
  - src/core/ext/upbdefs-generated/envoy/admin/v3/server_info.upbdefs.h
  - src/core/ext/upbdefs-generated/envoy/admin/v3/tap.upbdefs.h
  - src/core/ext/upbdefs-generated/envoy/annotations/deprecation.upbdefs.h
  - src/core/ext/upbdefs-generated/envoy/annotations/resource.upbdefs.h
  - src/core/ext/upbdefs-generated/envoy/config/accesslog/v3/accesslog.upbdefs.h
  - src/core/ext/upbdefs-generated/envoy/config/bootstrap/v3/bootstrap.upbdefs.h
  - src/core/ext/upbdefs-generated/envoy/config/cluster/v3/circuit_breaker.upbdefs.h
  - src/core/ext/upbdefs-generated/envoy/config/cluster/v3/cluster.upbdefs.h
  - src/core/ext/upbdefs-generated/envoy/config/cluster/v3/filter.upbdefs.h
  - src/core/ext/upbdefs-generated/envoy/config/cluster/v3/outlier_detection.upbdefs.h
  - src/core/ext/upbdefs-generated/envoy/config/common/matcher/v3/matcher.upbdefs.h
  - src/core/ext/upbdefs-generated/envoy/config/core/v3/address.upbdefs.h
  - src/core/ext/upbdefs-generated/envoy/config/core/v3/backoff.upbdefs.h
  - src/core/ext/upbdefs-generated/envoy/config/core/v3/base.upbdefs.h
  - src/core/ext/upbdefs-generated/envoy/config/core/v3/config_source.upbdefs.h
  - src/core/ext/upbdefs-generated/envoy/config/core/v3/event_service_config.upbdefs.h
  - src/core/ext/upbdefs-generated/envoy/config/core/v3/extension.upbdefs.h
  - src/core/ext/upbdefs-generated/envoy/config/core/v3/grpc_method_list.upbdefs.h
  - src/core/ext/upbdefs-generated/envoy/config/core/v3/grpc_service.upbdefs.h
  - src/core/ext/upbdefs-generated/envoy/config/core/v3/health_check.upbdefs.h
  - src/core/ext/upbdefs-generated/envoy/config/core/v3/http_uri.upbdefs.h
  - src/core/ext/upbdefs-generated/envoy/config/core/v3/protocol.upbdefs.h
  - src/core/ext/upbdefs-generated/envoy/config/core/v3/proxy_protocol.upbdefs.h
  - src/core/ext/upbdefs-generated/envoy/config/core/v3/resolver.upbdefs.h
  - src/core/ext/upbdefs-generated/envoy/config/core/v3/socket_option.upbdefs.h
  - src/core/ext/upbdefs-generated/envoy/config/core/v3/substitution_format_string.upbdefs.h
  - src/core/ext/upbdefs-generated/envoy/config/core/v3/udp_socket_config.upbdefs.h
  - src/core/ext/upbdefs-generated/envoy/config/endpoint/v3/endpoint.upbdefs.h
  - src/core/ext/upbdefs-generated/envoy/config/endpoint/v3/endpoint_components.upbdefs.h
  - src/core/ext/upbdefs-generated/envoy/config/endpoint/v3/load_report.upbdefs.h
  - src/core/ext/upbdefs-generated/envoy/config/listener/v3/api_listener.upbdefs.h
  - src/core/ext/upbdefs-generated/envoy/config/listener/v3/listener.upbdefs.h
  - src/core/ext/upbdefs-generated/envoy/config/listener/v3/listener_components.upbdefs.h
  - src/core/ext/upbdefs-generated/envoy/config/listener/v3/quic_config.upbdefs.h
  - src/core/ext/upbdefs-generated/envoy/config/listener/v3/udp_listener_config.upbdefs.h
  - src/core/ext/upbdefs-generated/envoy/config/metrics/v3/metrics_service.upbdefs.h
  - src/core/ext/upbdefs-generated/envoy/config/metrics/v3/stats.upbdefs.h
  - src/core/ext/upbdefs-generated/envoy/config/overload/v3/overload.upbdefs.h
  - src/core/ext/upbdefs-generated/envoy/config/rbac/v3/rbac.upbdefs.h
  - src/core/ext/upbdefs-generated/envoy/config/route/v3/route.upbdefs.h
  - src/core/ext/upbdefs-generated/envoy/config/route/v3/route_components.upbdefs.h
  - src/core/ext/upbdefs-generated/envoy/config/route/v3/scoped_route.upbdefs.h
  - src/core/ext/upbdefs-generated/envoy/config/tap/v3/common.upbdefs.h
  - src/core/ext/upbdefs-generated/envoy/config/trace/v3/datadog.upbdefs.h
  - src/core/ext/upbdefs-generated/envoy/config/trace/v3/dynamic_ot.upbdefs.h
  - src/core/ext/upbdefs-generated/envoy/config/trace/v3/http_tracer.upbdefs.h
  - src/core/ext/upbdefs-generated/envoy/config/trace/v3/lightstep.upbdefs.h
  - src/core/ext/upbdefs-generated/envoy/config/trace/v3/opencensus.upbdefs.h
  - src/core/ext/upbdefs-generated/envoy/config/trace/v3/service.upbdefs.h
  - src/core/ext/upbdefs-generated/envoy/config/trace/v3/skywalking.upbdefs.h
  - src/core/ext/upbdefs-generated/envoy/config/trace/v3/trace.upbdefs.h
  - src/core/ext/upbdefs-generated/envoy/config/trace/v3/xray.upbdefs.h
  - src/core/ext/upbdefs-generated/envoy/config/trace/v3/zipkin.upbdefs.h
  - src/core/ext/upbdefs-generated/envoy/extensions/clusters/aggregate/v3/cluster.upbdefs.h
  - src/core/ext/upbdefs-generated/envoy/extensions/filters/common/fault/v3/fault.upbdefs.h
  - src/core/ext/upbdefs-generated/envoy/extensions/filters/http/fault/v3/fault.upbdefs.h
  - src/core/ext/upbdefs-generated/envoy/extensions/filters/http/rbac/v3/rbac.upbdefs.h
  - src/core/ext/upbdefs-generated/envoy/extensions/filters/http/router/v3/router.upbdefs.h
  - src/core/ext/upbdefs-generated/envoy/extensions/filters/network/http_connection_manager/v3/http_connection_manager.upbdefs.h
  - src/core/ext/upbdefs-generated/envoy/extensions/transport_sockets/tls/v3/cert.upbdefs.h
  - src/core/ext/upbdefs-generated/envoy/extensions/transport_sockets/tls/v3/common.upbdefs.h
  - src/core/ext/upbdefs-generated/envoy/extensions/transport_sockets/tls/v3/secret.upbdefs.h
  - src/core/ext/upbdefs-generated/envoy/extensions/transport_sockets/tls/v3/tls.upbdefs.h
  - src/core/ext/upbdefs-generated/envoy/extensions/transport_sockets/tls/v3/tls_spiffe_validator_config.upbdefs.h
  - src/core/ext/upbdefs-generated/envoy/service/discovery/v3/ads.upbdefs.h
  - src/core/ext/upbdefs-generated/envoy/service/discovery/v3/discovery.upbdefs.h
  - src/core/ext/upbdefs-generated/envoy/service/load_stats/v3/lrs.upbdefs.h
  - src/core/ext/upbdefs-generated/envoy/service/status/v3/csds.upbdefs.h
  - src/core/ext/upbdefs-generated/envoy/type/http/v3/cookie.upbdefs.h
  - src/core/ext/upbdefs-generated/envoy/type/http/v3/path_transformation.upbdefs.h
  - src/core/ext/upbdefs-generated/envoy/type/matcher/v3/http_inputs.upbdefs.h
  - src/core/ext/upbdefs-generated/envoy/type/matcher/v3/metadata.upbdefs.h
  - src/core/ext/upbdefs-generated/envoy/type/matcher/v3/node.upbdefs.h
  - src/core/ext/upbdefs-generated/envoy/type/matcher/v3/number.upbdefs.h
  - src/core/ext/upbdefs-generated/envoy/type/matcher/v3/path.upbdefs.h
  - src/core/ext/upbdefs-generated/envoy/type/matcher/v3/regex.upbdefs.h
  - src/core/ext/upbdefs-generated/envoy/type/matcher/v3/string.upbdefs.h
  - src/core/ext/upbdefs-generated/envoy/type/matcher/v3/struct.upbdefs.h
  - src/core/ext/upbdefs-generated/envoy/type/matcher/v3/value.upbdefs.h
  - src/core/ext/upbdefs-generated/envoy/type/metadata/v3/metadata.upbdefs.h
  - src/core/ext/upbdefs-generated/envoy/type/tracing/v3/custom_tag.upbdefs.h
  - src/core/ext/upbdefs-generated/envoy/type/v3/hash_policy.upbdefs.h
  - src/core/ext/upbdefs-generated/envoy/type/v3/http.upbdefs.h
  - src/core/ext/upbdefs-generated/envoy/type/v3/http_status.upbdefs.h
  - src/core/ext/upbdefs-generated/envoy/type/v3/percent.upbdefs.h
  - src/core/ext/upbdefs-generated/envoy/type/v3/range.upbdefs.h
  - src/core/ext/upbdefs-generated/envoy/type/v3/ratelimit_unit.upbdefs.h
  - src/core/ext/upbdefs-generated/envoy/type/v3/semantic_version.upbdefs.h
  - src/core/ext/upbdefs-generated/envoy/type/v3/token_bucket.upbdefs.h
  - src/core/ext/upbdefs-generated/google/api/annotations.upbdefs.h
  - src/core/ext/upbdefs-generated/google/api/expr/v1alpha1/checked.upbdefs.h
  - src/core/ext/upbdefs-generated/google/api/expr/v1alpha1/syntax.upbdefs.h
  - src/core/ext/upbdefs-generated/google/api/http.upbdefs.h
  - src/core/ext/upbdefs-generated/google/api/httpbody.upbdefs.h
  - src/core/ext/upbdefs-generated/google/protobuf/any.upbdefs.h
  - src/core/ext/upbdefs-generated/google/protobuf/descriptor.upbdefs.h
  - src/core/ext/upbdefs-generated/google/protobuf/duration.upbdefs.h
  - src/core/ext/upbdefs-generated/google/protobuf/empty.upbdefs.h
  - src/core/ext/upbdefs-generated/google/protobuf/struct.upbdefs.h
  - src/core/ext/upbdefs-generated/google/protobuf/timestamp.upbdefs.h
  - src/core/ext/upbdefs-generated/google/protobuf/wrappers.upbdefs.h
  - src/core/ext/upbdefs-generated/google/rpc/status.upbdefs.h
  - src/core/ext/upbdefs-generated/opencensus/proto/trace/v1/trace_config.upbdefs.h
  - src/core/ext/upbdefs-generated/src/proto/grpc/lookup/v1/rls_config.upbdefs.h
  - src/core/ext/upbdefs-generated/udpa/annotations/migrate.upbdefs.h
  - src/core/ext/upbdefs-generated/udpa/annotations/security.upbdefs.h
  - src/core/ext/upbdefs-generated/udpa/annotations/sensitive.upbdefs.h
  - src/core/ext/upbdefs-generated/udpa/annotations/status.upbdefs.h
  - src/core/ext/upbdefs-generated/udpa/annotations/versioning.upbdefs.h
  - src/core/ext/upbdefs-generated/validate/validate.upbdefs.h
  - src/core/ext/upbdefs-generated/xds/annotations/v3/migrate.upbdefs.h
  - src/core/ext/upbdefs-generated/xds/annotations/v3/security.upbdefs.h
  - src/core/ext/upbdefs-generated/xds/annotations/v3/sensitive.upbdefs.h
  - src/core/ext/upbdefs-generated/xds/annotations/v3/status.upbdefs.h
  - src/core/ext/upbdefs-generated/xds/annotations/v3/versioning.upbdefs.h
  - src/core/ext/upbdefs-generated/xds/core/v3/authority.upbdefs.h
  - src/core/ext/upbdefs-generated/xds/core/v3/collection_entry.upbdefs.h
  - src/core/ext/upbdefs-generated/xds/core/v3/context_params.upbdefs.h
  - src/core/ext/upbdefs-generated/xds/core/v3/extension.upbdefs.h
  - src/core/ext/upbdefs-generated/xds/core/v3/resource.upbdefs.h
  - src/core/ext/upbdefs-generated/xds/core/v3/resource_locator.upbdefs.h
  - src/core/ext/upbdefs-generated/xds/core/v3/resource_name.upbdefs.h
  - src/core/ext/upbdefs-generated/xds/type/matcher/v3/matcher.upbdefs.h
  - src/core/ext/upbdefs-generated/xds/type/matcher/v3/regex.upbdefs.h
  - src/core/ext/upbdefs-generated/xds/type/matcher/v3/string.upbdefs.h
  - src/core/ext/upbdefs-generated/xds/type/v3/typed_struct.upbdefs.h
  - src/core/ext/xds/certificate_provider_factory.h
  - src/core/ext/xds/certificate_provider_registry.h
  - src/core/ext/xds/certificate_provider_store.h
  - src/core/ext/xds/file_watcher_certificate_provider_factory.h
  - src/core/ext/xds/upb_utils.h
  - src/core/ext/xds/xds_api.h
  - src/core/ext/xds/xds_bootstrap.h
  - src/core/ext/xds/xds_certificate_provider.h
  - src/core/ext/xds/xds_channel_args.h
  - src/core/ext/xds/xds_channel_stack_modifier.h
  - src/core/ext/xds/xds_client.h
  - src/core/ext/xds/xds_client_stats.h
  - src/core/ext/xds/xds_cluster.h
  - src/core/ext/xds/xds_cluster_specifier_plugin.h
  - src/core/ext/xds/xds_common_types.h
  - src/core/ext/xds/xds_endpoint.h
  - src/core/ext/xds/xds_http_fault_filter.h
  - src/core/ext/xds/xds_http_filters.h
  - src/core/ext/xds/xds_http_rbac_filter.h
  - src/core/ext/xds/xds_listener.h
  - src/core/ext/xds/xds_resource_type.h
  - src/core/ext/xds/xds_resource_type_impl.h
  - src/core/ext/xds/xds_route_config.h
  - src/core/ext/xds/xds_routing.h
  - src/core/lib/address_utils/parse_address.h
  - src/core/lib/address_utils/sockaddr_utils.h
  - src/core/lib/avl/avl.h
  - src/core/lib/backoff/backoff.h
  - src/core/lib/channel/call_finalization.h
  - src/core/lib/channel/call_tracer.h
  - src/core/lib/channel/channel_args.h
  - src/core/lib/channel/channel_args_preconditioning.h
  - src/core/lib/channel/channel_stack.h
  - src/core/lib/channel/channel_stack_builder.h
  - src/core/lib/channel/channel_stack_builder_impl.h
  - src/core/lib/channel/channel_trace.h
  - src/core/lib/channel/channelz.h
  - src/core/lib/channel/channelz_registry.h
  - src/core/lib/channel/connected_channel.h
  - src/core/lib/channel/context.h
  - src/core/lib/channel/handshaker.h
  - src/core/lib/channel/handshaker_factory.h
  - src/core/lib/channel/handshaker_registry.h
  - src/core/lib/channel/promise_based_filter.h
  - src/core/lib/channel/status_util.h
  - src/core/lib/compression/compression_internal.h
  - src/core/lib/compression/message_compress.h
  - src/core/lib/config/core_configuration.h
  - src/core/lib/debug/stats.h
  - src/core/lib/debug/stats_data.h
  - src/core/lib/debug/trace.h
  - src/core/lib/event_engine/channel_args_endpoint_config.h
  - src/core/lib/event_engine/event_engine_factory.h
  - src/core/lib/event_engine/sockaddr.h
  - src/core/lib/gprpp/atomic_utils.h
  - src/core/lib/gprpp/bitset.h
  - src/core/lib/gprpp/capture.h
  - src/core/lib/gprpp/chunked_vector.h
  - src/core/lib/gprpp/cpp_impl_of.h
  - src/core/lib/gprpp/dual_ref_counted.h
  - src/core/lib/gprpp/match.h
  - src/core/lib/gprpp/orphanable.h
  - src/core/lib/gprpp/overload.h
  - src/core/lib/gprpp/ref_counted.h
  - src/core/lib/gprpp/ref_counted_ptr.h
  - src/core/lib/gprpp/single_set_ptr.h
  - src/core/lib/gprpp/table.h
  - src/core/lib/gprpp/time.h
  - src/core/lib/http/format_request.h
  - src/core/lib/http/httpcli.h
  - src/core/lib/http/httpcli_ssl_credentials.h
  - src/core/lib/http/parser.h
  - src/core/lib/iomgr/block_annotate.h
  - src/core/lib/iomgr/buffer_list.h
  - src/core/lib/iomgr/call_combiner.h
  - src/core/lib/iomgr/cfstream_handle.h
  - src/core/lib/iomgr/closure.h
  - src/core/lib/iomgr/combiner.h
  - src/core/lib/iomgr/dynamic_annotations.h
  - src/core/lib/iomgr/endpoint.h
  - src/core/lib/iomgr/endpoint_cfstream.h
  - src/core/lib/iomgr/endpoint_pair.h
  - src/core/lib/iomgr/error.h
  - src/core/lib/iomgr/error_cfstream.h
  - src/core/lib/iomgr/error_internal.h
  - src/core/lib/iomgr/ev_apple.h
  - src/core/lib/iomgr/ev_epoll1_linux.h
  - src/core/lib/iomgr/ev_poll_posix.h
  - src/core/lib/iomgr/ev_posix.h
  - src/core/lib/iomgr/event_engine/closure.h
  - src/core/lib/iomgr/event_engine/endpoint.h
  - src/core/lib/iomgr/event_engine/pollset.h
  - src/core/lib/iomgr/event_engine/promise.h
  - src/core/lib/iomgr/event_engine/resolved_address_internal.h
  - src/core/lib/iomgr/event_engine/resolver.h
  - src/core/lib/iomgr/exec_ctx.h
  - src/core/lib/iomgr/executor.h
  - src/core/lib/iomgr/executor/mpmcqueue.h
  - src/core/lib/iomgr/executor/threadpool.h
  - src/core/lib/iomgr/gethostname.h
  - src/core/lib/iomgr/grpc_if_nametoindex.h
  - src/core/lib/iomgr/internal_errqueue.h
  - src/core/lib/iomgr/iocp_windows.h
  - src/core/lib/iomgr/iomgr.h
  - src/core/lib/iomgr/iomgr_internal.h
  - src/core/lib/iomgr/load_file.h
  - src/core/lib/iomgr/lockfree_event.h
  - src/core/lib/iomgr/nameser.h
  - src/core/lib/iomgr/polling_entity.h
  - src/core/lib/iomgr/pollset.h
  - src/core/lib/iomgr/pollset_set.h
  - src/core/lib/iomgr/pollset_set_windows.h
  - src/core/lib/iomgr/pollset_windows.h
  - src/core/lib/iomgr/port.h
  - src/core/lib/iomgr/python_util.h
  - src/core/lib/iomgr/resolve_address.h
  - src/core/lib/iomgr/resolve_address_impl.h
  - src/core/lib/iomgr/resolve_address_posix.h
  - src/core/lib/iomgr/resolve_address_windows.h
  - src/core/lib/iomgr/resolved_address.h
  - src/core/lib/iomgr/sockaddr.h
  - src/core/lib/iomgr/sockaddr_posix.h
  - src/core/lib/iomgr/sockaddr_windows.h
  - src/core/lib/iomgr/socket_factory_posix.h
  - src/core/lib/iomgr/socket_mutator.h
  - src/core/lib/iomgr/socket_utils.h
  - src/core/lib/iomgr/socket_utils_posix.h
  - src/core/lib/iomgr/socket_windows.h
  - src/core/lib/iomgr/tcp_client.h
  - src/core/lib/iomgr/tcp_client_posix.h
  - src/core/lib/iomgr/tcp_posix.h
  - src/core/lib/iomgr/tcp_server.h
  - src/core/lib/iomgr/tcp_server_utils_posix.h
  - src/core/lib/iomgr/tcp_windows.h
  - src/core/lib/iomgr/time_averaged_stats.h
  - src/core/lib/iomgr/timer.h
  - src/core/lib/iomgr/timer_generic.h
  - src/core/lib/iomgr/timer_heap.h
  - src/core/lib/iomgr/timer_manager.h
  - src/core/lib/iomgr/unix_sockets_posix.h
  - src/core/lib/iomgr/wakeup_fd_pipe.h
  - src/core/lib/iomgr/wakeup_fd_posix.h
  - src/core/lib/iomgr/work_serializer.h
  - src/core/lib/json/json.h
  - src/core/lib/json/json_util.h
  - src/core/lib/matchers/matchers.h
  - src/core/lib/promise/activity.h
  - src/core/lib/promise/arena_promise.h
  - src/core/lib/promise/call_push_pull.h
  - src/core/lib/promise/context.h
  - src/core/lib/promise/detail/basic_seq.h
  - src/core/lib/promise/detail/promise_factory.h
  - src/core/lib/promise/detail/promise_like.h
  - src/core/lib/promise/detail/status.h
  - src/core/lib/promise/detail/switch.h
  - src/core/lib/promise/exec_ctx_wakeup_scheduler.h
  - src/core/lib/promise/intra_activity_waiter.h
  - src/core/lib/promise/latch.h
  - src/core/lib/promise/loop.h
  - src/core/lib/promise/map.h
  - src/core/lib/promise/poll.h
  - src/core/lib/promise/promise.h
  - src/core/lib/promise/race.h
  - src/core/lib/promise/seq.h
  - src/core/lib/promise/sleep.h
  - src/core/lib/promise/try_seq.h
  - src/core/lib/resolver/resolver.h
  - src/core/lib/resolver/resolver_factory.h
  - src/core/lib/resolver/resolver_registry.h
  - src/core/lib/resolver/server_address.h
  - src/core/lib/resource_quota/api.h
  - src/core/lib/resource_quota/arena.h
  - src/core/lib/resource_quota/memory_quota.h
  - src/core/lib/resource_quota/resource_quota.h
  - src/core/lib/resource_quota/thread_quota.h
  - src/core/lib/resource_quota/trace.h
  - src/core/lib/security/authorization/authorization_engine.h
  - src/core/lib/security/authorization/authorization_policy_provider.h
  - src/core/lib/security/authorization/evaluate_args.h
  - src/core/lib/security/authorization/grpc_authorization_engine.h
  - src/core/lib/security/authorization/grpc_server_authz_filter.h
  - src/core/lib/security/authorization/matchers.h
  - src/core/lib/security/authorization/rbac_policy.h
  - src/core/lib/security/context/security_context.h
  - src/core/lib/security/credentials/alts/alts_credentials.h
  - src/core/lib/security/credentials/alts/check_gcp_environment.h
  - src/core/lib/security/credentials/alts/grpc_alts_credentials_options.h
  - src/core/lib/security/credentials/call_creds_util.h
  - src/core/lib/security/credentials/channel_creds_registry.h
  - src/core/lib/security/credentials/composite/composite_credentials.h
  - src/core/lib/security/credentials/credentials.h
  - src/core/lib/security/credentials/external/aws_external_account_credentials.h
  - src/core/lib/security/credentials/external/aws_request_signer.h
  - src/core/lib/security/credentials/external/external_account_credentials.h
  - src/core/lib/security/credentials/external/file_external_account_credentials.h
  - src/core/lib/security/credentials/external/url_external_account_credentials.h
  - src/core/lib/security/credentials/fake/fake_credentials.h
  - src/core/lib/security/credentials/google_default/google_default_credentials.h
  - src/core/lib/security/credentials/iam/iam_credentials.h
  - src/core/lib/security/credentials/insecure/insecure_credentials.h
  - src/core/lib/security/credentials/jwt/json_token.h
  - src/core/lib/security/credentials/jwt/jwt_credentials.h
  - src/core/lib/security/credentials/jwt/jwt_verifier.h
  - src/core/lib/security/credentials/local/local_credentials.h
  - src/core/lib/security/credentials/oauth2/oauth2_credentials.h
  - src/core/lib/security/credentials/plugin/plugin_credentials.h
  - src/core/lib/security/credentials/ssl/ssl_credentials.h
  - src/core/lib/security/credentials/tls/grpc_tls_certificate_distributor.h
  - src/core/lib/security/credentials/tls/grpc_tls_certificate_provider.h
  - src/core/lib/security/credentials/tls/grpc_tls_certificate_verifier.h
  - src/core/lib/security/credentials/tls/grpc_tls_credentials_options.h
  - src/core/lib/security/credentials/tls/tls_credentials.h
  - src/core/lib/security/credentials/tls/tls_utils.h
  - src/core/lib/security/credentials/xds/xds_credentials.h
  - src/core/lib/security/security_connector/alts/alts_security_connector.h
  - src/core/lib/security/security_connector/fake/fake_security_connector.h
  - src/core/lib/security/security_connector/insecure/insecure_security_connector.h
  - src/core/lib/security/security_connector/load_system_roots.h
  - src/core/lib/security/security_connector/load_system_roots_linux.h
  - src/core/lib/security/security_connector/local/local_security_connector.h
  - src/core/lib/security/security_connector/security_connector.h
  - src/core/lib/security/security_connector/ssl/ssl_security_connector.h
  - src/core/lib/security/security_connector/ssl_utils.h
  - src/core/lib/security/security_connector/ssl_utils_config.h
  - src/core/lib/security/security_connector/tls/tls_security_connector.h
  - src/core/lib/security/transport/auth_filters.h
  - src/core/lib/security/transport/secure_endpoint.h
  - src/core/lib/security/transport/security_handshaker.h
  - src/core/lib/security/transport/tsi_error.h
  - src/core/lib/security/util/json_util.h
  - src/core/lib/service_config/service_config.h
  - src/core/lib/service_config/service_config_call_data.h
  - src/core/lib/service_config/service_config_impl.h
  - src/core/lib/service_config/service_config_parser.h
  - src/core/lib/slice/b64.h
  - src/core/lib/slice/percent_encoding.h
  - src/core/lib/slice/slice.h
  - src/core/lib/slice/slice_internal.h
  - src/core/lib/slice/slice_refcount.h
  - src/core/lib/slice/slice_refcount_base.h
  - src/core/lib/slice/slice_split.h
  - src/core/lib/slice/slice_string_helpers.h
  - src/core/lib/surface/api_trace.h
  - src/core/lib/surface/builtins.h
  - src/core/lib/surface/call.h
  - src/core/lib/surface/call_test_only.h
  - src/core/lib/surface/channel.h
  - src/core/lib/surface/channel_init.h
  - src/core/lib/surface/channel_stack_type.h
  - src/core/lib/surface/completion_queue.h
  - src/core/lib/surface/completion_queue_factory.h
  - src/core/lib/surface/event_string.h
  - src/core/lib/surface/init.h
  - src/core/lib/surface/lame_client.h
  - src/core/lib/surface/server.h
  - src/core/lib/surface/validate_metadata.h
  - src/core/lib/transport/bdp_estimator.h
  - src/core/lib/transport/byte_stream.h
  - src/core/lib/transport/connectivity_state.h
  - src/core/lib/transport/error_utils.h
  - src/core/lib/transport/http2_errors.h
  - src/core/lib/transport/metadata_batch.h
  - src/core/lib/transport/parsed_metadata.h
  - src/core/lib/transport/pid_controller.h
  - src/core/lib/transport/status_conversion.h
  - src/core/lib/transport/timeout_encoding.h
  - src/core/lib/transport/transport.h
  - src/core/lib/transport/transport_impl.h
  - src/core/lib/uri/uri_parser.h
  - src/core/tsi/alts/crypt/gsec.h
  - src/core/tsi/alts/frame_protector/alts_counter.h
  - src/core/tsi/alts/frame_protector/alts_crypter.h
  - src/core/tsi/alts/frame_protector/alts_frame_protector.h
  - src/core/tsi/alts/frame_protector/alts_record_protocol_crypter_common.h
  - src/core/tsi/alts/frame_protector/frame_handler.h
  - src/core/tsi/alts/handshaker/alts_handshaker_client.h
  - src/core/tsi/alts/handshaker/alts_shared_resource.h
  - src/core/tsi/alts/handshaker/alts_tsi_handshaker.h
  - src/core/tsi/alts/handshaker/alts_tsi_handshaker_private.h
  - src/core/tsi/alts/handshaker/alts_tsi_utils.h
  - src/core/tsi/alts/handshaker/transport_security_common_api.h
  - src/core/tsi/alts/zero_copy_frame_protector/alts_grpc_integrity_only_record_protocol.h
  - src/core/tsi/alts/zero_copy_frame_protector/alts_grpc_privacy_integrity_record_protocol.h
  - src/core/tsi/alts/zero_copy_frame_protector/alts_grpc_record_protocol.h
  - src/core/tsi/alts/zero_copy_frame_protector/alts_grpc_record_protocol_common.h
  - src/core/tsi/alts/zero_copy_frame_protector/alts_iovec_record_protocol.h
  - src/core/tsi/alts/zero_copy_frame_protector/alts_zero_copy_grpc_protector.h
  - src/core/tsi/fake_transport_security.h
  - src/core/tsi/local_transport_security.h
  - src/core/tsi/ssl/key_logging/ssl_key_logging.h
  - src/core/tsi/ssl/session_cache/ssl_session.h
  - src/core/tsi/ssl/session_cache/ssl_session_cache.h
  - src/core/tsi/ssl_transport_security.h
  - src/core/tsi/ssl_types.h
  - src/core/tsi/transport_security.h
  - src/core/tsi/transport_security_grpc.h
  - src/core/tsi/transport_security_interface.h
  - third_party/xxhash/xxhash.h
  src:
  - src/core/ext/filters/census/grpc_context.cc
  - src/core/ext/filters/channel_idle/channel_idle_filter.cc
  - src/core/ext/filters/channel_idle/idle_filter_state.cc
  - src/core/ext/filters/client_channel/backend_metric.cc
  - src/core/ext/filters/client_channel/backup_poller.cc
  - src/core/ext/filters/client_channel/channel_connectivity.cc
  - src/core/ext/filters/client_channel/client_channel.cc
  - src/core/ext/filters/client_channel/client_channel_channelz.cc
  - src/core/ext/filters/client_channel/client_channel_factory.cc
  - src/core/ext/filters/client_channel/client_channel_plugin.cc
  - src/core/ext/filters/client_channel/config_selector.cc
  - src/core/ext/filters/client_channel/dynamic_filters.cc
  - src/core/ext/filters/client_channel/global_subchannel_pool.cc
  - src/core/ext/filters/client_channel/health/health_check_client.cc
  - src/core/ext/filters/client_channel/http_connect_handshaker.cc
  - src/core/ext/filters/client_channel/http_proxy.cc
  - src/core/ext/filters/client_channel/lb_policy.cc
  - src/core/ext/filters/client_channel/lb_policy/address_filtering.cc
  - src/core/ext/filters/client_channel/lb_policy/child_policy_handler.cc
  - src/core/ext/filters/client_channel/lb_policy/grpclb/client_load_reporting_filter.cc
  - src/core/ext/filters/client_channel/lb_policy/grpclb/grpclb.cc
  - src/core/ext/filters/client_channel/lb_policy/grpclb/grpclb_balancer_addresses.cc
  - src/core/ext/filters/client_channel/lb_policy/grpclb/grpclb_client_stats.cc
  - src/core/ext/filters/client_channel/lb_policy/grpclb/load_balancer_api.cc
  - src/core/ext/filters/client_channel/lb_policy/pick_first/pick_first.cc
  - src/core/ext/filters/client_channel/lb_policy/priority/priority.cc
  - src/core/ext/filters/client_channel/lb_policy/ring_hash/ring_hash.cc
  - src/core/ext/filters/client_channel/lb_policy/rls/rls.cc
  - src/core/ext/filters/client_channel/lb_policy/round_robin/round_robin.cc
  - src/core/ext/filters/client_channel/lb_policy/weighted_target/weighted_target.cc
  - src/core/ext/filters/client_channel/lb_policy/xds/cds.cc
  - src/core/ext/filters/client_channel/lb_policy/xds/xds_cluster_impl.cc
  - src/core/ext/filters/client_channel/lb_policy/xds/xds_cluster_manager.cc
  - src/core/ext/filters/client_channel/lb_policy/xds/xds_cluster_resolver.cc
  - src/core/ext/filters/client_channel/lb_policy_registry.cc
  - src/core/ext/filters/client_channel/local_subchannel_pool.cc
  - src/core/ext/filters/client_channel/proxy_mapper_registry.cc
  - src/core/ext/filters/client_channel/resolver/binder/binder_resolver.cc
  - src/core/ext/filters/client_channel/resolver/dns/c_ares/dns_resolver_ares.cc
  - src/core/ext/filters/client_channel/resolver/dns/c_ares/grpc_ares_ev_driver_event_engine.cc
  - src/core/ext/filters/client_channel/resolver/dns/c_ares/grpc_ares_ev_driver_posix.cc
  - src/core/ext/filters/client_channel/resolver/dns/c_ares/grpc_ares_ev_driver_windows.cc
  - src/core/ext/filters/client_channel/resolver/dns/c_ares/grpc_ares_wrapper.cc
  - src/core/ext/filters/client_channel/resolver/dns/c_ares/grpc_ares_wrapper_event_engine.cc
  - src/core/ext/filters/client_channel/resolver/dns/c_ares/grpc_ares_wrapper_posix.cc
  - src/core/ext/filters/client_channel/resolver/dns/c_ares/grpc_ares_wrapper_windows.cc
  - src/core/ext/filters/client_channel/resolver/dns/dns_resolver_selection.cc
  - src/core/ext/filters/client_channel/resolver/dns/native/dns_resolver.cc
  - src/core/ext/filters/client_channel/resolver/fake/fake_resolver.cc
  - src/core/ext/filters/client_channel/resolver/google_c2p/google_c2p_resolver.cc
  - src/core/ext/filters/client_channel/resolver/polling_resolver.cc
  - src/core/ext/filters/client_channel/resolver/sockaddr/sockaddr_resolver.cc
  - src/core/ext/filters/client_channel/resolver/xds/xds_resolver.cc
  - src/core/ext/filters/client_channel/resolver_result_parsing.cc
  - src/core/ext/filters/client_channel/retry_filter.cc
  - src/core/ext/filters/client_channel/retry_service_config.cc
  - src/core/ext/filters/client_channel/retry_throttle.cc
  - src/core/ext/filters/client_channel/service_config_channel_arg_filter.cc
  - src/core/ext/filters/client_channel/subchannel.cc
  - src/core/ext/filters/client_channel/subchannel_pool_interface.cc
  - src/core/ext/filters/client_channel/subchannel_stream_client.cc
  - src/core/ext/filters/deadline/deadline_filter.cc
  - src/core/ext/filters/fault_injection/fault_injection_filter.cc
  - src/core/ext/filters/fault_injection/service_config_parser.cc
  - src/core/ext/filters/http/client/http_client_filter.cc
  - src/core/ext/filters/http/client_authority_filter.cc
  - src/core/ext/filters/http/http_filters_plugin.cc
  - src/core/ext/filters/http/message_compress/message_compress_filter.cc
  - src/core/ext/filters/http/message_compress/message_decompress_filter.cc
  - src/core/ext/filters/http/server/http_server_filter.cc
  - src/core/ext/filters/message_size/message_size_filter.cc
  - src/core/ext/filters/rbac/rbac_filter.cc
  - src/core/ext/filters/rbac/rbac_service_config_parser.cc
  - src/core/ext/filters/server_config_selector/server_config_selector.cc
  - src/core/ext/filters/server_config_selector/server_config_selector_filter.cc
  - src/core/ext/transport/chttp2/alpn/alpn.cc
  - src/core/ext/transport/chttp2/client/chttp2_connector.cc
  - src/core/ext/transport/chttp2/server/chttp2_server.cc
  - src/core/ext/transport/chttp2/transport/bin_decoder.cc
  - src/core/ext/transport/chttp2/transport/bin_encoder.cc
  - src/core/ext/transport/chttp2/transport/chttp2_transport.cc
  - src/core/ext/transport/chttp2/transport/context_list.cc
  - src/core/ext/transport/chttp2/transport/flow_control.cc
  - src/core/ext/transport/chttp2/transport/frame_data.cc
  - src/core/ext/transport/chttp2/transport/frame_goaway.cc
  - src/core/ext/transport/chttp2/transport/frame_ping.cc
  - src/core/ext/transport/chttp2/transport/frame_rst_stream.cc
  - src/core/ext/transport/chttp2/transport/frame_settings.cc
  - src/core/ext/transport/chttp2/transport/frame_window_update.cc
  - src/core/ext/transport/chttp2/transport/hpack_encoder.cc
  - src/core/ext/transport/chttp2/transport/hpack_encoder_table.cc
  - src/core/ext/transport/chttp2/transport/hpack_parser.cc
  - src/core/ext/transport/chttp2/transport/hpack_parser_table.cc
  - src/core/ext/transport/chttp2/transport/http2_settings.cc
  - src/core/ext/transport/chttp2/transport/huffsyms.cc
  - src/core/ext/transport/chttp2/transport/parsing.cc
  - src/core/ext/transport/chttp2/transport/stream_lists.cc
  - src/core/ext/transport/chttp2/transport/stream_map.cc
  - src/core/ext/transport/chttp2/transport/varint.cc
  - src/core/ext/transport/chttp2/transport/writing.cc
  - src/core/ext/transport/inproc/inproc_plugin.cc
  - src/core/ext/transport/inproc/inproc_transport.cc
  - src/core/ext/upb-generated/envoy/admin/v3/certs.upb.c
  - src/core/ext/upb-generated/envoy/admin/v3/clusters.upb.c
  - src/core/ext/upb-generated/envoy/admin/v3/config_dump.upb.c
  - src/core/ext/upb-generated/envoy/admin/v3/init_dump.upb.c
  - src/core/ext/upb-generated/envoy/admin/v3/listeners.upb.c
  - src/core/ext/upb-generated/envoy/admin/v3/memory.upb.c
  - src/core/ext/upb-generated/envoy/admin/v3/metrics.upb.c
  - src/core/ext/upb-generated/envoy/admin/v3/mutex_stats.upb.c
  - src/core/ext/upb-generated/envoy/admin/v3/server_info.upb.c
  - src/core/ext/upb-generated/envoy/admin/v3/tap.upb.c
  - src/core/ext/upb-generated/envoy/annotations/deprecation.upb.c
  - src/core/ext/upb-generated/envoy/annotations/resource.upb.c
  - src/core/ext/upb-generated/envoy/config/accesslog/v3/accesslog.upb.c
  - src/core/ext/upb-generated/envoy/config/bootstrap/v3/bootstrap.upb.c
  - src/core/ext/upb-generated/envoy/config/cluster/v3/circuit_breaker.upb.c
  - src/core/ext/upb-generated/envoy/config/cluster/v3/cluster.upb.c
  - src/core/ext/upb-generated/envoy/config/cluster/v3/filter.upb.c
  - src/core/ext/upb-generated/envoy/config/cluster/v3/outlier_detection.upb.c
  - src/core/ext/upb-generated/envoy/config/common/matcher/v3/matcher.upb.c
  - src/core/ext/upb-generated/envoy/config/core/v3/address.upb.c
  - src/core/ext/upb-generated/envoy/config/core/v3/backoff.upb.c
  - src/core/ext/upb-generated/envoy/config/core/v3/base.upb.c
  - src/core/ext/upb-generated/envoy/config/core/v3/config_source.upb.c
  - src/core/ext/upb-generated/envoy/config/core/v3/event_service_config.upb.c
  - src/core/ext/upb-generated/envoy/config/core/v3/extension.upb.c
  - src/core/ext/upb-generated/envoy/config/core/v3/grpc_method_list.upb.c
  - src/core/ext/upb-generated/envoy/config/core/v3/grpc_service.upb.c
  - src/core/ext/upb-generated/envoy/config/core/v3/health_check.upb.c
  - src/core/ext/upb-generated/envoy/config/core/v3/http_uri.upb.c
  - src/core/ext/upb-generated/envoy/config/core/v3/protocol.upb.c
  - src/core/ext/upb-generated/envoy/config/core/v3/proxy_protocol.upb.c
  - src/core/ext/upb-generated/envoy/config/core/v3/resolver.upb.c
  - src/core/ext/upb-generated/envoy/config/core/v3/socket_option.upb.c
  - src/core/ext/upb-generated/envoy/config/core/v3/substitution_format_string.upb.c
  - src/core/ext/upb-generated/envoy/config/core/v3/udp_socket_config.upb.c
  - src/core/ext/upb-generated/envoy/config/endpoint/v3/endpoint.upb.c
  - src/core/ext/upb-generated/envoy/config/endpoint/v3/endpoint_components.upb.c
  - src/core/ext/upb-generated/envoy/config/endpoint/v3/load_report.upb.c
  - src/core/ext/upb-generated/envoy/config/listener/v3/api_listener.upb.c
  - src/core/ext/upb-generated/envoy/config/listener/v3/listener.upb.c
  - src/core/ext/upb-generated/envoy/config/listener/v3/listener_components.upb.c
  - src/core/ext/upb-generated/envoy/config/listener/v3/quic_config.upb.c
  - src/core/ext/upb-generated/envoy/config/listener/v3/udp_listener_config.upb.c
  - src/core/ext/upb-generated/envoy/config/metrics/v3/metrics_service.upb.c
  - src/core/ext/upb-generated/envoy/config/metrics/v3/stats.upb.c
  - src/core/ext/upb-generated/envoy/config/overload/v3/overload.upb.c
  - src/core/ext/upb-generated/envoy/config/rbac/v3/rbac.upb.c
  - src/core/ext/upb-generated/envoy/config/route/v3/route.upb.c
  - src/core/ext/upb-generated/envoy/config/route/v3/route_components.upb.c
  - src/core/ext/upb-generated/envoy/config/route/v3/scoped_route.upb.c
  - src/core/ext/upb-generated/envoy/config/tap/v3/common.upb.c
  - src/core/ext/upb-generated/envoy/config/trace/v3/datadog.upb.c
  - src/core/ext/upb-generated/envoy/config/trace/v3/dynamic_ot.upb.c
  - src/core/ext/upb-generated/envoy/config/trace/v3/http_tracer.upb.c
  - src/core/ext/upb-generated/envoy/config/trace/v3/lightstep.upb.c
  - src/core/ext/upb-generated/envoy/config/trace/v3/opencensus.upb.c
  - src/core/ext/upb-generated/envoy/config/trace/v3/service.upb.c
  - src/core/ext/upb-generated/envoy/config/trace/v3/skywalking.upb.c
  - src/core/ext/upb-generated/envoy/config/trace/v3/trace.upb.c
  - src/core/ext/upb-generated/envoy/config/trace/v3/xray.upb.c
  - src/core/ext/upb-generated/envoy/config/trace/v3/zipkin.upb.c
  - src/core/ext/upb-generated/envoy/extensions/clusters/aggregate/v3/cluster.upb.c
  - src/core/ext/upb-generated/envoy/extensions/filters/common/fault/v3/fault.upb.c
  - src/core/ext/upb-generated/envoy/extensions/filters/http/fault/v3/fault.upb.c
  - src/core/ext/upb-generated/envoy/extensions/filters/http/rbac/v3/rbac.upb.c
  - src/core/ext/upb-generated/envoy/extensions/filters/http/router/v3/router.upb.c
  - src/core/ext/upb-generated/envoy/extensions/filters/network/http_connection_manager/v3/http_connection_manager.upb.c
  - src/core/ext/upb-generated/envoy/extensions/transport_sockets/tls/v3/cert.upb.c
  - src/core/ext/upb-generated/envoy/extensions/transport_sockets/tls/v3/common.upb.c
  - src/core/ext/upb-generated/envoy/extensions/transport_sockets/tls/v3/secret.upb.c
  - src/core/ext/upb-generated/envoy/extensions/transport_sockets/tls/v3/tls.upb.c
  - src/core/ext/upb-generated/envoy/extensions/transport_sockets/tls/v3/tls_spiffe_validator_config.upb.c
  - src/core/ext/upb-generated/envoy/service/discovery/v3/ads.upb.c
  - src/core/ext/upb-generated/envoy/service/discovery/v3/discovery.upb.c
  - src/core/ext/upb-generated/envoy/service/load_stats/v3/lrs.upb.c
  - src/core/ext/upb-generated/envoy/service/status/v3/csds.upb.c
  - src/core/ext/upb-generated/envoy/type/http/v3/cookie.upb.c
  - src/core/ext/upb-generated/envoy/type/http/v3/path_transformation.upb.c
  - src/core/ext/upb-generated/envoy/type/matcher/v3/http_inputs.upb.c
  - src/core/ext/upb-generated/envoy/type/matcher/v3/metadata.upb.c
  - src/core/ext/upb-generated/envoy/type/matcher/v3/node.upb.c
  - src/core/ext/upb-generated/envoy/type/matcher/v3/number.upb.c
  - src/core/ext/upb-generated/envoy/type/matcher/v3/path.upb.c
  - src/core/ext/upb-generated/envoy/type/matcher/v3/regex.upb.c
  - src/core/ext/upb-generated/envoy/type/matcher/v3/string.upb.c
  - src/core/ext/upb-generated/envoy/type/matcher/v3/struct.upb.c
  - src/core/ext/upb-generated/envoy/type/matcher/v3/value.upb.c
  - src/core/ext/upb-generated/envoy/type/metadata/v3/metadata.upb.c
  - src/core/ext/upb-generated/envoy/type/tracing/v3/custom_tag.upb.c
  - src/core/ext/upb-generated/envoy/type/v3/hash_policy.upb.c
  - src/core/ext/upb-generated/envoy/type/v3/http.upb.c
  - src/core/ext/upb-generated/envoy/type/v3/http_status.upb.c
  - src/core/ext/upb-generated/envoy/type/v3/percent.upb.c
  - src/core/ext/upb-generated/envoy/type/v3/range.upb.c
  - src/core/ext/upb-generated/envoy/type/v3/ratelimit_unit.upb.c
  - src/core/ext/upb-generated/envoy/type/v3/semantic_version.upb.c
  - src/core/ext/upb-generated/envoy/type/v3/token_bucket.upb.c
  - src/core/ext/upb-generated/google/api/annotations.upb.c
  - src/core/ext/upb-generated/google/api/expr/v1alpha1/checked.upb.c
  - src/core/ext/upb-generated/google/api/expr/v1alpha1/syntax.upb.c
  - src/core/ext/upb-generated/google/api/http.upb.c
  - src/core/ext/upb-generated/google/api/httpbody.upb.c
  - src/core/ext/upb-generated/google/protobuf/any.upb.c
  - src/core/ext/upb-generated/google/protobuf/descriptor.upb.c
  - src/core/ext/upb-generated/google/protobuf/duration.upb.c
  - src/core/ext/upb-generated/google/protobuf/empty.upb.c
  - src/core/ext/upb-generated/google/protobuf/struct.upb.c
  - src/core/ext/upb-generated/google/protobuf/timestamp.upb.c
  - src/core/ext/upb-generated/google/protobuf/wrappers.upb.c
  - src/core/ext/upb-generated/google/rpc/status.upb.c
  - src/core/ext/upb-generated/opencensus/proto/trace/v1/trace_config.upb.c
  - src/core/ext/upb-generated/src/proto/grpc/gcp/altscontext.upb.c
  - src/core/ext/upb-generated/src/proto/grpc/gcp/handshaker.upb.c
  - src/core/ext/upb-generated/src/proto/grpc/gcp/transport_security_common.upb.c
  - src/core/ext/upb-generated/src/proto/grpc/health/v1/health.upb.c
  - src/core/ext/upb-generated/src/proto/grpc/lb/v1/load_balancer.upb.c
  - src/core/ext/upb-generated/src/proto/grpc/lookup/v1/rls.upb.c
  - src/core/ext/upb-generated/src/proto/grpc/lookup/v1/rls_config.upb.c
  - src/core/ext/upb-generated/udpa/annotations/migrate.upb.c
  - src/core/ext/upb-generated/udpa/annotations/security.upb.c
  - src/core/ext/upb-generated/udpa/annotations/sensitive.upb.c
  - src/core/ext/upb-generated/udpa/annotations/status.upb.c
  - src/core/ext/upb-generated/udpa/annotations/versioning.upb.c
  - src/core/ext/upb-generated/validate/validate.upb.c
  - src/core/ext/upb-generated/xds/annotations/v3/migrate.upb.c
  - src/core/ext/upb-generated/xds/annotations/v3/security.upb.c
  - src/core/ext/upb-generated/xds/annotations/v3/sensitive.upb.c
  - src/core/ext/upb-generated/xds/annotations/v3/status.upb.c
  - src/core/ext/upb-generated/xds/annotations/v3/versioning.upb.c
  - src/core/ext/upb-generated/xds/core/v3/authority.upb.c
  - src/core/ext/upb-generated/xds/core/v3/collection_entry.upb.c
  - src/core/ext/upb-generated/xds/core/v3/context_params.upb.c
  - src/core/ext/upb-generated/xds/core/v3/extension.upb.c
  - src/core/ext/upb-generated/xds/core/v3/resource.upb.c
  - src/core/ext/upb-generated/xds/core/v3/resource_locator.upb.c
  - src/core/ext/upb-generated/xds/core/v3/resource_name.upb.c
  - src/core/ext/upb-generated/xds/data/orca/v3/orca_load_report.upb.c
  - src/core/ext/upb-generated/xds/type/matcher/v3/matcher.upb.c
  - src/core/ext/upb-generated/xds/type/matcher/v3/regex.upb.c
  - src/core/ext/upb-generated/xds/type/matcher/v3/string.upb.c
  - src/core/ext/upb-generated/xds/type/v3/typed_struct.upb.c
  - src/core/ext/upbdefs-generated/envoy/admin/v3/certs.upbdefs.c
  - src/core/ext/upbdefs-generated/envoy/admin/v3/clusters.upbdefs.c
  - src/core/ext/upbdefs-generated/envoy/admin/v3/config_dump.upbdefs.c
  - src/core/ext/upbdefs-generated/envoy/admin/v3/init_dump.upbdefs.c
  - src/core/ext/upbdefs-generated/envoy/admin/v3/listeners.upbdefs.c
  - src/core/ext/upbdefs-generated/envoy/admin/v3/memory.upbdefs.c
  - src/core/ext/upbdefs-generated/envoy/admin/v3/metrics.upbdefs.c
  - src/core/ext/upbdefs-generated/envoy/admin/v3/mutex_stats.upbdefs.c
  - src/core/ext/upbdefs-generated/envoy/admin/v3/server_info.upbdefs.c
  - src/core/ext/upbdefs-generated/envoy/admin/v3/tap.upbdefs.c
  - src/core/ext/upbdefs-generated/envoy/annotations/deprecation.upbdefs.c
  - src/core/ext/upbdefs-generated/envoy/annotations/resource.upbdefs.c
  - src/core/ext/upbdefs-generated/envoy/config/accesslog/v3/accesslog.upbdefs.c
  - src/core/ext/upbdefs-generated/envoy/config/bootstrap/v3/bootstrap.upbdefs.c
  - src/core/ext/upbdefs-generated/envoy/config/cluster/v3/circuit_breaker.upbdefs.c
  - src/core/ext/upbdefs-generated/envoy/config/cluster/v3/cluster.upbdefs.c
  - src/core/ext/upbdefs-generated/envoy/config/cluster/v3/filter.upbdefs.c
  - src/core/ext/upbdefs-generated/envoy/config/cluster/v3/outlier_detection.upbdefs.c
  - src/core/ext/upbdefs-generated/envoy/config/common/matcher/v3/matcher.upbdefs.c
  - src/core/ext/upbdefs-generated/envoy/config/core/v3/address.upbdefs.c
  - src/core/ext/upbdefs-generated/envoy/config/core/v3/backoff.upbdefs.c
  - src/core/ext/upbdefs-generated/envoy/config/core/v3/base.upbdefs.c
  - src/core/ext/upbdefs-generated/envoy/config/core/v3/config_source.upbdefs.c
  - src/core/ext/upbdefs-generated/envoy/config/core/v3/event_service_config.upbdefs.c
  - src/core/ext/upbdefs-generated/envoy/config/core/v3/extension.upbdefs.c
  - src/core/ext/upbdefs-generated/envoy/config/core/v3/grpc_method_list.upbdefs.c
  - src/core/ext/upbdefs-generated/envoy/config/core/v3/grpc_service.upbdefs.c
  - src/core/ext/upbdefs-generated/envoy/config/core/v3/health_check.upbdefs.c
  - src/core/ext/upbdefs-generated/envoy/config/core/v3/http_uri.upbdefs.c
  - src/core/ext/upbdefs-generated/envoy/config/core/v3/protocol.upbdefs.c
  - src/core/ext/upbdefs-generated/envoy/config/core/v3/proxy_protocol.upbdefs.c
  - src/core/ext/upbdefs-generated/envoy/config/core/v3/resolver.upbdefs.c
  - src/core/ext/upbdefs-generated/envoy/config/core/v3/socket_option.upbdefs.c
  - src/core/ext/upbdefs-generated/envoy/config/core/v3/substitution_format_string.upbdefs.c
  - src/core/ext/upbdefs-generated/envoy/config/core/v3/udp_socket_config.upbdefs.c
  - src/core/ext/upbdefs-generated/envoy/config/endpoint/v3/endpoint.upbdefs.c
  - src/core/ext/upbdefs-generated/envoy/config/endpoint/v3/endpoint_components.upbdefs.c
  - src/core/ext/upbdefs-generated/envoy/config/endpoint/v3/load_report.upbdefs.c
  - src/core/ext/upbdefs-generated/envoy/config/listener/v3/api_listener.upbdefs.c
  - src/core/ext/upbdefs-generated/envoy/config/listener/v3/listener.upbdefs.c
  - src/core/ext/upbdefs-generated/envoy/config/listener/v3/listener_components.upbdefs.c
  - src/core/ext/upbdefs-generated/envoy/config/listener/v3/quic_config.upbdefs.c
  - src/core/ext/upbdefs-generated/envoy/config/listener/v3/udp_listener_config.upbdefs.c
  - src/core/ext/upbdefs-generated/envoy/config/metrics/v3/metrics_service.upbdefs.c
  - src/core/ext/upbdefs-generated/envoy/config/metrics/v3/stats.upbdefs.c
  - src/core/ext/upbdefs-generated/envoy/config/overload/v3/overload.upbdefs.c
  - src/core/ext/upbdefs-generated/envoy/config/rbac/v3/rbac.upbdefs.c
  - src/core/ext/upbdefs-generated/envoy/config/route/v3/route.upbdefs.c
  - src/core/ext/upbdefs-generated/envoy/config/route/v3/route_components.upbdefs.c
  - src/core/ext/upbdefs-generated/envoy/config/route/v3/scoped_route.upbdefs.c
  - src/core/ext/upbdefs-generated/envoy/config/tap/v3/common.upbdefs.c
  - src/core/ext/upbdefs-generated/envoy/config/trace/v3/datadog.upbdefs.c
  - src/core/ext/upbdefs-generated/envoy/config/trace/v3/dynamic_ot.upbdefs.c
  - src/core/ext/upbdefs-generated/envoy/config/trace/v3/http_tracer.upbdefs.c
  - src/core/ext/upbdefs-generated/envoy/config/trace/v3/lightstep.upbdefs.c
  - src/core/ext/upbdefs-generated/envoy/config/trace/v3/opencensus.upbdefs.c
  - src/core/ext/upbdefs-generated/envoy/config/trace/v3/service.upbdefs.c
  - src/core/ext/upbdefs-generated/envoy/config/trace/v3/skywalking.upbdefs.c
  - src/core/ext/upbdefs-generated/envoy/config/trace/v3/trace.upbdefs.c
  - src/core/ext/upbdefs-generated/envoy/config/trace/v3/xray.upbdefs.c
  - src/core/ext/upbdefs-generated/envoy/config/trace/v3/zipkin.upbdefs.c
  - src/core/ext/upbdefs-generated/envoy/extensions/clusters/aggregate/v3/cluster.upbdefs.c
  - src/core/ext/upbdefs-generated/envoy/extensions/filters/common/fault/v3/fault.upbdefs.c
  - src/core/ext/upbdefs-generated/envoy/extensions/filters/http/fault/v3/fault.upbdefs.c
  - src/core/ext/upbdefs-generated/envoy/extensions/filters/http/rbac/v3/rbac.upbdefs.c
  - src/core/ext/upbdefs-generated/envoy/extensions/filters/http/router/v3/router.upbdefs.c
  - src/core/ext/upbdefs-generated/envoy/extensions/filters/network/http_connection_manager/v3/http_connection_manager.upbdefs.c
  - src/core/ext/upbdefs-generated/envoy/extensions/transport_sockets/tls/v3/cert.upbdefs.c
  - src/core/ext/upbdefs-generated/envoy/extensions/transport_sockets/tls/v3/common.upbdefs.c
  - src/core/ext/upbdefs-generated/envoy/extensions/transport_sockets/tls/v3/secret.upbdefs.c
  - src/core/ext/upbdefs-generated/envoy/extensions/transport_sockets/tls/v3/tls.upbdefs.c
  - src/core/ext/upbdefs-generated/envoy/extensions/transport_sockets/tls/v3/tls_spiffe_validator_config.upbdefs.c
  - src/core/ext/upbdefs-generated/envoy/service/discovery/v3/ads.upbdefs.c
  - src/core/ext/upbdefs-generated/envoy/service/discovery/v3/discovery.upbdefs.c
  - src/core/ext/upbdefs-generated/envoy/service/load_stats/v3/lrs.upbdefs.c
  - src/core/ext/upbdefs-generated/envoy/service/status/v3/csds.upbdefs.c
  - src/core/ext/upbdefs-generated/envoy/type/http/v3/cookie.upbdefs.c
  - src/core/ext/upbdefs-generated/envoy/type/http/v3/path_transformation.upbdefs.c
  - src/core/ext/upbdefs-generated/envoy/type/matcher/v3/http_inputs.upbdefs.c
  - src/core/ext/upbdefs-generated/envoy/type/matcher/v3/metadata.upbdefs.c
  - src/core/ext/upbdefs-generated/envoy/type/matcher/v3/node.upbdefs.c
  - src/core/ext/upbdefs-generated/envoy/type/matcher/v3/number.upbdefs.c
  - src/core/ext/upbdefs-generated/envoy/type/matcher/v3/path.upbdefs.c
  - src/core/ext/upbdefs-generated/envoy/type/matcher/v3/regex.upbdefs.c
  - src/core/ext/upbdefs-generated/envoy/type/matcher/v3/string.upbdefs.c
  - src/core/ext/upbdefs-generated/envoy/type/matcher/v3/struct.upbdefs.c
  - src/core/ext/upbdefs-generated/envoy/type/matcher/v3/value.upbdefs.c
  - src/core/ext/upbdefs-generated/envoy/type/metadata/v3/metadata.upbdefs.c
  - src/core/ext/upbdefs-generated/envoy/type/tracing/v3/custom_tag.upbdefs.c
  - src/core/ext/upbdefs-generated/envoy/type/v3/hash_policy.upbdefs.c
  - src/core/ext/upbdefs-generated/envoy/type/v3/http.upbdefs.c
  - src/core/ext/upbdefs-generated/envoy/type/v3/http_status.upbdefs.c
  - src/core/ext/upbdefs-generated/envoy/type/v3/percent.upbdefs.c
  - src/core/ext/upbdefs-generated/envoy/type/v3/range.upbdefs.c
  - src/core/ext/upbdefs-generated/envoy/type/v3/ratelimit_unit.upbdefs.c
  - src/core/ext/upbdefs-generated/envoy/type/v3/semantic_version.upbdefs.c
  - src/core/ext/upbdefs-generated/envoy/type/v3/token_bucket.upbdefs.c
  - src/core/ext/upbdefs-generated/google/api/annotations.upbdefs.c
  - src/core/ext/upbdefs-generated/google/api/expr/v1alpha1/checked.upbdefs.c
  - src/core/ext/upbdefs-generated/google/api/expr/v1alpha1/syntax.upbdefs.c
  - src/core/ext/upbdefs-generated/google/api/http.upbdefs.c
  - src/core/ext/upbdefs-generated/google/api/httpbody.upbdefs.c
  - src/core/ext/upbdefs-generated/google/protobuf/any.upbdefs.c
  - src/core/ext/upbdefs-generated/google/protobuf/descriptor.upbdefs.c
  - src/core/ext/upbdefs-generated/google/protobuf/duration.upbdefs.c
  - src/core/ext/upbdefs-generated/google/protobuf/empty.upbdefs.c
  - src/core/ext/upbdefs-generated/google/protobuf/struct.upbdefs.c
  - src/core/ext/upbdefs-generated/google/protobuf/timestamp.upbdefs.c
  - src/core/ext/upbdefs-generated/google/protobuf/wrappers.upbdefs.c
  - src/core/ext/upbdefs-generated/google/rpc/status.upbdefs.c
  - src/core/ext/upbdefs-generated/opencensus/proto/trace/v1/trace_config.upbdefs.c
  - src/core/ext/upbdefs-generated/src/proto/grpc/lookup/v1/rls_config.upbdefs.c
  - src/core/ext/upbdefs-generated/udpa/annotations/migrate.upbdefs.c
  - src/core/ext/upbdefs-generated/udpa/annotations/security.upbdefs.c
  - src/core/ext/upbdefs-generated/udpa/annotations/sensitive.upbdefs.c
  - src/core/ext/upbdefs-generated/udpa/annotations/status.upbdefs.c
  - src/core/ext/upbdefs-generated/udpa/annotations/versioning.upbdefs.c
  - src/core/ext/upbdefs-generated/validate/validate.upbdefs.c
  - src/core/ext/upbdefs-generated/xds/annotations/v3/migrate.upbdefs.c
  - src/core/ext/upbdefs-generated/xds/annotations/v3/security.upbdefs.c
  - src/core/ext/upbdefs-generated/xds/annotations/v3/sensitive.upbdefs.c
  - src/core/ext/upbdefs-generated/xds/annotations/v3/status.upbdefs.c
  - src/core/ext/upbdefs-generated/xds/annotations/v3/versioning.upbdefs.c
  - src/core/ext/upbdefs-generated/xds/core/v3/authority.upbdefs.c
  - src/core/ext/upbdefs-generated/xds/core/v3/collection_entry.upbdefs.c
  - src/core/ext/upbdefs-generated/xds/core/v3/context_params.upbdefs.c
  - src/core/ext/upbdefs-generated/xds/core/v3/extension.upbdefs.c
  - src/core/ext/upbdefs-generated/xds/core/v3/resource.upbdefs.c
  - src/core/ext/upbdefs-generated/xds/core/v3/resource_locator.upbdefs.c
  - src/core/ext/upbdefs-generated/xds/core/v3/resource_name.upbdefs.c
  - src/core/ext/upbdefs-generated/xds/type/matcher/v3/matcher.upbdefs.c
  - src/core/ext/upbdefs-generated/xds/type/matcher/v3/regex.upbdefs.c
  - src/core/ext/upbdefs-generated/xds/type/matcher/v3/string.upbdefs.c
  - src/core/ext/upbdefs-generated/xds/type/v3/typed_struct.upbdefs.c
  - src/core/ext/xds/certificate_provider_registry.cc
  - src/core/ext/xds/certificate_provider_store.cc
  - src/core/ext/xds/file_watcher_certificate_provider_factory.cc
  - src/core/ext/xds/xds_api.cc
  - src/core/ext/xds/xds_bootstrap.cc
  - src/core/ext/xds/xds_certificate_provider.cc
  - src/core/ext/xds/xds_channel_stack_modifier.cc
  - src/core/ext/xds/xds_client.cc
  - src/core/ext/xds/xds_client_stats.cc
  - src/core/ext/xds/xds_cluster.cc
  - src/core/ext/xds/xds_cluster_specifier_plugin.cc
  - src/core/ext/xds/xds_common_types.cc
  - src/core/ext/xds/xds_endpoint.cc
  - src/core/ext/xds/xds_http_fault_filter.cc
  - src/core/ext/xds/xds_http_filters.cc
  - src/core/ext/xds/xds_http_rbac_filter.cc
  - src/core/ext/xds/xds_listener.cc
  - src/core/ext/xds/xds_resource_type.cc
  - src/core/ext/xds/xds_route_config.cc
  - src/core/ext/xds/xds_routing.cc
  - src/core/ext/xds/xds_server_config_fetcher.cc
  - src/core/lib/address_utils/parse_address.cc
  - src/core/lib/address_utils/sockaddr_utils.cc
  - src/core/lib/backoff/backoff.cc
  - src/core/lib/channel/channel_args.cc
  - src/core/lib/channel/channel_args_preconditioning.cc
  - src/core/lib/channel/channel_stack.cc
  - src/core/lib/channel/channel_stack_builder.cc
  - src/core/lib/channel/channel_stack_builder_impl.cc
  - src/core/lib/channel/channel_trace.cc
  - src/core/lib/channel/channelz.cc
  - src/core/lib/channel/channelz_registry.cc
  - src/core/lib/channel/connected_channel.cc
  - src/core/lib/channel/handshaker.cc
  - src/core/lib/channel/handshaker_registry.cc
  - src/core/lib/channel/promise_based_filter.cc
  - src/core/lib/channel/status_util.cc
  - src/core/lib/compression/compression.cc
  - src/core/lib/compression/compression_internal.cc
  - src/core/lib/compression/message_compress.cc
  - src/core/lib/config/core_configuration.cc
  - src/core/lib/debug/stats.cc
  - src/core/lib/debug/stats_data.cc
  - src/core/lib/debug/trace.cc
  - src/core/lib/event_engine/channel_args_endpoint_config.cc
  - src/core/lib/event_engine/default_event_engine_factory.cc
  - src/core/lib/event_engine/event_engine.cc
  - src/core/lib/event_engine/memory_allocator.cc
  - src/core/lib/event_engine/resolved_address.cc
  - src/core/lib/event_engine/sockaddr.cc
  - src/core/lib/gprpp/time.cc
  - src/core/lib/http/format_request.cc
  - src/core/lib/http/httpcli.cc
  - src/core/lib/http/httpcli_security_connector.cc
  - src/core/lib/http/parser.cc
  - src/core/lib/iomgr/buffer_list.cc
  - src/core/lib/iomgr/call_combiner.cc
  - src/core/lib/iomgr/cfstream_handle.cc
  - src/core/lib/iomgr/combiner.cc
  - src/core/lib/iomgr/dualstack_socket_posix.cc
  - src/core/lib/iomgr/endpoint.cc
  - src/core/lib/iomgr/endpoint_cfstream.cc
  - src/core/lib/iomgr/endpoint_pair_event_engine.cc
  - src/core/lib/iomgr/endpoint_pair_posix.cc
  - src/core/lib/iomgr/endpoint_pair_windows.cc
  - src/core/lib/iomgr/error.cc
  - src/core/lib/iomgr/error_cfstream.cc
  - src/core/lib/iomgr/ev_apple.cc
  - src/core/lib/iomgr/ev_epoll1_linux.cc
  - src/core/lib/iomgr/ev_poll_posix.cc
  - src/core/lib/iomgr/ev_posix.cc
  - src/core/lib/iomgr/ev_windows.cc
  - src/core/lib/iomgr/event_engine/closure.cc
  - src/core/lib/iomgr/event_engine/endpoint.cc
  - src/core/lib/iomgr/event_engine/iomgr.cc
  - src/core/lib/iomgr/event_engine/pollset.cc
  - src/core/lib/iomgr/event_engine/resolved_address_internal.cc
  - src/core/lib/iomgr/event_engine/resolver.cc
  - src/core/lib/iomgr/event_engine/tcp.cc
  - src/core/lib/iomgr/event_engine/timer.cc
  - src/core/lib/iomgr/exec_ctx.cc
  - src/core/lib/iomgr/executor.cc
  - src/core/lib/iomgr/executor/mpmcqueue.cc
  - src/core/lib/iomgr/executor/threadpool.cc
  - src/core/lib/iomgr/fork_posix.cc
  - src/core/lib/iomgr/fork_windows.cc
  - src/core/lib/iomgr/gethostname_fallback.cc
  - src/core/lib/iomgr/gethostname_host_name_max.cc
  - src/core/lib/iomgr/gethostname_sysconf.cc
  - src/core/lib/iomgr/grpc_if_nametoindex_posix.cc
  - src/core/lib/iomgr/grpc_if_nametoindex_unsupported.cc
  - src/core/lib/iomgr/internal_errqueue.cc
  - src/core/lib/iomgr/iocp_windows.cc
  - src/core/lib/iomgr/iomgr.cc
  - src/core/lib/iomgr/iomgr_internal.cc
  - src/core/lib/iomgr/iomgr_posix.cc
  - src/core/lib/iomgr/iomgr_posix_cfstream.cc
  - src/core/lib/iomgr/iomgr_windows.cc
  - src/core/lib/iomgr/load_file.cc
  - src/core/lib/iomgr/lockfree_event.cc
  - src/core/lib/iomgr/polling_entity.cc
  - src/core/lib/iomgr/pollset.cc
  - src/core/lib/iomgr/pollset_set.cc
  - src/core/lib/iomgr/pollset_set_windows.cc
  - src/core/lib/iomgr/pollset_windows.cc
  - src/core/lib/iomgr/resolve_address.cc
  - src/core/lib/iomgr/resolve_address_posix.cc
  - src/core/lib/iomgr/resolve_address_windows.cc
  - src/core/lib/iomgr/sockaddr_utils_posix.cc
  - src/core/lib/iomgr/socket_factory_posix.cc
  - src/core/lib/iomgr/socket_mutator.cc
  - src/core/lib/iomgr/socket_utils_common_posix.cc
  - src/core/lib/iomgr/socket_utils_linux.cc
  - src/core/lib/iomgr/socket_utils_posix.cc
  - src/core/lib/iomgr/socket_utils_windows.cc
  - src/core/lib/iomgr/socket_windows.cc
  - src/core/lib/iomgr/tcp_client.cc
  - src/core/lib/iomgr/tcp_client_cfstream.cc
  - src/core/lib/iomgr/tcp_client_posix.cc
  - src/core/lib/iomgr/tcp_client_windows.cc
  - src/core/lib/iomgr/tcp_posix.cc
  - src/core/lib/iomgr/tcp_server.cc
  - src/core/lib/iomgr/tcp_server_posix.cc
  - src/core/lib/iomgr/tcp_server_utils_posix_common.cc
  - src/core/lib/iomgr/tcp_server_utils_posix_ifaddrs.cc
  - src/core/lib/iomgr/tcp_server_utils_posix_noifaddrs.cc
  - src/core/lib/iomgr/tcp_server_windows.cc
  - src/core/lib/iomgr/tcp_windows.cc
  - src/core/lib/iomgr/time_averaged_stats.cc
  - src/core/lib/iomgr/timer.cc
  - src/core/lib/iomgr/timer_generic.cc
  - src/core/lib/iomgr/timer_heap.cc
  - src/core/lib/iomgr/timer_manager.cc
  - src/core/lib/iomgr/unix_sockets_posix.cc
  - src/core/lib/iomgr/unix_sockets_posix_noop.cc
  - src/core/lib/iomgr/wakeup_fd_eventfd.cc
  - src/core/lib/iomgr/wakeup_fd_nospecial.cc
  - src/core/lib/iomgr/wakeup_fd_pipe.cc
  - src/core/lib/iomgr/wakeup_fd_posix.cc
  - src/core/lib/iomgr/work_serializer.cc
  - src/core/lib/json/json_reader.cc
  - src/core/lib/json/json_util.cc
  - src/core/lib/json/json_writer.cc
  - src/core/lib/matchers/matchers.cc
  - src/core/lib/promise/activity.cc
  - src/core/lib/promise/sleep.cc
  - src/core/lib/resolver/resolver.cc
  - src/core/lib/resolver/resolver_registry.cc
  - src/core/lib/resolver/server_address.cc
  - src/core/lib/resource_quota/api.cc
  - src/core/lib/resource_quota/arena.cc
  - src/core/lib/resource_quota/memory_quota.cc
  - src/core/lib/resource_quota/resource_quota.cc
  - src/core/lib/resource_quota/thread_quota.cc
  - src/core/lib/resource_quota/trace.cc
  - src/core/lib/security/authorization/authorization_policy_provider_vtable.cc
  - src/core/lib/security/authorization/evaluate_args.cc
  - src/core/lib/security/authorization/grpc_authorization_engine.cc
  - src/core/lib/security/authorization/grpc_server_authz_filter.cc
  - src/core/lib/security/authorization/matchers.cc
  - src/core/lib/security/authorization/rbac_policy.cc
  - src/core/lib/security/context/security_context.cc
  - src/core/lib/security/credentials/alts/alts_credentials.cc
  - src/core/lib/security/credentials/alts/check_gcp_environment.cc
  - src/core/lib/security/credentials/alts/check_gcp_environment_linux.cc
  - src/core/lib/security/credentials/alts/check_gcp_environment_no_op.cc
  - src/core/lib/security/credentials/alts/check_gcp_environment_windows.cc
  - src/core/lib/security/credentials/alts/grpc_alts_credentials_client_options.cc
  - src/core/lib/security/credentials/alts/grpc_alts_credentials_options.cc
  - src/core/lib/security/credentials/alts/grpc_alts_credentials_server_options.cc
  - src/core/lib/security/credentials/call_creds_util.cc
  - src/core/lib/security/credentials/channel_creds_registry_init.cc
  - src/core/lib/security/credentials/composite/composite_credentials.cc
  - src/core/lib/security/credentials/credentials.cc
  - src/core/lib/security/credentials/external/aws_external_account_credentials.cc
  - src/core/lib/security/credentials/external/aws_request_signer.cc
  - src/core/lib/security/credentials/external/external_account_credentials.cc
  - src/core/lib/security/credentials/external/file_external_account_credentials.cc
  - src/core/lib/security/credentials/external/url_external_account_credentials.cc
  - src/core/lib/security/credentials/fake/fake_credentials.cc
  - src/core/lib/security/credentials/google_default/credentials_generic.cc
  - src/core/lib/security/credentials/google_default/google_default_credentials.cc
  - src/core/lib/security/credentials/iam/iam_credentials.cc
  - src/core/lib/security/credentials/insecure/insecure_credentials.cc
  - src/core/lib/security/credentials/jwt/json_token.cc
  - src/core/lib/security/credentials/jwt/jwt_credentials.cc
  - src/core/lib/security/credentials/jwt/jwt_verifier.cc
  - src/core/lib/security/credentials/local/local_credentials.cc
  - src/core/lib/security/credentials/oauth2/oauth2_credentials.cc
  - src/core/lib/security/credentials/plugin/plugin_credentials.cc
  - src/core/lib/security/credentials/ssl/ssl_credentials.cc
  - src/core/lib/security/credentials/tls/grpc_tls_certificate_distributor.cc
  - src/core/lib/security/credentials/tls/grpc_tls_certificate_provider.cc
  - src/core/lib/security/credentials/tls/grpc_tls_certificate_verifier.cc
  - src/core/lib/security/credentials/tls/grpc_tls_credentials_options.cc
  - src/core/lib/security/credentials/tls/tls_credentials.cc
  - src/core/lib/security/credentials/tls/tls_utils.cc
  - src/core/lib/security/credentials/xds/xds_credentials.cc
  - src/core/lib/security/security_connector/alts/alts_security_connector.cc
  - src/core/lib/security/security_connector/fake/fake_security_connector.cc
  - src/core/lib/security/security_connector/insecure/insecure_security_connector.cc
  - src/core/lib/security/security_connector/load_system_roots_fallback.cc
  - src/core/lib/security/security_connector/load_system_roots_linux.cc
  - src/core/lib/security/security_connector/local/local_security_connector.cc
  - src/core/lib/security/security_connector/security_connector.cc
  - src/core/lib/security/security_connector/ssl/ssl_security_connector.cc
  - src/core/lib/security/security_connector/ssl_utils.cc
  - src/core/lib/security/security_connector/ssl_utils_config.cc
  - src/core/lib/security/security_connector/tls/tls_security_connector.cc
  - src/core/lib/security/transport/client_auth_filter.cc
  - src/core/lib/security/transport/secure_endpoint.cc
  - src/core/lib/security/transport/security_handshaker.cc
  - src/core/lib/security/transport/server_auth_filter.cc
  - src/core/lib/security/transport/tsi_error.cc
  - src/core/lib/security/util/json_util.cc
  - src/core/lib/service_config/service_config_impl.cc
  - src/core/lib/service_config/service_config_parser.cc
  - src/core/lib/slice/b64.cc
  - src/core/lib/slice/percent_encoding.cc
  - src/core/lib/slice/slice.cc
  - src/core/lib/slice/slice_api.cc
  - src/core/lib/slice/slice_buffer.cc
  - src/core/lib/slice/slice_refcount.cc
  - src/core/lib/slice/slice_split.cc
  - src/core/lib/slice/slice_string_helpers.cc
  - src/core/lib/surface/api_trace.cc
  - src/core/lib/surface/builtins.cc
  - src/core/lib/surface/byte_buffer.cc
  - src/core/lib/surface/byte_buffer_reader.cc
  - src/core/lib/surface/call.cc
  - src/core/lib/surface/call_details.cc
  - src/core/lib/surface/call_log_batch.cc
  - src/core/lib/surface/channel.cc
  - src/core/lib/surface/channel_init.cc
  - src/core/lib/surface/channel_ping.cc
  - src/core/lib/surface/channel_stack_type.cc
  - src/core/lib/surface/completion_queue.cc
  - src/core/lib/surface/completion_queue_factory.cc
  - src/core/lib/surface/event_string.cc
  - src/core/lib/surface/init.cc
  - src/core/lib/surface/lame_client.cc
  - src/core/lib/surface/metadata_array.cc
  - src/core/lib/surface/server.cc
  - src/core/lib/surface/validate_metadata.cc
  - src/core/lib/surface/version.cc
  - src/core/lib/transport/bdp_estimator.cc
  - src/core/lib/transport/byte_stream.cc
  - src/core/lib/transport/connectivity_state.cc
  - src/core/lib/transport/error_utils.cc
  - src/core/lib/transport/parsed_metadata.cc
  - src/core/lib/transport/pid_controller.cc
  - src/core/lib/transport/status_conversion.cc
  - src/core/lib/transport/timeout_encoding.cc
  - src/core/lib/transport/transport.cc
  - src/core/lib/transport/transport_op_string.cc
  - src/core/lib/uri/uri_parser.cc
  - src/core/plugin_registry/grpc_plugin_registry.cc
  - src/core/plugin_registry/grpc_plugin_registry_extra.cc
  - src/core/tsi/alts/crypt/aes_gcm.cc
  - src/core/tsi/alts/crypt/gsec.cc
  - src/core/tsi/alts/frame_protector/alts_counter.cc
  - src/core/tsi/alts/frame_protector/alts_crypter.cc
  - src/core/tsi/alts/frame_protector/alts_frame_protector.cc
  - src/core/tsi/alts/frame_protector/alts_record_protocol_crypter_common.cc
  - src/core/tsi/alts/frame_protector/alts_seal_privacy_integrity_crypter.cc
  - src/core/tsi/alts/frame_protector/alts_unseal_privacy_integrity_crypter.cc
  - src/core/tsi/alts/frame_protector/frame_handler.cc
  - src/core/tsi/alts/handshaker/alts_handshaker_client.cc
  - src/core/tsi/alts/handshaker/alts_shared_resource.cc
  - src/core/tsi/alts/handshaker/alts_tsi_handshaker.cc
  - src/core/tsi/alts/handshaker/alts_tsi_utils.cc
  - src/core/tsi/alts/handshaker/transport_security_common_api.cc
  - src/core/tsi/alts/zero_copy_frame_protector/alts_grpc_integrity_only_record_protocol.cc
  - src/core/tsi/alts/zero_copy_frame_protector/alts_grpc_privacy_integrity_record_protocol.cc
  - src/core/tsi/alts/zero_copy_frame_protector/alts_grpc_record_protocol_common.cc
  - src/core/tsi/alts/zero_copy_frame_protector/alts_iovec_record_protocol.cc
  - src/core/tsi/alts/zero_copy_frame_protector/alts_zero_copy_grpc_protector.cc
  - src/core/tsi/fake_transport_security.cc
  - src/core/tsi/local_transport_security.cc
  - src/core/tsi/ssl/key_logging/ssl_key_logging.cc
  - src/core/tsi/ssl/session_cache/ssl_session_boringssl.cc
  - src/core/tsi/ssl/session_cache/ssl_session_cache.cc
  - src/core/tsi/ssl/session_cache/ssl_session_openssl.cc
  - src/core/tsi/ssl_transport_security.cc
  - src/core/tsi/transport_security.cc
  - src/core/tsi/transport_security_grpc.cc
  deps:
  - absl/container:flat_hash_map
  - absl/container:inlined_vector
  - absl/functional:bind_front
  - absl/hash:hash
  - absl/status:statusor
  - absl/types:variant
  - absl/utility:utility
  - gpr
  - libssl
  - address_sorting
  baselib: true
  generate_plugin_registry: true
- name: grpc_csharp_ext
  build: all
  language: c
  public_headers: []
  headers: []
  src:
  - src/csharp/ext/grpc_csharp_ext.c
  deps:
  - grpc
- name: grpc_test_util
  build: private
  language: c
  public_headers: []
  headers:
  - test/core/event_engine/test_init.h
  - test/core/util/build.h
  - test/core/util/cmdline.h
  - test/core/util/evaluate_args_test_util.h
  - test/core/util/fuzzer_util.h
  - test/core/util/grpc_profiler.h
  - test/core/util/histogram.h
  - test/core/util/mock_authorization_endpoint.h
  - test/core/util/mock_endpoint.h
  - test/core/util/parse_hexstring.h
  - test/core/util/passthru_endpoint.h
  - test/core/util/port.h
  - test/core/util/port_server_client.h
  - test/core/util/reconnect_server.h
  - test/core/util/resolve_localhost_ip46.h
  - test/core/util/slice_splitter.h
  - test/core/util/stack_tracer.h
  - test/core/util/subprocess.h
  - test/core/util/test_config.h
  - test/core/util/test_tcp_server.h
  - test/core/util/tls_utils.h
  - test/core/util/tracer_util.h
  src:
  - test/core/event_engine/test_init.cc
  - test/core/util/build.cc
  - test/core/util/cmdline.cc
  - test/core/util/fuzzer_util.cc
  - test/core/util/grpc_profiler.cc
  - test/core/util/histogram.cc
  - test/core/util/mock_endpoint.cc
  - test/core/util/parse_hexstring.cc
  - test/core/util/passthru_endpoint.cc
  - test/core/util/port.cc
  - test/core/util/port_isolated_runtime_environment.cc
  - test/core/util/port_server_client.cc
  - test/core/util/reconnect_server.cc
  - test/core/util/resolve_localhost_ip46.cc
  - test/core/util/slice_splitter.cc
  - test/core/util/stack_tracer.cc
  - test/core/util/subprocess_posix.cc
  - test/core/util/subprocess_windows.cc
  - test/core/util/test_config.cc
  - test/core/util/test_tcp_server.cc
  - test/core/util/tls_utils.cc
  - test/core/util/tracer_util.cc
  deps:
  - absl/debugging:failure_signal_handler
  - absl/debugging:stacktrace
  - absl/debugging:symbolize
  - grpc
- name: grpc_test_util_unsecure
  build: private
  language: c
  public_headers: []
  headers:
  - test/core/event_engine/test_init.h
  - test/core/util/build.h
  - test/core/util/cmdline.h
  - test/core/util/evaluate_args_test_util.h
  - test/core/util/fuzzer_util.h
  - test/core/util/grpc_profiler.h
  - test/core/util/histogram.h
  - test/core/util/mock_authorization_endpoint.h
  - test/core/util/mock_endpoint.h
  - test/core/util/parse_hexstring.h
  - test/core/util/passthru_endpoint.h
  - test/core/util/port.h
  - test/core/util/port_server_client.h
  - test/core/util/reconnect_server.h
  - test/core/util/resolve_localhost_ip46.h
  - test/core/util/slice_splitter.h
  - test/core/util/stack_tracer.h
  - test/core/util/subprocess.h
  - test/core/util/test_config.h
  - test/core/util/test_tcp_server.h
  - test/core/util/tracer_util.h
  src:
  - test/core/event_engine/test_init.cc
  - test/core/util/build.cc
  - test/core/util/cmdline.cc
  - test/core/util/fuzzer_util.cc
  - test/core/util/grpc_profiler.cc
  - test/core/util/histogram.cc
  - test/core/util/mock_endpoint.cc
  - test/core/util/parse_hexstring.cc
  - test/core/util/passthru_endpoint.cc
  - test/core/util/port.cc
  - test/core/util/port_isolated_runtime_environment.cc
  - test/core/util/port_server_client.cc
  - test/core/util/reconnect_server.cc
  - test/core/util/resolve_localhost_ip46.cc
  - test/core/util/slice_splitter.cc
  - test/core/util/stack_tracer.cc
  - test/core/util/subprocess_posix.cc
  - test/core/util/subprocess_windows.cc
  - test/core/util/test_config.cc
  - test/core/util/test_tcp_server.cc
  - test/core/util/tracer_util.cc
  deps:
  - absl/debugging:failure_signal_handler
  - absl/debugging:stacktrace
  - absl/debugging:symbolize
  - grpc_unsecure
- name: grpc_unsecure
  build: all
  language: c
  public_headers:
  - include/grpc/byte_buffer.h
  - include/grpc/byte_buffer_reader.h
  - include/grpc/census.h
  - include/grpc/compression.h
  - include/grpc/event_engine/endpoint_config.h
  - include/grpc/event_engine/event_engine.h
  - include/grpc/event_engine/internal/memory_allocator_impl.h
  - include/grpc/event_engine/memory_allocator.h
  - include/grpc/event_engine/memory_request.h
  - include/grpc/event_engine/port.h
  - include/grpc/fork.h
  - include/grpc/grpc.h
  - include/grpc/grpc_posix.h
  - include/grpc/grpc_security.h
  - include/grpc/grpc_security_constants.h
  - include/grpc/load_reporting.h
  - include/grpc/slice.h
  - include/grpc/slice_buffer.h
  - include/grpc/status.h
  - include/grpc/support/workaround_list.h
  headers:
  - src/core/ext/filters/channel_idle/channel_idle_filter.h
  - src/core/ext/filters/channel_idle/idle_filter_state.h
  - src/core/ext/filters/client_channel/backend_metric.h
  - src/core/ext/filters/client_channel/backup_poller.h
  - src/core/ext/filters/client_channel/client_channel.h
  - src/core/ext/filters/client_channel/client_channel_channelz.h
  - src/core/ext/filters/client_channel/client_channel_factory.h
  - src/core/ext/filters/client_channel/config_selector.h
  - src/core/ext/filters/client_channel/connector.h
  - src/core/ext/filters/client_channel/dynamic_filters.h
  - src/core/ext/filters/client_channel/global_subchannel_pool.h
  - src/core/ext/filters/client_channel/health/health_check_client.h
  - src/core/ext/filters/client_channel/http_connect_handshaker.h
  - src/core/ext/filters/client_channel/http_proxy.h
  - src/core/ext/filters/client_channel/lb_policy.h
  - src/core/ext/filters/client_channel/lb_policy/address_filtering.h
  - src/core/ext/filters/client_channel/lb_policy/child_policy_handler.h
  - src/core/ext/filters/client_channel/lb_policy/grpclb/client_load_reporting_filter.h
  - src/core/ext/filters/client_channel/lb_policy/grpclb/grpclb.h
  - src/core/ext/filters/client_channel/lb_policy/grpclb/grpclb_balancer_addresses.h
  - src/core/ext/filters/client_channel/lb_policy/grpclb/grpclb_client_stats.h
  - src/core/ext/filters/client_channel/lb_policy/grpclb/load_balancer_api.h
  - src/core/ext/filters/client_channel/lb_policy/ring_hash/ring_hash.h
  - src/core/ext/filters/client_channel/lb_policy/subchannel_list.h
  - src/core/ext/filters/client_channel/lb_policy_factory.h
  - src/core/ext/filters/client_channel/lb_policy_registry.h
  - src/core/ext/filters/client_channel/local_subchannel_pool.h
  - src/core/ext/filters/client_channel/proxy_mapper.h
  - src/core/ext/filters/client_channel/proxy_mapper_registry.h
  - src/core/ext/filters/client_channel/resolver/dns/c_ares/grpc_ares_ev_driver.h
  - src/core/ext/filters/client_channel/resolver/dns/c_ares/grpc_ares_wrapper.h
  - src/core/ext/filters/client_channel/resolver/dns/dns_resolver_selection.h
  - src/core/ext/filters/client_channel/resolver/fake/fake_resolver.h
  - src/core/ext/filters/client_channel/resolver/polling_resolver.h
  - src/core/ext/filters/client_channel/resolver_result_parsing.h
  - src/core/ext/filters/client_channel/retry_filter.h
  - src/core/ext/filters/client_channel/retry_service_config.h
  - src/core/ext/filters/client_channel/retry_throttle.h
  - src/core/ext/filters/client_channel/subchannel.h
  - src/core/ext/filters/client_channel/subchannel_interface.h
  - src/core/ext/filters/client_channel/subchannel_pool_interface.h
  - src/core/ext/filters/client_channel/subchannel_stream_client.h
  - src/core/ext/filters/deadline/deadline_filter.h
  - src/core/ext/filters/fault_injection/fault_injection_filter.h
  - src/core/ext/filters/fault_injection/service_config_parser.h
  - src/core/ext/filters/http/client/http_client_filter.h
  - src/core/ext/filters/http/client_authority_filter.h
  - src/core/ext/filters/http/message_compress/message_compress_filter.h
  - src/core/ext/filters/http/message_compress/message_decompress_filter.h
  - src/core/ext/filters/http/server/http_server_filter.h
  - src/core/ext/filters/message_size/message_size_filter.h
  - src/core/ext/transport/chttp2/alpn/alpn.h
  - src/core/ext/transport/chttp2/client/chttp2_connector.h
  - src/core/ext/transport/chttp2/server/chttp2_server.h
  - src/core/ext/transport/chttp2/transport/bin_decoder.h
  - src/core/ext/transport/chttp2/transport/bin_encoder.h
  - src/core/ext/transport/chttp2/transport/chttp2_transport.h
  - src/core/ext/transport/chttp2/transport/context_list.h
  - src/core/ext/transport/chttp2/transport/flow_control.h
  - src/core/ext/transport/chttp2/transport/frame.h
  - src/core/ext/transport/chttp2/transport/frame_data.h
  - src/core/ext/transport/chttp2/transport/frame_goaway.h
  - src/core/ext/transport/chttp2/transport/frame_ping.h
  - src/core/ext/transport/chttp2/transport/frame_rst_stream.h
  - src/core/ext/transport/chttp2/transport/frame_settings.h
  - src/core/ext/transport/chttp2/transport/frame_window_update.h
  - src/core/ext/transport/chttp2/transport/hpack_constants.h
  - src/core/ext/transport/chttp2/transport/hpack_encoder.h
  - src/core/ext/transport/chttp2/transport/hpack_encoder_table.h
  - src/core/ext/transport/chttp2/transport/hpack_parser.h
  - src/core/ext/transport/chttp2/transport/hpack_parser_table.h
  - src/core/ext/transport/chttp2/transport/http2_settings.h
  - src/core/ext/transport/chttp2/transport/huffsyms.h
  - src/core/ext/transport/chttp2/transport/internal.h
  - src/core/ext/transport/chttp2/transport/stream_map.h
  - src/core/ext/transport/chttp2/transport/varint.h
  - src/core/ext/transport/inproc/inproc_transport.h
  - src/core/ext/upb-generated/google/api/annotations.upb.h
  - src/core/ext/upb-generated/google/api/http.upb.h
  - src/core/ext/upb-generated/google/protobuf/any.upb.h
  - src/core/ext/upb-generated/google/protobuf/descriptor.upb.h
  - src/core/ext/upb-generated/google/protobuf/duration.upb.h
  - src/core/ext/upb-generated/google/protobuf/empty.upb.h
  - src/core/ext/upb-generated/google/protobuf/struct.upb.h
  - src/core/ext/upb-generated/google/protobuf/timestamp.upb.h
  - src/core/ext/upb-generated/google/protobuf/wrappers.upb.h
  - src/core/ext/upb-generated/google/rpc/status.upb.h
  - src/core/ext/upb-generated/src/proto/grpc/health/v1/health.upb.h
  - src/core/ext/upb-generated/src/proto/grpc/lb/v1/load_balancer.upb.h
  - src/core/ext/upb-generated/src/proto/grpc/lookup/v1/rls.upb.h
  - src/core/ext/upb-generated/validate/validate.upb.h
  - src/core/ext/upb-generated/xds/data/orca/v3/orca_load_report.upb.h
  - src/core/lib/address_utils/parse_address.h
  - src/core/lib/address_utils/sockaddr_utils.h
  - src/core/lib/avl/avl.h
  - src/core/lib/backoff/backoff.h
  - src/core/lib/channel/call_finalization.h
  - src/core/lib/channel/call_tracer.h
  - src/core/lib/channel/channel_args.h
  - src/core/lib/channel/channel_args_preconditioning.h
  - src/core/lib/channel/channel_stack.h
  - src/core/lib/channel/channel_stack_builder.h
  - src/core/lib/channel/channel_stack_builder_impl.h
  - src/core/lib/channel/channel_trace.h
  - src/core/lib/channel/channelz.h
  - src/core/lib/channel/channelz_registry.h
  - src/core/lib/channel/connected_channel.h
  - src/core/lib/channel/context.h
  - src/core/lib/channel/handshaker.h
  - src/core/lib/channel/handshaker_factory.h
  - src/core/lib/channel/handshaker_registry.h
  - src/core/lib/channel/promise_based_filter.h
  - src/core/lib/channel/status_util.h
  - src/core/lib/compression/compression_internal.h
  - src/core/lib/compression/message_compress.h
  - src/core/lib/config/core_configuration.h
  - src/core/lib/debug/stats.h
  - src/core/lib/debug/stats_data.h
  - src/core/lib/debug/trace.h
  - src/core/lib/event_engine/channel_args_endpoint_config.h
  - src/core/lib/event_engine/event_engine_factory.h
  - src/core/lib/event_engine/sockaddr.h
  - src/core/lib/gprpp/atomic_utils.h
  - src/core/lib/gprpp/bitset.h
  - src/core/lib/gprpp/capture.h
  - src/core/lib/gprpp/chunked_vector.h
  - src/core/lib/gprpp/cpp_impl_of.h
  - src/core/lib/gprpp/dual_ref_counted.h
  - src/core/lib/gprpp/match.h
  - src/core/lib/gprpp/orphanable.h
  - src/core/lib/gprpp/overload.h
  - src/core/lib/gprpp/ref_counted.h
  - src/core/lib/gprpp/ref_counted_ptr.h
  - src/core/lib/gprpp/single_set_ptr.h
  - src/core/lib/gprpp/table.h
  - src/core/lib/gprpp/time.h
  - src/core/lib/http/format_request.h
  - src/core/lib/http/httpcli.h
  - src/core/lib/http/parser.h
  - src/core/lib/iomgr/block_annotate.h
  - src/core/lib/iomgr/buffer_list.h
  - src/core/lib/iomgr/call_combiner.h
  - src/core/lib/iomgr/cfstream_handle.h
  - src/core/lib/iomgr/closure.h
  - src/core/lib/iomgr/combiner.h
  - src/core/lib/iomgr/dynamic_annotations.h
  - src/core/lib/iomgr/endpoint.h
  - src/core/lib/iomgr/endpoint_cfstream.h
  - src/core/lib/iomgr/endpoint_pair.h
  - src/core/lib/iomgr/error.h
  - src/core/lib/iomgr/error_cfstream.h
  - src/core/lib/iomgr/error_internal.h
  - src/core/lib/iomgr/ev_apple.h
  - src/core/lib/iomgr/ev_epoll1_linux.h
  - src/core/lib/iomgr/ev_poll_posix.h
  - src/core/lib/iomgr/ev_posix.h
  - src/core/lib/iomgr/event_engine/closure.h
  - src/core/lib/iomgr/event_engine/endpoint.h
  - src/core/lib/iomgr/event_engine/pollset.h
  - src/core/lib/iomgr/event_engine/promise.h
  - src/core/lib/iomgr/event_engine/resolved_address_internal.h
  - src/core/lib/iomgr/event_engine/resolver.h
  - src/core/lib/iomgr/exec_ctx.h
  - src/core/lib/iomgr/executor.h
  - src/core/lib/iomgr/executor/mpmcqueue.h
  - src/core/lib/iomgr/executor/threadpool.h
  - src/core/lib/iomgr/gethostname.h
  - src/core/lib/iomgr/grpc_if_nametoindex.h
  - src/core/lib/iomgr/internal_errqueue.h
  - src/core/lib/iomgr/iocp_windows.h
  - src/core/lib/iomgr/iomgr.h
  - src/core/lib/iomgr/iomgr_internal.h
  - src/core/lib/iomgr/load_file.h
  - src/core/lib/iomgr/lockfree_event.h
  - src/core/lib/iomgr/nameser.h
  - src/core/lib/iomgr/polling_entity.h
  - src/core/lib/iomgr/pollset.h
  - src/core/lib/iomgr/pollset_set.h
  - src/core/lib/iomgr/pollset_set_windows.h
  - src/core/lib/iomgr/pollset_windows.h
  - src/core/lib/iomgr/port.h
  - src/core/lib/iomgr/python_util.h
  - src/core/lib/iomgr/resolve_address.h
  - src/core/lib/iomgr/resolve_address_impl.h
  - src/core/lib/iomgr/resolve_address_posix.h
  - src/core/lib/iomgr/resolve_address_windows.h
  - src/core/lib/iomgr/resolved_address.h
  - src/core/lib/iomgr/sockaddr.h
  - src/core/lib/iomgr/sockaddr_posix.h
  - src/core/lib/iomgr/sockaddr_windows.h
  - src/core/lib/iomgr/socket_factory_posix.h
  - src/core/lib/iomgr/socket_mutator.h
  - src/core/lib/iomgr/socket_utils.h
  - src/core/lib/iomgr/socket_utils_posix.h
  - src/core/lib/iomgr/socket_windows.h
  - src/core/lib/iomgr/tcp_client.h
  - src/core/lib/iomgr/tcp_client_posix.h
  - src/core/lib/iomgr/tcp_posix.h
  - src/core/lib/iomgr/tcp_server.h
  - src/core/lib/iomgr/tcp_server_utils_posix.h
  - src/core/lib/iomgr/tcp_windows.h
  - src/core/lib/iomgr/time_averaged_stats.h
  - src/core/lib/iomgr/timer.h
  - src/core/lib/iomgr/timer_generic.h
  - src/core/lib/iomgr/timer_heap.h
  - src/core/lib/iomgr/timer_manager.h
  - src/core/lib/iomgr/unix_sockets_posix.h
  - src/core/lib/iomgr/wakeup_fd_pipe.h
  - src/core/lib/iomgr/wakeup_fd_posix.h
  - src/core/lib/iomgr/work_serializer.h
  - src/core/lib/json/json.h
  - src/core/lib/json/json_util.h
  - src/core/lib/promise/activity.h
  - src/core/lib/promise/arena_promise.h
  - src/core/lib/promise/call_push_pull.h
  - src/core/lib/promise/context.h
  - src/core/lib/promise/detail/basic_seq.h
  - src/core/lib/promise/detail/promise_factory.h
  - src/core/lib/promise/detail/promise_like.h
  - src/core/lib/promise/detail/status.h
  - src/core/lib/promise/detail/switch.h
  - src/core/lib/promise/exec_ctx_wakeup_scheduler.h
  - src/core/lib/promise/intra_activity_waiter.h
  - src/core/lib/promise/latch.h
  - src/core/lib/promise/loop.h
  - src/core/lib/promise/map.h
  - src/core/lib/promise/poll.h
  - src/core/lib/promise/promise.h
  - src/core/lib/promise/race.h
  - src/core/lib/promise/seq.h
  - src/core/lib/promise/sleep.h
  - src/core/lib/promise/try_seq.h
  - src/core/lib/resolver/resolver.h
  - src/core/lib/resolver/resolver_factory.h
  - src/core/lib/resolver/resolver_registry.h
  - src/core/lib/resolver/server_address.h
  - src/core/lib/resource_quota/api.h
  - src/core/lib/resource_quota/arena.h
  - src/core/lib/resource_quota/memory_quota.h
  - src/core/lib/resource_quota/resource_quota.h
  - src/core/lib/resource_quota/thread_quota.h
  - src/core/lib/resource_quota/trace.h
  - src/core/lib/security/authorization/authorization_engine.h
  - src/core/lib/security/authorization/authorization_policy_provider.h
  - src/core/lib/security/authorization/evaluate_args.h
  - src/core/lib/security/authorization/grpc_server_authz_filter.h
  - src/core/lib/security/context/security_context.h
  - src/core/lib/security/credentials/call_creds_util.h
  - src/core/lib/security/credentials/channel_creds_registry.h
  - src/core/lib/security/credentials/composite/composite_credentials.h
  - src/core/lib/security/credentials/credentials.h
  - src/core/lib/security/credentials/fake/fake_credentials.h
  - src/core/lib/security/credentials/insecure/insecure_credentials.h
  - src/core/lib/security/credentials/plugin/plugin_credentials.h
  - src/core/lib/security/credentials/tls/tls_utils.h
  - src/core/lib/security/security_connector/fake/fake_security_connector.h
  - src/core/lib/security/security_connector/insecure/insecure_security_connector.h
  - src/core/lib/security/security_connector/load_system_roots.h
  - src/core/lib/security/security_connector/load_system_roots_linux.h
  - src/core/lib/security/security_connector/security_connector.h
  - src/core/lib/security/transport/auth_filters.h
  - src/core/lib/security/transport/secure_endpoint.h
  - src/core/lib/security/transport/security_handshaker.h
  - src/core/lib/security/transport/tsi_error.h
  - src/core/lib/security/util/json_util.h
  - src/core/lib/service_config/service_config.h
  - src/core/lib/service_config/service_config_call_data.h
  - src/core/lib/service_config/service_config_impl.h
  - src/core/lib/service_config/service_config_parser.h
  - src/core/lib/slice/b64.h
  - src/core/lib/slice/percent_encoding.h
  - src/core/lib/slice/slice.h
  - src/core/lib/slice/slice_internal.h
  - src/core/lib/slice/slice_refcount.h
  - src/core/lib/slice/slice_refcount_base.h
  - src/core/lib/slice/slice_split.h
  - src/core/lib/slice/slice_string_helpers.h
  - src/core/lib/surface/api_trace.h
  - src/core/lib/surface/builtins.h
  - src/core/lib/surface/call.h
  - src/core/lib/surface/call_test_only.h
  - src/core/lib/surface/channel.h
  - src/core/lib/surface/channel_init.h
  - src/core/lib/surface/channel_stack_type.h
  - src/core/lib/surface/completion_queue.h
  - src/core/lib/surface/completion_queue_factory.h
  - src/core/lib/surface/event_string.h
  - src/core/lib/surface/init.h
  - src/core/lib/surface/lame_client.h
  - src/core/lib/surface/server.h
  - src/core/lib/surface/validate_metadata.h
  - src/core/lib/transport/bdp_estimator.h
  - src/core/lib/transport/byte_stream.h
  - src/core/lib/transport/connectivity_state.h
  - src/core/lib/transport/error_utils.h
  - src/core/lib/transport/http2_errors.h
  - src/core/lib/transport/metadata_batch.h
  - src/core/lib/transport/parsed_metadata.h
  - src/core/lib/transport/pid_controller.h
  - src/core/lib/transport/status_conversion.h
  - src/core/lib/transport/timeout_encoding.h
  - src/core/lib/transport/transport.h
  - src/core/lib/transport/transport_impl.h
  - src/core/lib/uri/uri_parser.h
  - src/core/tsi/fake_transport_security.h
  - src/core/tsi/local_transport_security.h
  - src/core/tsi/transport_security.h
  - src/core/tsi/transport_security_grpc.h
  - src/core/tsi/transport_security_interface.h
  - third_party/xxhash/xxhash.h
  src:
  - src/core/ext/filters/census/grpc_context.cc
  - src/core/ext/filters/channel_idle/channel_idle_filter.cc
  - src/core/ext/filters/channel_idle/idle_filter_state.cc
  - src/core/ext/filters/client_channel/backend_metric.cc
  - src/core/ext/filters/client_channel/backup_poller.cc
  - src/core/ext/filters/client_channel/channel_connectivity.cc
  - src/core/ext/filters/client_channel/client_channel.cc
  - src/core/ext/filters/client_channel/client_channel_channelz.cc
  - src/core/ext/filters/client_channel/client_channel_factory.cc
  - src/core/ext/filters/client_channel/client_channel_plugin.cc
  - src/core/ext/filters/client_channel/config_selector.cc
  - src/core/ext/filters/client_channel/dynamic_filters.cc
  - src/core/ext/filters/client_channel/global_subchannel_pool.cc
  - src/core/ext/filters/client_channel/health/health_check_client.cc
  - src/core/ext/filters/client_channel/http_connect_handshaker.cc
  - src/core/ext/filters/client_channel/http_proxy.cc
  - src/core/ext/filters/client_channel/lb_policy.cc
  - src/core/ext/filters/client_channel/lb_policy/address_filtering.cc
  - src/core/ext/filters/client_channel/lb_policy/child_policy_handler.cc
  - src/core/ext/filters/client_channel/lb_policy/grpclb/client_load_reporting_filter.cc
  - src/core/ext/filters/client_channel/lb_policy/grpclb/grpclb.cc
  - src/core/ext/filters/client_channel/lb_policy/grpclb/grpclb_balancer_addresses.cc
  - src/core/ext/filters/client_channel/lb_policy/grpclb/grpclb_client_stats.cc
  - src/core/ext/filters/client_channel/lb_policy/grpclb/load_balancer_api.cc
  - src/core/ext/filters/client_channel/lb_policy/pick_first/pick_first.cc
  - src/core/ext/filters/client_channel/lb_policy/priority/priority.cc
  - src/core/ext/filters/client_channel/lb_policy/ring_hash/ring_hash.cc
  - src/core/ext/filters/client_channel/lb_policy/rls/rls.cc
  - src/core/ext/filters/client_channel/lb_policy/round_robin/round_robin.cc
  - src/core/ext/filters/client_channel/lb_policy/weighted_target/weighted_target.cc
  - src/core/ext/filters/client_channel/lb_policy_registry.cc
  - src/core/ext/filters/client_channel/local_subchannel_pool.cc
  - src/core/ext/filters/client_channel/proxy_mapper_registry.cc
  - src/core/ext/filters/client_channel/resolver/binder/binder_resolver.cc
  - src/core/ext/filters/client_channel/resolver/dns/c_ares/dns_resolver_ares.cc
  - src/core/ext/filters/client_channel/resolver/dns/c_ares/grpc_ares_ev_driver_event_engine.cc
  - src/core/ext/filters/client_channel/resolver/dns/c_ares/grpc_ares_ev_driver_posix.cc
  - src/core/ext/filters/client_channel/resolver/dns/c_ares/grpc_ares_ev_driver_windows.cc
  - src/core/ext/filters/client_channel/resolver/dns/c_ares/grpc_ares_wrapper.cc
  - src/core/ext/filters/client_channel/resolver/dns/c_ares/grpc_ares_wrapper_event_engine.cc
  - src/core/ext/filters/client_channel/resolver/dns/c_ares/grpc_ares_wrapper_posix.cc
  - src/core/ext/filters/client_channel/resolver/dns/c_ares/grpc_ares_wrapper_windows.cc
  - src/core/ext/filters/client_channel/resolver/dns/dns_resolver_selection.cc
  - src/core/ext/filters/client_channel/resolver/dns/native/dns_resolver.cc
  - src/core/ext/filters/client_channel/resolver/fake/fake_resolver.cc
  - src/core/ext/filters/client_channel/resolver/polling_resolver.cc
  - src/core/ext/filters/client_channel/resolver/sockaddr/sockaddr_resolver.cc
  - src/core/ext/filters/client_channel/resolver_result_parsing.cc
  - src/core/ext/filters/client_channel/retry_filter.cc
  - src/core/ext/filters/client_channel/retry_service_config.cc
  - src/core/ext/filters/client_channel/retry_throttle.cc
  - src/core/ext/filters/client_channel/service_config_channel_arg_filter.cc
  - src/core/ext/filters/client_channel/subchannel.cc
  - src/core/ext/filters/client_channel/subchannel_pool_interface.cc
  - src/core/ext/filters/client_channel/subchannel_stream_client.cc
  - src/core/ext/filters/deadline/deadline_filter.cc
  - src/core/ext/filters/fault_injection/fault_injection_filter.cc
  - src/core/ext/filters/fault_injection/service_config_parser.cc
  - src/core/ext/filters/http/client/http_client_filter.cc
  - src/core/ext/filters/http/client_authority_filter.cc
  - src/core/ext/filters/http/http_filters_plugin.cc
  - src/core/ext/filters/http/message_compress/message_compress_filter.cc
  - src/core/ext/filters/http/message_compress/message_decompress_filter.cc
  - src/core/ext/filters/http/server/http_server_filter.cc
  - src/core/ext/filters/message_size/message_size_filter.cc
  - src/core/ext/transport/chttp2/alpn/alpn.cc
  - src/core/ext/transport/chttp2/client/chttp2_connector.cc
  - src/core/ext/transport/chttp2/server/chttp2_server.cc
  - src/core/ext/transport/chttp2/transport/bin_decoder.cc
  - src/core/ext/transport/chttp2/transport/bin_encoder.cc
  - src/core/ext/transport/chttp2/transport/chttp2_transport.cc
  - src/core/ext/transport/chttp2/transport/context_list.cc
  - src/core/ext/transport/chttp2/transport/flow_control.cc
  - src/core/ext/transport/chttp2/transport/frame_data.cc
  - src/core/ext/transport/chttp2/transport/frame_goaway.cc
  - src/core/ext/transport/chttp2/transport/frame_ping.cc
  - src/core/ext/transport/chttp2/transport/frame_rst_stream.cc
  - src/core/ext/transport/chttp2/transport/frame_settings.cc
  - src/core/ext/transport/chttp2/transport/frame_window_update.cc
  - src/core/ext/transport/chttp2/transport/hpack_encoder.cc
  - src/core/ext/transport/chttp2/transport/hpack_encoder_table.cc
  - src/core/ext/transport/chttp2/transport/hpack_parser.cc
  - src/core/ext/transport/chttp2/transport/hpack_parser_table.cc
  - src/core/ext/transport/chttp2/transport/http2_settings.cc
  - src/core/ext/transport/chttp2/transport/huffsyms.cc
  - src/core/ext/transport/chttp2/transport/parsing.cc
  - src/core/ext/transport/chttp2/transport/stream_lists.cc
  - src/core/ext/transport/chttp2/transport/stream_map.cc
  - src/core/ext/transport/chttp2/transport/varint.cc
  - src/core/ext/transport/chttp2/transport/writing.cc
  - src/core/ext/transport/inproc/inproc_plugin.cc
  - src/core/ext/transport/inproc/inproc_transport.cc
  - src/core/ext/upb-generated/google/api/annotations.upb.c
  - src/core/ext/upb-generated/google/api/http.upb.c
  - src/core/ext/upb-generated/google/protobuf/any.upb.c
  - src/core/ext/upb-generated/google/protobuf/descriptor.upb.c
  - src/core/ext/upb-generated/google/protobuf/duration.upb.c
  - src/core/ext/upb-generated/google/protobuf/empty.upb.c
  - src/core/ext/upb-generated/google/protobuf/struct.upb.c
  - src/core/ext/upb-generated/google/protobuf/timestamp.upb.c
  - src/core/ext/upb-generated/google/protobuf/wrappers.upb.c
  - src/core/ext/upb-generated/google/rpc/status.upb.c
  - src/core/ext/upb-generated/src/proto/grpc/health/v1/health.upb.c
  - src/core/ext/upb-generated/src/proto/grpc/lb/v1/load_balancer.upb.c
  - src/core/ext/upb-generated/src/proto/grpc/lookup/v1/rls.upb.c
  - src/core/ext/upb-generated/validate/validate.upb.c
  - src/core/ext/upb-generated/xds/data/orca/v3/orca_load_report.upb.c
  - src/core/lib/address_utils/parse_address.cc
  - src/core/lib/address_utils/sockaddr_utils.cc
  - src/core/lib/backoff/backoff.cc
  - src/core/lib/channel/channel_args.cc
  - src/core/lib/channel/channel_args_preconditioning.cc
  - src/core/lib/channel/channel_stack.cc
  - src/core/lib/channel/channel_stack_builder.cc
  - src/core/lib/channel/channel_stack_builder_impl.cc
  - src/core/lib/channel/channel_trace.cc
  - src/core/lib/channel/channelz.cc
  - src/core/lib/channel/channelz_registry.cc
  - src/core/lib/channel/connected_channel.cc
  - src/core/lib/channel/handshaker.cc
  - src/core/lib/channel/handshaker_registry.cc
  - src/core/lib/channel/promise_based_filter.cc
  - src/core/lib/channel/status_util.cc
  - src/core/lib/compression/compression.cc
  - src/core/lib/compression/compression_internal.cc
  - src/core/lib/compression/message_compress.cc
  - src/core/lib/config/core_configuration.cc
  - src/core/lib/debug/stats.cc
  - src/core/lib/debug/stats_data.cc
  - src/core/lib/debug/trace.cc
  - src/core/lib/event_engine/channel_args_endpoint_config.cc
  - src/core/lib/event_engine/default_event_engine_factory.cc
  - src/core/lib/event_engine/event_engine.cc
  - src/core/lib/event_engine/memory_allocator.cc
  - src/core/lib/event_engine/resolved_address.cc
  - src/core/lib/event_engine/sockaddr.cc
  - src/core/lib/gprpp/time.cc
  - src/core/lib/http/format_request.cc
  - src/core/lib/http/httpcli.cc
  - src/core/lib/http/parser.cc
  - src/core/lib/iomgr/buffer_list.cc
  - src/core/lib/iomgr/call_combiner.cc
  - src/core/lib/iomgr/cfstream_handle.cc
  - src/core/lib/iomgr/combiner.cc
  - src/core/lib/iomgr/dualstack_socket_posix.cc
  - src/core/lib/iomgr/endpoint.cc
  - src/core/lib/iomgr/endpoint_cfstream.cc
  - src/core/lib/iomgr/endpoint_pair_event_engine.cc
  - src/core/lib/iomgr/endpoint_pair_posix.cc
  - src/core/lib/iomgr/endpoint_pair_windows.cc
  - src/core/lib/iomgr/error.cc
  - src/core/lib/iomgr/error_cfstream.cc
  - src/core/lib/iomgr/ev_apple.cc
  - src/core/lib/iomgr/ev_epoll1_linux.cc
  - src/core/lib/iomgr/ev_poll_posix.cc
  - src/core/lib/iomgr/ev_posix.cc
  - src/core/lib/iomgr/ev_windows.cc
  - src/core/lib/iomgr/event_engine/closure.cc
  - src/core/lib/iomgr/event_engine/endpoint.cc
  - src/core/lib/iomgr/event_engine/iomgr.cc
  - src/core/lib/iomgr/event_engine/pollset.cc
  - src/core/lib/iomgr/event_engine/resolved_address_internal.cc
  - src/core/lib/iomgr/event_engine/resolver.cc
  - src/core/lib/iomgr/event_engine/tcp.cc
  - src/core/lib/iomgr/event_engine/timer.cc
  - src/core/lib/iomgr/exec_ctx.cc
  - src/core/lib/iomgr/executor.cc
  - src/core/lib/iomgr/executor/mpmcqueue.cc
  - src/core/lib/iomgr/executor/threadpool.cc
  - src/core/lib/iomgr/fork_posix.cc
  - src/core/lib/iomgr/fork_windows.cc
  - src/core/lib/iomgr/gethostname_fallback.cc
  - src/core/lib/iomgr/gethostname_host_name_max.cc
  - src/core/lib/iomgr/gethostname_sysconf.cc
  - src/core/lib/iomgr/grpc_if_nametoindex_posix.cc
  - src/core/lib/iomgr/grpc_if_nametoindex_unsupported.cc
  - src/core/lib/iomgr/internal_errqueue.cc
  - src/core/lib/iomgr/iocp_windows.cc
  - src/core/lib/iomgr/iomgr.cc
  - src/core/lib/iomgr/iomgr_internal.cc
  - src/core/lib/iomgr/iomgr_posix.cc
  - src/core/lib/iomgr/iomgr_posix_cfstream.cc
  - src/core/lib/iomgr/iomgr_windows.cc
  - src/core/lib/iomgr/load_file.cc
  - src/core/lib/iomgr/lockfree_event.cc
  - src/core/lib/iomgr/polling_entity.cc
  - src/core/lib/iomgr/pollset.cc
  - src/core/lib/iomgr/pollset_set.cc
  - src/core/lib/iomgr/pollset_set_windows.cc
  - src/core/lib/iomgr/pollset_windows.cc
  - src/core/lib/iomgr/resolve_address.cc
  - src/core/lib/iomgr/resolve_address_posix.cc
  - src/core/lib/iomgr/resolve_address_windows.cc
  - src/core/lib/iomgr/sockaddr_utils_posix.cc
  - src/core/lib/iomgr/socket_factory_posix.cc
  - src/core/lib/iomgr/socket_mutator.cc
  - src/core/lib/iomgr/socket_utils_common_posix.cc
  - src/core/lib/iomgr/socket_utils_linux.cc
  - src/core/lib/iomgr/socket_utils_posix.cc
  - src/core/lib/iomgr/socket_utils_windows.cc
  - src/core/lib/iomgr/socket_windows.cc
  - src/core/lib/iomgr/tcp_client.cc
  - src/core/lib/iomgr/tcp_client_cfstream.cc
  - src/core/lib/iomgr/tcp_client_posix.cc
  - src/core/lib/iomgr/tcp_client_windows.cc
  - src/core/lib/iomgr/tcp_posix.cc
  - src/core/lib/iomgr/tcp_server.cc
  - src/core/lib/iomgr/tcp_server_posix.cc
  - src/core/lib/iomgr/tcp_server_utils_posix_common.cc
  - src/core/lib/iomgr/tcp_server_utils_posix_ifaddrs.cc
  - src/core/lib/iomgr/tcp_server_utils_posix_noifaddrs.cc
  - src/core/lib/iomgr/tcp_server_windows.cc
  - src/core/lib/iomgr/tcp_windows.cc
  - src/core/lib/iomgr/time_averaged_stats.cc
  - src/core/lib/iomgr/timer.cc
  - src/core/lib/iomgr/timer_generic.cc
  - src/core/lib/iomgr/timer_heap.cc
  - src/core/lib/iomgr/timer_manager.cc
  - src/core/lib/iomgr/unix_sockets_posix.cc
  - src/core/lib/iomgr/unix_sockets_posix_noop.cc
  - src/core/lib/iomgr/wakeup_fd_eventfd.cc
  - src/core/lib/iomgr/wakeup_fd_nospecial.cc
  - src/core/lib/iomgr/wakeup_fd_pipe.cc
  - src/core/lib/iomgr/wakeup_fd_posix.cc
  - src/core/lib/iomgr/work_serializer.cc
  - src/core/lib/json/json_reader.cc
  - src/core/lib/json/json_util.cc
  - src/core/lib/json/json_writer.cc
  - src/core/lib/promise/activity.cc
  - src/core/lib/promise/sleep.cc
  - src/core/lib/resolver/resolver.cc
  - src/core/lib/resolver/resolver_registry.cc
  - src/core/lib/resolver/server_address.cc
  - src/core/lib/resource_quota/api.cc
  - src/core/lib/resource_quota/arena.cc
  - src/core/lib/resource_quota/memory_quota.cc
  - src/core/lib/resource_quota/resource_quota.cc
  - src/core/lib/resource_quota/thread_quota.cc
  - src/core/lib/resource_quota/trace.cc
  - src/core/lib/security/authorization/authorization_policy_provider_vtable.cc
  - src/core/lib/security/authorization/evaluate_args.cc
  - src/core/lib/security/authorization/grpc_server_authz_filter.cc
  - src/core/lib/security/context/security_context.cc
  - src/core/lib/security/credentials/call_creds_util.cc
  - src/core/lib/security/credentials/composite/composite_credentials.cc
  - src/core/lib/security/credentials/credentials.cc
  - src/core/lib/security/credentials/fake/fake_credentials.cc
  - src/core/lib/security/credentials/insecure/insecure_credentials.cc
  - src/core/lib/security/credentials/plugin/plugin_credentials.cc
  - src/core/lib/security/credentials/tls/tls_utils.cc
  - src/core/lib/security/security_connector/fake/fake_security_connector.cc
  - src/core/lib/security/security_connector/insecure/insecure_security_connector.cc
  - src/core/lib/security/security_connector/load_system_roots_fallback.cc
  - src/core/lib/security/security_connector/load_system_roots_linux.cc
  - src/core/lib/security/security_connector/security_connector.cc
  - src/core/lib/security/transport/client_auth_filter.cc
  - src/core/lib/security/transport/secure_endpoint.cc
  - src/core/lib/security/transport/security_handshaker.cc
  - src/core/lib/security/transport/server_auth_filter.cc
  - src/core/lib/security/transport/tsi_error.cc
  - src/core/lib/security/util/json_util.cc
  - src/core/lib/service_config/service_config_impl.cc
  - src/core/lib/service_config/service_config_parser.cc
  - src/core/lib/slice/b64.cc
  - src/core/lib/slice/percent_encoding.cc
  - src/core/lib/slice/slice.cc
  - src/core/lib/slice/slice_api.cc
  - src/core/lib/slice/slice_buffer.cc
  - src/core/lib/slice/slice_refcount.cc
  - src/core/lib/slice/slice_split.cc
  - src/core/lib/slice/slice_string_helpers.cc
  - src/core/lib/surface/api_trace.cc
  - src/core/lib/surface/builtins.cc
  - src/core/lib/surface/byte_buffer.cc
  - src/core/lib/surface/byte_buffer_reader.cc
  - src/core/lib/surface/call.cc
  - src/core/lib/surface/call_details.cc
  - src/core/lib/surface/call_log_batch.cc
  - src/core/lib/surface/channel.cc
  - src/core/lib/surface/channel_init.cc
  - src/core/lib/surface/channel_ping.cc
  - src/core/lib/surface/channel_stack_type.cc
  - src/core/lib/surface/completion_queue.cc
  - src/core/lib/surface/completion_queue_factory.cc
  - src/core/lib/surface/event_string.cc
  - src/core/lib/surface/init.cc
  - src/core/lib/surface/lame_client.cc
  - src/core/lib/surface/metadata_array.cc
  - src/core/lib/surface/server.cc
  - src/core/lib/surface/validate_metadata.cc
  - src/core/lib/surface/version.cc
  - src/core/lib/transport/bdp_estimator.cc
  - src/core/lib/transport/byte_stream.cc
  - src/core/lib/transport/connectivity_state.cc
  - src/core/lib/transport/error_utils.cc
  - src/core/lib/transport/parsed_metadata.cc
  - src/core/lib/transport/pid_controller.cc
  - src/core/lib/transport/status_conversion.cc
  - src/core/lib/transport/timeout_encoding.cc
  - src/core/lib/transport/transport.cc
  - src/core/lib/transport/transport_op_string.cc
  - src/core/lib/uri/uri_parser.cc
  - src/core/plugin_registry/grpc_plugin_registry.cc
  - src/core/plugin_registry/grpc_plugin_registry_noextra.cc
  - src/core/tsi/fake_transport_security.cc
  - src/core/tsi/local_transport_security.cc
  - src/core/tsi/transport_security.cc
  - src/core/tsi/transport_security_grpc.cc
  deps:
  - absl/container:flat_hash_map
  - absl/container:inlined_vector
  - absl/functional:bind_front
  - absl/hash:hash
  - absl/status:statusor
  - absl/types:variant
  - absl/utility:utility
  - gpr
  - address_sorting
  baselib: true
  generate_plugin_registry: true
- name: benchmark_helpers
  build: test
  language: c++
  public_headers: []
  headers:
  - test/cpp/microbenchmarks/fullstack_context_mutators.h
  - test/cpp/microbenchmarks/fullstack_fixtures.h
  - test/cpp/microbenchmarks/helpers.h
  src:
  - src/proto/grpc/testing/echo.proto
  - src/proto/grpc/testing/echo_messages.proto
  - src/proto/grpc/testing/simple_messages.proto
  - test/cpp/microbenchmarks/helpers.cc
  deps:
  - benchmark
  - grpc++_unsecure
  - grpc_test_util_unsecure
  - grpc++_test_config
  defaults: benchmark
- name: grpc++
  build: all
  language: c++
  public_headers:
  - include/grpc++/alarm.h
  - include/grpc++/channel.h
  - include/grpc++/client_context.h
  - include/grpc++/completion_queue.h
  - include/grpc++/create_channel.h
  - include/grpc++/create_channel_posix.h
  - include/grpc++/ext/health_check_service_server_builder_option.h
  - include/grpc++/generic/async_generic_service.h
  - include/grpc++/generic/generic_stub.h
  - include/grpc++/grpc++.h
  - include/grpc++/health_check_service_interface.h
  - include/grpc++/impl/call.h
  - include/grpc++/impl/channel_argument_option.h
  - include/grpc++/impl/client_unary_call.h
  - include/grpc++/impl/codegen/async_stream.h
  - include/grpc++/impl/codegen/async_unary_call.h
  - include/grpc++/impl/codegen/byte_buffer.h
  - include/grpc++/impl/codegen/call.h
  - include/grpc++/impl/codegen/call_hook.h
  - include/grpc++/impl/codegen/channel_interface.h
  - include/grpc++/impl/codegen/client_context.h
  - include/grpc++/impl/codegen/client_unary_call.h
  - include/grpc++/impl/codegen/completion_queue.h
  - include/grpc++/impl/codegen/completion_queue_tag.h
  - include/grpc++/impl/codegen/config.h
  - include/grpc++/impl/codegen/config_protobuf.h
  - include/grpc++/impl/codegen/core_codegen.h
  - include/grpc++/impl/codegen/core_codegen_interface.h
  - include/grpc++/impl/codegen/create_auth_context.h
  - include/grpc++/impl/codegen/grpc_library.h
  - include/grpc++/impl/codegen/metadata_map.h
  - include/grpc++/impl/codegen/method_handler_impl.h
  - include/grpc++/impl/codegen/proto_utils.h
  - include/grpc++/impl/codegen/rpc_method.h
  - include/grpc++/impl/codegen/rpc_service_method.h
  - include/grpc++/impl/codegen/security/auth_context.h
  - include/grpc++/impl/codegen/serialization_traits.h
  - include/grpc++/impl/codegen/server_context.h
  - include/grpc++/impl/codegen/server_interface.h
  - include/grpc++/impl/codegen/service_type.h
  - include/grpc++/impl/codegen/slice.h
  - include/grpc++/impl/codegen/status.h
  - include/grpc++/impl/codegen/status_code_enum.h
  - include/grpc++/impl/codegen/string_ref.h
  - include/grpc++/impl/codegen/stub_options.h
  - include/grpc++/impl/codegen/sync_stream.h
  - include/grpc++/impl/codegen/time.h
  - include/grpc++/impl/grpc_library.h
  - include/grpc++/impl/method_handler_impl.h
  - include/grpc++/impl/rpc_method.h
  - include/grpc++/impl/rpc_service_method.h
  - include/grpc++/impl/serialization_traits.h
  - include/grpc++/impl/server_builder_option.h
  - include/grpc++/impl/server_builder_plugin.h
  - include/grpc++/impl/server_initializer.h
  - include/grpc++/impl/service_type.h
  - include/grpc++/resource_quota.h
  - include/grpc++/security/auth_context.h
  - include/grpc++/security/auth_metadata_processor.h
  - include/grpc++/security/credentials.h
  - include/grpc++/security/server_credentials.h
  - include/grpc++/server.h
  - include/grpc++/server_builder.h
  - include/grpc++/server_context.h
  - include/grpc++/server_posix.h
  - include/grpc++/support/async_stream.h
  - include/grpc++/support/async_unary_call.h
  - include/grpc++/support/byte_buffer.h
  - include/grpc++/support/channel_arguments.h
  - include/grpc++/support/config.h
  - include/grpc++/support/slice.h
  - include/grpc++/support/status.h
  - include/grpc++/support/status_code_enum.h
  - include/grpc++/support/string_ref.h
  - include/grpc++/support/stub_options.h
  - include/grpc++/support/sync_stream.h
  - include/grpc++/support/time.h
  - include/grpcpp/alarm.h
  - include/grpcpp/channel.h
  - include/grpcpp/client_context.h
  - include/grpcpp/completion_queue.h
  - include/grpcpp/create_channel.h
  - include/grpcpp/create_channel_binder.h
  - include/grpcpp/create_channel_posix.h
  - include/grpcpp/ext/health_check_service_server_builder_option.h
  - include/grpcpp/generic/async_generic_service.h
  - include/grpcpp/generic/generic_stub.h
  - include/grpcpp/grpcpp.h
  - include/grpcpp/health_check_service_interface.h
  - include/grpcpp/impl/call.h
  - include/grpcpp/impl/channel_argument_option.h
  - include/grpcpp/impl/client_unary_call.h
  - include/grpcpp/impl/codegen/async_generic_service.h
  - include/grpcpp/impl/codegen/async_stream.h
  - include/grpcpp/impl/codegen/async_unary_call.h
  - include/grpcpp/impl/codegen/byte_buffer.h
  - include/grpcpp/impl/codegen/call.h
  - include/grpcpp/impl/codegen/call_hook.h
  - include/grpcpp/impl/codegen/call_op_set.h
  - include/grpcpp/impl/codegen/call_op_set_interface.h
  - include/grpcpp/impl/codegen/callback_common.h
  - include/grpcpp/impl/codegen/channel_interface.h
  - include/grpcpp/impl/codegen/client_callback.h
  - include/grpcpp/impl/codegen/client_context.h
  - include/grpcpp/impl/codegen/client_interceptor.h
  - include/grpcpp/impl/codegen/client_unary_call.h
  - include/grpcpp/impl/codegen/completion_queue.h
  - include/grpcpp/impl/codegen/completion_queue_tag.h
  - include/grpcpp/impl/codegen/config.h
  - include/grpcpp/impl/codegen/config_protobuf.h
  - include/grpcpp/impl/codegen/core_codegen.h
  - include/grpcpp/impl/codegen/core_codegen_interface.h
  - include/grpcpp/impl/codegen/create_auth_context.h
  - include/grpcpp/impl/codegen/delegating_channel.h
  - include/grpcpp/impl/codegen/grpc_library.h
  - include/grpcpp/impl/codegen/intercepted_channel.h
  - include/grpcpp/impl/codegen/interceptor.h
  - include/grpcpp/impl/codegen/interceptor_common.h
  - include/grpcpp/impl/codegen/message_allocator.h
  - include/grpcpp/impl/codegen/metadata_map.h
  - include/grpcpp/impl/codegen/method_handler.h
  - include/grpcpp/impl/codegen/method_handler_impl.h
  - include/grpcpp/impl/codegen/proto_buffer_reader.h
  - include/grpcpp/impl/codegen/proto_buffer_writer.h
  - include/grpcpp/impl/codegen/proto_utils.h
  - include/grpcpp/impl/codegen/rpc_method.h
  - include/grpcpp/impl/codegen/rpc_service_method.h
  - include/grpcpp/impl/codegen/security/auth_context.h
  - include/grpcpp/impl/codegen/serialization_traits.h
  - include/grpcpp/impl/codegen/server_callback.h
  - include/grpcpp/impl/codegen/server_callback_handlers.h
  - include/grpcpp/impl/codegen/server_context.h
  - include/grpcpp/impl/codegen/server_interceptor.h
  - include/grpcpp/impl/codegen/server_interface.h
  - include/grpcpp/impl/codegen/service_type.h
  - include/grpcpp/impl/codegen/slice.h
  - include/grpcpp/impl/codegen/status.h
  - include/grpcpp/impl/codegen/status_code_enum.h
  - include/grpcpp/impl/codegen/string_ref.h
  - include/grpcpp/impl/codegen/stub_options.h
  - include/grpcpp/impl/codegen/sync.h
  - include/grpcpp/impl/codegen/sync_stream.h
  - include/grpcpp/impl/codegen/time.h
  - include/grpcpp/impl/grpc_library.h
  - include/grpcpp/impl/method_handler_impl.h
  - include/grpcpp/impl/rpc_method.h
  - include/grpcpp/impl/rpc_service_method.h
  - include/grpcpp/impl/serialization_traits.h
  - include/grpcpp/impl/server_builder_option.h
  - include/grpcpp/impl/server_builder_plugin.h
  - include/grpcpp/impl/server_initializer.h
  - include/grpcpp/impl/service_type.h
  - include/grpcpp/resource_quota.h
  - include/grpcpp/security/auth_context.h
  - include/grpcpp/security/auth_metadata_processor.h
  - include/grpcpp/security/authorization_policy_provider.h
  - include/grpcpp/security/binder_credentials.h
  - include/grpcpp/security/binder_security_policy.h
  - include/grpcpp/security/credentials.h
  - include/grpcpp/security/server_credentials.h
  - include/grpcpp/security/tls_certificate_provider.h
  - include/grpcpp/security/tls_certificate_verifier.h
  - include/grpcpp/security/tls_credentials_options.h
  - include/grpcpp/server.h
  - include/grpcpp/server_builder.h
  - include/grpcpp/server_context.h
  - include/grpcpp/server_posix.h
  - include/grpcpp/support/async_stream.h
  - include/grpcpp/support/async_unary_call.h
  - include/grpcpp/support/byte_buffer.h
  - include/grpcpp/support/channel_arguments.h
  - include/grpcpp/support/client_callback.h
  - include/grpcpp/support/client_interceptor.h
  - include/grpcpp/support/config.h
  - include/grpcpp/support/interceptor.h
  - include/grpcpp/support/message_allocator.h
  - include/grpcpp/support/method_handler.h
  - include/grpcpp/support/proto_buffer_reader.h
  - include/grpcpp/support/proto_buffer_writer.h
  - include/grpcpp/support/server_callback.h
  - include/grpcpp/support/server_interceptor.h
  - include/grpcpp/support/slice.h
  - include/grpcpp/support/status.h
  - include/grpcpp/support/status_code_enum.h
  - include/grpcpp/support/string_ref.h
  - include/grpcpp/support/stub_options.h
  - include/grpcpp/support/sync_stream.h
  - include/grpcpp/support/time.h
  - include/grpcpp/support/validate_service_config.h
  - include/grpcpp/xds_server_builder.h
  headers:
  - src/core/ext/transport/binder/client/binder_connector.h
  - src/core/ext/transport/binder/client/channel_create_impl.h
  - src/core/ext/transport/binder/client/connection_id_generator.h
  - src/core/ext/transport/binder/client/endpoint_binder_pool.h
  - src/core/ext/transport/binder/client/jni_utils.h
  - src/core/ext/transport/binder/client/security_policy_setting.h
  - src/core/ext/transport/binder/server/binder_server.h
  - src/core/ext/transport/binder/transport/binder_stream.h
  - src/core/ext/transport/binder/transport/binder_transport.h
  - src/core/ext/transport/binder/utils/binder_auto_utils.h
  - src/core/ext/transport/binder/utils/ndk_binder.h
  - src/core/ext/transport/binder/utils/transport_stream_receiver.h
  - src/core/ext/transport/binder/utils/transport_stream_receiver_impl.h
  - src/core/ext/transport/binder/wire_format/binder.h
  - src/core/ext/transport/binder/wire_format/binder_android.h
  - src/core/ext/transport/binder/wire_format/binder_constants.h
  - src/core/ext/transport/binder/wire_format/transaction.h
  - src/core/ext/transport/binder/wire_format/wire_reader.h
  - src/core/ext/transport/binder/wire_format/wire_reader_impl.h
  - src/core/ext/transport/binder/wire_format/wire_writer.h
  - src/cpp/client/create_channel_internal.h
  - src/cpp/client/secure_credentials.h
  - src/cpp/common/channel_filter.h
  - src/cpp/common/secure_auth_context.h
  - src/cpp/server/dynamic_thread_pool.h
  - src/cpp/server/external_connection_acceptor_impl.h
  - src/cpp/server/health/default_health_check_service.h
  - src/cpp/server/secure_server_credentials.h
  - src/cpp/server/thread_pool_interface.h
  - src/cpp/thread_manager/thread_manager.h
  src:
  - src/core/ext/transport/binder/client/binder_connector.cc
  - src/core/ext/transport/binder/client/channel_create.cc
  - src/core/ext/transport/binder/client/channel_create_impl.cc
  - src/core/ext/transport/binder/client/connection_id_generator.cc
  - src/core/ext/transport/binder/client/endpoint_binder_pool.cc
  - src/core/ext/transport/binder/client/jni_utils.cc
  - src/core/ext/transport/binder/client/security_policy_setting.cc
  - src/core/ext/transport/binder/security_policy/binder_security_policy.cc
  - src/core/ext/transport/binder/server/binder_server.cc
  - src/core/ext/transport/binder/server/binder_server_credentials.cc
  - src/core/ext/transport/binder/transport/binder_transport.cc
  - src/core/ext/transport/binder/utils/ndk_binder.cc
  - src/core/ext/transport/binder/utils/transport_stream_receiver_impl.cc
  - src/core/ext/transport/binder/wire_format/binder_android.cc
  - src/core/ext/transport/binder/wire_format/binder_constants.cc
  - src/core/ext/transport/binder/wire_format/transaction.cc
  - src/core/ext/transport/binder/wire_format/wire_reader_impl.cc
  - src/core/ext/transport/binder/wire_format/wire_writer.cc
  - src/cpp/client/channel_cc.cc
  - src/cpp/client/client_callback.cc
  - src/cpp/client/client_context.cc
  - src/cpp/client/client_interceptor.cc
  - src/cpp/client/create_channel.cc
  - src/cpp/client/create_channel_internal.cc
  - src/cpp/client/create_channel_posix.cc
  - src/cpp/client/credentials_cc.cc
  - src/cpp/client/insecure_credentials.cc
  - src/cpp/client/secure_credentials.cc
  - src/cpp/client/xds_credentials.cc
  - src/cpp/codegen/codegen_init.cc
  - src/cpp/common/alarm.cc
  - src/cpp/common/auth_property_iterator.cc
  - src/cpp/common/channel_arguments.cc
  - src/cpp/common/channel_filter.cc
  - src/cpp/common/completion_queue_cc.cc
  - src/cpp/common/core_codegen.cc
  - src/cpp/common/resource_quota_cc.cc
  - src/cpp/common/rpc_method.cc
  - src/cpp/common/secure_auth_context.cc
  - src/cpp/common/secure_channel_arguments.cc
  - src/cpp/common/secure_create_auth_context.cc
  - src/cpp/common/tls_certificate_provider.cc
  - src/cpp/common/tls_certificate_verifier.cc
  - src/cpp/common/tls_credentials_options.cc
  - src/cpp/common/validate_service_config.cc
  - src/cpp/common/version_cc.cc
  - src/cpp/server/async_generic_service.cc
  - src/cpp/server/channel_argument_option.cc
  - src/cpp/server/create_default_thread_pool.cc
  - src/cpp/server/dynamic_thread_pool.cc
  - src/cpp/server/external_connection_acceptor_impl.cc
  - src/cpp/server/health/default_health_check_service.cc
  - src/cpp/server/health/health_check_service.cc
  - src/cpp/server/health/health_check_service_server_builder_option.cc
  - src/cpp/server/insecure_server_credentials.cc
  - src/cpp/server/secure_server_credentials.cc
  - src/cpp/server/server_builder.cc
  - src/cpp/server/server_callback.cc
  - src/cpp/server/server_cc.cc
  - src/cpp/server/server_context.cc
  - src/cpp/server/server_credentials.cc
  - src/cpp/server/server_posix.cc
  - src/cpp/server/xds_server_credentials.cc
  - src/cpp/thread_manager/thread_manager.cc
  - src/cpp/util/byte_buffer_cc.cc
  - src/cpp/util/status.cc
  - src/cpp/util/string_ref.cc
  - src/cpp/util/time_cc.cc
  deps:
  - grpc
  baselib: true
- name: grpc++_alts
  build: all
  language: c++
  public_headers:
  - include/grpcpp/security/alts_context.h
  - include/grpcpp/security/alts_util.h
  headers: []
  src:
  - src/cpp/common/alts_context.cc
  - src/cpp/common/alts_util.cc
  deps:
  - grpc++
  baselib: true
- name: grpc++_error_details
  build: all
  language: c++
  public_headers:
  - include/grpc++/support/error_details.h
  - include/grpcpp/support/error_details.h
  headers: []
  src:
  - src/cpp/util/error_details.cc
  deps:
  - grpc++
- name: grpc++_reflection
  build: all
  language: c++
  public_headers:
  - include/grpc++/ext/proto_server_reflection_plugin.h
  - include/grpcpp/ext/proto_server_reflection_plugin.h
  headers:
  - src/cpp/ext/proto_server_reflection.h
  src:
  - src/proto/grpc/reflection/v1alpha/reflection.proto
  - src/cpp/ext/proto_server_reflection.cc
  - src/cpp/ext/proto_server_reflection_plugin.cc
  deps:
  - grpc++
- name: grpc++_test
  build: private
  language: c++
  public_headers:
  - include/grpc++/test/mock_stream.h
  - include/grpc++/test/server_context_test_spouse.h
  - include/grpcpp/test/channel_test_peer.h
  - include/grpcpp/test/client_context_test_peer.h
  - include/grpcpp/test/default_reactor_test_peer.h
  - include/grpcpp/test/mock_stream.h
  - include/grpcpp/test/server_context_test_spouse.h
  headers: []
  src:
  - src/cpp/client/channel_test_peer.cc
  deps:
  - grpc++
- name: grpc++_test_config
  build: private
  language: c++
  public_headers: []
  headers:
  - test/cpp/util/test_config.h
  src:
  - test/cpp/util/test_config_cc.cc
  deps:
  - absl/flags:parse
  - gpr
- name: grpc++_test_util
  build: private
  language: c++
  public_headers: []
  headers:
  - test/core/end2end/data/ssl_test_data.h
  - test/cpp/util/byte_buffer_proto_helper.h
  - test/cpp/util/create_test_channel.h
  - test/cpp/util/string_ref_helper.h
  - test/cpp/util/subprocess.h
  - test/cpp/util/test_credentials_provider.h
  src:
  - test/core/end2end/data/client_certs.cc
  - test/core/end2end/data/server1_cert.cc
  - test/core/end2end/data/server1_key.cc
  - test/core/end2end/data/test_root_cert.cc
  - test/cpp/util/byte_buffer_proto_helper.cc
  - test/cpp/util/create_test_channel.cc
  - test/cpp/util/string_ref_helper.cc
  - test/cpp/util/subprocess.cc
  - test/cpp/util/test_credentials_provider.cc
  deps:
  - absl/flags:flag
  - grpc++
  - grpc_test_util
- name: grpc++_unsecure
  build: all
  language: c++
  public_headers:
  - include/grpc++/alarm.h
  - include/grpc++/channel.h
  - include/grpc++/client_context.h
  - include/grpc++/completion_queue.h
  - include/grpc++/create_channel.h
  - include/grpc++/create_channel_posix.h
  - include/grpc++/ext/health_check_service_server_builder_option.h
  - include/grpc++/generic/async_generic_service.h
  - include/grpc++/generic/generic_stub.h
  - include/grpc++/grpc++.h
  - include/grpc++/health_check_service_interface.h
  - include/grpc++/impl/call.h
  - include/grpc++/impl/channel_argument_option.h
  - include/grpc++/impl/client_unary_call.h
  - include/grpc++/impl/codegen/async_stream.h
  - include/grpc++/impl/codegen/async_unary_call.h
  - include/grpc++/impl/codegen/byte_buffer.h
  - include/grpc++/impl/codegen/call.h
  - include/grpc++/impl/codegen/call_hook.h
  - include/grpc++/impl/codegen/channel_interface.h
  - include/grpc++/impl/codegen/client_context.h
  - include/grpc++/impl/codegen/client_unary_call.h
  - include/grpc++/impl/codegen/completion_queue.h
  - include/grpc++/impl/codegen/completion_queue_tag.h
  - include/grpc++/impl/codegen/config.h
  - include/grpc++/impl/codegen/config_protobuf.h
  - include/grpc++/impl/codegen/core_codegen.h
  - include/grpc++/impl/codegen/core_codegen_interface.h
  - include/grpc++/impl/codegen/create_auth_context.h
  - include/grpc++/impl/codegen/grpc_library.h
  - include/grpc++/impl/codegen/metadata_map.h
  - include/grpc++/impl/codegen/method_handler_impl.h
  - include/grpc++/impl/codegen/proto_utils.h
  - include/grpc++/impl/codegen/rpc_method.h
  - include/grpc++/impl/codegen/rpc_service_method.h
  - include/grpc++/impl/codegen/security/auth_context.h
  - include/grpc++/impl/codegen/serialization_traits.h
  - include/grpc++/impl/codegen/server_context.h
  - include/grpc++/impl/codegen/server_interface.h
  - include/grpc++/impl/codegen/service_type.h
  - include/grpc++/impl/codegen/slice.h
  - include/grpc++/impl/codegen/status.h
  - include/grpc++/impl/codegen/status_code_enum.h
  - include/grpc++/impl/codegen/string_ref.h
  - include/grpc++/impl/codegen/stub_options.h
  - include/grpc++/impl/codegen/sync_stream.h
  - include/grpc++/impl/codegen/time.h
  - include/grpc++/impl/grpc_library.h
  - include/grpc++/impl/method_handler_impl.h
  - include/grpc++/impl/rpc_method.h
  - include/grpc++/impl/rpc_service_method.h
  - include/grpc++/impl/serialization_traits.h
  - include/grpc++/impl/server_builder_option.h
  - include/grpc++/impl/server_builder_plugin.h
  - include/grpc++/impl/server_initializer.h
  - include/grpc++/impl/service_type.h
  - include/grpc++/resource_quota.h
  - include/grpc++/security/auth_context.h
  - include/grpc++/security/auth_metadata_processor.h
  - include/grpc++/security/credentials.h
  - include/grpc++/security/server_credentials.h
  - include/grpc++/server.h
  - include/grpc++/server_builder.h
  - include/grpc++/server_context.h
  - include/grpc++/server_posix.h
  - include/grpc++/support/async_stream.h
  - include/grpc++/support/async_unary_call.h
  - include/grpc++/support/byte_buffer.h
  - include/grpc++/support/channel_arguments.h
  - include/grpc++/support/config.h
  - include/grpc++/support/slice.h
  - include/grpc++/support/status.h
  - include/grpc++/support/status_code_enum.h
  - include/grpc++/support/string_ref.h
  - include/grpc++/support/stub_options.h
  - include/grpc++/support/sync_stream.h
  - include/grpc++/support/time.h
  - include/grpcpp/alarm.h
  - include/grpcpp/channel.h
  - include/grpcpp/client_context.h
  - include/grpcpp/completion_queue.h
  - include/grpcpp/create_channel.h
  - include/grpcpp/create_channel_posix.h
  - include/grpcpp/ext/health_check_service_server_builder_option.h
  - include/grpcpp/generic/async_generic_service.h
  - include/grpcpp/generic/generic_stub.h
  - include/grpcpp/grpcpp.h
  - include/grpcpp/health_check_service_interface.h
  - include/grpcpp/impl/call.h
  - include/grpcpp/impl/channel_argument_option.h
  - include/grpcpp/impl/client_unary_call.h
  - include/grpcpp/impl/codegen/async_generic_service.h
  - include/grpcpp/impl/codegen/async_stream.h
  - include/grpcpp/impl/codegen/async_unary_call.h
  - include/grpcpp/impl/codegen/byte_buffer.h
  - include/grpcpp/impl/codegen/call.h
  - include/grpcpp/impl/codegen/call_hook.h
  - include/grpcpp/impl/codegen/call_op_set.h
  - include/grpcpp/impl/codegen/call_op_set_interface.h
  - include/grpcpp/impl/codegen/callback_common.h
  - include/grpcpp/impl/codegen/channel_interface.h
  - include/grpcpp/impl/codegen/client_callback.h
  - include/grpcpp/impl/codegen/client_context.h
  - include/grpcpp/impl/codegen/client_interceptor.h
  - include/grpcpp/impl/codegen/client_unary_call.h
  - include/grpcpp/impl/codegen/completion_queue.h
  - include/grpcpp/impl/codegen/completion_queue_tag.h
  - include/grpcpp/impl/codegen/config.h
  - include/grpcpp/impl/codegen/config_protobuf.h
  - include/grpcpp/impl/codegen/core_codegen.h
  - include/grpcpp/impl/codegen/core_codegen_interface.h
  - include/grpcpp/impl/codegen/create_auth_context.h
  - include/grpcpp/impl/codegen/delegating_channel.h
  - include/grpcpp/impl/codegen/grpc_library.h
  - include/grpcpp/impl/codegen/intercepted_channel.h
  - include/grpcpp/impl/codegen/interceptor.h
  - include/grpcpp/impl/codegen/interceptor_common.h
  - include/grpcpp/impl/codegen/message_allocator.h
  - include/grpcpp/impl/codegen/metadata_map.h
  - include/grpcpp/impl/codegen/method_handler.h
  - include/grpcpp/impl/codegen/method_handler_impl.h
  - include/grpcpp/impl/codegen/proto_buffer_reader.h
  - include/grpcpp/impl/codegen/proto_buffer_writer.h
  - include/grpcpp/impl/codegen/proto_utils.h
  - include/grpcpp/impl/codegen/rpc_method.h
  - include/grpcpp/impl/codegen/rpc_service_method.h
  - include/grpcpp/impl/codegen/security/auth_context.h
  - include/grpcpp/impl/codegen/serialization_traits.h
  - include/grpcpp/impl/codegen/server_callback.h
  - include/grpcpp/impl/codegen/server_callback_handlers.h
  - include/grpcpp/impl/codegen/server_context.h
  - include/grpcpp/impl/codegen/server_interceptor.h
  - include/grpcpp/impl/codegen/server_interface.h
  - include/grpcpp/impl/codegen/service_type.h
  - include/grpcpp/impl/codegen/slice.h
  - include/grpcpp/impl/codegen/status.h
  - include/grpcpp/impl/codegen/status_code_enum.h
  - include/grpcpp/impl/codegen/string_ref.h
  - include/grpcpp/impl/codegen/stub_options.h
  - include/grpcpp/impl/codegen/sync.h
  - include/grpcpp/impl/codegen/sync_stream.h
  - include/grpcpp/impl/codegen/time.h
  - include/grpcpp/impl/grpc_library.h
  - include/grpcpp/impl/method_handler_impl.h
  - include/grpcpp/impl/rpc_method.h
  - include/grpcpp/impl/rpc_service_method.h
  - include/grpcpp/impl/serialization_traits.h
  - include/grpcpp/impl/server_builder_option.h
  - include/grpcpp/impl/server_builder_plugin.h
  - include/grpcpp/impl/server_initializer.h
  - include/grpcpp/impl/service_type.h
  - include/grpcpp/resource_quota.h
  - include/grpcpp/security/auth_context.h
  - include/grpcpp/security/auth_metadata_processor.h
  - include/grpcpp/security/authorization_policy_provider.h
  - include/grpcpp/security/credentials.h
  - include/grpcpp/security/server_credentials.h
  - include/grpcpp/security/tls_certificate_provider.h
  - include/grpcpp/security/tls_certificate_verifier.h
  - include/grpcpp/security/tls_credentials_options.h
  - include/grpcpp/server.h
  - include/grpcpp/server_builder.h
  - include/grpcpp/server_context.h
  - include/grpcpp/server_posix.h
  - include/grpcpp/support/async_stream.h
  - include/grpcpp/support/async_unary_call.h
  - include/grpcpp/support/byte_buffer.h
  - include/grpcpp/support/channel_arguments.h
  - include/grpcpp/support/client_callback.h
  - include/grpcpp/support/client_interceptor.h
  - include/grpcpp/support/config.h
  - include/grpcpp/support/interceptor.h
  - include/grpcpp/support/message_allocator.h
  - include/grpcpp/support/method_handler.h
  - include/grpcpp/support/proto_buffer_reader.h
  - include/grpcpp/support/proto_buffer_writer.h
  - include/grpcpp/support/server_callback.h
  - include/grpcpp/support/server_interceptor.h
  - include/grpcpp/support/slice.h
  - include/grpcpp/support/status.h
  - include/grpcpp/support/status_code_enum.h
  - include/grpcpp/support/string_ref.h
  - include/grpcpp/support/stub_options.h
  - include/grpcpp/support/sync_stream.h
  - include/grpcpp/support/time.h
  - include/grpcpp/support/validate_service_config.h
  headers:
  - src/cpp/client/create_channel_internal.h
  - src/cpp/common/channel_filter.h
  - src/cpp/server/dynamic_thread_pool.h
  - src/cpp/server/external_connection_acceptor_impl.h
  - src/cpp/server/health/default_health_check_service.h
  - src/cpp/server/thread_pool_interface.h
  - src/cpp/thread_manager/thread_manager.h
  src:
  - src/cpp/client/channel_cc.cc
  - src/cpp/client/client_callback.cc
  - src/cpp/client/client_context.cc
  - src/cpp/client/client_interceptor.cc
  - src/cpp/client/create_channel.cc
  - src/cpp/client/create_channel_internal.cc
  - src/cpp/client/create_channel_posix.cc
  - src/cpp/client/credentials_cc.cc
  - src/cpp/client/insecure_credentials.cc
  - src/cpp/codegen/codegen_init.cc
  - src/cpp/common/alarm.cc
  - src/cpp/common/channel_arguments.cc
  - src/cpp/common/channel_filter.cc
  - src/cpp/common/completion_queue_cc.cc
  - src/cpp/common/core_codegen.cc
  - src/cpp/common/insecure_create_auth_context.cc
  - src/cpp/common/resource_quota_cc.cc
  - src/cpp/common/rpc_method.cc
  - src/cpp/common/validate_service_config.cc
  - src/cpp/common/version_cc.cc
  - src/cpp/server/async_generic_service.cc
  - src/cpp/server/channel_argument_option.cc
  - src/cpp/server/create_default_thread_pool.cc
  - src/cpp/server/dynamic_thread_pool.cc
  - src/cpp/server/external_connection_acceptor_impl.cc
  - src/cpp/server/health/default_health_check_service.cc
  - src/cpp/server/health/health_check_service.cc
  - src/cpp/server/health/health_check_service_server_builder_option.cc
  - src/cpp/server/insecure_server_credentials.cc
  - src/cpp/server/server_builder.cc
  - src/cpp/server/server_callback.cc
  - src/cpp/server/server_cc.cc
  - src/cpp/server/server_context.cc
  - src/cpp/server/server_credentials.cc
  - src/cpp/server/server_posix.cc
  - src/cpp/thread_manager/thread_manager.cc
  - src/cpp/util/byte_buffer_cc.cc
  - src/cpp/util/status.cc
  - src/cpp/util/string_ref.cc
  - src/cpp/util/time_cc.cc
  deps:
  - grpc_unsecure
  baselib: true
- name: grpc_plugin_support
  build: protoc
  language: c++
  public_headers:
  - include/grpc++/impl/codegen/config_protobuf.h
  - include/grpcpp/impl/codegen/config_protobuf.h
  headers:
  - src/compiler/config.h
  - src/compiler/config_protobuf.h
  - src/compiler/cpp_generator.h
  - src/compiler/cpp_generator_helpers.h
  - src/compiler/cpp_plugin.h
  - src/compiler/csharp_generator.h
  - src/compiler/csharp_generator_helpers.h
  - src/compiler/generator_helpers.h
  - src/compiler/node_generator.h
  - src/compiler/node_generator_helpers.h
  - src/compiler/objective_c_generator.h
  - src/compiler/objective_c_generator_helpers.h
  - src/compiler/php_generator.h
  - src/compiler/php_generator_helpers.h
  - src/compiler/protobuf_plugin.h
  - src/compiler/python_generator.h
  - src/compiler/python_generator_helpers.h
  - src/compiler/python_private_generator.h
  - src/compiler/ruby_generator.h
  - src/compiler/ruby_generator_helpers-inl.h
  - src/compiler/ruby_generator_map-inl.h
  - src/compiler/ruby_generator_string-inl.h
  - src/compiler/schema_interface.h
  src:
  - src/compiler/cpp_generator.cc
  - src/compiler/csharp_generator.cc
  - src/compiler/node_generator.cc
  - src/compiler/objective_c_generator.cc
  - src/compiler/php_generator.cc
  - src/compiler/python_generator.cc
  - src/compiler/ruby_generator.cc
  deps: []
- name: grpcpp_channelz
  build: all
  language: c++
  public_headers:
  - include/grpcpp/ext/channelz_service_plugin.h
  headers:
  - src/cpp/server/channelz/channelz_service.h
  src:
  - src/proto/grpc/channelz/channelz.proto
  - src/cpp/server/channelz/channelz_service.cc
  - src/cpp/server/channelz/channelz_service_plugin.cc
  deps:
  - grpc++
targets:
- name: alloc_test
  build: test
  language: c
  headers: []
  src:
  - test/core/gpr/alloc_test.cc
  deps:
  - grpc_test_util
  uses_polling: false
- name: alpn_test
  build: test
  language: c
  headers: []
  src:
  - test/core/transport/chttp2/alpn_test.cc
  deps:
  - grpc_test_util
- name: alts_counter_test
  build: test
  language: c
  headers:
  - test/core/tsi/alts/crypt/gsec_test_util.h
  src:
  - test/core/tsi/alts/crypt/gsec_test_util.cc
  - test/core/tsi/alts/frame_protector/alts_counter_test.cc
  deps:
  - grpc_test_util
- name: alts_crypt_test
  build: test
  language: c
  headers:
  - test/core/tsi/alts/crypt/gsec_test_util.h
  src:
  - test/core/tsi/alts/crypt/aes_gcm_test.cc
  - test/core/tsi/alts/crypt/gsec_test_util.cc
  deps:
  - grpc_test_util
- name: alts_crypter_test
  build: test
  language: c
  headers:
  - test/core/tsi/alts/crypt/gsec_test_util.h
  src:
  - test/core/tsi/alts/crypt/gsec_test_util.cc
  - test/core/tsi/alts/frame_protector/alts_crypter_test.cc
  deps:
  - grpc_test_util
- name: alts_frame_protector_test
  build: test
  language: c
  headers:
  - test/core/tsi/alts/crypt/gsec_test_util.h
  - test/core/tsi/transport_security_test_lib.h
  src:
  - test/core/tsi/alts/crypt/gsec_test_util.cc
  - test/core/tsi/alts/frame_protector/alts_frame_protector_test.cc
  - test/core/tsi/transport_security_test_lib.cc
  deps:
  - grpc_test_util
- name: alts_grpc_record_protocol_test
  build: test
  language: c
  headers:
  - test/core/tsi/alts/crypt/gsec_test_util.h
  src:
  - test/core/tsi/alts/crypt/gsec_test_util.cc
  - test/core/tsi/alts/zero_copy_frame_protector/alts_grpc_record_protocol_test.cc
  deps:
  - grpc_test_util
- name: alts_handshaker_client_test
  build: test
  language: c
  headers:
  - test/core/tsi/alts/handshaker/alts_handshaker_service_api_test_lib.h
  src:
  - test/core/tsi/alts/handshaker/alts_handshaker_client_test.cc
  - test/core/tsi/alts/handshaker/alts_handshaker_service_api_test_lib.cc
  deps:
  - grpc_test_util
- name: alts_iovec_record_protocol_test
  build: test
  language: c
  headers:
  - test/core/tsi/alts/crypt/gsec_test_util.h
  src:
  - test/core/tsi/alts/crypt/gsec_test_util.cc
  - test/core/tsi/alts/zero_copy_frame_protector/alts_iovec_record_protocol_test.cc
  deps:
  - grpc_test_util
- name: alts_security_connector_test
  build: test
  language: c
  headers: []
  src:
  - test/core/security/alts_security_connector_test.cc
  deps:
  - grpc_test_util
- name: alts_tsi_handshaker_test
  build: test
  language: c
  headers:
  - test/core/tsi/alts/handshaker/alts_handshaker_service_api_test_lib.h
  src:
  - test/core/tsi/alts/handshaker/alts_handshaker_service_api_test_lib.cc
  - test/core/tsi/alts/handshaker/alts_tsi_handshaker_test.cc
  deps:
  - grpc_test_util
- name: alts_tsi_utils_test
  build: test
  language: c
  headers:
  - test/core/tsi/alts/handshaker/alts_handshaker_service_api_test_lib.h
  src:
  - test/core/tsi/alts/handshaker/alts_handshaker_service_api_test_lib.cc
  - test/core/tsi/alts/handshaker/alts_tsi_utils_test.cc
  deps:
  - grpc_test_util
- name: alts_zero_copy_grpc_protector_test
  build: test
  language: c
  headers:
  - test/core/tsi/alts/crypt/gsec_test_util.h
  src:
  - test/core/tsi/alts/crypt/gsec_test_util.cc
  - test/core/tsi/alts/zero_copy_frame_protector/alts_zero_copy_grpc_protector_test.cc
  deps:
  - grpc_test_util
- name: arena_test
  build: test
  language: c
  headers: []
  src:
  - test/core/gpr/arena_test.cc
  deps:
  - grpc_test_util
  uses_polling: false
- name: auth_context_test
  build: test
  language: c
  headers: []
  src:
  - test/core/security/auth_context_test.cc
  deps:
  - grpc_test_util
  uses_polling: false
- name: b64_test
  build: test
  language: c
  headers: []
  src:
  - test/core/slice/b64_test.cc
  deps:
  - grpc_test_util
  uses_polling: false
- name: bad_server_response_test
  build: test
  language: c
  headers:
  - test/core/end2end/cq_verifier.h
  src:
  - test/core/end2end/bad_server_response_test.cc
  - test/core/end2end/cq_verifier.cc
  deps:
  - grpc_test_util
- name: bad_ssl_alpn_test
  build: test
  language: c
  headers:
  - test/core/end2end/cq_verifier.h
  src:
  - test/core/bad_ssl/bad_ssl_test.cc
  - test/core/end2end/cq_verifier.cc
  deps:
  - grpc_test_util
  platforms:
  - linux
  - posix
  - mac
- name: bad_ssl_cert_test
  build: test
  language: c
  headers:
  - test/core/end2end/cq_verifier.h
  src:
  - test/core/bad_ssl/bad_ssl_test.cc
  - test/core/end2end/cq_verifier.cc
  deps:
  - grpc_test_util
  platforms:
  - linux
  - posix
  - mac
- name: bin_decoder_test
  build: test
  language: c
  headers: []
  src:
  - test/core/transport/chttp2/bin_decoder_test.cc
  deps:
  - grpc_test_util
  uses_polling: false
- name: bin_encoder_test
  build: test
  language: c
  headers: []
  src:
  - test/core/transport/chttp2/bin_encoder_test.cc
  deps:
  - grpc_test_util
  uses_polling: false
- name: buffer_list_test
  build: test
  language: c
  headers: []
  src:
  - test/core/iomgr/buffer_list_test.cc
  deps:
  - grpc_test_util
- name: channel_stack_test
  build: test
  language: c
  headers: []
  src:
  - test/core/channel/channel_stack_test.cc
  deps:
  - grpc_test_util
  uses_polling: false
- name: check_gcp_environment_linux_test
  build: test
  language: c
  headers: []
  src:
  - test/core/security/check_gcp_environment_linux_test.cc
  deps:
  - grpc_test_util
- name: check_gcp_environment_windows_test
  build: test
  language: c
  headers: []
  src:
  - test/core/security/check_gcp_environment_windows_test.cc
  deps:
  - grpc_test_util
- name: client_ssl_test
  build: test
  language: c
  headers: []
  src:
  - test/core/handshake/client_ssl.cc
  deps:
  - grpc_test_util
  platforms:
  - linux
  - posix
  - mac
- name: cmdline_test
  build: test
  language: c
  headers: []
  src:
  - test/core/util/cmdline_test.cc
  deps:
  - grpc_test_util
  uses_polling: false
- name: combiner_test
  build: test
  language: c
  headers: []
  src:
  - test/core/iomgr/combiner_test.cc
  deps:
  - grpc_test_util
  platforms:
  - linux
  - posix
  - mac
- name: completion_queue_threading_test
  build: test
  run: false
  language: c
  headers: []
  src:
  - test/core/surface/completion_queue_threading_test.cc
  deps:
  - grpc_test_util
- name: compression_test
  build: test
  language: c
  headers:
  - test/core/compression/args_utils.h
  src:
  - test/core/compression/args_utils.cc
  - test/core/compression/compression_test.cc
  deps:
  - grpc_test_util
  uses_polling: false
- name: concurrent_connectivity_test
  build: test
  language: c
  headers: []
  src:
  - test/core/surface/concurrent_connectivity_test.cc
  deps:
  - grpc_test_util
- name: connection_refused_test
  build: test
  language: c
  headers:
  - test/core/end2end/cq_verifier.h
  src:
  - test/core/end2end/connection_refused_test.cc
  - test/core/end2end/cq_verifier.cc
  deps:
  - grpc_test_util
- name: cpu_test
  build: test
  language: c
  headers: []
  src:
  - test/core/gpr/cpu_test.cc
  deps:
  - grpc_test_util
  uses_polling: false
- name: dns_resolver_cooldown_test
  build: test
  language: c
  headers: []
  src:
  - test/core/client_channel/resolvers/dns_resolver_cooldown_test.cc
  deps:
  - grpc_test_util
- name: dns_resolver_test
  build: test
  language: c
  headers: []
  src:
  - test/core/client_channel/resolvers/dns_resolver_test.cc
  deps:
  - grpc_test_util
- name: dualstack_socket_test
  build: test
  language: c
  headers:
  - test/core/end2end/cq_verifier.h
  src:
  - test/core/end2end/cq_verifier.cc
  - test/core/end2end/dualstack_socket_test.cc
  deps:
  - grpc_test_util
  platforms:
  - linux
  - posix
  - mac
- name: endpoint_pair_test
  build: test
  language: c
  headers:
  - test/core/iomgr/endpoint_tests.h
  src:
  - test/core/iomgr/endpoint_pair_test.cc
  - test/core/iomgr/endpoint_tests.cc
  deps:
  - grpc_test_util
- name: env_test
  build: test
  language: c
  headers: []
  src:
  - test/core/gpr/env_test.cc
  deps:
  - grpc_test_util
  uses_polling: false
- name: fake_resolver_test
  build: test
  language: c
  headers: []
  src:
  - test/core/client_channel/resolvers/fake_resolver_test.cc
  deps:
  - grpc_test_util
- name: fake_transport_security_test
  build: test
  language: c
  headers:
  - test/core/tsi/transport_security_test_lib.h
  src:
  - test/core/tsi/fake_transport_security_test.cc
  - test/core/tsi/transport_security_test_lib.cc
  deps:
  - grpc_test_util
- name: fd_conservation_posix_test
  build: test
  language: c
  headers: []
  src:
  - test/core/iomgr/fd_conservation_posix_test.cc
  deps:
  - grpc_test_util
  platforms:
  - linux
  - posix
  - mac
- name: fd_posix_test
  build: test
  language: c
  headers: []
  src:
  - test/core/iomgr/fd_posix_test.cc
  deps:
  - grpc_test_util
  platforms:
  - linux
  - posix
  - mac
- name: fling_stream_test
  build: test
  language: c
  headers:
  - test/core/end2end/data/ssl_test_data.h
  src:
  - test/core/end2end/data/client_certs.cc
  - test/core/end2end/data/server1_cert.cc
  - test/core/end2end/data/server1_key.cc
  - test/core/end2end/data/test_root_cert.cc
  - test/core/fling/fling_stream_test.cc
  deps:
  - grpc_test_util
  platforms:
  - linux
  - posix
  - mac
- name: fling_test
  build: test
  language: c
  headers:
  - test/core/end2end/data/ssl_test_data.h
  src:
  - test/core/end2end/data/client_certs.cc
  - test/core/end2end/data/server1_cert.cc
  - test/core/end2end/data/server1_key.cc
  - test/core/end2end/data/test_root_cert.cc
  - test/core/fling/fling_test.cc
  deps:
  - grpc_test_util
  platforms:
  - linux
  - posix
  - mac
- name: fork_test
  build: test
  language: c
  headers: []
  src:
  - test/core/gprpp/fork_test.cc
  deps:
  - grpc_test_util
  platforms:
  - linux
  - posix
  - mac
  uses_polling: false
- name: format_request_test
  build: test
  language: c
  headers:
  - test/core/end2end/data/ssl_test_data.h
  src:
  - test/core/end2end/data/client_certs.cc
  - test/core/end2end/data/server1_cert.cc
  - test/core/end2end/data/server1_key.cc
  - test/core/end2end/data/test_root_cert.cc
  - test/core/http/format_request_test.cc
  deps:
  - grpc_test_util
- name: frame_handler_test
  build: test
  language: c
  headers:
  - test/core/tsi/alts/crypt/gsec_test_util.h
  src:
  - test/core/tsi/alts/crypt/gsec_test_util.cc
  - test/core/tsi/alts/frame_protector/frame_handler_test.cc
  deps:
  - grpc_test_util
- name: goaway_server_test
  build: test
  language: c
  headers:
  - test/core/end2end/cq_verifier.h
  src:
  - test/core/end2end/cq_verifier.cc
  - test/core/end2end/goaway_server_test.cc
  deps:
  - grpc_test_util
- name: grpc_alts_credentials_options_test
  build: test
  language: c
  headers: []
  src:
  - test/core/security/grpc_alts_credentials_options_test.cc
  deps:
  - grpc_test_util
- name: grpc_byte_buffer_reader_test
  build: test
  language: c
  headers: []
  src:
  - test/core/surface/byte_buffer_reader_test.cc
  deps:
  - grpc_test_util
  uses_polling: false
- name: grpc_completion_queue_test
  build: test
  language: c
  headers: []
  src:
  - test/core/surface/completion_queue_test.cc
  deps:
  - grpc_test_util
- name: grpc_ipv6_loopback_available_test
  build: test
  language: c
  headers: []
  src:
  - test/core/iomgr/grpc_ipv6_loopback_available_test.cc
  deps:
  - grpc_test_util
- name: handshake_server_with_readahead_handshaker_test
  build: test
  language: c
  headers:
  - test/core/handshake/server_ssl_common.h
  src:
  - test/core/handshake/readahead_handshaker_server_ssl.cc
  - test/core/handshake/server_ssl_common.cc
  deps:
  - grpc_test_util
  platforms:
  - linux
  - posix
  - mac
- name: histogram_test
  build: test
  language: c
  headers: []
  src:
  - test/core/util/histogram_test.cc
  deps:
  - grpc_test_util
  uses_polling: false
- name: host_port_test
  build: test
  language: c
  headers: []
  src:
  - test/core/gprpp/host_port_test.cc
  deps:
  - grpc_test_util
  uses_polling: false
- name: hpack_encoder_test
  build: test
  language: c
  headers: []
  src:
  - test/core/transport/chttp2/hpack_encoder_test.cc
  deps:
  - grpc_test_util
  uses_polling: false
- name: inproc_callback_test
  build: test
  language: c
  headers: []
  src:
  - test/core/end2end/inproc_callback_test.cc
  deps:
  - end2end_tests
  uses_polling: false
- name: invalid_call_argument_test
  build: test
  language: c
  headers:
  - test/core/end2end/cq_verifier.h
  src:
  - test/core/end2end/cq_verifier.cc
  - test/core/end2end/invalid_call_argument_test.cc
  deps:
  - grpc_test_util
- name: json_token_test
  build: test
  language: c
  headers: []
  src:
  - test/core/security/json_token_test.cc
  deps:
  - grpc_test_util
  uses_polling: false
- name: jwt_verifier_test
  build: test
  language: c
  headers: []
  src:
  - test/core/security/jwt_verifier_test.cc
  deps:
  - grpc_test_util
  uses_polling: false
- name: lame_client_test
  build: test
  language: c
  headers:
  - test/core/end2end/cq_verifier.h
  src:
  - test/core/end2end/cq_verifier.cc
  - test/core/surface/lame_client_test.cc
  deps:
  - grpc_test_util
- name: load_file_test
  build: test
  language: c
  headers: []
  src:
  - test/core/iomgr/load_file_test.cc
  deps:
  - grpc_test_util
  uses_polling: false
- name: manual_constructor_test
  build: test
  language: c
  headers: []
  src:
  - test/core/gprpp/manual_constructor_test.cc
  deps:
  - grpc_test_util
  uses_polling: false
- name: memory_quota_stress_test
  build: test
  language: c
  headers:
  - src/core/lib/debug/trace.h
  - src/core/lib/gprpp/atomic_utils.h
  - src/core/lib/gprpp/dual_ref_counted.h
  - src/core/lib/gprpp/orphanable.h
  - src/core/lib/gprpp/ref_counted.h
  - src/core/lib/gprpp/ref_counted_ptr.h
  - src/core/lib/gprpp/time.h
  - src/core/lib/iomgr/closure.h
  - src/core/lib/iomgr/combiner.h
  - src/core/lib/iomgr/error.h
  - src/core/lib/iomgr/error_internal.h
  - src/core/lib/iomgr/exec_ctx.h
  - src/core/lib/iomgr/executor.h
  - src/core/lib/iomgr/iomgr_internal.h
  - src/core/lib/promise/activity.h
  - src/core/lib/promise/context.h
  - src/core/lib/promise/detail/basic_seq.h
  - src/core/lib/promise/detail/promise_factory.h
  - src/core/lib/promise/detail/promise_like.h
  - src/core/lib/promise/detail/status.h
  - src/core/lib/promise/detail/switch.h
  - src/core/lib/promise/exec_ctx_wakeup_scheduler.h
  - src/core/lib/promise/loop.h
  - src/core/lib/promise/map.h
  - src/core/lib/promise/poll.h
  - src/core/lib/promise/race.h
  - src/core/lib/promise/seq.h
  - src/core/lib/resource_quota/memory_quota.h
  - src/core/lib/resource_quota/trace.h
  - src/core/lib/slice/slice.h
  - src/core/lib/slice/slice_internal.h
  - src/core/lib/slice/slice_refcount.h
  - src/core/lib/slice/slice_refcount_base.h
  - src/core/lib/slice/slice_string_helpers.h
  src:
  - src/core/lib/debug/trace.cc
  - src/core/lib/event_engine/memory_allocator.cc
  - src/core/lib/gprpp/time.cc
  - src/core/lib/iomgr/combiner.cc
  - src/core/lib/iomgr/error.cc
  - src/core/lib/iomgr/exec_ctx.cc
  - src/core/lib/iomgr/executor.cc
  - src/core/lib/iomgr/iomgr_internal.cc
  - src/core/lib/promise/activity.cc
  - src/core/lib/resource_quota/memory_quota.cc
  - src/core/lib/resource_quota/trace.cc
  - src/core/lib/slice/slice.cc
  - src/core/lib/slice/slice_refcount.cc
  - src/core/lib/slice/slice_string_helpers.cc
  - test/core/resource_quota/memory_quota_stress_test.cc
  deps:
  - absl/status:statusor
  - absl/types:variant
  - gpr
  platforms:
  - linux
  - posix
  uses_polling: false
- name: message_compress_test
  build: test
  language: c
  headers: []
  src:
  - test/core/compression/message_compress_test.cc
  deps:
  - grpc_test_util
  uses_polling: false
- name: minimal_stack_is_minimal_test
  build: test
  language: c
  headers: []
  src:
  - test/core/channel/minimal_stack_is_minimal_test.cc
  deps:
  - grpc_test_util
  uses_polling: false
- name: mpmcqueue_test
  build: test
  language: c
  headers: []
  src:
  - test/core/iomgr/mpmcqueue_test.cc
  deps:
  - grpc_test_util
  uses_polling: false
- name: mpscq_test
  build: test
  language: c
  headers: []
  src:
  - test/core/gprpp/mpscq_test.cc
  deps:
  - grpc_test_util
  platforms:
  - linux
  - posix
  - mac
  uses_polling: false
- name: multiple_server_queues_test
  build: test
  language: c
  headers:
  - test/core/end2end/cq_verifier.h
  src:
  - test/core/end2end/cq_verifier.cc
  - test/core/end2end/multiple_server_queues_test.cc
  deps:
  - grpc_test_util
- name: murmur_hash_test
  build: test
  language: c
  headers: []
  src:
  - test/core/gpr/murmur_hash_test.cc
  deps:
  - grpc_test_util
  uses_polling: false
- name: no_server_test
  build: test
  language: c
  headers:
  - test/core/end2end/cq_verifier.h
  src:
  - test/core/end2end/cq_verifier.cc
  - test/core/end2end/no_server_test.cc
  deps:
  - grpc_test_util
- name: num_external_connectivity_watchers_test
  build: test
  language: c
  headers: []
  src:
  - test/core/surface/num_external_connectivity_watchers_test.cc
  deps:
  - grpc_test_util
- name: parse_address_test
  build: test
  language: c
  headers: []
  src:
  - test/core/address_utils/parse_address_test.cc
  deps:
  - grpc_test_util
- name: parse_address_with_named_scope_id_test
  build: test
  language: c
  headers: []
  src:
  - test/core/address_utils/parse_address_with_named_scope_id_test.cc
  deps:
  - grpc_test_util
  platforms:
  - linux
  - posix
  - mac
  uses_polling: false
- name: parser_test
  build: test
  language: c
  headers:
  - test/core/end2end/data/ssl_test_data.h
  src:
  - test/core/end2end/data/client_certs.cc
  - test/core/end2end/data/server1_cert.cc
  - test/core/end2end/data/server1_key.cc
  - test/core/end2end/data/test_root_cert.cc
  - test/core/http/parser_test.cc
  deps:
  - grpc_test_util
  uses_polling: false
- name: percent_encoding_test
  build: test
  language: c
  headers: []
  src:
  - test/core/slice/percent_encoding_test.cc
  deps:
  - grpc_test_util
  uses_polling: false
- name: public_headers_must_be_c89
  build: test
  language: c
  headers:
  - src/core/lib/security/authorization/grpc_authorization_policy_provider.h
  - src/core/lib/security/authorization/rbac_translator.h
  src:
  - src/core/lib/security/authorization/grpc_authorization_policy_provider.cc
  - src/core/lib/security/authorization/rbac_translator.cc
  - test/core/surface/public_headers_must_be_c89.c
  deps:
  - grpc_test_util
- name: resolve_address_using_ares_resolver_posix_test
  build: test
  language: c
  headers: []
  src:
  - test/core/iomgr/resolve_address_posix_test.cc
  deps:
  - grpc_test_util
  args:
  - --resolver=ares
  platforms:
  - linux
  - posix
  - mac
- name: resolve_address_using_native_resolver_posix_test
  build: test
  language: c
  headers: []
  src:
  - test/core/iomgr/resolve_address_posix_test.cc
  deps:
  - grpc_test_util
  args:
  - --resolver=native
  platforms:
  - linux
  - posix
  - mac
- name: secure_channel_create_test
  build: test
  language: c
  headers: []
  src:
  - test/core/surface/secure_channel_create_test.cc
  deps:
  - grpc_test_util
- name: secure_endpoint_test
  build: test
  language: c
  headers:
  - test/core/iomgr/endpoint_tests.h
  src:
  - test/core/iomgr/endpoint_tests.cc
  - test/core/security/secure_endpoint_test.cc
  deps:
  - grpc_test_util
- name: security_connector_test
  build: test
  language: c
  headers: []
  src:
  - test/core/security/security_connector_test.cc
  deps:
  - grpc_test_util
- name: sequential_connectivity_test
  build: test
  run: false
  language: c
  headers: []
  src:
  - test/core/surface/sequential_connectivity_test.cc
  deps:
  - grpc_test_util
- name: server_ssl_test
  build: test
  language: c
  headers:
  - test/core/handshake/server_ssl_common.h
  src:
  - test/core/handshake/server_ssl.cc
  - test/core/handshake/server_ssl_common.cc
  deps:
  - grpc_test_util
  platforms:
  - linux
  - posix
  - mac
- name: server_test
  build: test
  language: c
  headers: []
  src:
  - test/core/surface/server_test.cc
  deps:
  - grpc_test_util
- name: slice_buffer_test
  build: test
  language: c
  headers: []
  src:
  - test/core/slice/slice_buffer_test.cc
  deps:
  - grpc_test_util
  uses_polling: false
- name: slice_split_test
  build: test
  language: c
  headers: []
  src:
  - test/core/slice/slice_split_test.cc
  deps:
  - grpc_test_util
  uses_polling: false
- name: slice_string_helpers_test
  build: test
  language: c
  headers:
  - src/core/lib/debug/trace.h
  - src/core/lib/gprpp/atomic_utils.h
  - src/core/lib/gprpp/ref_counted.h
  - src/core/lib/gprpp/ref_counted_ptr.h
  - src/core/lib/slice/slice.h
  - src/core/lib/slice/slice_internal.h
  - src/core/lib/slice/slice_refcount.h
  - src/core/lib/slice/slice_refcount_base.h
  - src/core/lib/slice/slice_string_helpers.h
  src:
  - src/core/lib/debug/trace.cc
  - src/core/lib/slice/slice.cc
  - src/core/lib/slice/slice_refcount.cc
  - src/core/lib/slice/slice_string_helpers.cc
  - test/core/slice/slice_string_helpers_test.cc
  deps:
  - gpr
  uses_polling: false
- name: sockaddr_resolver_test
  build: test
  language: c
  headers: []
  src:
  - test/core/client_channel/resolvers/sockaddr_resolver_test.cc
  deps:
  - grpc_test_util
- name: socket_utils_test
  build: test
  language: c
  headers: []
  src:
  - test/core/iomgr/socket_utils_test.cc
  deps:
  - grpc_test_util
  platforms:
  - linux
  - posix
  - mac
- name: spinlock_test
  build: test
  language: c
  headers: []
  src:
  - test/core/gpr/spinlock_test.cc
  deps:
  - grpc_test_util
  uses_polling: false
- name: ssl_credentials_test
  build: test
  language: c
  headers: []
  src:
  - test/core/security/ssl_credentials_test.cc
  deps:
  - grpc_test_util
- name: ssl_transport_security_test
  build: test
  language: c
  headers:
  - test/core/tsi/transport_security_test_lib.h
  src:
  - test/core/tsi/ssl_transport_security_test.cc
  - test/core/tsi/transport_security_test_lib.cc
  deps:
  - grpc_test_util
  platforms:
  - linux
  - posix
  - mac
- name: status_conversion_test
  build: test
  language: c
  headers: []
  src:
  - test/core/transport/status_conversion_test.cc
  deps:
  - grpc_test_util
  uses_polling: false
- name: stream_map_test
  build: test
  language: c
  headers: []
  src:
  - test/core/transport/chttp2/stream_map_test.cc
  deps:
  - grpc_test_util
- name: string_test
  build: test
  language: c
  headers: []
  src:
  - test/core/gpr/string_test.cc
  deps:
  - grpc_test_util
  uses_polling: false
- name: sync_test
  build: test
  language: c
  headers: []
  src:
  - test/core/gpr/sync_test.cc
  deps:
  - grpc_test_util
  uses_polling: false
- name: tcp_client_posix_test
  build: test
  language: c
  headers: []
  src:
  - test/core/iomgr/tcp_client_posix_test.cc
  deps:
  - grpc_test_util
  platforms:
  - linux
  - posix
  - mac
- name: tcp_posix_test
  build: test
  language: c
  headers:
  - test/core/iomgr/endpoint_tests.h
  src:
  - test/core/iomgr/endpoint_tests.cc
  - test/core/iomgr/tcp_posix_test.cc
  deps:
  - grpc_test_util
  platforms:
  - linux
  - posix
- name: tcp_server_posix_test
  build: test
  language: c
  headers: []
  src:
  - test/core/iomgr/tcp_server_posix_test.cc
  deps:
  - grpc_test_util
  platforms:
  - linux
  - posix
  - mac
- name: test_core_gpr_time_test
  build: test
  language: c
  headers: []
  src:
  - test/core/gpr/time_test.cc
  deps:
  - grpc_test_util
  uses_polling: false
- name: thd_test
  build: test
  language: c
  headers: []
  src:
  - test/core/gprpp/thd_test.cc
  deps:
  - grpc_test_util
  uses_polling: false
- name: threadpool_test
  build: test
  language: c
  headers: []
  src:
  - test/core/iomgr/threadpool_test.cc
  deps:
  - grpc_test_util
  uses_polling: false
- name: time_averaged_stats_test
  build: test
  language: c
  headers: []
  src:
  - test/core/iomgr/time_averaged_stats_test.cc
  deps:
  - grpc_test_util
  uses_polling: false
- name: timer_heap_test
  build: test
  language: c
  headers: []
  src:
  - test/core/iomgr/timer_heap_test.cc
  deps:
  - grpc_test_util
  uses_polling: false
- name: timer_list_test
  build: test
  language: c
  headers: []
  src:
  - test/core/iomgr/timer_list_test.cc
  deps:
  - grpc_test_util
  uses_polling: false
- name: transport_security_common_api_test
  build: test
  language: c
  headers: []
  src:
  - test/core/tsi/alts/handshaker/transport_security_common_api_test.cc
  deps:
  - grpc_test_util
- name: transport_security_test
  build: test
  language: c
  headers: []
  src:
  - test/core/tsi/transport_security_test.cc
  deps:
  - grpc_test_util
- name: varint_test
  build: test
  language: c
  headers: []
  src:
  - test/core/transport/chttp2/varint_test.cc
  deps:
  - grpc_test_util
  uses_polling: false
- name: activity_test
  gtest: true
  build: test
  language: c++
  headers:
  - src/core/lib/debug/trace.h
  - src/core/lib/gprpp/atomic_utils.h
  - src/core/lib/gprpp/bitset.h
  - src/core/lib/gprpp/orphanable.h
  - src/core/lib/gprpp/ref_counted.h
  - src/core/lib/gprpp/ref_counted_ptr.h
  - src/core/lib/promise/activity.h
  - src/core/lib/promise/context.h
  - src/core/lib/promise/detail/basic_join.h
  - src/core/lib/promise/detail/basic_seq.h
  - src/core/lib/promise/detail/promise_factory.h
  - src/core/lib/promise/detail/promise_like.h
  - src/core/lib/promise/detail/status.h
  - src/core/lib/promise/detail/switch.h
  - src/core/lib/promise/join.h
  - src/core/lib/promise/poll.h
  - src/core/lib/promise/promise.h
  - src/core/lib/promise/seq.h
  - src/core/lib/promise/wait_set.h
  - test/core/promise/test_wakeup_schedulers.h
  src:
  - src/core/lib/debug/trace.cc
  - src/core/lib/promise/activity.cc
  - test/core/promise/activity_test.cc
  deps:
  - absl/container:flat_hash_set
  - absl/status:statusor
  - absl/types:variant
  - gpr
  uses_polling: false
- name: address_sorting_test
  gtest: true
  build: test
  language: c++
  headers: []
  src:
  - test/cpp/naming/address_sorting_test.cc
  deps:
  - grpc++_test_config
  - grpc++_test_util
  platforms:
  - linux
  - posix
  - mac
- name: address_sorting_test_unsecure
  gtest: true
  build: test
  language: c++
  headers:
  - test/cpp/util/byte_buffer_proto_helper.h
  - test/cpp/util/string_ref_helper.h
  - test/cpp/util/subprocess.h
  src:
  - test/cpp/naming/address_sorting_test.cc
  - test/cpp/util/byte_buffer_proto_helper.cc
  - test/cpp/util/string_ref_helper.cc
  - test/cpp/util/subprocess.cc
  deps:
  - grpc++_unsecure
  - grpc_test_util_unsecure
  - grpc++_test_config
  platforms:
  - linux
  - posix
  - mac
- name: admin_services_end2end_test
  gtest: true
  build: test
  language: c++
  headers:
  - src/cpp/server/csds/csds.h
  src:
  - src/proto/grpc/testing/xds/v3/base.proto
  - src/proto/grpc/testing/xds/v3/config_dump.proto
  - src/proto/grpc/testing/xds/v3/csds.proto
  - src/proto/grpc/testing/xds/v3/percent.proto
  - src/cpp/server/admin/admin_services.cc
  - src/cpp/server/csds/csds.cc
  - test/cpp/end2end/admin_services_end2end_test.cc
  deps:
  - grpc++_reflection
  - grpcpp_channelz
  - grpc++_test_util
- name: alarm_test
  gtest: true
  build: test
  language: c++
  headers: []
  src:
  - test/cpp/common/alarm_test.cc
  deps:
  - grpc++_unsecure
  - grpc_test_util_unsecure
  platforms:
  - linux
  - posix
  - mac
- name: alts_concurrent_connectivity_test
  gtest: true
  build: test
  language: c++
  headers:
  - test/core/end2end/cq_verifier.h
  - test/core/tsi/alts/fake_handshaker/fake_handshaker_server.h
  - test/core/util/fake_udp_and_tcp_server.h
  src:
  - test/core/tsi/alts/fake_handshaker/handshaker.proto
  - test/core/tsi/alts/fake_handshaker/transport_security_common.proto
  - test/core/end2end/cq_verifier.cc
  - test/core/tsi/alts/fake_handshaker/fake_handshaker_server.cc
  - test/core/tsi/alts/handshaker/alts_concurrent_connectivity_test.cc
  - test/core/util/fake_udp_and_tcp_server.cc
  deps:
  - grpc++
  - grpc_test_util
  platforms:
  - linux
  - posix
- name: alts_util_test
  gtest: true
  build: test
  language: c++
  headers: []
  src:
  - test/cpp/common/alts_util_test.cc
  deps:
  - grpc++_alts
  - grpc++_test_util
- name: arena_promise_test
  gtest: true
  build: test
  language: c++
  headers:
  - src/core/lib/debug/trace.h
  - src/core/lib/gprpp/atomic_utils.h
  - src/core/lib/gprpp/cpp_impl_of.h
  - src/core/lib/gprpp/dual_ref_counted.h
  - src/core/lib/gprpp/orphanable.h
  - src/core/lib/gprpp/ref_counted.h
  - src/core/lib/gprpp/ref_counted_ptr.h
  - src/core/lib/gprpp/time.h
  - src/core/lib/iomgr/closure.h
  - src/core/lib/iomgr/combiner.h
  - src/core/lib/iomgr/error.h
  - src/core/lib/iomgr/error_internal.h
  - src/core/lib/iomgr/exec_ctx.h
  - src/core/lib/iomgr/executor.h
  - src/core/lib/iomgr/iomgr_internal.h
  - src/core/lib/promise/activity.h
  - src/core/lib/promise/arena_promise.h
  - src/core/lib/promise/context.h
  - src/core/lib/promise/detail/basic_seq.h
  - src/core/lib/promise/detail/promise_factory.h
  - src/core/lib/promise/detail/promise_like.h
  - src/core/lib/promise/detail/status.h
  - src/core/lib/promise/detail/switch.h
  - src/core/lib/promise/exec_ctx_wakeup_scheduler.h
  - src/core/lib/promise/loop.h
  - src/core/lib/promise/map.h
  - src/core/lib/promise/poll.h
  - src/core/lib/promise/race.h
  - src/core/lib/promise/seq.h
  - src/core/lib/resource_quota/arena.h
  - src/core/lib/resource_quota/memory_quota.h
  - src/core/lib/resource_quota/resource_quota.h
  - src/core/lib/resource_quota/thread_quota.h
  - src/core/lib/resource_quota/trace.h
  - src/core/lib/slice/slice.h
  - src/core/lib/slice/slice_internal.h
  - src/core/lib/slice/slice_refcount.h
  - src/core/lib/slice/slice_refcount_base.h
  - src/core/lib/slice/slice_string_helpers.h
  - test/core/promise/test_context.h
  src:
  - src/core/lib/debug/trace.cc
  - src/core/lib/event_engine/memory_allocator.cc
  - src/core/lib/gprpp/time.cc
  - src/core/lib/iomgr/combiner.cc
  - src/core/lib/iomgr/error.cc
  - src/core/lib/iomgr/exec_ctx.cc
  - src/core/lib/iomgr/executor.cc
  - src/core/lib/iomgr/iomgr_internal.cc
  - src/core/lib/promise/activity.cc
  - src/core/lib/resource_quota/arena.cc
  - src/core/lib/resource_quota/memory_quota.cc
  - src/core/lib/resource_quota/resource_quota.cc
  - src/core/lib/resource_quota/thread_quota.cc
  - src/core/lib/resource_quota/trace.cc
  - src/core/lib/slice/slice.cc
  - src/core/lib/slice/slice_refcount.cc
  - src/core/lib/slice/slice_string_helpers.cc
  - test/core/promise/arena_promise_test.cc
  deps:
  - absl/status:statusor
  - absl/types:variant
  - gpr
  uses_polling: false
- name: async_end2end_test
  gtest: true
  build: test
  language: c++
  headers: []
  src:
  - src/proto/grpc/health/v1/health.proto
  - src/proto/grpc/testing/duplicate/echo_duplicate.proto
  - src/proto/grpc/testing/echo.proto
  - src/proto/grpc/testing/echo_messages.proto
  - src/proto/grpc/testing/simple_messages.proto
  - test/cpp/end2end/async_end2end_test.cc
  deps:
  - grpc++_test_util
- name: auth_property_iterator_test
  gtest: true
  build: test
  language: c++
  headers: []
  src:
  - test/cpp/common/auth_property_iterator_test.cc
  deps:
  - grpc++_test_util
  uses_polling: false
- name: authorization_matchers_test
  gtest: true
  build: test
  language: c++
  headers: []
  src:
  - test/core/security/authorization_matchers_test.cc
  deps:
  - grpc_test_util
- name: authorization_policy_provider_test
  gtest: true
  build: test
  language: c++
  headers:
  - src/core/lib/security/authorization/grpc_authorization_policy_provider.h
  - src/core/lib/security/authorization/rbac_translator.h
  src:
  - src/core/lib/security/authorization/grpc_authorization_policy_provider.cc
  - src/core/lib/security/authorization/rbac_translator.cc
  - src/cpp/server/authorization_policy_provider.cc
  - test/cpp/server/authorization_policy_provider_test.cc
  deps:
  - grpc++
  - grpc_test_util
- name: avl_test
  gtest: true
  build: test
  language: c++
  headers:
  - src/core/lib/avl/avl.h
  src:
  - test/core/avl/avl_test.cc
  deps:
  - absl/container:inlined_vector
  uses_polling: false
- name: aws_request_signer_test
  gtest: true
  build: test
  language: c++
  headers: []
  src:
  - test/core/security/aws_request_signer_test.cc
  deps:
  - grpc_test_util
- name: backoff_test
  gtest: true
  build: test
  language: c++
  headers: []
  src:
  - test/core/backoff/backoff_test.cc
  deps:
  - grpc_test_util
  uses_polling: false
- name: bad_streaming_id_bad_client_test
  gtest: true
  build: test
  language: c++
  headers:
  - test/core/bad_client/bad_client.h
  - test/core/end2end/cq_verifier.h
  src:
  - test/core/bad_client/bad_client.cc
  - test/core/bad_client/tests/bad_streaming_id.cc
  - test/core/end2end/cq_verifier.cc
  deps:
  - grpc_test_util
- name: badreq_bad_client_test
  gtest: true
  build: test
  language: c++
  headers:
  - test/core/bad_client/bad_client.h
  - test/core/end2end/cq_verifier.h
  src:
  - test/core/bad_client/bad_client.cc
  - test/core/bad_client/tests/badreq.cc
  - test/core/end2end/cq_verifier.cc
  deps:
  - grpc_test_util
- name: bdp_estimator_test
  gtest: true
  build: test
  language: c++
  headers: []
  src:
  - test/core/transport/bdp_estimator_test.cc
  deps:
  - grpc_test_util
  platforms:
  - linux
  - posix
  - mac
  uses_polling: false
- name: binder_resolver_test
  gtest: true
  build: test
  language: c++
  headers: []
  src:
  - test/core/client_channel/resolvers/binder_resolver_test.cc
  deps:
  - grpc_test_util
- name: binder_server_test
  gtest: true
  build: test
  language: c++
  headers:
  - test/core/transport/binder/end2end/fake_binder.h
  - test/cpp/end2end/test_service_impl.h
  src:
  - src/proto/grpc/testing/echo.proto
  - src/proto/grpc/testing/echo_messages.proto
  - src/proto/grpc/testing/simple_messages.proto
  - test/core/transport/binder/end2end/binder_server_test.cc
  - test/core/transport/binder/end2end/fake_binder.cc
  - test/cpp/end2end/test_service_impl.cc
  deps:
  - grpc++_test_util
- name: binder_transport_test
  gtest: true
  build: test
  language: c++
  headers:
  - src/core/ext/transport/binder/client/binder_connector.h
  - src/core/ext/transport/binder/client/channel_create_impl.h
  - src/core/ext/transport/binder/client/connection_id_generator.h
  - src/core/ext/transport/binder/client/endpoint_binder_pool.h
  - src/core/ext/transport/binder/client/jni_utils.h
  - src/core/ext/transport/binder/client/security_policy_setting.h
  - src/core/ext/transport/binder/server/binder_server.h
  - src/core/ext/transport/binder/transport/binder_stream.h
  - src/core/ext/transport/binder/transport/binder_transport.h
  - src/core/ext/transport/binder/utils/binder_auto_utils.h
  - src/core/ext/transport/binder/utils/ndk_binder.h
  - src/core/ext/transport/binder/utils/transport_stream_receiver.h
  - src/core/ext/transport/binder/utils/transport_stream_receiver_impl.h
  - src/core/ext/transport/binder/wire_format/binder.h
  - src/core/ext/transport/binder/wire_format/binder_android.h
  - src/core/ext/transport/binder/wire_format/binder_constants.h
  - src/core/ext/transport/binder/wire_format/transaction.h
  - src/core/ext/transport/binder/wire_format/wire_reader.h
  - src/core/ext/transport/binder/wire_format/wire_reader_impl.h
  - src/core/ext/transport/binder/wire_format/wire_writer.h
  - src/cpp/client/create_channel_internal.h
  - src/cpp/common/channel_filter.h
  - src/cpp/server/dynamic_thread_pool.h
  - src/cpp/server/external_connection_acceptor_impl.h
  - src/cpp/server/health/default_health_check_service.h
  - src/cpp/server/thread_pool_interface.h
  - src/cpp/thread_manager/thread_manager.h
  - test/core/transport/binder/mock_objects.h
  src:
  - src/core/ext/transport/binder/client/binder_connector.cc
  - src/core/ext/transport/binder/client/channel_create.cc
  - src/core/ext/transport/binder/client/channel_create_impl.cc
  - src/core/ext/transport/binder/client/connection_id_generator.cc
  - src/core/ext/transport/binder/client/endpoint_binder_pool.cc
  - src/core/ext/transport/binder/client/jni_utils.cc
  - src/core/ext/transport/binder/client/security_policy_setting.cc
  - src/core/ext/transport/binder/security_policy/binder_security_policy.cc
  - src/core/ext/transport/binder/server/binder_server.cc
  - src/core/ext/transport/binder/server/binder_server_credentials.cc
  - src/core/ext/transport/binder/transport/binder_transport.cc
  - src/core/ext/transport/binder/utils/ndk_binder.cc
  - src/core/ext/transport/binder/utils/transport_stream_receiver_impl.cc
  - src/core/ext/transport/binder/wire_format/binder_android.cc
  - src/core/ext/transport/binder/wire_format/binder_constants.cc
  - src/core/ext/transport/binder/wire_format/transaction.cc
  - src/core/ext/transport/binder/wire_format/wire_reader_impl.cc
  - src/core/ext/transport/binder/wire_format/wire_writer.cc
  - src/cpp/client/channel_cc.cc
  - src/cpp/client/client_callback.cc
  - src/cpp/client/client_context.cc
  - src/cpp/client/client_interceptor.cc
  - src/cpp/client/create_channel.cc
  - src/cpp/client/create_channel_internal.cc
  - src/cpp/client/create_channel_posix.cc
  - src/cpp/client/credentials_cc.cc
  - src/cpp/codegen/codegen_init.cc
  - src/cpp/common/alarm.cc
  - src/cpp/common/channel_arguments.cc
  - src/cpp/common/channel_filter.cc
  - src/cpp/common/completion_queue_cc.cc
  - src/cpp/common/core_codegen.cc
  - src/cpp/common/resource_quota_cc.cc
  - src/cpp/common/rpc_method.cc
  - src/cpp/common/validate_service_config.cc
  - src/cpp/common/version_cc.cc
  - src/cpp/server/async_generic_service.cc
  - src/cpp/server/channel_argument_option.cc
  - src/cpp/server/create_default_thread_pool.cc
  - src/cpp/server/dynamic_thread_pool.cc
  - src/cpp/server/external_connection_acceptor_impl.cc
  - src/cpp/server/health/default_health_check_service.cc
  - src/cpp/server/health/health_check_service.cc
  - src/cpp/server/health/health_check_service_server_builder_option.cc
  - src/cpp/server/server_builder.cc
  - src/cpp/server/server_callback.cc
  - src/cpp/server/server_cc.cc
  - src/cpp/server/server_context.cc
  - src/cpp/server/server_credentials.cc
  - src/cpp/server/server_posix.cc
  - src/cpp/thread_manager/thread_manager.cc
  - src/cpp/util/byte_buffer_cc.cc
  - src/cpp/util/status.cc
  - src/cpp/util/string_ref.cc
  - src/cpp/util/time_cc.cc
  - test/core/transport/binder/binder_transport_test.cc
  - test/core/transport/binder/mock_objects.cc
  deps:
  - grpc_test_util
  uses_polling: false
- name: bitset_test
  gtest: true
  build: test
  language: c++
  headers:
  - src/core/lib/gpr/useful.h
  - src/core/lib/gprpp/bitset.h
  src:
  - test/core/gprpp/bitset_test.cc
  deps: []
  uses_polling: false
- name: byte_buffer_test
  gtest: true
  build: test
  language: c++
  headers: []
  src:
  - test/cpp/util/byte_buffer_test.cc
  deps:
  - grpc++_test_util
  uses_polling: false
- name: byte_stream_test
  gtest: true
  build: test
  language: c++
  headers: []
  src:
  - test/core/transport/byte_stream_test.cc
  deps:
  - grpc_test_util
  uses_polling: false
- name: call_finalization_test
  gtest: true
  build: test
  language: c++
  headers:
  - test/core/promise/test_context.h
  src:
  - test/core/channel/call_finalization_test.cc
  deps:
  - grpc_test_util
- name: call_push_pull_test
  gtest: true
  build: test
  language: c++
  headers:
  - src/core/lib/gpr/useful.h
  - src/core/lib/gprpp/bitset.h
  - src/core/lib/gprpp/construct_destruct.h
  - src/core/lib/promise/call_push_pull.h
  - src/core/lib/promise/detail/promise_like.h
  - src/core/lib/promise/detail/status.h
  - src/core/lib/promise/poll.h
  src:
  - test/core/promise/call_push_pull_test.cc
  deps:
  - absl/status:status
  - absl/status:statusor
  - absl/types:variant
  uses_polling: false
- name: cancel_ares_query_test
  gtest: true
  build: test
  language: c++
  headers:
  - test/core/end2end/cq_verifier.h
  - test/core/util/fake_udp_and_tcp_server.h
  src:
  - test/core/end2end/cq_verifier.cc
  - test/core/util/fake_udp_and_tcp_server.cc
  - test/cpp/naming/cancel_ares_query_test.cc
  deps:
  - grpc++_test_config
  - grpc++_test_util
- name: capture_test
  gtest: true
  build: test
  language: c++
  headers:
  - src/core/lib/gprpp/capture.h
  src:
  - test/core/gprpp/capture_test.cc
  deps:
  - absl/utility:utility
  uses_polling: false
- name: cel_authorization_engine_test
  gtest: true
  build: test
  language: c++
  headers:
  - src/core/lib/security/authorization/cel_authorization_engine.h
  - src/core/lib/security/authorization/mock_cel/activation.h
  - src/core/lib/security/authorization/mock_cel/cel_expr_builder_factory.h
  - src/core/lib/security/authorization/mock_cel/cel_expression.h
  - src/core/lib/security/authorization/mock_cel/cel_value.h
  - src/core/lib/security/authorization/mock_cel/evaluator_core.h
  - src/core/lib/security/authorization/mock_cel/flat_expr_builder.h
  src:
  - src/core/lib/security/authorization/cel_authorization_engine.cc
  - test/core/security/cel_authorization_engine_test.cc
  deps:
  - absl/container:flat_hash_set
  - grpc_test_util
- name: certificate_provider_registry_test
  gtest: true
  build: test
  language: c++
  headers: []
  src:
  - test/core/client_channel/certificate_provider_registry_test.cc
  deps:
  - grpc_test_util
- name: certificate_provider_store_test
  gtest: true
  build: test
  language: c++
  headers: []
  src:
  - test/core/xds/certificate_provider_store_test.cc
  deps:
  - grpc_test_util
- name: cfstream_test
  gtest: true
  build: test
  run: false
  language: c++
  headers:
  - test/cpp/end2end/test_service_impl.h
  src:
  - src/proto/grpc/testing/echo.proto
  - src/proto/grpc/testing/echo_messages.proto
  - src/proto/grpc/testing/simple_messages.proto
  - test/cpp/end2end/cfstream_test.cc
  - test/cpp/end2end/test_service_impl.cc
  deps:
  - grpc++_test_util
- name: channel_args_test
  gtest: true
  build: test
  language: c++
  headers: []
  src:
  - test/core/channel/channel_args_test.cc
  deps:
  - grpc_test_util
  uses_polling: false
- name: channel_arguments_test
  gtest: true
  build: test
  language: c++
  headers: []
  src:
  - test/cpp/common/channel_arguments_test.cc
  deps:
  - grpc++
  - grpc_test_util
  uses_polling: false
- name: channel_creds_registry_test
  gtest: true
  build: test
  language: c++
  headers: []
  src:
  - test/core/security/channel_creds_registry_test.cc
  deps:
  - grpc_test_util
- name: channel_filter_test
  gtest: true
  build: test
  language: c++
  headers: []
  src:
  - test/cpp/common/channel_filter_test.cc
  deps:
  - grpc++
  - grpc_test_util
  uses_polling: false
- name: channel_stack_builder_test
  gtest: true
  build: test
  language: c++
  headers: []
  src:
  - test/core/channel/channel_stack_builder_test.cc
  deps:
  - grpc_test_util
- name: channel_trace_test
  gtest: true
  build: test
  language: c++
  headers:
  - test/cpp/util/channel_trace_proto_helper.h
  src:
  - src/proto/grpc/channelz/channelz.proto
  - test/core/channel/channel_trace_test.cc
  - test/cpp/util/channel_trace_proto_helper.cc
  deps:
  - grpc++
  - grpc_test_util
- name: channelz_registry_test
  gtest: true
  build: test
  language: c++
  headers: []
  src:
  - test/core/channel/channelz_registry_test.cc
  deps:
  - grpc++
  - grpc_test_util
  uses_polling: false
- name: channelz_service_test
  gtest: true
  build: test
  language: c++
  headers:
  - test/cpp/end2end/test_service_impl.h
  src:
  - src/proto/grpc/testing/echo.proto
  - src/proto/grpc/testing/echo_messages.proto
  - src/proto/grpc/testing/simple_messages.proto
  - test/cpp/end2end/channelz_service_test.cc
  - test/cpp/end2end/test_service_impl.cc
  deps:
  - grpcpp_channelz
  - grpc++_test_util
- name: channelz_test
  gtest: true
  build: test
  language: c++
  headers:
  - test/cpp/util/channel_trace_proto_helper.h
  src:
  - src/proto/grpc/channelz/channelz.proto
  - test/core/channel/channelz_test.cc
  - test/cpp/util/channel_trace_proto_helper.cc
  deps:
  - grpc++
  - grpc_test_util
- name: chunked_vector_test
  gtest: true
  build: test
  language: c++
  headers:
  - src/core/lib/debug/trace.h
  - src/core/lib/gprpp/atomic_utils.h
  - src/core/lib/gprpp/chunked_vector.h
  - src/core/lib/gprpp/cpp_impl_of.h
  - src/core/lib/gprpp/dual_ref_counted.h
  - src/core/lib/gprpp/orphanable.h
  - src/core/lib/gprpp/ref_counted.h
  - src/core/lib/gprpp/ref_counted_ptr.h
  - src/core/lib/gprpp/time.h
  - src/core/lib/iomgr/closure.h
  - src/core/lib/iomgr/combiner.h
  - src/core/lib/iomgr/error.h
  - src/core/lib/iomgr/error_internal.h
  - src/core/lib/iomgr/exec_ctx.h
  - src/core/lib/iomgr/executor.h
  - src/core/lib/iomgr/iomgr_internal.h
  - src/core/lib/promise/activity.h
  - src/core/lib/promise/context.h
  - src/core/lib/promise/detail/basic_seq.h
  - src/core/lib/promise/detail/promise_factory.h
  - src/core/lib/promise/detail/promise_like.h
  - src/core/lib/promise/detail/status.h
  - src/core/lib/promise/detail/switch.h
  - src/core/lib/promise/exec_ctx_wakeup_scheduler.h
  - src/core/lib/promise/loop.h
  - src/core/lib/promise/map.h
  - src/core/lib/promise/poll.h
  - src/core/lib/promise/race.h
  - src/core/lib/promise/seq.h
  - src/core/lib/resource_quota/arena.h
  - src/core/lib/resource_quota/memory_quota.h
  - src/core/lib/resource_quota/resource_quota.h
  - src/core/lib/resource_quota/thread_quota.h
  - src/core/lib/resource_quota/trace.h
  - src/core/lib/slice/slice.h
  - src/core/lib/slice/slice_internal.h
  - src/core/lib/slice/slice_refcount.h
  - src/core/lib/slice/slice_refcount_base.h
  - src/core/lib/slice/slice_string_helpers.h
  src:
  - src/core/lib/debug/trace.cc
  - src/core/lib/event_engine/memory_allocator.cc
  - src/core/lib/gprpp/time.cc
  - src/core/lib/iomgr/combiner.cc
  - src/core/lib/iomgr/error.cc
  - src/core/lib/iomgr/exec_ctx.cc
  - src/core/lib/iomgr/executor.cc
  - src/core/lib/iomgr/iomgr_internal.cc
  - src/core/lib/promise/activity.cc
  - src/core/lib/resource_quota/arena.cc
  - src/core/lib/resource_quota/memory_quota.cc
  - src/core/lib/resource_quota/resource_quota.cc
  - src/core/lib/resource_quota/thread_quota.cc
  - src/core/lib/resource_quota/trace.cc
  - src/core/lib/slice/slice.cc
  - src/core/lib/slice/slice_refcount.cc
  - src/core/lib/slice/slice_string_helpers.cc
  - test/core/gprpp/chunked_vector_test.cc
  deps:
  - absl/status:statusor
  - absl/types:variant
  - absl/utility:utility
  - gpr
  uses_polling: false
- name: cli_call_test
  gtest: true
  build: test
  language: c++
  headers:
  - test/cpp/util/cli_call.h
  - test/cpp/util/cli_credentials.h
  - test/cpp/util/config_grpc_cli.h
  - test/cpp/util/grpc_tool.h
  - test/cpp/util/proto_file_parser.h
  - test/cpp/util/proto_reflection_descriptor_database.h
  - test/cpp/util/service_describer.h
  src:
  - src/proto/grpc/reflection/v1alpha/reflection.proto
  - src/proto/grpc/testing/echo.proto
  - src/proto/grpc/testing/echo_messages.proto
  - src/proto/grpc/testing/simple_messages.proto
  - test/cpp/util/cli_call.cc
  - test/cpp/util/cli_call_test.cc
  - test/cpp/util/cli_credentials.cc
  - test/cpp/util/grpc_tool.cc
  - test/cpp/util/proto_file_parser.cc
  - test/cpp/util/proto_reflection_descriptor_database.cc
  - test/cpp/util/service_describer.cc
  deps:
  - grpc++_test_util
- name: client_authority_filter_test
  gtest: true
  build: test
  language: c++
  headers:
  - test/core/promise/test_context.h
  src:
  - test/core/filters/client_authority_filter_test.cc
  deps:
  - grpc
  uses_polling: false
- name: client_callback_end2end_test
  gtest: true
  build: test
  language: c++
  headers:
  - test/cpp/end2end/interceptors_util.h
  - test/cpp/end2end/test_service_impl.h
  src:
  - src/proto/grpc/testing/echo.proto
  - src/proto/grpc/testing/echo_messages.proto
  - src/proto/grpc/testing/simple_messages.proto
  - test/cpp/end2end/client_callback_end2end_test.cc
  - test/cpp/end2end/interceptors_util.cc
  - test/cpp/end2end/test_service_impl.cc
  deps:
  - grpc++_test_util
- name: client_channel_stress_test
  gtest: true
  build: test
  run: false
  language: c++
  headers:
  - test/cpp/end2end/test_service_impl.h
  src:
  - src/proto/grpc/lb/v1/load_balancer.proto
  - src/proto/grpc/testing/duplicate/echo_duplicate.proto
  - src/proto/grpc/testing/echo.proto
  - src/proto/grpc/testing/echo_messages.proto
  - src/proto/grpc/testing/simple_messages.proto
  - test/cpp/client/client_channel_stress_test.cc
  - test/cpp/end2end/test_service_impl.cc
  deps:
  - grpc++_test_util
  platforms:
  - linux
  - posix
  - mac
- name: client_context_test_peer_test
  gtest: true
  build: test
  language: c++
  headers: []
  src:
  - test/cpp/test/client_context_test_peer_test.cc
  deps:
  - grpc++_test
  - grpc++_test_util
- name: client_interceptors_end2end_test
  gtest: true
  build: test
  language: c++
  headers:
  - test/cpp/end2end/interceptors_util.h
  - test/cpp/end2end/test_service_impl.h
  src:
  - src/proto/grpc/testing/echo.proto
  - src/proto/grpc/testing/echo_messages.proto
  - src/proto/grpc/testing/simple_messages.proto
  - test/cpp/end2end/client_interceptors_end2end_test.cc
  - test/cpp/end2end/interceptors_util.cc
  - test/cpp/end2end/test_service_impl.cc
  deps:
  - grpc++_test_util
- name: client_lb_end2end_test
  gtest: true
  build: test
  run: false
  language: c++
  headers:
  - test/core/util/test_lb_policies.h
  - test/cpp/end2end/connection_delay_injector.h
  - test/cpp/end2end/test_service_impl.h
  src:
  - src/proto/grpc/testing/duplicate/echo_duplicate.proto
  - src/proto/grpc/testing/echo.proto
  - src/proto/grpc/testing/echo_messages.proto
  - src/proto/grpc/testing/simple_messages.proto
  - src/proto/grpc/testing/xds/v3/orca_load_report.proto
  - test/core/util/test_lb_policies.cc
  - test/cpp/end2end/client_lb_end2end_test.cc
  - test/cpp/end2end/connection_delay_injector.cc
  - test/cpp/end2end/test_service_impl.cc
  deps:
  - grpc++_test_util
  platforms:
  - linux
  - posix
  - mac
- name: codegen_test_full
  gtest: true
  build: test
  language: c++
  headers: []
  src:
  - test/cpp/codegen/codegen_test_full.cc
  deps:
  - grpc++
  - grpc_test_util
  uses_polling: false
- name: codegen_test_minimal
  gtest: true
  build: test
  language: c++
  headers: []
  src:
  - test/cpp/codegen/codegen_test_minimal.cc
  deps:
  - grpc++
  - grpc_test_util
  uses_polling: false
- name: connection_prefix_bad_client_test
  gtest: true
  build: test
  language: c++
  headers:
  - test/core/bad_client/bad_client.h
  - test/core/end2end/cq_verifier.h
  src:
  - test/core/bad_client/bad_client.cc
  - test/core/bad_client/tests/connection_prefix.cc
  - test/core/end2end/cq_verifier.cc
  deps:
  - grpc_test_util
- name: connectivity_state_test
  gtest: true
  build: test
  language: c++
  headers: []
  src:
  - test/core/transport/connectivity_state_test.cc
  deps:
  - grpc_test_util
- name: context_allocator_end2end_test
  gtest: true
  build: test
  language: c++
  headers:
  - test/cpp/end2end/test_service_impl.h
  src:
  - src/proto/grpc/testing/echo.proto
  - src/proto/grpc/testing/echo_messages.proto
  - src/proto/grpc/testing/simple_messages.proto
  - test/cpp/end2end/context_allocator_end2end_test.cc
  - test/cpp/end2end/test_service_impl.cc
  deps:
  - grpc++_test_util
- name: context_list_test
  gtest: true
  build: test
  language: c++
  headers: []
  src:
  - test/core/transport/chttp2/context_list_test.cc
  deps:
  - grpc_test_util
  uses_polling: false
- name: context_test
  gtest: true
  build: test
  language: c++
  headers:
  - src/core/lib/gpr/tls.h
  - src/core/lib/promise/context.h
  src:
  - test/core/promise/context_test.cc
  deps: []
  uses_polling: false
- name: core_configuration_test
  gtest: true
  build: test
  language: c++
  headers: []
  src:
  - test/core/config/core_configuration_test.cc
  deps:
  - grpc
  uses_polling: false
- name: cpp_impl_of_test
  gtest: true
  build: test
  language: c++
  headers:
  - src/core/lib/gprpp/cpp_impl_of.h
  src:
  - test/core/gprpp/cpp_impl_of_test.cc
  deps: []
  uses_polling: false
- name: crl_ssl_transport_security_test
  gtest: true
  build: test
  language: c++
  headers:
  - test/core/tsi/transport_security_test_lib.h
  src:
  - test/core/tsi/crl_ssl_transport_security_test.cc
  - test/core/tsi/transport_security_test_lib.cc
  deps:
  - grpc_test_util
  platforms:
  - linux
  - posix
  - mac
- name: delegating_channel_test
  gtest: true
  build: test
  language: c++
  headers:
  - test/cpp/end2end/test_service_impl.h
  src:
  - src/proto/grpc/testing/echo.proto
  - src/proto/grpc/testing/echo_messages.proto
  - src/proto/grpc/testing/simple_messages.proto
  - test/cpp/end2end/delegating_channel_test.cc
  - test/cpp/end2end/test_service_impl.cc
  deps:
  - grpc++_test_util
- name: destroy_grpclb_channel_with_active_connect_stress_test
  gtest: true
  build: test
  language: c++
  headers: []
  src:
  - test/cpp/client/destroy_grpclb_channel_with_active_connect_stress_test.cc
  deps:
  - grpc++_test_util
- name: dual_ref_counted_test
  gtest: true
  build: test
  language: c++
  headers: []
  src:
  - test/core/gprpp/dual_ref_counted_test.cc
  deps:
  - grpc_test_util
- name: duplicate_header_bad_client_test
  gtest: true
  build: test
  language: c++
  headers:
  - test/core/bad_client/bad_client.h
  - test/core/end2end/cq_verifier.h
  src:
  - test/core/bad_client/bad_client.cc
  - test/core/bad_client/tests/duplicate_header.cc
  - test/core/end2end/cq_verifier.cc
  deps:
  - grpc_test_util
- name: end2end_binder_transport_test
  gtest: true
  build: test
  language: c++
  headers:
  - test/core/transport/binder/end2end/fake_binder.h
  - test/core/transport/binder/end2end/testing_channel_create.h
  - test/cpp/end2end/test_service_impl.h
  src:
  - src/proto/grpc/testing/echo.proto
  - src/proto/grpc/testing/echo_messages.proto
  - src/proto/grpc/testing/simple_messages.proto
  - test/core/transport/binder/end2end/end2end_binder_transport_test.cc
  - test/core/transport/binder/end2end/fake_binder.cc
  - test/core/transport/binder/end2end/testing_channel_create.cc
  - test/cpp/end2end/test_service_impl.cc
  deps:
  - grpc++_test_util
- name: end2end_test
  gtest: true
  build: test
  run: false
  language: c++
  headers:
  - test/cpp/end2end/interceptors_util.h
  - test/cpp/end2end/test_service_impl.h
  src:
  - src/proto/grpc/testing/duplicate/echo_duplicate.proto
  - src/proto/grpc/testing/echo.proto
  - src/proto/grpc/testing/echo_messages.proto
  - src/proto/grpc/testing/simple_messages.proto
  - test/cpp/end2end/end2end_test.cc
  - test/cpp/end2end/interceptors_util.cc
  - test/cpp/end2end/test_service_impl.cc
  deps:
  - grpc++_test
  - grpc++_test_util
- name: endpoint_binder_pool_test
  gtest: true
  build: test
  language: c++
  headers:
  - src/core/ext/transport/binder/client/binder_connector.h
  - src/core/ext/transport/binder/client/channel_create_impl.h
  - src/core/ext/transport/binder/client/connection_id_generator.h
  - src/core/ext/transport/binder/client/endpoint_binder_pool.h
  - src/core/ext/transport/binder/client/jni_utils.h
  - src/core/ext/transport/binder/client/security_policy_setting.h
  - src/core/ext/transport/binder/server/binder_server.h
  - src/core/ext/transport/binder/transport/binder_stream.h
  - src/core/ext/transport/binder/transport/binder_transport.h
  - src/core/ext/transport/binder/utils/binder_auto_utils.h
  - src/core/ext/transport/binder/utils/ndk_binder.h
  - src/core/ext/transport/binder/utils/transport_stream_receiver.h
  - src/core/ext/transport/binder/utils/transport_stream_receiver_impl.h
  - src/core/ext/transport/binder/wire_format/binder.h
  - src/core/ext/transport/binder/wire_format/binder_android.h
  - src/core/ext/transport/binder/wire_format/binder_constants.h
  - src/core/ext/transport/binder/wire_format/transaction.h
  - src/core/ext/transport/binder/wire_format/wire_reader.h
  - src/core/ext/transport/binder/wire_format/wire_reader_impl.h
  - src/core/ext/transport/binder/wire_format/wire_writer.h
  - src/cpp/client/create_channel_internal.h
  - src/cpp/common/channel_filter.h
  - src/cpp/server/dynamic_thread_pool.h
  - src/cpp/server/external_connection_acceptor_impl.h
  - src/cpp/server/health/default_health_check_service.h
  - src/cpp/server/thread_pool_interface.h
  - src/cpp/thread_manager/thread_manager.h
  - test/core/transport/binder/mock_objects.h
  src:
  - src/core/ext/transport/binder/client/binder_connector.cc
  - src/core/ext/transport/binder/client/channel_create.cc
  - src/core/ext/transport/binder/client/channel_create_impl.cc
  - src/core/ext/transport/binder/client/connection_id_generator.cc
  - src/core/ext/transport/binder/client/endpoint_binder_pool.cc
  - src/core/ext/transport/binder/client/jni_utils.cc
  - src/core/ext/transport/binder/client/security_policy_setting.cc
  - src/core/ext/transport/binder/security_policy/binder_security_policy.cc
  - src/core/ext/transport/binder/server/binder_server.cc
  - src/core/ext/transport/binder/server/binder_server_credentials.cc
  - src/core/ext/transport/binder/transport/binder_transport.cc
  - src/core/ext/transport/binder/utils/ndk_binder.cc
  - src/core/ext/transport/binder/utils/transport_stream_receiver_impl.cc
  - src/core/ext/transport/binder/wire_format/binder_android.cc
  - src/core/ext/transport/binder/wire_format/binder_constants.cc
  - src/core/ext/transport/binder/wire_format/transaction.cc
  - src/core/ext/transport/binder/wire_format/wire_reader_impl.cc
  - src/core/ext/transport/binder/wire_format/wire_writer.cc
  - src/cpp/client/channel_cc.cc
  - src/cpp/client/client_callback.cc
  - src/cpp/client/client_context.cc
  - src/cpp/client/client_interceptor.cc
  - src/cpp/client/create_channel.cc
  - src/cpp/client/create_channel_internal.cc
  - src/cpp/client/create_channel_posix.cc
  - src/cpp/client/credentials_cc.cc
  - src/cpp/codegen/codegen_init.cc
  - src/cpp/common/alarm.cc
  - src/cpp/common/channel_arguments.cc
  - src/cpp/common/channel_filter.cc
  - src/cpp/common/completion_queue_cc.cc
  - src/cpp/common/core_codegen.cc
  - src/cpp/common/resource_quota_cc.cc
  - src/cpp/common/rpc_method.cc
  - src/cpp/common/validate_service_config.cc
  - src/cpp/common/version_cc.cc
  - src/cpp/server/async_generic_service.cc
  - src/cpp/server/channel_argument_option.cc
  - src/cpp/server/create_default_thread_pool.cc
  - src/cpp/server/dynamic_thread_pool.cc
  - src/cpp/server/external_connection_acceptor_impl.cc
  - src/cpp/server/health/default_health_check_service.cc
  - src/cpp/server/health/health_check_service.cc
  - src/cpp/server/health/health_check_service_server_builder_option.cc
  - src/cpp/server/server_builder.cc
  - src/cpp/server/server_callback.cc
  - src/cpp/server/server_cc.cc
  - src/cpp/server/server_context.cc
  - src/cpp/server/server_credentials.cc
  - src/cpp/server/server_posix.cc
  - src/cpp/thread_manager/thread_manager.cc
  - src/cpp/util/byte_buffer_cc.cc
  - src/cpp/util/status.cc
  - src/cpp/util/string_ref.cc
  - src/cpp/util/time_cc.cc
  - test/core/transport/binder/endpoint_binder_pool_test.cc
  - test/core/transport/binder/mock_objects.cc
  deps:
  - grpc_test_util
  uses_polling: false
- name: endpoint_config_test
  gtest: true
  build: test
  language: c++
  headers: []
  src:
  - test/core/event_engine/endpoint_config_test.cc
  deps:
  - grpc_test_util
  uses_polling: false
- name: error_details_test
  gtest: true
  build: test
  language: c++
  headers: []
  src:
  - src/proto/grpc/status/status.proto
  - src/proto/grpc/testing/echo_messages.proto
  - test/cpp/util/error_details_test.cc
  deps:
  - grpc++_error_details
  - grpc_test_util
- name: error_test
  gtest: true
  build: test
  language: c++
  headers:
  - test/core/iomgr/endpoint_tests.h
  src:
  - test/core/iomgr/endpoint_tests.cc
  - test/core/iomgr/error_test.cc
  deps:
  - grpc_test_util
  uses_polling: false
- name: error_utils_test
  gtest: true
  build: test
  language: c++
  headers: []
  src:
  - test/core/transport/error_utils_test.cc
  deps:
  - grpc_test_util
- name: evaluate_args_test
  gtest: true
  build: test
  language: c++
  headers: []
  src:
  - test/core/security/evaluate_args_test.cc
  deps:
  - grpc_test_util
- name: examine_stack_test
  gtest: true
  build: test
  language: c++
  headers: []
  src:
  - test/core/gprpp/examine_stack_test.cc
  deps:
  - grpc_test_util
  platforms:
  - linux
  - posix
  - mac
  uses_polling: false
- name: exception_test
  gtest: true
  build: test
  language: c++
  headers: []
  src:
  - src/proto/grpc/testing/echo.proto
  - src/proto/grpc/testing/echo_messages.proto
  - src/proto/grpc/testing/simple_messages.proto
  - test/cpp/end2end/exception_test.cc
  deps:
  - grpc++_test_util
- name: exec_ctx_wakeup_scheduler_test
  gtest: true
  build: test
  language: c++
  headers:
  - src/core/lib/debug/trace.h
  - src/core/lib/gprpp/atomic_utils.h
  - src/core/lib/gprpp/orphanable.h
  - src/core/lib/gprpp/ref_counted.h
  - src/core/lib/gprpp/ref_counted_ptr.h
  - src/core/lib/gprpp/time.h
  - src/core/lib/iomgr/closure.h
  - src/core/lib/iomgr/combiner.h
  - src/core/lib/iomgr/error.h
  - src/core/lib/iomgr/error_internal.h
  - src/core/lib/iomgr/exec_ctx.h
  - src/core/lib/iomgr/executor.h
  - src/core/lib/iomgr/iomgr_internal.h
  - src/core/lib/promise/activity.h
  - src/core/lib/promise/context.h
  - src/core/lib/promise/detail/promise_factory.h
  - src/core/lib/promise/detail/promise_like.h
  - src/core/lib/promise/detail/status.h
  - src/core/lib/promise/exec_ctx_wakeup_scheduler.h
  - src/core/lib/promise/poll.h
  - src/core/lib/slice/slice.h
  - src/core/lib/slice/slice_internal.h
  - src/core/lib/slice/slice_refcount.h
  - src/core/lib/slice/slice_refcount_base.h
  - src/core/lib/slice/slice_string_helpers.h
  src:
  - src/core/lib/debug/trace.cc
  - src/core/lib/gprpp/time.cc
  - src/core/lib/iomgr/combiner.cc
  - src/core/lib/iomgr/error.cc
  - src/core/lib/iomgr/exec_ctx.cc
  - src/core/lib/iomgr/executor.cc
  - src/core/lib/iomgr/iomgr_internal.cc
  - src/core/lib/promise/activity.cc
  - src/core/lib/slice/slice.cc
  - src/core/lib/slice/slice_refcount.cc
  - src/core/lib/slice/slice_string_helpers.cc
  - test/core/promise/exec_ctx_wakeup_scheduler_test.cc
  deps:
  - absl/status:statusor
  - absl/types:variant
  - gpr
  uses_polling: false
- name: fake_binder_test
  gtest: true
  build: test
  language: c++
  headers:
  - src/core/ext/transport/binder/client/binder_connector.h
  - src/core/ext/transport/binder/client/channel_create_impl.h
  - src/core/ext/transport/binder/client/connection_id_generator.h
  - src/core/ext/transport/binder/client/endpoint_binder_pool.h
  - src/core/ext/transport/binder/client/jni_utils.h
  - src/core/ext/transport/binder/client/security_policy_setting.h
  - src/core/ext/transport/binder/server/binder_server.h
  - src/core/ext/transport/binder/transport/binder_stream.h
  - src/core/ext/transport/binder/transport/binder_transport.h
  - src/core/ext/transport/binder/utils/binder_auto_utils.h
  - src/core/ext/transport/binder/utils/ndk_binder.h
  - src/core/ext/transport/binder/utils/transport_stream_receiver.h
  - src/core/ext/transport/binder/utils/transport_stream_receiver_impl.h
  - src/core/ext/transport/binder/wire_format/binder.h
  - src/core/ext/transport/binder/wire_format/binder_android.h
  - src/core/ext/transport/binder/wire_format/binder_constants.h
  - src/core/ext/transport/binder/wire_format/transaction.h
  - src/core/ext/transport/binder/wire_format/wire_reader.h
  - src/core/ext/transport/binder/wire_format/wire_reader_impl.h
  - src/core/ext/transport/binder/wire_format/wire_writer.h
  - src/cpp/client/create_channel_internal.h
  - src/cpp/common/channel_filter.h
  - src/cpp/server/dynamic_thread_pool.h
  - src/cpp/server/external_connection_acceptor_impl.h
  - src/cpp/server/health/default_health_check_service.h
  - src/cpp/server/thread_pool_interface.h
  - src/cpp/thread_manager/thread_manager.h
  - test/core/transport/binder/end2end/fake_binder.h
  src:
  - src/core/ext/transport/binder/client/binder_connector.cc
  - src/core/ext/transport/binder/client/channel_create.cc
  - src/core/ext/transport/binder/client/channel_create_impl.cc
  - src/core/ext/transport/binder/client/connection_id_generator.cc
  - src/core/ext/transport/binder/client/endpoint_binder_pool.cc
  - src/core/ext/transport/binder/client/jni_utils.cc
  - src/core/ext/transport/binder/client/security_policy_setting.cc
  - src/core/ext/transport/binder/security_policy/binder_security_policy.cc
  - src/core/ext/transport/binder/server/binder_server.cc
  - src/core/ext/transport/binder/server/binder_server_credentials.cc
  - src/core/ext/transport/binder/transport/binder_transport.cc
  - src/core/ext/transport/binder/utils/ndk_binder.cc
  - src/core/ext/transport/binder/utils/transport_stream_receiver_impl.cc
  - src/core/ext/transport/binder/wire_format/binder_android.cc
  - src/core/ext/transport/binder/wire_format/binder_constants.cc
  - src/core/ext/transport/binder/wire_format/transaction.cc
  - src/core/ext/transport/binder/wire_format/wire_reader_impl.cc
  - src/core/ext/transport/binder/wire_format/wire_writer.cc
  - src/cpp/client/channel_cc.cc
  - src/cpp/client/client_callback.cc
  - src/cpp/client/client_context.cc
  - src/cpp/client/client_interceptor.cc
  - src/cpp/client/create_channel.cc
  - src/cpp/client/create_channel_internal.cc
  - src/cpp/client/create_channel_posix.cc
  - src/cpp/client/credentials_cc.cc
  - src/cpp/codegen/codegen_init.cc
  - src/cpp/common/alarm.cc
  - src/cpp/common/channel_arguments.cc
  - src/cpp/common/channel_filter.cc
  - src/cpp/common/completion_queue_cc.cc
  - src/cpp/common/core_codegen.cc
  - src/cpp/common/resource_quota_cc.cc
  - src/cpp/common/rpc_method.cc
  - src/cpp/common/validate_service_config.cc
  - src/cpp/common/version_cc.cc
  - src/cpp/server/async_generic_service.cc
  - src/cpp/server/channel_argument_option.cc
  - src/cpp/server/create_default_thread_pool.cc
  - src/cpp/server/dynamic_thread_pool.cc
  - src/cpp/server/external_connection_acceptor_impl.cc
  - src/cpp/server/health/default_health_check_service.cc
  - src/cpp/server/health/health_check_service.cc
  - src/cpp/server/health/health_check_service_server_builder_option.cc
  - src/cpp/server/server_builder.cc
  - src/cpp/server/server_callback.cc
  - src/cpp/server/server_cc.cc
  - src/cpp/server/server_context.cc
  - src/cpp/server/server_credentials.cc
  - src/cpp/server/server_posix.cc
  - src/cpp/thread_manager/thread_manager.cc
  - src/cpp/util/byte_buffer_cc.cc
  - src/cpp/util/status.cc
  - src/cpp/util/string_ref.cc
  - src/cpp/util/time_cc.cc
  - test/core/transport/binder/end2end/fake_binder.cc
  - test/core/transport/binder/end2end/fake_binder_test.cc
  deps:
  - grpc_test_util
  uses_polling: false
- name: file_watcher_certificate_provider_factory_test
  gtest: true
  build: test
  language: c++
  headers: []
  src:
  - test/core/xds/file_watcher_certificate_provider_factory_test.cc
  deps:
  - grpc_test_util
- name: filter_end2end_test
  gtest: true
  build: test
  language: c++
  headers: []
  src:
  - src/proto/grpc/testing/duplicate/echo_duplicate.proto
  - src/proto/grpc/testing/echo.proto
  - src/proto/grpc/testing/echo_messages.proto
  - src/proto/grpc/testing/simple_messages.proto
  - test/cpp/end2end/filter_end2end_test.cc
  deps:
  - grpc++_test_util
- name: flaky_network_test
  gtest: true
  build: test
  run: false
  language: c++
  headers:
  - test/cpp/end2end/test_service_impl.h
  src:
  - src/proto/grpc/testing/echo.proto
  - src/proto/grpc/testing/echo_messages.proto
  - src/proto/grpc/testing/simple_messages.proto
  - test/cpp/end2end/flaky_network_test.cc
  - test/cpp/end2end/test_service_impl.cc
  deps:
  - grpc++_test_util
- name: flow_control_test
  gtest: true
  build: test
  language: c++
  headers:
  - test/core/end2end/cq_verifier.h
  src:
  - test/core/end2end/cq_verifier.cc
  - test/core/transport/chttp2/flow_control_test.cc
  deps:
  - grpc_test_util
- name: for_each_test
  gtest: true
  build: test
  language: c++
  headers:
  - src/core/lib/debug/trace.h
  - src/core/lib/gprpp/atomic_utils.h
  - src/core/lib/gprpp/bitset.h
  - src/core/lib/gprpp/cpp_impl_of.h
  - src/core/lib/gprpp/dual_ref_counted.h
  - src/core/lib/gprpp/orphanable.h
  - src/core/lib/gprpp/ref_counted.h
  - src/core/lib/gprpp/ref_counted_ptr.h
  - src/core/lib/gprpp/time.h
  - src/core/lib/iomgr/closure.h
  - src/core/lib/iomgr/combiner.h
  - src/core/lib/iomgr/error.h
  - src/core/lib/iomgr/error_internal.h
  - src/core/lib/iomgr/exec_ctx.h
  - src/core/lib/iomgr/executor.h
  - src/core/lib/iomgr/iomgr_internal.h
  - src/core/lib/promise/activity.h
  - src/core/lib/promise/context.h
  - src/core/lib/promise/detail/basic_join.h
  - src/core/lib/promise/detail/basic_seq.h
  - src/core/lib/promise/detail/promise_factory.h
  - src/core/lib/promise/detail/promise_like.h
  - src/core/lib/promise/detail/status.h
  - src/core/lib/promise/detail/switch.h
  - src/core/lib/promise/exec_ctx_wakeup_scheduler.h
  - src/core/lib/promise/for_each.h
  - src/core/lib/promise/intra_activity_waiter.h
  - src/core/lib/promise/join.h
  - src/core/lib/promise/loop.h
  - src/core/lib/promise/map.h
  - src/core/lib/promise/observable.h
  - src/core/lib/promise/pipe.h
  - src/core/lib/promise/poll.h
  - src/core/lib/promise/race.h
  - src/core/lib/promise/seq.h
  - src/core/lib/promise/wait_set.h
  - src/core/lib/resource_quota/arena.h
  - src/core/lib/resource_quota/memory_quota.h
  - src/core/lib/resource_quota/resource_quota.h
  - src/core/lib/resource_quota/thread_quota.h
  - src/core/lib/resource_quota/trace.h
  - src/core/lib/slice/slice.h
  - src/core/lib/slice/slice_internal.h
  - src/core/lib/slice/slice_refcount.h
  - src/core/lib/slice/slice_refcount_base.h
  - src/core/lib/slice/slice_string_helpers.h
  - test/core/promise/test_wakeup_schedulers.h
  src:
  - src/core/lib/debug/trace.cc
  - src/core/lib/event_engine/memory_allocator.cc
  - src/core/lib/gprpp/time.cc
  - src/core/lib/iomgr/combiner.cc
  - src/core/lib/iomgr/error.cc
  - src/core/lib/iomgr/exec_ctx.cc
  - src/core/lib/iomgr/executor.cc
  - src/core/lib/iomgr/iomgr_internal.cc
  - src/core/lib/promise/activity.cc
  - src/core/lib/resource_quota/arena.cc
  - src/core/lib/resource_quota/memory_quota.cc
  - src/core/lib/resource_quota/resource_quota.cc
  - src/core/lib/resource_quota/thread_quota.cc
  - src/core/lib/resource_quota/trace.cc
  - src/core/lib/slice/slice.cc
  - src/core/lib/slice/slice_refcount.cc
  - src/core/lib/slice/slice_string_helpers.cc
  - test/core/promise/for_each_test.cc
  deps:
  - absl/container:flat_hash_set
  - absl/status:statusor
  - absl/types:variant
  - gpr
  uses_polling: false
- name: generic_end2end_test
  gtest: true
  build: test
  language: c++
  headers: []
  src:
  - src/proto/grpc/testing/duplicate/echo_duplicate.proto
  - src/proto/grpc/testing/echo.proto
  - src/proto/grpc/testing/echo_messages.proto
  - src/proto/grpc/testing/simple_messages.proto
  - test/cpp/end2end/generic_end2end_test.cc
  deps:
  - grpc++_test_util
- name: global_config_env_test
  gtest: true
  build: test
  language: c++
  headers: []
  src:
  - test/core/gprpp/global_config_env_test.cc
  deps:
  - grpc_test_util
  platforms:
  - linux
  - posix
  - mac
  uses_polling: false
- name: global_config_test
  gtest: true
  build: test
  language: c++
  headers: []
  src:
  - test/core/gprpp/global_config_test.cc
  deps:
  - grpc_test_util
  uses_polling: false
- name: google_c2p_resolver_test
  gtest: true
  build: test
  language: c++
  headers:
  - test/core/util/fake_udp_and_tcp_server.h
  src:
  - test/core/client_channel/resolvers/google_c2p_resolver_test.cc
  - test/core/util/fake_udp_and_tcp_server.cc
  deps:
  - grpc++_test_util
- name: google_mesh_ca_certificate_provider_factory_test
  gtest: true
  build: test
  language: c++
  headers:
  - src/core/ext/xds/google_mesh_ca_certificate_provider_factory.h
  src:
  - src/core/ext/xds/google_mesh_ca_certificate_provider_factory.cc
  - test/core/xds/google_mesh_ca_certificate_provider_factory_test.cc
  deps:
  - grpc_test_util
- name: graceful_shutdown_test
  gtest: true
  build: test
  language: c++
  headers:
  - test/core/end2end/cq_verifier.h
  src:
  - test/core/end2end/cq_verifier.cc
  - test/core/transport/chttp2/graceful_shutdown_test.cc
  deps:
  - grpc_test_util
- name: grpc_authorization_engine_test
  gtest: true
  build: test
  language: c++
  headers: []
  src:
  - test/core/security/grpc_authorization_engine_test.cc
  deps:
  - grpc_test_util
- name: grpc_authorization_policy_provider_test
  gtest: true
  build: test
  language: c++
  headers:
  - src/core/lib/security/authorization/grpc_authorization_policy_provider.h
  - src/core/lib/security/authorization/rbac_translator.h
  src:
  - src/core/lib/security/authorization/grpc_authorization_policy_provider.cc
  - src/core/lib/security/authorization/rbac_translator.cc
  - test/core/security/grpc_authorization_policy_provider_test.cc
  deps:
  - grpc_test_util
- name: grpc_authz_end2end_test
  gtest: true
  build: test
  language: c++
  headers:
  - src/core/lib/security/authorization/grpc_authorization_policy_provider.h
  - src/core/lib/security/authorization/rbac_translator.h
  - test/cpp/end2end/test_service_impl.h
  src:
  - src/proto/grpc/testing/echo.proto
  - src/proto/grpc/testing/echo_messages.proto
  - src/proto/grpc/testing/simple_messages.proto
  - src/core/lib/security/authorization/grpc_authorization_policy_provider.cc
  - src/core/lib/security/authorization/rbac_translator.cc
  - src/cpp/server/authorization_policy_provider.cc
  - test/cpp/end2end/grpc_authz_end2end_test.cc
  - test/cpp/end2end/test_service_impl.cc
  deps:
  - grpc++_test_util
- name: grpc_cli
  build: test
  run: false
  language: c++
  headers:
  - test/cpp/util/cli_call.h
  - test/cpp/util/cli_credentials.h
  - test/cpp/util/config_grpc_cli.h
  - test/cpp/util/grpc_tool.h
  - test/cpp/util/proto_file_parser.h
  - test/cpp/util/proto_reflection_descriptor_database.h
  - test/cpp/util/service_describer.h
  src:
  - src/proto/grpc/reflection/v1alpha/reflection.proto
  - test/cpp/util/cli_call.cc
  - test/cpp/util/cli_credentials.cc
  - test/cpp/util/grpc_cli.cc
  - test/cpp/util/grpc_tool.cc
  - test/cpp/util/proto_file_parser.cc
  - test/cpp/util/proto_reflection_descriptor_database.cc
  - test/cpp/util/service_describer.cc
  deps:
  - absl/flags:flag
  - grpc++
  - grpc++_test_config
- name: grpc_cpp_plugin
  build: protoc
  language: c++
  headers: []
  src:
  - src/compiler/cpp_plugin.cc
  deps:
  - grpc_plugin_support
- name: grpc_csharp_plugin
  build: protoc
  language: c++
  headers: []
  src:
  - src/compiler/csharp_plugin.cc
  deps:
  - grpc_plugin_support
- name: grpc_node_plugin
  build: protoc
  language: c++
  headers: []
  src:
  - src/compiler/node_plugin.cc
  deps:
  - grpc_plugin_support
- name: grpc_objective_c_plugin
  build: protoc
  language: c++
  headers: []
  src:
  - src/compiler/objective_c_plugin.cc
  deps:
  - grpc_plugin_support
- name: grpc_php_plugin
  build: protoc
  language: c++
  headers: []
  src:
  - src/compiler/php_plugin.cc
  deps:
  - grpc_plugin_support
- name: grpc_python_plugin
  build: protoc
  language: c++
  headers: []
  src:
  - src/compiler/python_plugin.cc
  deps:
  - grpc_plugin_support
- name: grpc_ruby_plugin
  build: protoc
  language: c++
  headers: []
  src:
  - src/compiler/ruby_plugin.cc
  deps:
  - grpc_plugin_support
- name: grpc_tls_certificate_distributor_test
  gtest: true
  build: test
  language: c++
  headers: []
  src:
  - test/core/security/grpc_tls_certificate_distributor_test.cc
  deps:
  - grpc_test_util
- name: grpc_tls_certificate_provider_test
  gtest: true
  build: test
  language: c++
  headers: []
  src:
  - test/core/security/grpc_tls_certificate_provider_test.cc
  deps:
  - grpc_test_util
- name: grpc_tls_certificate_verifier_test
  gtest: true
  build: test
  language: c++
  headers: []
  src:
  - test/core/security/grpc_tls_certificate_verifier_test.cc
  deps:
  - grpc_test_util
- name: grpc_tls_credentials_options_comparator_test
  gtest: true
  build: test
  language: c++
  headers: []
  src:
  - test/core/security/grpc_tls_credentials_options_comparator_test.cc
  deps:
  - grpc_test_util
- name: grpc_tls_credentials_options_test
  gtest: true
  build: test
  language: c++
  headers: []
  src:
  - test/core/security/grpc_tls_credentials_options_test.cc
  deps:
  - grpc_test_util
- name: grpc_tool_test
  gtest: true
  build: test
  language: c++
  headers:
  - test/cpp/util/cli_call.h
  - test/cpp/util/cli_credentials.h
  - test/cpp/util/config_grpc_cli.h
  - test/cpp/util/grpc_tool.h
  - test/cpp/util/proto_file_parser.h
  - test/cpp/util/proto_reflection_descriptor_database.h
  - test/cpp/util/service_describer.h
  src:
  - src/proto/grpc/testing/echo.proto
  - src/proto/grpc/testing/echo_messages.proto
  - src/proto/grpc/testing/simple_messages.proto
  - test/cpp/util/cli_call.cc
  - test/cpp/util/cli_credentials.cc
  - test/cpp/util/grpc_tool.cc
  - test/cpp/util/grpc_tool_test.cc
  - test/cpp/util/proto_file_parser.cc
  - test/cpp/util/proto_reflection_descriptor_database.cc
  - test/cpp/util/service_describer.cc
  deps:
  - grpc++_reflection
  - grpc++_test_config
  - grpc++_test_util
  platforms:
  - linux
  - posix
- name: grpclb_api_test
  gtest: true
  build: test
  language: c++
  headers: []
  src:
  - src/proto/grpc/lb/v1/load_balancer.proto
  - test/cpp/grpclb/grpclb_api_test.cc
  deps:
  - grpc++_test_util
- name: grpclb_end2end_test
  gtest: true
  build: test
  run: false
  language: c++
  headers:
  - test/cpp/end2end/counted_service.h
  - test/cpp/end2end/test_service_impl.h
  src:
  - src/proto/grpc/lb/v1/load_balancer.proto
  - src/proto/grpc/testing/duplicate/echo_duplicate.proto
  - src/proto/grpc/testing/echo.proto
  - src/proto/grpc/testing/echo_messages.proto
  - src/proto/grpc/testing/simple_messages.proto
  - test/cpp/end2end/grpclb_end2end_test.cc
  - test/cpp/end2end/test_service_impl.cc
  deps:
  - grpc++_test_config
  - grpc++_test_util
  platforms:
  - linux
  - posix
  - mac
- name: h2_ssl_session_reuse_test
  gtest: true
  build: test
  language: c++
  headers: []
  src:
  - test/core/end2end/h2_ssl_session_reuse_test.cc
  deps:
  - end2end_tests
- name: head_of_line_blocking_bad_client_test
  gtest: true
  build: test
  language: c++
  headers:
  - test/core/bad_client/bad_client.h
  - test/core/end2end/cq_verifier.h
  src:
  - test/core/bad_client/bad_client.cc
  - test/core/bad_client/tests/head_of_line_blocking.cc
  - test/core/end2end/cq_verifier.cc
  deps:
  - grpc_test_util
- name: headers_bad_client_test
  gtest: true
  build: test
  language: c++
  headers:
  - test/core/bad_client/bad_client.h
  - test/core/end2end/cq_verifier.h
  src:
  - test/core/bad_client/bad_client.cc
  - test/core/bad_client/tests/headers.cc
  - test/core/end2end/cq_verifier.cc
  deps:
  - grpc_test_util
- name: health_service_end2end_test
  gtest: true
  build: test
  language: c++
  headers:
  - test/cpp/end2end/test_health_check_service_impl.h
  - test/cpp/end2end/test_service_impl.h
  src:
  - src/proto/grpc/health/v1/health.proto
  - src/proto/grpc/testing/duplicate/echo_duplicate.proto
  - src/proto/grpc/testing/echo.proto
  - src/proto/grpc/testing/echo_messages.proto
  - src/proto/grpc/testing/simple_messages.proto
  - test/cpp/end2end/health_service_end2end_test.cc
  - test/cpp/end2end/test_health_check_service_impl.cc
  - test/cpp/end2end/test_service_impl.cc
  deps:
  - grpc++_test_util
- name: hpack_parser_table_test
  gtest: true
  build: test
  language: c++
  headers: []
  src:
  - test/core/transport/chttp2/hpack_parser_table_test.cc
  deps:
  - grpc_test_util
  uses_polling: false
- name: hpack_parser_test
  gtest: true
  build: test
  language: c++
  headers: []
  src:
  - test/core/transport/chttp2/hpack_parser_test.cc
  deps:
  - grpc_test_util
  uses_polling: false
- name: http2_client
  build: test
  run: false
  language: c++
  headers: []
  src:
  - src/proto/grpc/testing/empty.proto
  - src/proto/grpc/testing/messages.proto
  - src/proto/grpc/testing/test.proto
  - test/cpp/interop/http2_client.cc
  deps:
  - grpc++_test_config
  - grpc++_test_util
- name: http_proxy_mapper_test
  gtest: true
  build: test
  language: c++
  headers: []
  src:
  - test/core/client_channel/http_proxy_mapper_test.cc
  deps:
  - grpc_test_util
  uses_polling: false
- name: httpcli_test
  gtest: true
  build: test
  language: c++
  headers:
  - test/core/http/httpcli_test_util.h
  - test/core/util/fake_udp_and_tcp_server.h
  src:
  - test/core/http/httpcli_test.cc
  - test/core/http/httpcli_test_util.cc
  - test/core/util/fake_udp_and_tcp_server.cc
  deps:
  - grpc++_test_util
  platforms:
  - linux
  - posix
  - mac
- name: httpscli_test
  gtest: true
  build: test
  language: c++
  headers:
  - test/core/http/httpcli_test_util.h
  - test/core/util/fake_udp_and_tcp_server.h
  src:
  - test/core/http/httpcli_test_util.cc
  - test/core/http/httpscli_test.cc
  - test/core/util/fake_udp_and_tcp_server.cc
  deps:
  - grpc++_test_util
  platforms:
  - linux
  - posix
  - mac
- name: hybrid_end2end_test
  gtest: true
  build: test
  language: c++
  headers:
  - test/cpp/end2end/test_service_impl.h
  src:
  - src/proto/grpc/testing/duplicate/echo_duplicate.proto
  - src/proto/grpc/testing/echo.proto
  - src/proto/grpc/testing/echo_messages.proto
  - src/proto/grpc/testing/simple_messages.proto
  - test/cpp/end2end/hybrid_end2end_test.cc
  - test/cpp/end2end/test_service_impl.cc
  deps:
  - grpc++_test_util
- name: idle_filter_state_test
  gtest: true
  build: test
  language: c++
  headers:
  - src/core/ext/filters/channel_idle/idle_filter_state.h
  src:
  - src/core/ext/filters/channel_idle/idle_filter_state.cc
  - test/core/client_idle/idle_filter_state_test.cc
  deps: []
  uses_polling: false
- name: if_test
  gtest: true
  build: test
  language: c++
  headers:
  - src/core/lib/promise/detail/promise_factory.h
  - src/core/lib/promise/detail/promise_like.h
  - src/core/lib/promise/if.h
  - src/core/lib/promise/poll.h
  src:
  - test/core/promise/if_test.cc
  deps:
  - absl/status:statusor
  - absl/types:variant
  uses_polling: false
- name: init_test
  gtest: true
  build: test
  language: c++
  headers: []
  src:
  - test/core/surface/init_test.cc
  deps:
  - grpc_test_util
  uses_polling: false
- name: initial_settings_frame_bad_client_test
  gtest: true
  build: test
  language: c++
  headers:
  - test/core/bad_client/bad_client.h
  - test/core/end2end/cq_verifier.h
  src:
  - test/core/bad_client/bad_client.cc
  - test/core/bad_client/tests/initial_settings_frame.cc
  - test/core/end2end/cq_verifier.cc
  deps:
  - grpc_test_util
- name: insecure_security_connector_test
  gtest: true
  build: test
  language: c++
  headers: []
  src:
  - test/core/security/insecure_security_connector_test.cc
  deps:
  - grpc_test_util
- name: interop_client
  build: test
  run: false
  language: c++
  headers:
  - test/core/security/oauth2_utils.h
  - test/cpp/interop/client_helper.h
  - test/cpp/interop/interop_client.h
  src:
  - src/proto/grpc/testing/empty.proto
  - src/proto/grpc/testing/messages.proto
  - src/proto/grpc/testing/test.proto
  - test/core/security/oauth2_utils.cc
  - test/cpp/interop/client.cc
  - test/cpp/interop/client_helper.cc
  - test/cpp/interop/interop_client.cc
  deps:
  - grpc++_test_config
  - grpc++_test_util
- name: interop_server
  build: test
  run: false
  language: c++
  headers:
  - test/cpp/interop/server_helper.h
  src:
  - src/proto/grpc/testing/empty.proto
  - src/proto/grpc/testing/messages.proto
  - src/proto/grpc/testing/test.proto
  - test/cpp/interop/interop_server.cc
  - test/cpp/interop/interop_server_bootstrap.cc
  - test/cpp/interop/server_helper.cc
  deps:
  - grpc++_test_config
  - grpc++_test_util
- name: join_test
  gtest: true
  build: test
  language: c++
  headers:
  - src/core/lib/gpr/useful.h
  - src/core/lib/gprpp/bitset.h
  - src/core/lib/gprpp/construct_destruct.h
  - src/core/lib/promise/detail/basic_join.h
  - src/core/lib/promise/detail/promise_factory.h
  - src/core/lib/promise/detail/promise_like.h
  - src/core/lib/promise/join.h
  - src/core/lib/promise/poll.h
  src:
  - test/core/promise/join_test.cc
  deps:
  - absl/types:variant
  uses_polling: false
- name: json_test
  gtest: true
  build: test
  language: c++
  headers: []
  src:
  - test/core/json/json_test.cc
  deps:
  - grpc_test_util
  uses_polling: false
- name: large_metadata_bad_client_test
  gtest: true
  build: test
  language: c++
  headers:
  - test/core/bad_client/bad_client.h
  - test/core/end2end/cq_verifier.h
  src:
  - test/core/bad_client/bad_client.cc
  - test/core/bad_client/tests/large_metadata.cc
  - test/core/end2end/cq_verifier.cc
  deps:
  - grpc_test_util
- name: latch_test
  gtest: true
  build: test
  language: c++
  headers:
  - src/core/lib/debug/trace.h
  - src/core/lib/gprpp/atomic_utils.h
  - src/core/lib/gprpp/bitset.h
  - src/core/lib/gprpp/orphanable.h
  - src/core/lib/gprpp/ref_counted.h
  - src/core/lib/gprpp/ref_counted_ptr.h
  - src/core/lib/promise/activity.h
  - src/core/lib/promise/context.h
  - src/core/lib/promise/detail/basic_join.h
  - src/core/lib/promise/detail/basic_seq.h
  - src/core/lib/promise/detail/promise_factory.h
  - src/core/lib/promise/detail/promise_like.h
  - src/core/lib/promise/detail/status.h
  - src/core/lib/promise/detail/switch.h
  - src/core/lib/promise/intra_activity_waiter.h
  - src/core/lib/promise/join.h
  - src/core/lib/promise/latch.h
  - src/core/lib/promise/poll.h
  - src/core/lib/promise/seq.h
  - test/core/promise/test_wakeup_schedulers.h
  src:
  - src/core/lib/debug/trace.cc
  - src/core/lib/promise/activity.cc
  - test/core/promise/latch_test.cc
  deps:
  - absl/status:statusor
  - absl/types:variant
  - gpr
  uses_polling: false
- name: lb_get_cpu_stats_test
  gtest: true
  build: test
  language: c++
  headers:
  - src/cpp/server/load_reporter/get_cpu_stats.h
  src:
  - src/cpp/server/load_reporter/get_cpu_stats_linux.cc
  - src/cpp/server/load_reporter/get_cpu_stats_macos.cc
  - src/cpp/server/load_reporter/get_cpu_stats_unsupported.cc
  - src/cpp/server/load_reporter/get_cpu_stats_windows.cc
  - test/cpp/server/load_reporter/get_cpu_stats_test.cc
  deps:
  - grpc++
  - grpc_test_util
- name: lb_load_data_store_test
  gtest: true
  build: test
  language: c++
  headers:
  - src/cpp/server/load_reporter/constants.h
  - src/cpp/server/load_reporter/load_data_store.h
  src:
  - src/cpp/server/load_reporter/load_data_store.cc
  - test/cpp/server/load_reporter/load_data_store_test.cc
  deps:
  - grpc++
  - grpc_test_util
- name: linux_system_roots_test
  gtest: true
  build: test
  language: c++
  headers: []
  src:
  - test/core/security/linux_system_roots_test.cc
  deps:
  - grpc_test_util
- name: log_test
  gtest: true
  build: test
  language: c++
  headers: []
  src:
  - test/core/gpr/log_test.cc
  deps:
  - grpc_test_util
  uses_polling: false
- name: loop_test
  gtest: true
  build: test
  language: c++
  headers:
  - src/core/lib/gprpp/construct_destruct.h
  - src/core/lib/promise/detail/basic_seq.h
  - src/core/lib/promise/detail/promise_factory.h
  - src/core/lib/promise/detail/promise_like.h
  - src/core/lib/promise/detail/switch.h
  - src/core/lib/promise/loop.h
  - src/core/lib/promise/poll.h
  - src/core/lib/promise/seq.h
  src:
  - test/core/promise/loop_test.cc
  deps:
  - absl/status:statusor
  - absl/types:variant
  uses_polling: false
- name: match_test
  gtest: true
  build: test
  language: c++
  headers:
  - src/core/lib/gprpp/match.h
  - src/core/lib/gprpp/overload.h
  src:
  - test/core/gprpp/match_test.cc
  deps:
  - absl/types:variant
  uses_polling: false
- name: matchers_test
  gtest: true
  build: test
  language: c++
  headers: []
  src:
  - test/core/security/matchers_test.cc
  deps:
  - grpc_test_util
- name: memory_quota_test
  gtest: true
  build: test
  language: c++
  headers:
  - src/core/lib/debug/trace.h
  - src/core/lib/gprpp/atomic_utils.h
  - src/core/lib/gprpp/dual_ref_counted.h
  - src/core/lib/gprpp/orphanable.h
  - src/core/lib/gprpp/ref_counted.h
  - src/core/lib/gprpp/ref_counted_ptr.h
  - src/core/lib/gprpp/time.h
  - src/core/lib/iomgr/closure.h
  - src/core/lib/iomgr/combiner.h
  - src/core/lib/iomgr/error.h
  - src/core/lib/iomgr/error_internal.h
  - src/core/lib/iomgr/exec_ctx.h
  - src/core/lib/iomgr/executor.h
  - src/core/lib/iomgr/iomgr_internal.h
  - src/core/lib/promise/activity.h
  - src/core/lib/promise/context.h
  - src/core/lib/promise/detail/basic_seq.h
  - src/core/lib/promise/detail/promise_factory.h
  - src/core/lib/promise/detail/promise_like.h
  - src/core/lib/promise/detail/status.h
  - src/core/lib/promise/detail/switch.h
  - src/core/lib/promise/exec_ctx_wakeup_scheduler.h
  - src/core/lib/promise/loop.h
  - src/core/lib/promise/map.h
  - src/core/lib/promise/poll.h
  - src/core/lib/promise/race.h
  - src/core/lib/promise/seq.h
  - src/core/lib/resource_quota/memory_quota.h
  - src/core/lib/resource_quota/trace.h
  - src/core/lib/slice/slice.h
  - src/core/lib/slice/slice_internal.h
  - src/core/lib/slice/slice_refcount.h
  - src/core/lib/slice/slice_refcount_base.h
  - src/core/lib/slice/slice_string_helpers.h
  - test/core/resource_quota/call_checker.h
  src:
  - src/core/lib/debug/trace.cc
  - src/core/lib/event_engine/memory_allocator.cc
  - src/core/lib/gprpp/time.cc
  - src/core/lib/iomgr/combiner.cc
  - src/core/lib/iomgr/error.cc
  - src/core/lib/iomgr/exec_ctx.cc
  - src/core/lib/iomgr/executor.cc
  - src/core/lib/iomgr/iomgr_internal.cc
  - src/core/lib/promise/activity.cc
  - src/core/lib/resource_quota/memory_quota.cc
  - src/core/lib/resource_quota/trace.cc
  - src/core/lib/slice/slice.cc
  - src/core/lib/slice/slice_refcount.cc
  - src/core/lib/slice/slice_string_helpers.cc
  - test/core/resource_quota/memory_quota_test.cc
  deps:
  - absl/status:statusor
  - absl/types:variant
  - gpr
  uses_polling: false
- name: message_allocator_end2end_test
  gtest: true
  build: test
  language: c++
  headers:
  - test/cpp/end2end/test_service_impl.h
  src:
  - src/proto/grpc/testing/echo.proto
  - src/proto/grpc/testing/echo_messages.proto
  - src/proto/grpc/testing/simple_messages.proto
  - test/cpp/end2end/message_allocator_end2end_test.cc
  - test/cpp/end2end/test_service_impl.cc
  deps:
  - grpc++_test_util
- name: metadata_map_test
  gtest: true
  build: test
  language: c++
  headers: []
  src:
  - test/core/transport/metadata_map_test.cc
  deps:
  - grpc_test_util
- name: miscompile_with_no_unique_address_test
  gtest: true
  build: test
  language: c++
  headers: []
  src:
  - test/core/compiler_bugs/miscompile_with_no_unique_address_test.cc
  deps: []
  uses_polling: false
- name: mock_stream_test
  gtest: true
  build: test
  language: c++
  headers: []
  src:
  - src/proto/grpc/testing/echo.proto
  - src/proto/grpc/testing/echo_messages.proto
  - src/proto/grpc/testing/simple_messages.proto
  - test/cpp/test/mock_stream_test.cc
  deps:
  - grpc++_test
  - grpc++_test_util
- name: mock_test
  gtest: true
  build: test
  language: c++
  headers: []
  src:
  - src/proto/grpc/testing/duplicate/echo_duplicate.proto
  - src/proto/grpc/testing/echo.proto
  - src/proto/grpc/testing/echo_messages.proto
  - src/proto/grpc/testing/simple_messages.proto
  - test/cpp/end2end/mock_test.cc
  deps:
  - grpc++_test
  - grpc++_test_util
- name: nonblocking_test
  gtest: true
  build: test
  language: c++
  headers: []
  src:
  - src/proto/grpc/testing/echo.proto
  - src/proto/grpc/testing/echo_messages.proto
  - src/proto/grpc/testing/simple_messages.proto
  - test/cpp/end2end/nonblocking_test.cc
  deps:
  - grpc++_test_util
- name: observable_test
  gtest: true
  build: test
  language: c++
  headers:
  - src/core/lib/debug/trace.h
  - src/core/lib/gprpp/atomic_utils.h
  - src/core/lib/gprpp/orphanable.h
  - src/core/lib/gprpp/ref_counted.h
  - src/core/lib/gprpp/ref_counted_ptr.h
  - src/core/lib/promise/activity.h
  - src/core/lib/promise/context.h
  - src/core/lib/promise/detail/basic_seq.h
  - src/core/lib/promise/detail/promise_factory.h
  - src/core/lib/promise/detail/promise_like.h
  - src/core/lib/promise/detail/status.h
  - src/core/lib/promise/detail/switch.h
  - src/core/lib/promise/observable.h
  - src/core/lib/promise/poll.h
  - src/core/lib/promise/promise.h
  - src/core/lib/promise/seq.h
  - src/core/lib/promise/wait_set.h
  - test/core/promise/test_wakeup_schedulers.h
  src:
  - src/core/lib/debug/trace.cc
  - src/core/lib/promise/activity.cc
  - test/core/promise/observable_test.cc
  deps:
  - absl/container:flat_hash_set
  - absl/status:statusor
  - absl/types:variant
  - gpr
  uses_polling: false
- name: orca_service_end2end_test
  gtest: true
  build: test
  language: c++
  headers:
  - src/core/ext/upb-generated/google/api/annotations.upb.h
  - src/core/ext/upb-generated/google/api/http.upb.h
  - src/core/ext/upb-generated/google/protobuf/any.upb.h
  - src/core/ext/upb-generated/google/protobuf/descriptor.upb.h
  - src/core/ext/upb-generated/google/protobuf/duration.upb.h
  - src/core/ext/upb-generated/google/protobuf/empty.upb.h
  - src/core/ext/upb-generated/google/protobuf/struct.upb.h
  - src/core/ext/upb-generated/google/protobuf/timestamp.upb.h
  - src/core/ext/upb-generated/google/protobuf/wrappers.upb.h
  - src/core/ext/upb-generated/google/rpc/status.upb.h
  - src/core/ext/upb-generated/validate/validate.upb.h
  - src/core/ext/upb-generated/xds/data/orca/v3/orca_load_report.upb.h
  - src/core/ext/upb-generated/xds/service/orca/v3/orca.upb.h
  src:
  - src/proto/grpc/testing/xds/v3/orca_load_report.proto
  - src/proto/grpc/testing/xds/v3/orca_service.proto
  - src/core/ext/upb-generated/google/api/annotations.upb.c
  - src/core/ext/upb-generated/google/api/http.upb.c
  - src/core/ext/upb-generated/google/protobuf/any.upb.c
  - src/core/ext/upb-generated/google/protobuf/descriptor.upb.c
  - src/core/ext/upb-generated/google/protobuf/duration.upb.c
  - src/core/ext/upb-generated/google/protobuf/empty.upb.c
  - src/core/ext/upb-generated/google/protobuf/struct.upb.c
  - src/core/ext/upb-generated/google/protobuf/timestamp.upb.c
  - src/core/ext/upb-generated/google/protobuf/wrappers.upb.c
  - src/core/ext/upb-generated/google/rpc/status.upb.c
  - src/core/ext/upb-generated/validate/validate.upb.c
  - src/core/ext/upb-generated/xds/data/orca/v3/orca_load_report.upb.c
  - src/core/ext/upb-generated/xds/service/orca/v3/orca.upb.c
  - src/cpp/server/orca/orca_service.cc
  - test/cpp/end2end/orca_service_end2end_test.cc
  deps:
  - grpc++_test_util
- name: orphanable_test
  gtest: true
  build: test
  language: c++
  headers: []
  src:
  - test/core/gprpp/orphanable_test.cc
  deps:
  - grpc_test_util
- name: out_of_bounds_bad_client_test
  gtest: true
  build: test
  language: c++
  headers:
  - test/core/bad_client/bad_client.h
  - test/core/end2end/cq_verifier.h
  src:
  - test/core/bad_client/bad_client.cc
  - test/core/bad_client/tests/out_of_bounds.cc
  - test/core/end2end/cq_verifier.cc
  deps:
  - grpc_test_util
- name: overload_test
  gtest: true
  build: test
  language: c++
  headers:
  - src/core/lib/gprpp/overload.h
  src:
  - test/core/gprpp/overload_test.cc
  deps: []
  uses_polling: false
- name: parsed_metadata_test
  gtest: true
  build: test
  language: c++
  headers: []
  src:
  - test/core/transport/parsed_metadata_test.cc
  deps:
  - grpc_test_util
- name: pid_controller_test
  gtest: true
  build: test
  language: c++
  headers: []
  src:
  - test/core/transport/pid_controller_test.cc
  deps:
  - grpc_test_util
- name: pipe_test
  gtest: true
  build: test
  language: c++
  headers:
  - src/core/lib/debug/trace.h
  - src/core/lib/gprpp/atomic_utils.h
  - src/core/lib/gprpp/bitset.h
  - src/core/lib/gprpp/cpp_impl_of.h
  - src/core/lib/gprpp/dual_ref_counted.h
  - src/core/lib/gprpp/orphanable.h
  - src/core/lib/gprpp/ref_counted.h
  - src/core/lib/gprpp/ref_counted_ptr.h
  - src/core/lib/gprpp/time.h
  - src/core/lib/iomgr/closure.h
  - src/core/lib/iomgr/combiner.h
  - src/core/lib/iomgr/error.h
  - src/core/lib/iomgr/error_internal.h
  - src/core/lib/iomgr/exec_ctx.h
  - src/core/lib/iomgr/executor.h
  - src/core/lib/iomgr/iomgr_internal.h
  - src/core/lib/promise/activity.h
  - src/core/lib/promise/context.h
  - src/core/lib/promise/detail/basic_join.h
  - src/core/lib/promise/detail/basic_seq.h
  - src/core/lib/promise/detail/promise_factory.h
  - src/core/lib/promise/detail/promise_like.h
  - src/core/lib/promise/detail/status.h
  - src/core/lib/promise/detail/switch.h
  - src/core/lib/promise/exec_ctx_wakeup_scheduler.h
  - src/core/lib/promise/intra_activity_waiter.h
  - src/core/lib/promise/join.h
  - src/core/lib/promise/loop.h
  - src/core/lib/promise/map.h
  - src/core/lib/promise/pipe.h
  - src/core/lib/promise/poll.h
  - src/core/lib/promise/promise.h
  - src/core/lib/promise/race.h
  - src/core/lib/promise/seq.h
  - src/core/lib/resource_quota/arena.h
  - src/core/lib/resource_quota/memory_quota.h
  - src/core/lib/resource_quota/resource_quota.h
  - src/core/lib/resource_quota/thread_quota.h
  - src/core/lib/resource_quota/trace.h
  - src/core/lib/slice/slice.h
  - src/core/lib/slice/slice_internal.h
  - src/core/lib/slice/slice_refcount.h
  - src/core/lib/slice/slice_refcount_base.h
  - src/core/lib/slice/slice_string_helpers.h
  - test/core/promise/test_wakeup_schedulers.h
  src:
  - src/core/lib/debug/trace.cc
  - src/core/lib/event_engine/memory_allocator.cc
  - src/core/lib/gprpp/time.cc
  - src/core/lib/iomgr/combiner.cc
  - src/core/lib/iomgr/error.cc
  - src/core/lib/iomgr/exec_ctx.cc
  - src/core/lib/iomgr/executor.cc
  - src/core/lib/iomgr/iomgr_internal.cc
  - src/core/lib/promise/activity.cc
  - src/core/lib/resource_quota/arena.cc
  - src/core/lib/resource_quota/memory_quota.cc
  - src/core/lib/resource_quota/resource_quota.cc
  - src/core/lib/resource_quota/thread_quota.cc
  - src/core/lib/resource_quota/trace.cc
  - src/core/lib/slice/slice.cc
  - src/core/lib/slice/slice_refcount.cc
  - src/core/lib/slice/slice_string_helpers.cc
  - test/core/promise/pipe_test.cc
  deps:
  - absl/status:statusor
  - absl/types:variant
  - gpr
  uses_polling: false
- name: poll_test
  gtest: true
  build: test
  language: c++
  headers:
  - src/core/lib/promise/poll.h
  src:
  - test/core/promise/poll_test.cc
  deps:
  - absl/types:variant
  uses_polling: false
- name: port_sharing_end2end_test
  gtest: true
  build: test
  language: c++
  headers:
  - test/cpp/end2end/test_service_impl.h
  src:
  - src/proto/grpc/testing/echo.proto
  - src/proto/grpc/testing/echo_messages.proto
  - src/proto/grpc/testing/simple_messages.proto
  - test/cpp/end2end/port_sharing_end2end_test.cc
  - test/cpp/end2end/test_service_impl.cc
  deps:
  - grpc++_test_util
- name: promise_factory_test
  gtest: true
  build: test
  language: c++
  headers:
  - src/core/lib/gprpp/capture.h
  - src/core/lib/promise/detail/promise_factory.h
  - src/core/lib/promise/detail/promise_like.h
  - src/core/lib/promise/poll.h
  - src/core/lib/promise/promise.h
  src:
  - test/core/promise/promise_factory_test.cc
  deps:
  - absl/functional:bind_front
  - absl/status:status
  - absl/types:optional
  - absl/types:variant
  - absl/utility:utility
  uses_polling: false
- name: promise_map_test
  gtest: true
  build: test
  language: c++
  headers:
  - src/core/lib/promise/detail/promise_like.h
  - src/core/lib/promise/map.h
  - src/core/lib/promise/poll.h
  - src/core/lib/promise/promise.h
  src:
  - test/core/promise/map_test.cc
  deps:
  - absl/status:status
  - absl/types:optional
  - absl/types:variant
  uses_polling: false
- name: promise_test
  gtest: true
  build: test
  language: c++
  headers:
  - src/core/lib/promise/detail/promise_like.h
  - src/core/lib/promise/poll.h
  - src/core/lib/promise/promise.h
  src:
  - test/core/promise/promise_test.cc
  deps:
  - absl/status:status
  - absl/types:optional
  - absl/types:variant
  uses_polling: false
- name: proto_server_reflection_test
  gtest: true
  build: test
  language: c++
  headers:
  - test/cpp/end2end/test_service_impl.h
  - test/cpp/util/proto_reflection_descriptor_database.h
  src:
  - src/proto/grpc/testing/duplicate/echo_duplicate.proto
  - src/proto/grpc/testing/echo.proto
  - src/proto/grpc/testing/echo_messages.proto
  - src/proto/grpc/testing/simple_messages.proto
  - test/cpp/end2end/proto_server_reflection_test.cc
  - test/cpp/end2end/test_service_impl.cc
  - test/cpp/util/proto_reflection_descriptor_database.cc
  deps:
  - grpc++_reflection
  - grpc++_test_util
- name: proto_utils_test
  gtest: true
  build: test
  language: c++
  headers: []
  src:
  - test/cpp/codegen/proto_utils_test.cc
  deps:
  - grpc++
  - grpc_test_util
  uses_polling: false
- name: qps_json_driver
  build: test
  run: false
  language: c++
  headers:
  - src/cpp/util/core_stats.h
  - test/cpp/qps/benchmark_config.h
  - test/cpp/qps/client.h
  - test/cpp/qps/driver.h
  - test/cpp/qps/histogram.h
  - test/cpp/qps/interarrival.h
  - test/cpp/qps/parse_json.h
  - test/cpp/qps/qps_server_builder.h
  - test/cpp/qps/qps_worker.h
  - test/cpp/qps/report.h
  - test/cpp/qps/server.h
  - test/cpp/qps/stats.h
  - test/cpp/qps/usage_timer.h
  src:
  - src/proto/grpc/core/stats.proto
  - src/proto/grpc/testing/benchmark_service.proto
  - src/proto/grpc/testing/control.proto
  - src/proto/grpc/testing/messages.proto
  - src/proto/grpc/testing/payloads.proto
  - src/proto/grpc/testing/report_qps_scenario_service.proto
  - src/proto/grpc/testing/stats.proto
  - src/proto/grpc/testing/worker_service.proto
  - src/cpp/util/core_stats.cc
  - test/cpp/qps/benchmark_config.cc
  - test/cpp/qps/client_async.cc
  - test/cpp/qps/client_callback.cc
  - test/cpp/qps/client_sync.cc
  - test/cpp/qps/driver.cc
  - test/cpp/qps/parse_json.cc
  - test/cpp/qps/qps_json_driver.cc
  - test/cpp/qps/qps_server_builder.cc
  - test/cpp/qps/qps_worker.cc
  - test/cpp/qps/report.cc
  - test/cpp/qps/server_async.cc
  - test/cpp/qps/server_callback.cc
  - test/cpp/qps/server_sync.cc
  - test/cpp/qps/usage_timer.cc
  deps:
  - grpc++_test_config
  - grpc++_test_util
- name: qps_worker
  build: test
  run: false
  language: c++
  headers:
  - src/cpp/util/core_stats.h
  - test/cpp/qps/client.h
  - test/cpp/qps/histogram.h
  - test/cpp/qps/interarrival.h
  - test/cpp/qps/qps_server_builder.h
  - test/cpp/qps/qps_worker.h
  - test/cpp/qps/server.h
  - test/cpp/qps/stats.h
  - test/cpp/qps/usage_timer.h
  src:
  - src/proto/grpc/core/stats.proto
  - src/proto/grpc/testing/benchmark_service.proto
  - src/proto/grpc/testing/control.proto
  - src/proto/grpc/testing/messages.proto
  - src/proto/grpc/testing/payloads.proto
  - src/proto/grpc/testing/stats.proto
  - src/proto/grpc/testing/worker_service.proto
  - src/cpp/util/core_stats.cc
  - test/cpp/qps/client_async.cc
  - test/cpp/qps/client_callback.cc
  - test/cpp/qps/client_sync.cc
  - test/cpp/qps/qps_server_builder.cc
  - test/cpp/qps/qps_worker.cc
  - test/cpp/qps/server_async.cc
  - test/cpp/qps/server_callback.cc
  - test/cpp/qps/server_sync.cc
  - test/cpp/qps/usage_timer.cc
  - test/cpp/qps/worker.cc
  deps:
  - grpc++_test_config
  - grpc++_test_util
- name: race_test
  gtest: true
  build: test
  language: c++
  headers:
  - src/core/lib/promise/poll.h
  - src/core/lib/promise/race.h
  src:
  - test/core/promise/race_test.cc
  deps:
  - absl/types:variant
  uses_polling: false
- name: raw_end2end_test
  gtest: true
  build: test
  language: c++
  headers:
  - test/cpp/end2end/test_service_impl.h
  src:
  - src/proto/grpc/testing/duplicate/echo_duplicate.proto
  - src/proto/grpc/testing/echo.proto
  - src/proto/grpc/testing/echo_messages.proto
  - src/proto/grpc/testing/simple_messages.proto
  - test/cpp/end2end/raw_end2end_test.cc
  - test/cpp/end2end/test_service_impl.cc
  deps:
  - grpc++_test_util
- name: rbac_service_config_parser_test
  gtest: true
  build: test
  language: c++
  headers: []
  src:
  - test/core/ext/filters/rbac/rbac_service_config_parser_test.cc
  deps:
  - grpc_test_util
  uses_polling: false
- name: rbac_translator_test
  gtest: true
  build: test
  language: c++
  headers:
  - src/core/lib/security/authorization/grpc_authorization_policy_provider.h
  - src/core/lib/security/authorization/rbac_translator.h
  src:
  - src/core/lib/security/authorization/grpc_authorization_policy_provider.cc
  - src/core/lib/security/authorization/rbac_translator.cc
  - test/core/security/rbac_translator_test.cc
  deps:
  - grpc_test_util
- name: ref_counted_ptr_test
  gtest: true
  build: test
  language: c++
  headers: []
  src:
  - test/core/gprpp/ref_counted_ptr_test.cc
  deps:
  - grpc_test_util
- name: ref_counted_test
  gtest: true
  build: test
  language: c++
  headers: []
  src:
  - test/core/gprpp/ref_counted_test.cc
  deps:
  - grpc_test_util
- name: remove_stream_from_stalled_lists_test
  gtest: true
  build: test
  language: c++
  headers: []
  src:
  - test/core/transport/chttp2/remove_stream_from_stalled_lists_test.cc
  deps:
  - grpc_test_util
  platforms:
  - linux
  - posix
  - mac
- name: resolve_address_using_ares_resolver_test
  gtest: true
  build: test
  language: c++
  headers:
  - test/core/util/fake_udp_and_tcp_server.h
  src:
  - test/core/iomgr/resolve_address_test.cc
  - test/core/util/fake_udp_and_tcp_server.cc
  deps:
  - grpc_test_util
  - grpc++_test_config
- name: resolve_address_using_native_resolver_test
  gtest: true
  build: test
  language: c++
  headers:
  - test/core/util/fake_udp_and_tcp_server.h
  src:
  - test/core/iomgr/resolve_address_test.cc
  - test/core/util/fake_udp_and_tcp_server.cc
  deps:
  - grpc_test_util
  - grpc++_test_config
- name: resource_quota_test
  gtest: true
  build: test
  language: c++
  headers:
  - src/core/lib/debug/trace.h
  - src/core/lib/gprpp/atomic_utils.h
  - src/core/lib/gprpp/cpp_impl_of.h
  - src/core/lib/gprpp/dual_ref_counted.h
  - src/core/lib/gprpp/orphanable.h
  - src/core/lib/gprpp/ref_counted.h
  - src/core/lib/gprpp/ref_counted_ptr.h
  - src/core/lib/gprpp/time.h
  - src/core/lib/iomgr/closure.h
  - src/core/lib/iomgr/combiner.h
  - src/core/lib/iomgr/error.h
  - src/core/lib/iomgr/error_internal.h
  - src/core/lib/iomgr/exec_ctx.h
  - src/core/lib/iomgr/executor.h
  - src/core/lib/iomgr/iomgr_internal.h
  - src/core/lib/promise/activity.h
  - src/core/lib/promise/context.h
  - src/core/lib/promise/detail/basic_seq.h
  - src/core/lib/promise/detail/promise_factory.h
  - src/core/lib/promise/detail/promise_like.h
  - src/core/lib/promise/detail/status.h
  - src/core/lib/promise/detail/switch.h
  - src/core/lib/promise/exec_ctx_wakeup_scheduler.h
  - src/core/lib/promise/loop.h
  - src/core/lib/promise/map.h
  - src/core/lib/promise/poll.h
  - src/core/lib/promise/race.h
  - src/core/lib/promise/seq.h
  - src/core/lib/resource_quota/memory_quota.h
  - src/core/lib/resource_quota/resource_quota.h
  - src/core/lib/resource_quota/thread_quota.h
  - src/core/lib/resource_quota/trace.h
  - src/core/lib/slice/slice.h
  - src/core/lib/slice/slice_internal.h
  - src/core/lib/slice/slice_refcount.h
  - src/core/lib/slice/slice_refcount_base.h
  - src/core/lib/slice/slice_string_helpers.h
  src:
  - src/core/lib/debug/trace.cc
  - src/core/lib/event_engine/memory_allocator.cc
  - src/core/lib/gprpp/time.cc
  - src/core/lib/iomgr/combiner.cc
  - src/core/lib/iomgr/error.cc
  - src/core/lib/iomgr/exec_ctx.cc
  - src/core/lib/iomgr/executor.cc
  - src/core/lib/iomgr/iomgr_internal.cc
  - src/core/lib/promise/activity.cc
  - src/core/lib/resource_quota/memory_quota.cc
  - src/core/lib/resource_quota/resource_quota.cc
  - src/core/lib/resource_quota/thread_quota.cc
  - src/core/lib/resource_quota/trace.cc
  - src/core/lib/slice/slice.cc
  - src/core/lib/slice/slice_refcount.cc
  - src/core/lib/slice/slice_string_helpers.cc
  - test/core/resource_quota/resource_quota_test.cc
  deps:
  - absl/status:statusor
  - absl/types:variant
  - gpr
  uses_polling: false
- name: retry_throttle_test
  gtest: true
  build: test
  language: c++
  headers: []
  src:
  - test/core/client_channel/retry_throttle_test.cc
  deps:
  - grpc_test_util
  uses_polling: false
- name: rls_end2end_test
  gtest: true
  build: test
  language: c++
  headers:
  - test/core/util/test_lb_policies.h
  - test/cpp/end2end/counted_service.h
  - test/cpp/end2end/rls_server.h
  - test/cpp/end2end/test_service_impl.h
  src:
  - src/proto/grpc/lookup/v1/rls.proto
  - src/proto/grpc/testing/duplicate/echo_duplicate.proto
  - src/proto/grpc/testing/echo.proto
  - src/proto/grpc/testing/echo_messages.proto
  - src/proto/grpc/testing/simple_messages.proto
  - test/core/util/test_lb_policies.cc
  - test/cpp/end2end/rls_end2end_test.cc
  - test/cpp/end2end/rls_server.cc
  - test/cpp/end2end/test_service_impl.cc
  deps:
  - grpc++_test_config
  - grpc++_test_util
- name: rls_lb_config_parser_test
  gtest: true
  build: test
  language: c++
  headers: []
  src:
  - test/core/client_channel/rls_lb_config_parser_test.cc
  deps:
  - grpc_test_util
- name: secure_auth_context_test
  gtest: true
  build: test
  language: c++
  headers: []
  src:
  - test/cpp/common/secure_auth_context_test.cc
  deps:
  - grpc++_test_util
- name: seq_test
  gtest: true
  build: test
  language: c++
  headers:
  - src/core/lib/gprpp/construct_destruct.h
  - src/core/lib/promise/detail/basic_seq.h
  - src/core/lib/promise/detail/promise_factory.h
  - src/core/lib/promise/detail/promise_like.h
  - src/core/lib/promise/detail/switch.h
  - src/core/lib/promise/poll.h
  - src/core/lib/promise/seq.h
  src:
  - test/core/promise/seq_test.cc
  deps:
  - absl/types:variant
  uses_polling: false
- name: server_builder_plugin_test
  gtest: true
  build: test
  language: c++
  headers:
  - test/cpp/end2end/test_service_impl.h
  src:
  - src/proto/grpc/testing/duplicate/echo_duplicate.proto
  - src/proto/grpc/testing/echo.proto
  - src/proto/grpc/testing/echo_messages.proto
  - src/proto/grpc/testing/simple_messages.proto
  - test/cpp/end2end/server_builder_plugin_test.cc
  - test/cpp/end2end/test_service_impl.cc
  deps:
  - grpc++_test_util
- name: server_builder_test
  gtest: true
  build: test
  language: c++
  headers: []
  src:
  - src/proto/grpc/testing/echo.proto
  - src/proto/grpc/testing/echo_messages.proto
  - src/proto/grpc/testing/simple_messages.proto
  - test/cpp/server/server_builder_test.cc
  deps:
  - grpc++_unsecure
  - grpc_test_util_unsecure
  platforms:
  - linux
  - posix
  - mac
- name: server_builder_with_socket_mutator_test
  gtest: true
  build: test
  language: c++
  headers: []
  src:
  - src/proto/grpc/testing/echo.proto
  - src/proto/grpc/testing/echo_messages.proto
  - src/proto/grpc/testing/simple_messages.proto
  - test/cpp/server/server_builder_with_socket_mutator_test.cc
  deps:
  - grpc++_unsecure
  - grpc_test_util_unsecure
  platforms:
  - linux
  - posix
  - mac
- name: server_chttp2_test
  gtest: true
  build: test
  language: c++
  headers: []
  src:
  - test/core/surface/server_chttp2_test.cc
  deps:
  - grpc_test_util
- name: server_config_selector_test
  gtest: true
  build: test
  language: c++
  headers: []
  src:
  - test/core/server_config_selector/server_config_selector_test.cc
  deps:
  - grpc_test_util
  uses_polling: false
- name: server_context_test_spouse_test
  gtest: true
  build: test
  language: c++
  headers: []
  src:
  - test/cpp/test/server_context_test_spouse_test.cc
  deps:
  - grpc++_test
  - grpc++_test_util
- name: server_early_return_test
  gtest: true
  build: test
  language: c++
  headers: []
  src:
  - src/proto/grpc/testing/echo.proto
  - src/proto/grpc/testing/echo_messages.proto
  - src/proto/grpc/testing/simple_messages.proto
  - test/cpp/end2end/server_early_return_test.cc
  deps:
  - grpc++_test_util
- name: server_interceptors_end2end_test
  gtest: true
  build: test
  language: c++
  headers:
  - test/cpp/end2end/interceptors_util.h
  - test/cpp/end2end/test_service_impl.h
  src:
  - src/proto/grpc/testing/echo.proto
  - src/proto/grpc/testing/echo_messages.proto
  - src/proto/grpc/testing/simple_messages.proto
  - test/cpp/end2end/interceptors_util.cc
  - test/cpp/end2end/server_interceptors_end2end_test.cc
  - test/cpp/end2end/test_service_impl.cc
  deps:
  - grpc++_test_util
- name: server_registered_method_bad_client_test
  gtest: true
  build: test
  language: c++
  headers:
  - test/core/bad_client/bad_client.h
  - test/core/end2end/cq_verifier.h
  src:
  - test/core/bad_client/bad_client.cc
  - test/core/bad_client/tests/server_registered_method.cc
  - test/core/end2end/cq_verifier.cc
  deps:
  - grpc_test_util
- name: server_request_call_test
  gtest: true
  build: test
  language: c++
  headers: []
  src:
  - src/proto/grpc/testing/echo.proto
  - src/proto/grpc/testing/echo_messages.proto
  - src/proto/grpc/testing/simple_messages.proto
  - test/cpp/server/server_request_call_test.cc
  deps:
  - grpc++_unsecure
  - grpc_test_util_unsecure
  platforms:
  - linux
  - posix
  - mac
- name: service_config_end2end_test
  gtest: true
  build: test
  language: c++
  headers:
  - test/cpp/end2end/test_service_impl.h
  src:
  - src/proto/grpc/testing/duplicate/echo_duplicate.proto
  - src/proto/grpc/testing/echo.proto
  - src/proto/grpc/testing/echo_messages.proto
  - src/proto/grpc/testing/simple_messages.proto
  - test/cpp/end2end/service_config_end2end_test.cc
  - test/cpp/end2end/test_service_impl.cc
  deps:
  - grpc++_test_util
- name: service_config_test
  gtest: true
  build: test
  language: c++
  headers: []
  src:
  - test/core/client_channel/service_config_test.cc
  deps:
  - grpc_test_util
- name: settings_timeout_test
  gtest: true
  build: test
  run: false
  language: c++
  headers: []
  src:
  - test/core/transport/chttp2/settings_timeout_test.cc
  deps:
  - grpc_test_util
- name: shutdown_test
  gtest: true
  build: test
  language: c++
  headers: []
  src:
  - src/proto/grpc/testing/duplicate/echo_duplicate.proto
  - src/proto/grpc/testing/echo.proto
  - src/proto/grpc/testing/echo_messages.proto
  - src/proto/grpc/testing/simple_messages.proto
  - test/cpp/end2end/shutdown_test.cc
  deps:
  - grpc++_test_util
- name: simple_request_bad_client_test
  gtest: true
  build: test
  language: c++
  headers:
  - test/core/bad_client/bad_client.h
  - test/core/end2end/cq_verifier.h
  src:
  - test/core/bad_client/bad_client.cc
  - test/core/bad_client/tests/simple_request.cc
  - test/core/end2end/cq_verifier.cc
  deps:
  - grpc_test_util
- name: single_set_ptr_test
  gtest: true
  build: test
  language: c++
  headers:
  - src/core/ext/upb-generated/google/protobuf/any.upb.h
  - src/core/ext/upb-generated/google/rpc/status.upb.h
  - src/core/lib/gpr/alloc.h
  - src/core/lib/gpr/env.h
  - src/core/lib/gpr/murmur_hash.h
  - src/core/lib/gpr/spinlock.h
  - src/core/lib/gpr/string.h
  - src/core/lib/gpr/string_windows.h
  - src/core/lib/gpr/time_precise.h
  - src/core/lib/gpr/tls.h
  - src/core/lib/gpr/tmpfile.h
  - src/core/lib/gpr/useful.h
  - src/core/lib/gprpp/construct_destruct.h
  - src/core/lib/gprpp/debug_location.h
  - src/core/lib/gprpp/examine_stack.h
  - src/core/lib/gprpp/fork.h
  - src/core/lib/gprpp/global_config.h
  - src/core/lib/gprpp/global_config_custom.h
  - src/core/lib/gprpp/global_config_env.h
  - src/core/lib/gprpp/global_config_generic.h
  - src/core/lib/gprpp/host_port.h
  - src/core/lib/gprpp/manual_constructor.h
  - src/core/lib/gprpp/memory.h
  - src/core/lib/gprpp/mpscq.h
  - src/core/lib/gprpp/single_set_ptr.h
  - src/core/lib/gprpp/stat.h
  - src/core/lib/gprpp/status_helper.h
  - src/core/lib/gprpp/sync.h
  - src/core/lib/gprpp/thd.h
  - src/core/lib/gprpp/time_util.h
  - src/core/lib/profiling/timers.h
  src:
  - src/core/ext/upb-generated/google/protobuf/any.upb.c
  - src/core/ext/upb-generated/google/rpc/status.upb.c
  - src/core/lib/gpr/alloc.cc
  - src/core/lib/gpr/atm.cc
  - src/core/lib/gpr/cpu_iphone.cc
  - src/core/lib/gpr/cpu_linux.cc
  - src/core/lib/gpr/cpu_posix.cc
  - src/core/lib/gpr/cpu_windows.cc
  - src/core/lib/gpr/env_linux.cc
  - src/core/lib/gpr/env_posix.cc
  - src/core/lib/gpr/env_windows.cc
  - src/core/lib/gpr/log.cc
  - src/core/lib/gpr/log_android.cc
  - src/core/lib/gpr/log_linux.cc
  - src/core/lib/gpr/log_posix.cc
  - src/core/lib/gpr/log_windows.cc
  - src/core/lib/gpr/murmur_hash.cc
  - src/core/lib/gpr/string.cc
  - src/core/lib/gpr/string_posix.cc
  - src/core/lib/gpr/string_util_windows.cc
  - src/core/lib/gpr/string_windows.cc
  - src/core/lib/gpr/sync.cc
  - src/core/lib/gpr/sync_abseil.cc
  - src/core/lib/gpr/sync_posix.cc
  - src/core/lib/gpr/sync_windows.cc
  - src/core/lib/gpr/time.cc
  - src/core/lib/gpr/time_posix.cc
  - src/core/lib/gpr/time_precise.cc
  - src/core/lib/gpr/time_windows.cc
  - src/core/lib/gpr/tmpfile_msys.cc
  - src/core/lib/gpr/tmpfile_posix.cc
  - src/core/lib/gpr/tmpfile_windows.cc
  - src/core/lib/gpr/wrap_memcpy.cc
  - src/core/lib/gprpp/examine_stack.cc
  - src/core/lib/gprpp/fork.cc
  - src/core/lib/gprpp/global_config_env.cc
  - src/core/lib/gprpp/host_port.cc
  - src/core/lib/gprpp/mpscq.cc
  - src/core/lib/gprpp/stat_posix.cc
  - src/core/lib/gprpp/stat_windows.cc
  - src/core/lib/gprpp/status_helper.cc
  - src/core/lib/gprpp/thd_posix.cc
  - src/core/lib/gprpp/thd_windows.cc
  - src/core/lib/gprpp/time_util.cc
  - src/core/lib/profiling/basic_timers.cc
  - src/core/lib/profiling/stap_timers.cc
  - test/core/gprpp/single_set_ptr_test.cc
  deps:
  - absl/base:base
  - absl/base:core_headers
  - absl/memory:memory
  - absl/random:random
  - absl/status:status
  - absl/strings:cord
  - absl/strings:str_format
  - absl/strings:strings
  - absl/synchronization:synchronization
  - absl/time:time
  - absl/types:optional
  - upb
  uses_polling: false
- name: sleep_test
  gtest: true
  build: test
  language: c++
  headers:
  - test/core/promise/test_wakeup_schedulers.h
  src:
  - test/core/promise/sleep_test.cc
  deps:
  - grpc
  uses_polling: false
- name: smoke_test
  gtest: true
  build: test
  language: c++
  headers: []
  src:
  - test/core/event_engine/smoke_test.cc
  deps:
  - grpc_test_util
- name: sockaddr_utils_test
  gtest: true
  build: test
  language: c++
  headers: []
  src:
  - test/core/address_utils/sockaddr_utils_test.cc
  deps:
  - grpc_test_util
- name: stack_tracer_test
  gtest: true
  build: test
  language: c++
  headers: []
  src:
  - test/core/util/stack_tracer_test.cc
  deps:
  - grpc_test_util
  platforms:
  - linux
  - posix
  - mac
  uses_polling: false
- name: stat_test
  gtest: true
  build: test
  language: c++
  headers: []
  src:
  - test/core/gprpp/stat_test.cc
  deps:
  - grpc_test_util
  uses_polling: false
- name: stats_test
  gtest: true
  build: test
  language: c++
  headers: []
  src:
  - test/core/debug/stats_test.cc
  deps:
  - grpc_test_util
  uses_polling: false
- name: status_helper_test
  gtest: true
  build: test
  language: c++
  headers: []
  src:
  - test/core/gprpp/status_helper_test.cc
  deps:
  - grpc_test_util
  uses_polling: false
- name: status_util_test
  gtest: true
  build: test
  language: c++
  headers: []
  src:
  - test/core/channel/status_util_test.cc
  deps:
  - grpc_test_util
  uses_polling: false
- name: stranded_event_test
  gtest: true
  build: test
  language: c++
  headers:
  - test/core/end2end/cq_verifier.h
  src:
  - test/core/end2end/cq_verifier.cc
  - test/core/iomgr/stranded_event_test.cc
  deps:
  - grpc_test_util
  platforms:
  - linux
  - posix
  - mac
- name: streaming_throughput_test
  gtest: true
  build: test
  language: c++
  headers: []
  src:
  - src/proto/grpc/testing/duplicate/echo_duplicate.proto
  - src/proto/grpc/testing/echo.proto
  - src/proto/grpc/testing/echo_messages.proto
  - src/proto/grpc/testing/simple_messages.proto
  - test/cpp/end2end/streaming_throughput_test.cc
  deps:
  - grpc++_test_util
  platforms:
  - linux
  - posix
  - mac
- name: streams_not_seen_test
  gtest: true
  build: test
  language: c++
  headers:
  - test/core/end2end/cq_verifier.h
  src:
  - test/core/end2end/cq_verifier.cc
  - test/core/transport/chttp2/streams_not_seen_test.cc
  deps:
  - grpc_test_util
- name: string_ref_test
  gtest: true
  build: test
  language: c++
  headers: []
  src:
  - test/cpp/util/string_ref_test.cc
  deps:
  - grpc++
  - grpc_test_util
  uses_polling: false
- name: table_test
  gtest: true
  build: test
  language: c++
  headers:
  - src/core/lib/gpr/useful.h
  - src/core/lib/gprpp/bitset.h
  - src/core/lib/gprpp/table.h
  src:
  - test/core/gprpp/table_test.cc
  deps:
  - absl/types:optional
  - absl/utility:utility
  uses_polling: false
- name: test_core_gprpp_time_test
  gtest: true
  build: test
  language: c++
  headers:
  - src/core/lib/gprpp/time.h
  src:
  - src/core/lib/gprpp/time.cc
  - test/core/gprpp/time_test.cc
  deps:
  - gpr
  uses_polling: false
- name: test_core_security_credentials_test
  gtest: true
  build: test
  language: c++
  headers: []
  src:
  - test/core/security/credentials_test.cc
  deps:
  - grpc_test_util
- name: test_core_slice_slice_test
  gtest: true
  build: test
  language: c++
  headers:
  - src/core/lib/debug/trace.h
  - src/core/lib/gprpp/atomic_utils.h
  - src/core/lib/gprpp/ref_counted.h
  - src/core/lib/gprpp/ref_counted_ptr.h
  - src/core/lib/slice/slice.h
  - src/core/lib/slice/slice_internal.h
  - src/core/lib/slice/slice_refcount.h
  - src/core/lib/slice/slice_refcount_base.h
  - src/core/lib/slice/slice_string_helpers.h
  - test/core/util/build.h
  src:
  - src/core/lib/debug/trace.cc
  - src/core/lib/slice/slice.cc
  - src/core/lib/slice/slice_refcount.cc
  - src/core/lib/slice/slice_string_helpers.cc
  - test/core/slice/slice_test.cc
  - test/core/util/build.cc
  deps:
  - gpr
  uses_polling: false
- name: test_cpp_client_credentials_test
  gtest: true
  build: test
  language: c++
  headers:
  - test/cpp/util/tls_test_utils.h
  src:
  - test/cpp/client/credentials_test.cc
  - test/cpp/util/tls_test_utils.cc
  deps:
  - grpc++
  - grpc_test_util
- name: test_cpp_server_credentials_test
  gtest: true
  build: test
  language: c++
  headers:
  - test/cpp/util/tls_test_utils.h
  src:
  - test/cpp/server/credentials_test.cc
  - test/cpp/util/tls_test_utils.cc
  deps:
  - grpc++
  - grpc_test_util
- name: test_cpp_util_slice_test
  gtest: true
  build: test
  language: c++
  headers: []
  src:
  - test/cpp/util/slice_test.cc
  deps:
  - grpc++_test_util
  uses_polling: false
- name: test_cpp_util_time_test
  gtest: true
  build: test
  language: c++
  headers: []
  src:
  - test/cpp/util/time_test.cc
  deps:
  - grpc++_test_util
  uses_polling: false
- name: thread_manager_test
  gtest: true
  build: test
  language: c++
  headers: []
  src:
  - test/cpp/thread_manager/thread_manager_test.cc
  deps:
  - grpc++_test_config
  - grpc++_test_util
- name: thread_quota_test
  gtest: true
  build: test
  language: c++
  headers:
  - src/core/lib/debug/trace.h
  - src/core/lib/gprpp/atomic_utils.h
  - src/core/lib/gprpp/ref_counted.h
  - src/core/lib/gprpp/ref_counted_ptr.h
  - src/core/lib/resource_quota/thread_quota.h
  src:
  - src/core/lib/debug/trace.cc
  - src/core/lib/resource_quota/thread_quota.cc
  - test/core/resource_quota/thread_quota_test.cc
  deps:
  - gpr
  uses_polling: false
- name: thread_stress_test
  gtest: true
  build: test
  language: c++
  headers: []
  src:
  - src/proto/grpc/testing/duplicate/echo_duplicate.proto
  - src/proto/grpc/testing/echo.proto
  - src/proto/grpc/testing/echo_messages.proto
  - src/proto/grpc/testing/simple_messages.proto
  - test/cpp/end2end/thread_stress_test.cc
  deps:
  - grpc++_test_util
  platforms:
  - linux
  - posix
  - mac
- name: time_jump_test
  gtest: true
  build: test
  run: false
  language: c++
  headers: []
  src:
  - test/cpp/common/time_jump_test.cc
  deps:
  - grpc++
  - grpc_test_util
  platforms:
  - linux
  - posix
  - mac
- name: time_util_test
  gtest: true
  build: test
  language: c++
  headers: []
  src:
  - test/core/gprpp/time_util_test.cc
  deps:
  - grpc_test_util
  uses_polling: false
- name: timeout_encoding_test
  gtest: true
  build: test
  language: c++
  headers: []
  src:
  - test/core/transport/timeout_encoding_test.cc
  deps:
  - grpc_test_util
  uses_polling: false
- name: timer_test
  gtest: true
  build: test
  language: c++
  headers: []
  src:
  - test/cpp/common/timer_test.cc
  deps:
  - grpc++
  - grpc_test_util
- name: tls_certificate_verifier_test
  gtest: true
  build: test
  language: c++
  headers:
  - test/cpp/util/tls_test_utils.h
  src:
  - test/cpp/security/tls_certificate_verifier_test.cc
  - test/cpp/util/tls_test_utils.cc
  deps:
  - grpc++
  - grpc_test_util
- name: tls_key_export_test
  gtest: true
  build: test
  language: c++
  headers: []
  src:
  - src/proto/grpc/testing/echo.proto
  - src/proto/grpc/testing/echo_messages.proto
  - src/proto/grpc/testing/simple_messages.proto
  - test/cpp/end2end/tls_key_export_test.cc
  deps:
  - grpc++_test_util
- name: tls_security_connector_test
  gtest: true
  build: test
  language: c++
  headers: []
  src:
  - test/core/security/tls_security_connector_test.cc
  deps:
  - grpc_test_util
- name: tls_test
  gtest: true
  build: test
  language: c++
  headers: []
  src:
  - test/core/gpr/tls_test.cc
  deps:
  - grpc_test_util
  uses_polling: false
- name: too_many_pings_test
  gtest: true
  build: test
  language: c++
  headers:
  - test/core/end2end/cq_verifier.h
  src:
  - test/core/end2end/cq_verifier.cc
  - test/core/transport/chttp2/too_many_pings_test.cc
  deps:
  - grpc++_test_config
  - grpc++_test_util
- name: transport_stream_receiver_test
  gtest: true
  build: test
  language: c++
  headers:
  - src/core/ext/transport/binder/client/binder_connector.h
  - src/core/ext/transport/binder/client/channel_create_impl.h
  - src/core/ext/transport/binder/client/connection_id_generator.h
  - src/core/ext/transport/binder/client/endpoint_binder_pool.h
  - src/core/ext/transport/binder/client/jni_utils.h
  - src/core/ext/transport/binder/client/security_policy_setting.h
  - src/core/ext/transport/binder/server/binder_server.h
  - src/core/ext/transport/binder/transport/binder_stream.h
  - src/core/ext/transport/binder/transport/binder_transport.h
  - src/core/ext/transport/binder/utils/binder_auto_utils.h
  - src/core/ext/transport/binder/utils/ndk_binder.h
  - src/core/ext/transport/binder/utils/transport_stream_receiver.h
  - src/core/ext/transport/binder/utils/transport_stream_receiver_impl.h
  - src/core/ext/transport/binder/wire_format/binder.h
  - src/core/ext/transport/binder/wire_format/binder_android.h
  - src/core/ext/transport/binder/wire_format/binder_constants.h
  - src/core/ext/transport/binder/wire_format/transaction.h
  - src/core/ext/transport/binder/wire_format/wire_reader.h
  - src/core/ext/transport/binder/wire_format/wire_reader_impl.h
  - src/core/ext/transport/binder/wire_format/wire_writer.h
  - src/cpp/client/create_channel_internal.h
  - src/cpp/common/channel_filter.h
  - src/cpp/server/dynamic_thread_pool.h
  - src/cpp/server/external_connection_acceptor_impl.h
  - src/cpp/server/health/default_health_check_service.h
  - src/cpp/server/thread_pool_interface.h
  - src/cpp/thread_manager/thread_manager.h
  src:
  - src/core/ext/transport/binder/client/binder_connector.cc
  - src/core/ext/transport/binder/client/channel_create.cc
  - src/core/ext/transport/binder/client/channel_create_impl.cc
  - src/core/ext/transport/binder/client/connection_id_generator.cc
  - src/core/ext/transport/binder/client/endpoint_binder_pool.cc
  - src/core/ext/transport/binder/client/jni_utils.cc
  - src/core/ext/transport/binder/client/security_policy_setting.cc
  - src/core/ext/transport/binder/security_policy/binder_security_policy.cc
  - src/core/ext/transport/binder/server/binder_server.cc
  - src/core/ext/transport/binder/server/binder_server_credentials.cc
  - src/core/ext/transport/binder/transport/binder_transport.cc
  - src/core/ext/transport/binder/utils/ndk_binder.cc
  - src/core/ext/transport/binder/utils/transport_stream_receiver_impl.cc
  - src/core/ext/transport/binder/wire_format/binder_android.cc
  - src/core/ext/transport/binder/wire_format/binder_constants.cc
  - src/core/ext/transport/binder/wire_format/transaction.cc
  - src/core/ext/transport/binder/wire_format/wire_reader_impl.cc
  - src/core/ext/transport/binder/wire_format/wire_writer.cc
  - src/cpp/client/channel_cc.cc
  - src/cpp/client/client_callback.cc
  - src/cpp/client/client_context.cc
  - src/cpp/client/client_interceptor.cc
  - src/cpp/client/create_channel.cc
  - src/cpp/client/create_channel_internal.cc
  - src/cpp/client/create_channel_posix.cc
  - src/cpp/client/credentials_cc.cc
  - src/cpp/codegen/codegen_init.cc
  - src/cpp/common/alarm.cc
  - src/cpp/common/channel_arguments.cc
  - src/cpp/common/channel_filter.cc
  - src/cpp/common/completion_queue_cc.cc
  - src/cpp/common/core_codegen.cc
  - src/cpp/common/resource_quota_cc.cc
  - src/cpp/common/rpc_method.cc
  - src/cpp/common/validate_service_config.cc
  - src/cpp/common/version_cc.cc
  - src/cpp/server/async_generic_service.cc
  - src/cpp/server/channel_argument_option.cc
  - src/cpp/server/create_default_thread_pool.cc
  - src/cpp/server/dynamic_thread_pool.cc
  - src/cpp/server/external_connection_acceptor_impl.cc
  - src/cpp/server/health/default_health_check_service.cc
  - src/cpp/server/health/health_check_service.cc
  - src/cpp/server/health/health_check_service_server_builder_option.cc
  - src/cpp/server/server_builder.cc
  - src/cpp/server/server_callback.cc
  - src/cpp/server/server_cc.cc
  - src/cpp/server/server_context.cc
  - src/cpp/server/server_credentials.cc
  - src/cpp/server/server_posix.cc
  - src/cpp/thread_manager/thread_manager.cc
  - src/cpp/util/byte_buffer_cc.cc
  - src/cpp/util/status.cc
  - src/cpp/util/string_ref.cc
  - src/cpp/util/time_cc.cc
  - test/core/transport/binder/transport_stream_receiver_test.cc
  deps:
  - grpc_test_util
  uses_polling: false
- name: try_join_test
  gtest: true
  build: test
  language: c++
  headers:
  - src/core/lib/gpr/useful.h
  - src/core/lib/gprpp/bitset.h
  - src/core/lib/gprpp/construct_destruct.h
  - src/core/lib/promise/detail/basic_join.h
  - src/core/lib/promise/detail/promise_factory.h
  - src/core/lib/promise/detail/promise_like.h
  - src/core/lib/promise/detail/status.h
  - src/core/lib/promise/poll.h
  - src/core/lib/promise/try_join.h
  src:
  - test/core/promise/try_join_test.cc
  deps:
  - absl/status:status
  - absl/status:statusor
  - absl/types:variant
  uses_polling: false
- name: try_seq_metadata_test
  gtest: true
  build: test
  language: c++
  headers: []
  src:
  - test/core/promise/try_seq_metadata_test.cc
  deps:
  - grpc
  uses_polling: false
- name: try_seq_test
  gtest: true
  build: test
  language: c++
  headers:
  - src/core/lib/gprpp/construct_destruct.h
  - src/core/lib/promise/detail/basic_seq.h
  - src/core/lib/promise/detail/promise_factory.h
  - src/core/lib/promise/detail/promise_like.h
  - src/core/lib/promise/detail/status.h
  - src/core/lib/promise/detail/switch.h
  - src/core/lib/promise/poll.h
  - src/core/lib/promise/try_seq.h
  src:
  - test/core/promise/try_seq_test.cc
  deps:
  - absl/status:status
  - absl/status:statusor
  - absl/types:variant
  uses_polling: false
- name: unknown_frame_bad_client_test
  gtest: true
  build: test
  language: c++
  headers:
  - test/core/bad_client/bad_client.h
  - test/core/end2end/cq_verifier.h
  src:
  - test/core/bad_client/bad_client.cc
  - test/core/bad_client/tests/unknown_frame.cc
  - test/core/end2end/cq_verifier.cc
  deps:
  - grpc_test_util
- name: uri_parser_test
  gtest: true
  build: test
  language: c++
  headers: []
  src:
  - test/core/uri/uri_parser_test.cc
  deps:
  - grpc_test_util
- name: useful_test
  gtest: true
  build: test
  language: c++
  headers:
  - src/core/lib/gpr/useful.h
  src:
  - test/core/gpr/useful_test.cc
  deps: []
  uses_polling: false
- name: window_overflow_bad_client_test
  gtest: true
  build: test
  language: c++
  headers:
  - test/core/bad_client/bad_client.h
  - test/core/end2end/cq_verifier.h
  src:
  - test/core/bad_client/bad_client.cc
  - test/core/bad_client/tests/window_overflow.cc
  - test/core/end2end/cq_verifier.cc
  deps:
  - grpc_test_util
- name: wire_reader_test
  gtest: true
  build: test
  language: c++
  headers:
  - src/core/ext/transport/binder/client/binder_connector.h
  - src/core/ext/transport/binder/client/channel_create_impl.h
  - src/core/ext/transport/binder/client/connection_id_generator.h
  - src/core/ext/transport/binder/client/endpoint_binder_pool.h
  - src/core/ext/transport/binder/client/jni_utils.h
  - src/core/ext/transport/binder/client/security_policy_setting.h
  - src/core/ext/transport/binder/server/binder_server.h
  - src/core/ext/transport/binder/transport/binder_stream.h
  - src/core/ext/transport/binder/transport/binder_transport.h
  - src/core/ext/transport/binder/utils/binder_auto_utils.h
  - src/core/ext/transport/binder/utils/ndk_binder.h
  - src/core/ext/transport/binder/utils/transport_stream_receiver.h
  - src/core/ext/transport/binder/utils/transport_stream_receiver_impl.h
  - src/core/ext/transport/binder/wire_format/binder.h
  - src/core/ext/transport/binder/wire_format/binder_android.h
  - src/core/ext/transport/binder/wire_format/binder_constants.h
  - src/core/ext/transport/binder/wire_format/transaction.h
  - src/core/ext/transport/binder/wire_format/wire_reader.h
  - src/core/ext/transport/binder/wire_format/wire_reader_impl.h
  - src/core/ext/transport/binder/wire_format/wire_writer.h
  - src/cpp/client/create_channel_internal.h
  - src/cpp/common/channel_filter.h
  - src/cpp/server/dynamic_thread_pool.h
  - src/cpp/server/external_connection_acceptor_impl.h
  - src/cpp/server/health/default_health_check_service.h
  - src/cpp/server/thread_pool_interface.h
  - src/cpp/thread_manager/thread_manager.h
  - test/core/transport/binder/mock_objects.h
  src:
  - src/core/ext/transport/binder/client/binder_connector.cc
  - src/core/ext/transport/binder/client/channel_create.cc
  - src/core/ext/transport/binder/client/channel_create_impl.cc
  - src/core/ext/transport/binder/client/connection_id_generator.cc
  - src/core/ext/transport/binder/client/endpoint_binder_pool.cc
  - src/core/ext/transport/binder/client/jni_utils.cc
  - src/core/ext/transport/binder/client/security_policy_setting.cc
  - src/core/ext/transport/binder/security_policy/binder_security_policy.cc
  - src/core/ext/transport/binder/server/binder_server.cc
  - src/core/ext/transport/binder/server/binder_server_credentials.cc
  - src/core/ext/transport/binder/transport/binder_transport.cc
  - src/core/ext/transport/binder/utils/ndk_binder.cc
  - src/core/ext/transport/binder/utils/transport_stream_receiver_impl.cc
  - src/core/ext/transport/binder/wire_format/binder_android.cc
  - src/core/ext/transport/binder/wire_format/binder_constants.cc
  - src/core/ext/transport/binder/wire_format/transaction.cc
  - src/core/ext/transport/binder/wire_format/wire_reader_impl.cc
  - src/core/ext/transport/binder/wire_format/wire_writer.cc
  - src/cpp/client/channel_cc.cc
  - src/cpp/client/client_callback.cc
  - src/cpp/client/client_context.cc
  - src/cpp/client/client_interceptor.cc
  - src/cpp/client/create_channel.cc
  - src/cpp/client/create_channel_internal.cc
  - src/cpp/client/create_channel_posix.cc
  - src/cpp/client/credentials_cc.cc
  - src/cpp/codegen/codegen_init.cc
  - src/cpp/common/alarm.cc
  - src/cpp/common/channel_arguments.cc
  - src/cpp/common/channel_filter.cc
  - src/cpp/common/completion_queue_cc.cc
  - src/cpp/common/core_codegen.cc
  - src/cpp/common/resource_quota_cc.cc
  - src/cpp/common/rpc_method.cc
  - src/cpp/common/validate_service_config.cc
  - src/cpp/common/version_cc.cc
  - src/cpp/server/async_generic_service.cc
  - src/cpp/server/channel_argument_option.cc
  - src/cpp/server/create_default_thread_pool.cc
  - src/cpp/server/dynamic_thread_pool.cc
  - src/cpp/server/external_connection_acceptor_impl.cc
  - src/cpp/server/health/default_health_check_service.cc
  - src/cpp/server/health/health_check_service.cc
  - src/cpp/server/health/health_check_service_server_builder_option.cc
  - src/cpp/server/server_builder.cc
  - src/cpp/server/server_callback.cc
  - src/cpp/server/server_cc.cc
  - src/cpp/server/server_context.cc
  - src/cpp/server/server_credentials.cc
  - src/cpp/server/server_posix.cc
  - src/cpp/thread_manager/thread_manager.cc
  - src/cpp/util/byte_buffer_cc.cc
  - src/cpp/util/status.cc
  - src/cpp/util/string_ref.cc
  - src/cpp/util/time_cc.cc
  - test/core/transport/binder/mock_objects.cc
  - test/core/transport/binder/wire_reader_test.cc
  deps:
  - grpc_test_util
  uses_polling: false
- name: wire_writer_test
  gtest: true
  build: test
  language: c++
  headers:
  - src/core/ext/transport/binder/client/binder_connector.h
  - src/core/ext/transport/binder/client/channel_create_impl.h
  - src/core/ext/transport/binder/client/connection_id_generator.h
  - src/core/ext/transport/binder/client/endpoint_binder_pool.h
  - src/core/ext/transport/binder/client/jni_utils.h
  - src/core/ext/transport/binder/client/security_policy_setting.h
  - src/core/ext/transport/binder/server/binder_server.h
  - src/core/ext/transport/binder/transport/binder_stream.h
  - src/core/ext/transport/binder/transport/binder_transport.h
  - src/core/ext/transport/binder/utils/binder_auto_utils.h
  - src/core/ext/transport/binder/utils/ndk_binder.h
  - src/core/ext/transport/binder/utils/transport_stream_receiver.h
  - src/core/ext/transport/binder/utils/transport_stream_receiver_impl.h
  - src/core/ext/transport/binder/wire_format/binder.h
  - src/core/ext/transport/binder/wire_format/binder_android.h
  - src/core/ext/transport/binder/wire_format/binder_constants.h
  - src/core/ext/transport/binder/wire_format/transaction.h
  - src/core/ext/transport/binder/wire_format/wire_reader.h
  - src/core/ext/transport/binder/wire_format/wire_reader_impl.h
  - src/core/ext/transport/binder/wire_format/wire_writer.h
  - src/cpp/client/create_channel_internal.h
  - src/cpp/common/channel_filter.h
  - src/cpp/server/dynamic_thread_pool.h
  - src/cpp/server/external_connection_acceptor_impl.h
  - src/cpp/server/health/default_health_check_service.h
  - src/cpp/server/thread_pool_interface.h
  - src/cpp/thread_manager/thread_manager.h
  - test/core/transport/binder/mock_objects.h
  src:
  - src/core/ext/transport/binder/client/binder_connector.cc
  - src/core/ext/transport/binder/client/channel_create.cc
  - src/core/ext/transport/binder/client/channel_create_impl.cc
  - src/core/ext/transport/binder/client/connection_id_generator.cc
  - src/core/ext/transport/binder/client/endpoint_binder_pool.cc
  - src/core/ext/transport/binder/client/jni_utils.cc
  - src/core/ext/transport/binder/client/security_policy_setting.cc
  - src/core/ext/transport/binder/security_policy/binder_security_policy.cc
  - src/core/ext/transport/binder/server/binder_server.cc
  - src/core/ext/transport/binder/server/binder_server_credentials.cc
  - src/core/ext/transport/binder/transport/binder_transport.cc
  - src/core/ext/transport/binder/utils/ndk_binder.cc
  - src/core/ext/transport/binder/utils/transport_stream_receiver_impl.cc
  - src/core/ext/transport/binder/wire_format/binder_android.cc
  - src/core/ext/transport/binder/wire_format/binder_constants.cc
  - src/core/ext/transport/binder/wire_format/transaction.cc
  - src/core/ext/transport/binder/wire_format/wire_reader_impl.cc
  - src/core/ext/transport/binder/wire_format/wire_writer.cc
  - src/cpp/client/channel_cc.cc
  - src/cpp/client/client_callback.cc
  - src/cpp/client/client_context.cc
  - src/cpp/client/client_interceptor.cc
  - src/cpp/client/create_channel.cc
  - src/cpp/client/create_channel_internal.cc
  - src/cpp/client/create_channel_posix.cc
  - src/cpp/client/credentials_cc.cc
  - src/cpp/codegen/codegen_init.cc
  - src/cpp/common/alarm.cc
  - src/cpp/common/channel_arguments.cc
  - src/cpp/common/channel_filter.cc
  - src/cpp/common/completion_queue_cc.cc
  - src/cpp/common/core_codegen.cc
  - src/cpp/common/resource_quota_cc.cc
  - src/cpp/common/rpc_method.cc
  - src/cpp/common/validate_service_config.cc
  - src/cpp/common/version_cc.cc
  - src/cpp/server/async_generic_service.cc
  - src/cpp/server/channel_argument_option.cc
  - src/cpp/server/create_default_thread_pool.cc
  - src/cpp/server/dynamic_thread_pool.cc
  - src/cpp/server/external_connection_acceptor_impl.cc
  - src/cpp/server/health/default_health_check_service.cc
  - src/cpp/server/health/health_check_service.cc
  - src/cpp/server/health/health_check_service_server_builder_option.cc
  - src/cpp/server/server_builder.cc
  - src/cpp/server/server_callback.cc
  - src/cpp/server/server_cc.cc
  - src/cpp/server/server_context.cc
  - src/cpp/server/server_credentials.cc
  - src/cpp/server/server_posix.cc
  - src/cpp/thread_manager/thread_manager.cc
  - src/cpp/util/byte_buffer_cc.cc
  - src/cpp/util/status.cc
  - src/cpp/util/string_ref.cc
  - src/cpp/util/time_cc.cc
  - test/core/transport/binder/mock_objects.cc
  - test/core/transport/binder/wire_writer_test.cc
  deps:
  - grpc_test_util
  uses_polling: false
- name: work_serializer_test
  gtest: true
  build: test
  language: c++
  headers: []
  src:
  - test/core/iomgr/work_serializer_test.cc
  deps:
  - grpc_test_util
  platforms:
  - linux
  - posix
  - mac
- name: writes_per_rpc_test
  gtest: true
  build: test
  language: c++
  headers:
  - test/core/event_engine/test_init.h
  - test/core/util/build.h
  - test/core/util/cmdline.h
  - test/core/util/evaluate_args_test_util.h
  - test/core/util/fuzzer_util.h
  - test/core/util/grpc_profiler.h
  - test/core/util/histogram.h
  - test/core/util/mock_authorization_endpoint.h
  - test/core/util/mock_endpoint.h
  - test/core/util/parse_hexstring.h
  - test/core/util/passthru_endpoint.h
  - test/core/util/port.h
  - test/core/util/port_server_client.h
  - test/core/util/reconnect_server.h
  - test/core/util/resolve_localhost_ip46.h
  - test/core/util/slice_splitter.h
  - test/core/util/stack_tracer.h
  - test/core/util/subprocess.h
  - test/core/util/test_config.h
  - test/core/util/test_tcp_server.h
  - test/core/util/tracer_util.h
  src:
  - src/proto/grpc/testing/echo.proto
  - src/proto/grpc/testing/echo_messages.proto
  - src/proto/grpc/testing/simple_messages.proto
  - test/core/event_engine/test_init.cc
  - test/core/util/build.cc
  - test/core/util/cmdline.cc
  - test/core/util/fuzzer_util.cc
  - test/core/util/grpc_profiler.cc
  - test/core/util/histogram.cc
  - test/core/util/mock_endpoint.cc
  - test/core/util/parse_hexstring.cc
  - test/core/util/passthru_endpoint.cc
  - test/core/util/port.cc
  - test/core/util/port_isolated_runtime_environment.cc
  - test/core/util/port_server_client.cc
  - test/core/util/reconnect_server.cc
  - test/core/util/resolve_localhost_ip46.cc
  - test/core/util/slice_splitter.cc
  - test/core/util/stack_tracer.cc
  - test/core/util/subprocess_posix.cc
  - test/core/util/subprocess_windows.cc
  - test/core/util/test_config.cc
  - test/core/util/test_tcp_server.cc
  - test/core/util/tracer_util.cc
  - test/cpp/performance/writes_per_rpc_test.cc
  deps:
  - absl/debugging:failure_signal_handler
  - absl/debugging:stacktrace
  - absl/debugging:symbolize
  - grpc++
  platforms:
  - linux
  - posix
  - mac
- name: xds_bootstrap_test
  gtest: true
  build: test
  language: c++
  headers: []
  src:
  - test/core/xds/xds_bootstrap_test.cc
  deps:
  - grpc_test_util
- name: xds_certificate_provider_test
  gtest: true
  build: test
  language: c++
  headers: []
  src:
  - test/core/xds/xds_certificate_provider_test.cc
  deps:
  - grpc_test_util
- name: xds_credentials_end2end_test
  gtest: true
  build: test
  language: c++
  headers:
  - test/cpp/end2end/test_service_impl.h
  src:
  - src/proto/grpc/testing/echo.proto
  - src/proto/grpc/testing/echo_messages.proto
  - src/proto/grpc/testing/simple_messages.proto
  - test/cpp/end2end/test_service_impl.cc
  - test/cpp/end2end/xds/xds_credentials_end2end_test.cc
  deps:
  - grpc++_test_util
- name: xds_credentials_test
  gtest: true
  build: test
  language: c++
  headers: []
  src:
  - test/core/security/xds_credentials_test.cc
  deps:
  - grpc_test_util
- name: xds_csds_end2end_test
  gtest: true
  build: test
  language: c++
  headers:
  - src/cpp/server/csds/csds.h
  - test/cpp/end2end/counted_service.h
  - test/cpp/end2end/test_service_impl.h
  - test/cpp/end2end/xds/xds_end2end_test_lib.h
  - test/cpp/end2end/xds/xds_server.h
  - test/cpp/util/tls_test_utils.h
  src:
  - src/proto/grpc/testing/duplicate/echo_duplicate.proto
  - src/proto/grpc/testing/echo.proto
  - src/proto/grpc/testing/echo_messages.proto
  - src/proto/grpc/testing/simple_messages.proto
  - src/proto/grpc/testing/xds/ads_for_test.proto
  - src/proto/grpc/testing/xds/eds_for_test.proto
  - src/proto/grpc/testing/xds/lrs_for_test.proto
  - src/proto/grpc/testing/xds/v3/address.proto
  - src/proto/grpc/testing/xds/v3/ads.proto
  - src/proto/grpc/testing/xds/v3/base.proto
  - src/proto/grpc/testing/xds/v3/cluster.proto
  - src/proto/grpc/testing/xds/v3/config_dump.proto
  - src/proto/grpc/testing/xds/v3/config_source.proto
  - src/proto/grpc/testing/xds/v3/csds.proto
  - src/proto/grpc/testing/xds/v3/discovery.proto
  - src/proto/grpc/testing/xds/v3/endpoint.proto
  - src/proto/grpc/testing/xds/v3/expr.proto
  - src/proto/grpc/testing/xds/v3/extension.proto
  - src/proto/grpc/testing/xds/v3/http_connection_manager.proto
  - src/proto/grpc/testing/xds/v3/http_filter_rbac.proto
  - src/proto/grpc/testing/xds/v3/listener.proto
  - src/proto/grpc/testing/xds/v3/load_report.proto
  - src/proto/grpc/testing/xds/v3/lrs.proto
  - src/proto/grpc/testing/xds/v3/metadata.proto
  - src/proto/grpc/testing/xds/v3/path.proto
  - src/proto/grpc/testing/xds/v3/percent.proto
  - src/proto/grpc/testing/xds/v3/protocol.proto
  - src/proto/grpc/testing/xds/v3/range.proto
  - src/proto/grpc/testing/xds/v3/rbac.proto
  - src/proto/grpc/testing/xds/v3/regex.proto
  - src/proto/grpc/testing/xds/v3/route.proto
  - src/proto/grpc/testing/xds/v3/router.proto
  - src/proto/grpc/testing/xds/v3/string.proto
  - src/cpp/server/csds/csds.cc
  - test/cpp/end2end/test_service_impl.cc
  - test/cpp/end2end/xds/xds_csds_end2end_test.cc
  - test/cpp/end2end/xds/xds_end2end_test_lib.cc
  - test/cpp/end2end/xds/xds_server.cc
  - test/cpp/util/tls_test_utils.cc
  deps:
  - grpc++_test_util
  platforms:
  - linux
  - posix
  - mac
- name: xds_end2end_test
  gtest: true
  build: test
  run: false
  language: c++
  headers:
  - test/cpp/end2end/counted_service.h
  - test/cpp/end2end/test_service_impl.h
  - test/cpp/end2end/xds/xds_end2end_test_lib.h
  - test/cpp/end2end/xds/xds_server.h
  - test/cpp/util/tls_test_utils.h
  src:
  - src/proto/grpc/testing/duplicate/echo_duplicate.proto
  - src/proto/grpc/testing/echo.proto
  - src/proto/grpc/testing/echo_messages.proto
  - src/proto/grpc/testing/simple_messages.proto
  - src/proto/grpc/testing/xds/ads_for_test.proto
  - src/proto/grpc/testing/xds/cds_for_test.proto
  - src/proto/grpc/testing/xds/eds_for_test.proto
  - src/proto/grpc/testing/xds/lds_rds_for_test.proto
  - src/proto/grpc/testing/xds/lrs_for_test.proto
  - src/proto/grpc/testing/xds/v3/address.proto
  - src/proto/grpc/testing/xds/v3/ads.proto
  - src/proto/grpc/testing/xds/v3/aggregate_cluster.proto
  - src/proto/grpc/testing/xds/v3/base.proto
  - src/proto/grpc/testing/xds/v3/cluster.proto
  - src/proto/grpc/testing/xds/v3/config_source.proto
  - src/proto/grpc/testing/xds/v3/discovery.proto
  - src/proto/grpc/testing/xds/v3/endpoint.proto
  - src/proto/grpc/testing/xds/v3/expr.proto
  - src/proto/grpc/testing/xds/v3/extension.proto
  - src/proto/grpc/testing/xds/v3/fault.proto
  - src/proto/grpc/testing/xds/v3/fault_common.proto
  - src/proto/grpc/testing/xds/v3/http_connection_manager.proto
  - src/proto/grpc/testing/xds/v3/http_filter_rbac.proto
  - src/proto/grpc/testing/xds/v3/listener.proto
  - src/proto/grpc/testing/xds/v3/load_report.proto
  - src/proto/grpc/testing/xds/v3/lrs.proto
  - src/proto/grpc/testing/xds/v3/metadata.proto
  - src/proto/grpc/testing/xds/v3/path.proto
  - src/proto/grpc/testing/xds/v3/percent.proto
  - src/proto/grpc/testing/xds/v3/protocol.proto
  - src/proto/grpc/testing/xds/v3/range.proto
  - src/proto/grpc/testing/xds/v3/rbac.proto
  - src/proto/grpc/testing/xds/v3/regex.proto
  - src/proto/grpc/testing/xds/v3/route.proto
  - src/proto/grpc/testing/xds/v3/router.proto
  - src/proto/grpc/testing/xds/v3/string.proto
  - src/proto/grpc/testing/xds/v3/tls.proto
  - test/cpp/end2end/test_service_impl.cc
  - test/cpp/end2end/xds/xds_end2end_test.cc
  - test/cpp/end2end/xds/xds_end2end_test_lib.cc
  - test/cpp/end2end/xds/xds_server.cc
  - test/cpp/util/tls_test_utils.cc
  deps:
  - grpc++_test_config
  - grpc++_test_util
  platforms:
  - linux
  - posix
  - mac
- name: xds_interop_client
  build: test
  run: false
  language: c++
  headers:
  - src/cpp/server/csds/csds.h
  src:
  - src/proto/grpc/testing/empty.proto
  - src/proto/grpc/testing/messages.proto
  - src/proto/grpc/testing/test.proto
  - src/proto/grpc/testing/xds/v3/base.proto
  - src/proto/grpc/testing/xds/v3/config_dump.proto
  - src/proto/grpc/testing/xds/v3/csds.proto
  - src/proto/grpc/testing/xds/v3/percent.proto
  - src/cpp/server/admin/admin_services.cc
  - src/cpp/server/csds/csds.cc
  - test/cpp/interop/xds_interop_client.cc
  deps:
  - absl/flags:flag
  - grpc++_reflection
  - grpcpp_channelz
  - grpc_test_util
  - grpc++_test_config
- name: xds_interop_server
  build: test
  run: false
  language: c++
  headers:
  - src/cpp/server/csds/csds.h
  - test/cpp/end2end/test_health_check_service_impl.h
  src:
  - src/proto/grpc/health/v1/health.proto
  - src/proto/grpc/testing/empty.proto
  - src/proto/grpc/testing/messages.proto
  - src/proto/grpc/testing/test.proto
  - src/proto/grpc/testing/xds/v3/base.proto
  - src/proto/grpc/testing/xds/v3/config_dump.proto
  - src/proto/grpc/testing/xds/v3/csds.proto
  - src/proto/grpc/testing/xds/v3/percent.proto
  - src/cpp/server/admin/admin_services.cc
  - src/cpp/server/csds/csds.cc
  - test/cpp/end2end/test_health_check_service_impl.cc
  - test/cpp/interop/xds_interop_server.cc
  deps:
  - absl/flags:flag
  - grpc++_reflection
  - grpcpp_channelz
  - grpc_test_util
  - grpc++_test_config
<<<<<<< HEAD
- name: xds_rls_end2end_test
  gtest: true
  build: test
  language: c++
  headers:
  - test/cpp/end2end/counted_service.h
  - test/cpp/end2end/rls_server.h
  - test/cpp/end2end/test_service_impl.h
  - test/cpp/end2end/xds/xds_end2end_test_lib.h
  - test/cpp/end2end/xds/xds_server.h
  - test/cpp/util/tls_test_utils.h
  src:
  - src/proto/grpc/lookup/v1/rls.proto
  - src/proto/grpc/lookup/v1/rls_config.proto
  - src/proto/grpc/testing/duplicate/echo_duplicate.proto
  - src/proto/grpc/testing/echo.proto
  - src/proto/grpc/testing/echo_messages.proto
  - src/proto/grpc/testing/simple_messages.proto
  - src/proto/grpc/testing/xds/ads_for_test.proto
  - src/proto/grpc/testing/xds/eds_for_test.proto
  - src/proto/grpc/testing/xds/lrs_for_test.proto
  - src/proto/grpc/testing/xds/v3/address.proto
  - src/proto/grpc/testing/xds/v3/ads.proto
  - src/proto/grpc/testing/xds/v3/base.proto
  - src/proto/grpc/testing/xds/v3/cluster.proto
  - src/proto/grpc/testing/xds/v3/config_source.proto
  - src/proto/grpc/testing/xds/v3/discovery.proto
  - src/proto/grpc/testing/xds/v3/endpoint.proto
  - src/proto/grpc/testing/xds/v3/expr.proto
  - src/proto/grpc/testing/xds/v3/extension.proto
  - src/proto/grpc/testing/xds/v3/http_connection_manager.proto
  - src/proto/grpc/testing/xds/v3/http_filter_rbac.proto
  - src/proto/grpc/testing/xds/v3/listener.proto
  - src/proto/grpc/testing/xds/v3/load_report.proto
  - src/proto/grpc/testing/xds/v3/lrs.proto
  - src/proto/grpc/testing/xds/v3/metadata.proto
  - src/proto/grpc/testing/xds/v3/path.proto
  - src/proto/grpc/testing/xds/v3/percent.proto
  - src/proto/grpc/testing/xds/v3/protocol.proto
  - src/proto/grpc/testing/xds/v3/range.proto
  - src/proto/grpc/testing/xds/v3/rbac.proto
  - src/proto/grpc/testing/xds/v3/regex.proto
  - src/proto/grpc/testing/xds/v3/route.proto
  - src/proto/grpc/testing/xds/v3/router.proto
  - src/proto/grpc/testing/xds/v3/string.proto
  - test/cpp/end2end/rls_server.cc
  - test/cpp/end2end/test_service_impl.cc
  - test/cpp/end2end/xds/xds_end2end_test_lib.cc
  - test/cpp/end2end/xds/xds_rls_end2end_test.cc
  - test/cpp/end2end/xds/xds_server.cc
  - test/cpp/util/tls_test_utils.cc
  deps:
  - grpc++_test_util
  platforms:
  - linux
  - posix
  - mac
=======
external_proto_libraries:
- destination: third_party/envoy-api
  hash: c5807010b67033330915ca5a20483e30538ae5e689aa14b3631d6284beca4630
  proto_prefix: third_party/envoy-api/
  strip_prefix: data-plane-api-9c42588c956220b48eb3099d186487c2f04d32ec
  urls:
  - https://storage.googleapis.com/grpc-bazel-mirror/github.com/envoyproxy/data-plane-api/archive/9c42588c956220b48eb3099d186487c2f04d32ec.tar.gz
  - https://github.com/envoyproxy/data-plane-api/archive/9c42588c956220b48eb3099d186487c2f04d32ec.tar.gz
- destination: third_party/googleapis
  hash: 5bb6b0253ccf64b53d6c7249625a7e3f6c3bc6402abd52d3778bfa48258703a0
  proto_prefix: third_party/googleapis/
  strip_prefix: googleapis-2f9af297c84c55c8b871ba4495e01ade42476c92
  urls:
  - https://storage.googleapis.com/grpc-bazel-mirror/github.com/googleapis/googleapis/archive/2f9af297c84c55c8b871ba4495e01ade42476c92.tar.gz
  - https://github.com/googleapis/googleapis/archive/2f9af297c84c55c8b871ba4495e01ade42476c92.tar.gz
- destination: third_party/opencensus-proto/src
  hash: b7e13f0b4259e80c3070b583c2f39e53153085a6918718b1c710caf7037572b0
  proto_prefix: third_party/opencensus-proto/src/
  strip_prefix: opencensus-proto-0.3.0/src
  urls:
  - https://storage.googleapis.com/grpc-bazel-mirror/github.com/census-instrumentation/opencensus-proto/archive/v0.3.0.tar.gz
  - https://github.com/census-instrumentation/opencensus-proto/archive/v0.3.0.tar.gz
- destination: third_party/xds
  hash: 5bc8365613fe2f8ce6cc33959b7667b13b7fe56cb9d16ba740c06e1a7c4242fc
  proto_prefix: third_party/xds/
  strip_prefix: xds-cb28da3451f158a947dfc45090fe92b07b243bc1
  urls:
  - https://storage.googleapis.com/grpc-bazel-mirror/github.com/cncf/xds/archive/cb28da3451f158a947dfc45090fe92b07b243bc1.tar.gz
  - https://github.com/cncf/xds/archive/cb28da3451f158a947dfc45090fe92b07b243bc1.tar.gz
>>>>>>> 99752b17
tests: []<|MERGE_RESOLUTION|>--- conflicted
+++ resolved
@@ -8568,7 +8568,6 @@
   - grpcpp_channelz
   - grpc_test_util
   - grpc++_test_config
-<<<<<<< HEAD
 - name: xds_rls_end2end_test
   gtest: true
   build: test
@@ -8626,7 +8625,6 @@
   - linux
   - posix
   - mac
-=======
 external_proto_libraries:
 - destination: third_party/envoy-api
   hash: c5807010b67033330915ca5a20483e30538ae5e689aa14b3631d6284beca4630
@@ -8656,5 +8654,4 @@
   urls:
   - https://storage.googleapis.com/grpc-bazel-mirror/github.com/cncf/xds/archive/cb28da3451f158a947dfc45090fe92b07b243bc1.tar.gz
   - https://github.com/cncf/xds/archive/cb28da3451f158a947dfc45090fe92b07b243bc1.tar.gz
->>>>>>> 99752b17
 tests: []