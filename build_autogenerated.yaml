filegroups: []
libs:
- name: address_sorting
  build: all
  language: c
  public_headers: []
  headers:
  - third_party/address_sorting/address_sorting_internal.h
  - third_party/address_sorting/include/address_sorting/address_sorting.h
  src:
  - third_party/address_sorting/address_sorting.c
  - third_party/address_sorting/address_sorting_posix.c
  - third_party/address_sorting/address_sorting_windows.c
  deps: []
- name: end2end_nosec_tests
  build: private
  language: c
  public_headers: []
  headers:
  - test/core/end2end/cq_verifier.h
  - test/core/end2end/data/ssl_test_data.h
  - test/core/end2end/end2end_tests.h
  - test/core/end2end/fixtures/http_proxy_fixture.h
  - test/core/end2end/fixtures/local_util.h
  - test/core/end2end/fixtures/proxy.h
  - test/core/end2end/tests/cancel_test_helpers.h
  - test/core/util/test_lb_policies.h
  src:
  - test/core/end2end/cq_verifier.cc
  - test/core/end2end/data/client_certs.cc
  - test/core/end2end/data/server1_cert.cc
  - test/core/end2end/data/server1_key.cc
  - test/core/end2end/data/test_root_cert.cc
  - test/core/end2end/end2end_nosec_tests.cc
  - test/core/end2end/end2end_test_utils.cc
  - test/core/end2end/fixtures/http_proxy_fixture.cc
  - test/core/end2end/fixtures/local_util.cc
  - test/core/end2end/fixtures/proxy.cc
  - test/core/end2end/tests/authority_not_supported.cc
  - test/core/end2end/tests/bad_hostname.cc
  - test/core/end2end/tests/bad_ping.cc
  - test/core/end2end/tests/binary_metadata.cc
  - test/core/end2end/tests/call_host_override.cc
  - test/core/end2end/tests/cancel_after_accept.cc
  - test/core/end2end/tests/cancel_after_client_done.cc
  - test/core/end2end/tests/cancel_after_invoke.cc
  - test/core/end2end/tests/cancel_after_round_trip.cc
  - test/core/end2end/tests/cancel_before_invoke.cc
  - test/core/end2end/tests/cancel_in_a_vacuum.cc
  - test/core/end2end/tests/cancel_with_status.cc
  - test/core/end2end/tests/channelz.cc
  - test/core/end2end/tests/client_streaming.cc
  - test/core/end2end/tests/compressed_payload.cc
  - test/core/end2end/tests/connectivity.cc
  - test/core/end2end/tests/default_host.cc
  - test/core/end2end/tests/disappearing_server.cc
  - test/core/end2end/tests/empty_batch.cc
  - test/core/end2end/tests/filter_causes_close.cc
  - test/core/end2end/tests/filter_context.cc
  - test/core/end2end/tests/filter_init_fails.cc
  - test/core/end2end/tests/filter_latency.cc
  - test/core/end2end/tests/filter_status_code.cc
  - test/core/end2end/tests/graceful_server_shutdown.cc
  - test/core/end2end/tests/high_initial_seqno.cc
  - test/core/end2end/tests/hpack_size.cc
  - test/core/end2end/tests/idempotent_request.cc
  - test/core/end2end/tests/invoke_large_request.cc
  - test/core/end2end/tests/keepalive_timeout.cc
  - test/core/end2end/tests/large_metadata.cc
  - test/core/end2end/tests/max_concurrent_streams.cc
  - test/core/end2end/tests/max_connection_age.cc
  - test/core/end2end/tests/max_connection_idle.cc
  - test/core/end2end/tests/max_message_length.cc
  - test/core/end2end/tests/negative_deadline.cc
  - test/core/end2end/tests/no_error_on_hotpath.cc
  - test/core/end2end/tests/no_logging.cc
  - test/core/end2end/tests/no_op.cc
  - test/core/end2end/tests/payload.cc
  - test/core/end2end/tests/ping.cc
  - test/core/end2end/tests/ping_pong_streaming.cc
  - test/core/end2end/tests/proxy_auth.cc
  - test/core/end2end/tests/registered_call.cc
  - test/core/end2end/tests/request_with_flags.cc
  - test/core/end2end/tests/request_with_payload.cc
  - test/core/end2end/tests/resource_quota_server.cc
  - test/core/end2end/tests/retry.cc
  - test/core/end2end/tests/retry_cancel_during_delay.cc
  - test/core/end2end/tests/retry_cancel_with_multiple_send_batches.cc
  - test/core/end2end/tests/retry_cancellation.cc
  - test/core/end2end/tests/retry_disabled.cc
  - test/core/end2end/tests/retry_exceeds_buffer_size_in_delay.cc
  - test/core/end2end/tests/retry_exceeds_buffer_size_in_initial_batch.cc
  - test/core/end2end/tests/retry_exceeds_buffer_size_in_subsequent_batch.cc
  - test/core/end2end/tests/retry_lb_drop.cc
  - test/core/end2end/tests/retry_lb_fail.cc
  - test/core/end2end/tests/retry_non_retriable_status.cc
  - test/core/end2end/tests/retry_non_retriable_status_before_recv_trailing_metadata_started.cc
  - test/core/end2end/tests/retry_per_attempt_recv_timeout.cc
  - test/core/end2end/tests/retry_per_attempt_recv_timeout_on_last_attempt.cc
  - test/core/end2end/tests/retry_recv_initial_metadata.cc
  - test/core/end2end/tests/retry_recv_message.cc
  - test/core/end2end/tests/retry_recv_trailing_metadata_error.cc
  - test/core/end2end/tests/retry_send_initial_metadata_refs.cc
  - test/core/end2end/tests/retry_send_op_fails.cc
  - test/core/end2end/tests/retry_server_pushback_delay.cc
  - test/core/end2end/tests/retry_server_pushback_disabled.cc
  - test/core/end2end/tests/retry_streaming.cc
  - test/core/end2end/tests/retry_streaming_after_commit.cc
  - test/core/end2end/tests/retry_streaming_succeeds_before_replay_finished.cc
  - test/core/end2end/tests/retry_throttled.cc
  - test/core/end2end/tests/retry_too_many_attempts.cc
  - test/core/end2end/tests/server_finishes_request.cc
  - test/core/end2end/tests/server_streaming.cc
  - test/core/end2end/tests/shutdown_finishes_calls.cc
  - test/core/end2end/tests/shutdown_finishes_tags.cc
  - test/core/end2end/tests/simple_cacheable_request.cc
  - test/core/end2end/tests/simple_delayed_request.cc
  - test/core/end2end/tests/simple_metadata.cc
  - test/core/end2end/tests/simple_request.cc
  - test/core/end2end/tests/stream_compression_compressed_payload.cc
  - test/core/end2end/tests/stream_compression_payload.cc
  - test/core/end2end/tests/stream_compression_ping_pong_streaming.cc
  - test/core/end2end/tests/streaming_error_response.cc
  - test/core/end2end/tests/trailing_metadata.cc
  - test/core/end2end/tests/write_buffering.cc
  - test/core/end2end/tests/write_buffering_at_end.cc
  - test/core/util/test_lb_policies.cc
  deps:
  - grpc_test_util
- name: end2end_tests
  build: private
  language: c
  public_headers: []
  headers:
  - src/core/lib/security/authorization/grpc_authorization_engine.h
  - src/core/lib/security/authorization/grpc_authorization_policy_provider.h
  - src/core/lib/security/authorization/matchers.h
  - src/core/lib/security/authorization/rbac_policy.h
  - src/core/lib/security/authorization/rbac_translator.h
  - test/core/end2end/cq_verifier.h
  - test/core/end2end/data/ssl_test_data.h
  - test/core/end2end/end2end_tests.h
  - test/core/end2end/fixtures/http_proxy_fixture.h
  - test/core/end2end/fixtures/local_util.h
  - test/core/end2end/fixtures/proxy.h
  - test/core/end2end/tests/cancel_test_helpers.h
  - test/core/util/test_lb_policies.h
  src:
  - src/core/lib/security/authorization/grpc_authorization_engine.cc
  - src/core/lib/security/authorization/grpc_authorization_policy_provider.cc
  - src/core/lib/security/authorization/matchers.cc
  - src/core/lib/security/authorization/rbac_policy.cc
  - src/core/lib/security/authorization/rbac_translator.cc
  - test/core/end2end/cq_verifier.cc
  - test/core/end2end/data/client_certs.cc
  - test/core/end2end/data/server1_cert.cc
  - test/core/end2end/data/server1_key.cc
  - test/core/end2end/data/test_root_cert.cc
  - test/core/end2end/end2end_test_utils.cc
  - test/core/end2end/end2end_tests.cc
  - test/core/end2end/fixtures/http_proxy_fixture.cc
  - test/core/end2end/fixtures/local_util.cc
  - test/core/end2end/fixtures/proxy.cc
  - test/core/end2end/tests/authority_not_supported.cc
  - test/core/end2end/tests/bad_hostname.cc
  - test/core/end2end/tests/bad_ping.cc
  - test/core/end2end/tests/binary_metadata.cc
  - test/core/end2end/tests/call_creds.cc
  - test/core/end2end/tests/call_host_override.cc
  - test/core/end2end/tests/cancel_after_accept.cc
  - test/core/end2end/tests/cancel_after_client_done.cc
  - test/core/end2end/tests/cancel_after_invoke.cc
  - test/core/end2end/tests/cancel_after_round_trip.cc
  - test/core/end2end/tests/cancel_before_invoke.cc
  - test/core/end2end/tests/cancel_in_a_vacuum.cc
  - test/core/end2end/tests/cancel_with_status.cc
  - test/core/end2end/tests/channelz.cc
  - test/core/end2end/tests/client_streaming.cc
  - test/core/end2end/tests/compressed_payload.cc
  - test/core/end2end/tests/connectivity.cc
  - test/core/end2end/tests/default_host.cc
  - test/core/end2end/tests/disappearing_server.cc
  - test/core/end2end/tests/empty_batch.cc
  - test/core/end2end/tests/filter_causes_close.cc
  - test/core/end2end/tests/filter_context.cc
  - test/core/end2end/tests/filter_init_fails.cc
  - test/core/end2end/tests/filter_latency.cc
  - test/core/end2end/tests/filter_status_code.cc
  - test/core/end2end/tests/graceful_server_shutdown.cc
  - test/core/end2end/tests/high_initial_seqno.cc
  - test/core/end2end/tests/hpack_size.cc
  - test/core/end2end/tests/idempotent_request.cc
  - test/core/end2end/tests/invoke_large_request.cc
  - test/core/end2end/tests/keepalive_timeout.cc
  - test/core/end2end/tests/large_metadata.cc
  - test/core/end2end/tests/max_concurrent_streams.cc
  - test/core/end2end/tests/max_connection_age.cc
  - test/core/end2end/tests/max_connection_idle.cc
  - test/core/end2end/tests/max_message_length.cc
  - test/core/end2end/tests/negative_deadline.cc
  - test/core/end2end/tests/no_error_on_hotpath.cc
  - test/core/end2end/tests/no_logging.cc
  - test/core/end2end/tests/no_op.cc
  - test/core/end2end/tests/payload.cc
  - test/core/end2end/tests/ping.cc
  - test/core/end2end/tests/ping_pong_streaming.cc
  - test/core/end2end/tests/proxy_auth.cc
  - test/core/end2end/tests/registered_call.cc
  - test/core/end2end/tests/request_with_flags.cc
  - test/core/end2end/tests/request_with_payload.cc
  - test/core/end2end/tests/resource_quota_server.cc
  - test/core/end2end/tests/retry.cc
  - test/core/end2end/tests/retry_cancel_during_delay.cc
  - test/core/end2end/tests/retry_cancel_with_multiple_send_batches.cc
  - test/core/end2end/tests/retry_cancellation.cc
  - test/core/end2end/tests/retry_disabled.cc
  - test/core/end2end/tests/retry_exceeds_buffer_size_in_delay.cc
  - test/core/end2end/tests/retry_exceeds_buffer_size_in_initial_batch.cc
  - test/core/end2end/tests/retry_exceeds_buffer_size_in_subsequent_batch.cc
  - test/core/end2end/tests/retry_lb_drop.cc
  - test/core/end2end/tests/retry_lb_fail.cc
  - test/core/end2end/tests/retry_non_retriable_status.cc
  - test/core/end2end/tests/retry_non_retriable_status_before_recv_trailing_metadata_started.cc
  - test/core/end2end/tests/retry_per_attempt_recv_timeout.cc
  - test/core/end2end/tests/retry_per_attempt_recv_timeout_on_last_attempt.cc
  - test/core/end2end/tests/retry_recv_initial_metadata.cc
  - test/core/end2end/tests/retry_recv_message.cc
  - test/core/end2end/tests/retry_recv_trailing_metadata_error.cc
  - test/core/end2end/tests/retry_send_initial_metadata_refs.cc
  - test/core/end2end/tests/retry_send_op_fails.cc
  - test/core/end2end/tests/retry_server_pushback_delay.cc
  - test/core/end2end/tests/retry_server_pushback_disabled.cc
  - test/core/end2end/tests/retry_streaming.cc
  - test/core/end2end/tests/retry_streaming_after_commit.cc
  - test/core/end2end/tests/retry_streaming_succeeds_before_replay_finished.cc
  - test/core/end2end/tests/retry_throttled.cc
  - test/core/end2end/tests/retry_too_many_attempts.cc
  - test/core/end2end/tests/sdk_authz.cc
  - test/core/end2end/tests/server_finishes_request.cc
  - test/core/end2end/tests/server_streaming.cc
  - test/core/end2end/tests/shutdown_finishes_calls.cc
  - test/core/end2end/tests/shutdown_finishes_tags.cc
  - test/core/end2end/tests/simple_cacheable_request.cc
  - test/core/end2end/tests/simple_delayed_request.cc
  - test/core/end2end/tests/simple_metadata.cc
  - test/core/end2end/tests/simple_request.cc
  - test/core/end2end/tests/stream_compression_compressed_payload.cc
  - test/core/end2end/tests/stream_compression_payload.cc
  - test/core/end2end/tests/stream_compression_ping_pong_streaming.cc
  - test/core/end2end/tests/streaming_error_response.cc
  - test/core/end2end/tests/trailing_metadata.cc
  - test/core/end2end/tests/write_buffering.cc
  - test/core/end2end/tests/write_buffering_at_end.cc
  - test/core/util/test_lb_policies.cc
  deps:
  - grpc_test_util
- name: gpr
  build: all
  language: c
  public_headers:
  - include/grpc/impl/codegen/atm.h
  - include/grpc/impl/codegen/atm_gcc_atomic.h
  - include/grpc/impl/codegen/atm_gcc_sync.h
  - include/grpc/impl/codegen/atm_windows.h
  - include/grpc/impl/codegen/byte_buffer.h
  - include/grpc/impl/codegen/byte_buffer_reader.h
  - include/grpc/impl/codegen/compression_types.h
  - include/grpc/impl/codegen/connectivity_state.h
  - include/grpc/impl/codegen/fork.h
  - include/grpc/impl/codegen/gpr_slice.h
  - include/grpc/impl/codegen/gpr_types.h
  - include/grpc/impl/codegen/grpc_types.h
  - include/grpc/impl/codegen/log.h
  - include/grpc/impl/codegen/port_platform.h
  - include/grpc/impl/codegen/propagation_bits.h
  - include/grpc/impl/codegen/slice.h
  - include/grpc/impl/codegen/status.h
  - include/grpc/impl/codegen/sync.h
  - include/grpc/impl/codegen/sync_abseil.h
  - include/grpc/impl/codegen/sync_custom.h
  - include/grpc/impl/codegen/sync_generic.h
  - include/grpc/impl/codegen/sync_posix.h
  - include/grpc/impl/codegen/sync_windows.h
  - include/grpc/support/alloc.h
  - include/grpc/support/atm.h
  - include/grpc/support/atm_gcc_atomic.h
  - include/grpc/support/atm_gcc_sync.h
  - include/grpc/support/atm_windows.h
  - include/grpc/support/cpu.h
  - include/grpc/support/log.h
  - include/grpc/support/log_windows.h
  - include/grpc/support/port_platform.h
  - include/grpc/support/string_util.h
  - include/grpc/support/sync.h
  - include/grpc/support/sync_abseil.h
  - include/grpc/support/sync_custom.h
  - include/grpc/support/sync_generic.h
  - include/grpc/support/sync_posix.h
  - include/grpc/support/sync_windows.h
  - include/grpc/support/thd_id.h
  - include/grpc/support/time.h
  headers:
  - src/core/ext/upb-generated/google/api/annotations.upb.h
  - src/core/ext/upb-generated/google/api/expr/v1alpha1/checked.upb.h
  - src/core/ext/upb-generated/google/api/expr/v1alpha1/syntax.upb.h
  - src/core/ext/upb-generated/google/api/http.upb.h
  - src/core/ext/upb-generated/google/protobuf/any.upb.h
  - src/core/ext/upb-generated/google/protobuf/duration.upb.h
  - src/core/ext/upb-generated/google/protobuf/empty.upb.h
  - src/core/ext/upb-generated/google/protobuf/struct.upb.h
  - src/core/ext/upb-generated/google/protobuf/timestamp.upb.h
  - src/core/ext/upb-generated/google/protobuf/wrappers.upb.h
  - src/core/ext/upb-generated/google/rpc/status.upb.h
  - src/core/lib/gpr/alloc.h
  - src/core/lib/gpr/env.h
  - src/core/lib/gpr/murmur_hash.h
  - src/core/lib/gpr/spinlock.h
  - src/core/lib/gpr/string.h
  - src/core/lib/gpr/string_windows.h
  - src/core/lib/gpr/time_precise.h
  - src/core/lib/gpr/tls.h
  - src/core/lib/gpr/tmpfile.h
  - src/core/lib/gpr/useful.h
  - src/core/lib/gprpp/arena.h
  - src/core/lib/gprpp/construct_destruct.h
  - src/core/lib/gprpp/debug_location.h
  - src/core/lib/gprpp/examine_stack.h
  - src/core/lib/gprpp/fork.h
  - src/core/lib/gprpp/global_config.h
  - src/core/lib/gprpp/global_config_custom.h
  - src/core/lib/gprpp/global_config_env.h
  - src/core/lib/gprpp/global_config_generic.h
  - src/core/lib/gprpp/host_port.h
  - src/core/lib/gprpp/manual_constructor.h
  - src/core/lib/gprpp/memory.h
  - src/core/lib/gprpp/mpscq.h
  - src/core/lib/gprpp/stat.h
  - src/core/lib/gprpp/status_helper.h
  - src/core/lib/gprpp/sync.h
  - src/core/lib/gprpp/thd.h
  - src/core/lib/gprpp/time_util.h
  - src/core/lib/profiling/timers.h
  src:
  - src/core/ext/upb-generated/google/api/annotations.upb.c
  - src/core/ext/upb-generated/google/api/expr/v1alpha1/checked.upb.c
  - src/core/ext/upb-generated/google/api/expr/v1alpha1/syntax.upb.c
  - src/core/ext/upb-generated/google/api/http.upb.c
  - src/core/ext/upb-generated/google/protobuf/any.upb.c
  - src/core/ext/upb-generated/google/protobuf/duration.upb.c
  - src/core/ext/upb-generated/google/protobuf/empty.upb.c
  - src/core/ext/upb-generated/google/protobuf/struct.upb.c
  - src/core/ext/upb-generated/google/protobuf/timestamp.upb.c
  - src/core/ext/upb-generated/google/protobuf/wrappers.upb.c
  - src/core/ext/upb-generated/google/rpc/status.upb.c
  - src/core/lib/gpr/alloc.cc
  - src/core/lib/gpr/atm.cc
  - src/core/lib/gpr/cpu_iphone.cc
  - src/core/lib/gpr/cpu_linux.cc
  - src/core/lib/gpr/cpu_posix.cc
  - src/core/lib/gpr/cpu_windows.cc
  - src/core/lib/gpr/env_linux.cc
  - src/core/lib/gpr/env_posix.cc
  - src/core/lib/gpr/env_windows.cc
  - src/core/lib/gpr/log.cc
  - src/core/lib/gpr/log_android.cc
  - src/core/lib/gpr/log_linux.cc
  - src/core/lib/gpr/log_posix.cc
  - src/core/lib/gpr/log_windows.cc
  - src/core/lib/gpr/murmur_hash.cc
  - src/core/lib/gpr/string.cc
  - src/core/lib/gpr/string_posix.cc
  - src/core/lib/gpr/string_util_windows.cc
  - src/core/lib/gpr/string_windows.cc
  - src/core/lib/gpr/sync.cc
  - src/core/lib/gpr/sync_abseil.cc
  - src/core/lib/gpr/sync_posix.cc
  - src/core/lib/gpr/sync_windows.cc
  - src/core/lib/gpr/time.cc
  - src/core/lib/gpr/time_posix.cc
  - src/core/lib/gpr/time_precise.cc
  - src/core/lib/gpr/time_windows.cc
  - src/core/lib/gpr/tmpfile_msys.cc
  - src/core/lib/gpr/tmpfile_posix.cc
  - src/core/lib/gpr/tmpfile_windows.cc
  - src/core/lib/gpr/wrap_memcpy.cc
  - src/core/lib/gprpp/arena.cc
  - src/core/lib/gprpp/examine_stack.cc
  - src/core/lib/gprpp/fork.cc
  - src/core/lib/gprpp/global_config_env.cc
  - src/core/lib/gprpp/host_port.cc
  - src/core/lib/gprpp/mpscq.cc
  - src/core/lib/gprpp/stat_posix.cc
  - src/core/lib/gprpp/stat_windows.cc
  - src/core/lib/gprpp/status_helper.cc
  - src/core/lib/gprpp/thd_posix.cc
  - src/core/lib/gprpp/thd_windows.cc
  - src/core/lib/gprpp/time_util.cc
  - src/core/lib/profiling/basic_timers.cc
  - src/core/lib/profiling/stap_timers.cc
  deps:
  - absl/base:base
  - absl/base:core_headers
  - absl/memory:memory
  - absl/status:status
  - absl/strings:cord
  - absl/strings:str_format
  - absl/strings:strings
  - absl/synchronization:synchronization
  - absl/time:time
  - absl/types:optional
  - upb
- name: grpc
  build: all
  language: c
  public_headers:
  - include/grpc/byte_buffer.h
  - include/grpc/byte_buffer_reader.h
  - include/grpc/census.h
  - include/grpc/compression.h
  - include/grpc/event_engine/endpoint_config.h
  - include/grpc/event_engine/event_engine.h
  - include/grpc/event_engine/internal/memory_allocator_impl.h
  - include/grpc/event_engine/memory_allocator.h
  - include/grpc/event_engine/memory_request.h
  - include/grpc/event_engine/port.h
  - include/grpc/fork.h
  - include/grpc/grpc.h
  - include/grpc/grpc_posix.h
  - include/grpc/grpc_security.h
  - include/grpc/grpc_security_constants.h
  - include/grpc/load_reporting.h
  - include/grpc/slice.h
  - include/grpc/slice_buffer.h
  - include/grpc/status.h
  - include/grpc/support/workaround_list.h
  headers:
  - src/core/ext/filters/client_channel/backend_metric.h
  - src/core/ext/filters/client_channel/backup_poller.h
  - src/core/ext/filters/client_channel/client_channel.h
  - src/core/ext/filters/client_channel/client_channel_channelz.h
  - src/core/ext/filters/client_channel/client_channel_factory.h
  - src/core/ext/filters/client_channel/config_selector.h
  - src/core/ext/filters/client_channel/connector.h
  - src/core/ext/filters/client_channel/dynamic_filters.h
  - src/core/ext/filters/client_channel/global_subchannel_pool.h
  - src/core/ext/filters/client_channel/health/health_check_client.h
  - src/core/ext/filters/client_channel/http_connect_handshaker.h
  - src/core/ext/filters/client_channel/http_proxy.h
  - src/core/ext/filters/client_channel/lb_policy.h
  - src/core/ext/filters/client_channel/lb_policy/address_filtering.h
  - src/core/ext/filters/client_channel/lb_policy/child_policy_handler.h
  - src/core/ext/filters/client_channel/lb_policy/grpclb/client_load_reporting_filter.h
  - src/core/ext/filters/client_channel/lb_policy/grpclb/grpclb.h
  - src/core/ext/filters/client_channel/lb_policy/grpclb/grpclb_balancer_addresses.h
  - src/core/ext/filters/client_channel/lb_policy/grpclb/grpclb_channel.h
  - src/core/ext/filters/client_channel/lb_policy/grpclb/grpclb_client_stats.h
  - src/core/ext/filters/client_channel/lb_policy/grpclb/load_balancer_api.h
  - src/core/ext/filters/client_channel/lb_policy/ring_hash/ring_hash.h
  - src/core/ext/filters/client_channel/lb_policy/subchannel_list.h
  - src/core/ext/filters/client_channel/lb_policy/xds/xds.h
  - src/core/ext/filters/client_channel/lb_policy/xds/xds_channel_args.h
  - src/core/ext/filters/client_channel/lb_policy_factory.h
  - src/core/ext/filters/client_channel/lb_policy_registry.h
  - src/core/ext/filters/client_channel/local_subchannel_pool.h
  - src/core/ext/filters/client_channel/proxy_mapper.h
  - src/core/ext/filters/client_channel/proxy_mapper_registry.h
  - src/core/ext/filters/client_channel/resolver.h
  - src/core/ext/filters/client_channel/resolver/dns/c_ares/grpc_ares_ev_driver.h
  - src/core/ext/filters/client_channel/resolver/dns/c_ares/grpc_ares_wrapper.h
  - src/core/ext/filters/client_channel/resolver/dns/dns_resolver_selection.h
  - src/core/ext/filters/client_channel/resolver/fake/fake_resolver.h
  - src/core/ext/filters/client_channel/resolver/xds/xds_resolver.h
  - src/core/ext/filters/client_channel/resolver_factory.h
  - src/core/ext/filters/client_channel/resolver_registry.h
  - src/core/ext/filters/client_channel/resolver_result_parsing.h
  - src/core/ext/filters/client_channel/retry_filter.h
  - src/core/ext/filters/client_channel/retry_service_config.h
  - src/core/ext/filters/client_channel/retry_throttle.h
  - src/core/ext/filters/client_channel/server_address.h
  - src/core/ext/filters/client_channel/subchannel.h
  - src/core/ext/filters/client_channel/subchannel_interface.h
  - src/core/ext/filters/client_channel/subchannel_pool_interface.h
  - src/core/ext/filters/client_idle/idle_filter_state.h
  - src/core/ext/filters/deadline/deadline_filter.h
  - src/core/ext/filters/fault_injection/fault_injection_filter.h
  - src/core/ext/filters/fault_injection/service_config_parser.h
  - src/core/ext/filters/http/client/http_client_filter.h
  - src/core/ext/filters/http/client_authority_filter.h
  - src/core/ext/filters/http/message_compress/message_compress_filter.h
  - src/core/ext/filters/http/message_compress/message_decompress_filter.h
  - src/core/ext/filters/http/server/http_server_filter.h
  - src/core/ext/filters/max_age/max_age_filter.h
  - src/core/ext/filters/message_size/message_size_filter.h
  - src/core/ext/filters/server_config_selector/server_config_selector.h
  - src/core/ext/filters/server_config_selector/server_config_selector_filter.h
  - src/core/ext/service_config/service_config.h
  - src/core/ext/service_config/service_config_call_data.h
  - src/core/ext/service_config/service_config_parser.h
  - src/core/ext/transport/chttp2/alpn/alpn.h
  - src/core/ext/transport/chttp2/client/chttp2_connector.h
  - src/core/ext/transport/chttp2/server/chttp2_server.h
  - src/core/ext/transport/chttp2/transport/bin_decoder.h
  - src/core/ext/transport/chttp2/transport/bin_encoder.h
  - src/core/ext/transport/chttp2/transport/chttp2_transport.h
  - src/core/ext/transport/chttp2/transport/context_list.h
  - src/core/ext/transport/chttp2/transport/flow_control.h
  - src/core/ext/transport/chttp2/transport/frame.h
  - src/core/ext/transport/chttp2/transport/frame_data.h
  - src/core/ext/transport/chttp2/transport/frame_goaway.h
  - src/core/ext/transport/chttp2/transport/frame_ping.h
  - src/core/ext/transport/chttp2/transport/frame_rst_stream.h
  - src/core/ext/transport/chttp2/transport/frame_settings.h
  - src/core/ext/transport/chttp2/transport/frame_window_update.h
  - src/core/ext/transport/chttp2/transport/hpack_constants.h
  - src/core/ext/transport/chttp2/transport/hpack_encoder.h
  - src/core/ext/transport/chttp2/transport/hpack_encoder_index.h
  - src/core/ext/transport/chttp2/transport/hpack_encoder_table.h
  - src/core/ext/transport/chttp2/transport/hpack_parser.h
  - src/core/ext/transport/chttp2/transport/hpack_parser_table.h
  - src/core/ext/transport/chttp2/transport/hpack_utils.h
  - src/core/ext/transport/chttp2/transport/http2_settings.h
  - src/core/ext/transport/chttp2/transport/huffsyms.h
  - src/core/ext/transport/chttp2/transport/internal.h
  - src/core/ext/transport/chttp2/transport/popularity_count.h
  - src/core/ext/transport/chttp2/transport/stream_map.h
  - src/core/ext/transport/chttp2/transport/varint.h
  - src/core/ext/transport/inproc/inproc_transport.h
  - src/core/ext/upb-generated/envoy/admin/v3/config_dump.upb.h
  - src/core/ext/upb-generated/envoy/annotations/deprecation.upb.h
  - src/core/ext/upb-generated/envoy/annotations/resource.upb.h
  - src/core/ext/upb-generated/envoy/config/accesslog/v3/accesslog.upb.h
  - src/core/ext/upb-generated/envoy/config/bootstrap/v3/bootstrap.upb.h
  - src/core/ext/upb-generated/envoy/config/cluster/v3/circuit_breaker.upb.h
  - src/core/ext/upb-generated/envoy/config/cluster/v3/cluster.upb.h
  - src/core/ext/upb-generated/envoy/config/cluster/v3/filter.upb.h
  - src/core/ext/upb-generated/envoy/config/cluster/v3/outlier_detection.upb.h
  - src/core/ext/upb-generated/envoy/config/core/v3/address.upb.h
  - src/core/ext/upb-generated/envoy/config/core/v3/backoff.upb.h
  - src/core/ext/upb-generated/envoy/config/core/v3/base.upb.h
  - src/core/ext/upb-generated/envoy/config/core/v3/config_source.upb.h
  - src/core/ext/upb-generated/envoy/config/core/v3/event_service_config.upb.h
  - src/core/ext/upb-generated/envoy/config/core/v3/extension.upb.h
  - src/core/ext/upb-generated/envoy/config/core/v3/grpc_service.upb.h
  - src/core/ext/upb-generated/envoy/config/core/v3/health_check.upb.h
  - src/core/ext/upb-generated/envoy/config/core/v3/http_uri.upb.h
  - src/core/ext/upb-generated/envoy/config/core/v3/protocol.upb.h
  - src/core/ext/upb-generated/envoy/config/core/v3/proxy_protocol.upb.h
  - src/core/ext/upb-generated/envoy/config/core/v3/resolver.upb.h
  - src/core/ext/upb-generated/envoy/config/core/v3/socket_option.upb.h
  - src/core/ext/upb-generated/envoy/config/core/v3/substitution_format_string.upb.h
  - src/core/ext/upb-generated/envoy/config/core/v3/udp_socket_config.upb.h
  - src/core/ext/upb-generated/envoy/config/endpoint/v3/endpoint.upb.h
  - src/core/ext/upb-generated/envoy/config/endpoint/v3/endpoint_components.upb.h
  - src/core/ext/upb-generated/envoy/config/endpoint/v3/load_report.upb.h
  - src/core/ext/upb-generated/envoy/config/listener/v3/api_listener.upb.h
  - src/core/ext/upb-generated/envoy/config/listener/v3/listener.upb.h
  - src/core/ext/upb-generated/envoy/config/listener/v3/listener_components.upb.h
  - src/core/ext/upb-generated/envoy/config/listener/v3/quic_config.upb.h
  - src/core/ext/upb-generated/envoy/config/listener/v3/udp_listener_config.upb.h
  - src/core/ext/upb-generated/envoy/config/metrics/v3/stats.upb.h
  - src/core/ext/upb-generated/envoy/config/overload/v3/overload.upb.h
  - src/core/ext/upb-generated/envoy/config/rbac/v3/rbac.upb.h
  - src/core/ext/upb-generated/envoy/config/route/v3/route.upb.h
  - src/core/ext/upb-generated/envoy/config/route/v3/route_components.upb.h
  - src/core/ext/upb-generated/envoy/config/route/v3/scoped_route.upb.h
  - src/core/ext/upb-generated/envoy/config/trace/v3/http_tracer.upb.h
  - src/core/ext/upb-generated/envoy/extensions/clusters/aggregate/v3/cluster.upb.h
  - src/core/ext/upb-generated/envoy/extensions/filters/common/fault/v3/fault.upb.h
  - src/core/ext/upb-generated/envoy/extensions/filters/http/fault/v3/fault.upb.h
  - src/core/ext/upb-generated/envoy/extensions/filters/http/router/v3/router.upb.h
  - src/core/ext/upb-generated/envoy/extensions/filters/network/http_connection_manager/v3/http_connection_manager.upb.h
  - src/core/ext/upb-generated/envoy/extensions/transport_sockets/tls/v3/cert.upb.h
  - src/core/ext/upb-generated/envoy/extensions/transport_sockets/tls/v3/common.upb.h
  - src/core/ext/upb-generated/envoy/extensions/transport_sockets/tls/v3/secret.upb.h
  - src/core/ext/upb-generated/envoy/extensions/transport_sockets/tls/v3/tls.upb.h
  - src/core/ext/upb-generated/envoy/service/cluster/v3/cds.upb.h
  - src/core/ext/upb-generated/envoy/service/discovery/v3/ads.upb.h
  - src/core/ext/upb-generated/envoy/service/discovery/v3/discovery.upb.h
  - src/core/ext/upb-generated/envoy/service/endpoint/v3/eds.upb.h
  - src/core/ext/upb-generated/envoy/service/listener/v3/lds.upb.h
  - src/core/ext/upb-generated/envoy/service/load_stats/v3/lrs.upb.h
  - src/core/ext/upb-generated/envoy/service/route/v3/rds.upb.h
  - src/core/ext/upb-generated/envoy/service/route/v3/srds.upb.h
  - src/core/ext/upb-generated/envoy/service/status/v3/csds.upb.h
  - src/core/ext/upb-generated/envoy/type/http/v3/path_transformation.upb.h
  - src/core/ext/upb-generated/envoy/type/matcher/v3/metadata.upb.h
  - src/core/ext/upb-generated/envoy/type/matcher/v3/node.upb.h
  - src/core/ext/upb-generated/envoy/type/matcher/v3/number.upb.h
  - src/core/ext/upb-generated/envoy/type/matcher/v3/path.upb.h
  - src/core/ext/upb-generated/envoy/type/matcher/v3/regex.upb.h
  - src/core/ext/upb-generated/envoy/type/matcher/v3/string.upb.h
  - src/core/ext/upb-generated/envoy/type/matcher/v3/struct.upb.h
  - src/core/ext/upb-generated/envoy/type/matcher/v3/value.upb.h
  - src/core/ext/upb-generated/envoy/type/metadata/v3/metadata.upb.h
  - src/core/ext/upb-generated/envoy/type/tracing/v3/custom_tag.upb.h
  - src/core/ext/upb-generated/envoy/type/v3/http.upb.h
  - src/core/ext/upb-generated/envoy/type/v3/percent.upb.h
  - src/core/ext/upb-generated/envoy/type/v3/range.upb.h
  - src/core/ext/upb-generated/envoy/type/v3/semantic_version.upb.h
  - src/core/ext/upb-generated/src/proto/grpc/gcp/altscontext.upb.h
  - src/core/ext/upb-generated/src/proto/grpc/gcp/handshaker.upb.h
  - src/core/ext/upb-generated/src/proto/grpc/gcp/transport_security_common.upb.h
  - src/core/ext/upb-generated/src/proto/grpc/health/v1/health.upb.h
  - src/core/ext/upb-generated/src/proto/grpc/lb/v1/load_balancer.upb.h
  - src/core/ext/upb-generated/src/proto/grpc/lookup/v1/rls.upb.h
  - src/core/ext/upb-generated/udpa/annotations/migrate.upb.h
  - src/core/ext/upb-generated/udpa/annotations/security.upb.h
  - src/core/ext/upb-generated/udpa/annotations/sensitive.upb.h
  - src/core/ext/upb-generated/udpa/annotations/status.upb.h
  - src/core/ext/upb-generated/udpa/annotations/versioning.upb.h
  - src/core/ext/upb-generated/validate/validate.upb.h
  - src/core/ext/upb-generated/xds/annotations/v3/status.upb.h
  - src/core/ext/upb-generated/xds/core/v3/authority.upb.h
  - src/core/ext/upb-generated/xds/core/v3/collection_entry.upb.h
  - src/core/ext/upb-generated/xds/core/v3/context_params.upb.h
  - src/core/ext/upb-generated/xds/core/v3/resource.upb.h
  - src/core/ext/upb-generated/xds/core/v3/resource_locator.upb.h
  - src/core/ext/upb-generated/xds/core/v3/resource_name.upb.h
  - src/core/ext/upb-generated/xds/data/orca/v3/orca_load_report.upb.h
  - src/core/ext/upb-generated/xds/type/v3/typed_struct.upb.h
  - src/core/ext/upbdefs-generated/envoy/admin/v3/config_dump.upbdefs.h
  - src/core/ext/upbdefs-generated/envoy/annotations/deprecation.upbdefs.h
  - src/core/ext/upbdefs-generated/envoy/annotations/resource.upbdefs.h
  - src/core/ext/upbdefs-generated/envoy/config/accesslog/v3/accesslog.upbdefs.h
  - src/core/ext/upbdefs-generated/envoy/config/bootstrap/v3/bootstrap.upbdefs.h
  - src/core/ext/upbdefs-generated/envoy/config/cluster/v3/circuit_breaker.upbdefs.h
  - src/core/ext/upbdefs-generated/envoy/config/cluster/v3/cluster.upbdefs.h
  - src/core/ext/upbdefs-generated/envoy/config/cluster/v3/filter.upbdefs.h
  - src/core/ext/upbdefs-generated/envoy/config/cluster/v3/outlier_detection.upbdefs.h
  - src/core/ext/upbdefs-generated/envoy/config/core/v3/address.upbdefs.h
  - src/core/ext/upbdefs-generated/envoy/config/core/v3/backoff.upbdefs.h
  - src/core/ext/upbdefs-generated/envoy/config/core/v3/base.upbdefs.h
  - src/core/ext/upbdefs-generated/envoy/config/core/v3/config_source.upbdefs.h
  - src/core/ext/upbdefs-generated/envoy/config/core/v3/event_service_config.upbdefs.h
  - src/core/ext/upbdefs-generated/envoy/config/core/v3/extension.upbdefs.h
  - src/core/ext/upbdefs-generated/envoy/config/core/v3/grpc_service.upbdefs.h
  - src/core/ext/upbdefs-generated/envoy/config/core/v3/health_check.upbdefs.h
  - src/core/ext/upbdefs-generated/envoy/config/core/v3/http_uri.upbdefs.h
  - src/core/ext/upbdefs-generated/envoy/config/core/v3/protocol.upbdefs.h
  - src/core/ext/upbdefs-generated/envoy/config/core/v3/proxy_protocol.upbdefs.h
  - src/core/ext/upbdefs-generated/envoy/config/core/v3/resolver.upbdefs.h
  - src/core/ext/upbdefs-generated/envoy/config/core/v3/socket_option.upbdefs.h
  - src/core/ext/upbdefs-generated/envoy/config/core/v3/substitution_format_string.upbdefs.h
  - src/core/ext/upbdefs-generated/envoy/config/core/v3/udp_socket_config.upbdefs.h
  - src/core/ext/upbdefs-generated/envoy/config/endpoint/v3/endpoint.upbdefs.h
  - src/core/ext/upbdefs-generated/envoy/config/endpoint/v3/endpoint_components.upbdefs.h
  - src/core/ext/upbdefs-generated/envoy/config/endpoint/v3/load_report.upbdefs.h
  - src/core/ext/upbdefs-generated/envoy/config/listener/v3/api_listener.upbdefs.h
  - src/core/ext/upbdefs-generated/envoy/config/listener/v3/listener.upbdefs.h
  - src/core/ext/upbdefs-generated/envoy/config/listener/v3/listener_components.upbdefs.h
  - src/core/ext/upbdefs-generated/envoy/config/listener/v3/quic_config.upbdefs.h
  - src/core/ext/upbdefs-generated/envoy/config/listener/v3/udp_listener_config.upbdefs.h
  - src/core/ext/upbdefs-generated/envoy/config/metrics/v3/stats.upbdefs.h
  - src/core/ext/upbdefs-generated/envoy/config/overload/v3/overload.upbdefs.h
  - src/core/ext/upbdefs-generated/envoy/config/route/v3/route.upbdefs.h
  - src/core/ext/upbdefs-generated/envoy/config/route/v3/route_components.upbdefs.h
  - src/core/ext/upbdefs-generated/envoy/config/route/v3/scoped_route.upbdefs.h
  - src/core/ext/upbdefs-generated/envoy/config/trace/v3/http_tracer.upbdefs.h
  - src/core/ext/upbdefs-generated/envoy/extensions/clusters/aggregate/v3/cluster.upbdefs.h
  - src/core/ext/upbdefs-generated/envoy/extensions/filters/common/fault/v3/fault.upbdefs.h
  - src/core/ext/upbdefs-generated/envoy/extensions/filters/http/fault/v3/fault.upbdefs.h
  - src/core/ext/upbdefs-generated/envoy/extensions/filters/http/router/v3/router.upbdefs.h
  - src/core/ext/upbdefs-generated/envoy/extensions/filters/network/http_connection_manager/v3/http_connection_manager.upbdefs.h
  - src/core/ext/upbdefs-generated/envoy/extensions/transport_sockets/tls/v3/cert.upbdefs.h
  - src/core/ext/upbdefs-generated/envoy/extensions/transport_sockets/tls/v3/common.upbdefs.h
  - src/core/ext/upbdefs-generated/envoy/extensions/transport_sockets/tls/v3/secret.upbdefs.h
  - src/core/ext/upbdefs-generated/envoy/extensions/transport_sockets/tls/v3/tls.upbdefs.h
  - src/core/ext/upbdefs-generated/envoy/service/cluster/v3/cds.upbdefs.h
  - src/core/ext/upbdefs-generated/envoy/service/discovery/v3/ads.upbdefs.h
  - src/core/ext/upbdefs-generated/envoy/service/discovery/v3/discovery.upbdefs.h
  - src/core/ext/upbdefs-generated/envoy/service/endpoint/v3/eds.upbdefs.h
  - src/core/ext/upbdefs-generated/envoy/service/listener/v3/lds.upbdefs.h
  - src/core/ext/upbdefs-generated/envoy/service/load_stats/v3/lrs.upbdefs.h
  - src/core/ext/upbdefs-generated/envoy/service/route/v3/rds.upbdefs.h
  - src/core/ext/upbdefs-generated/envoy/service/route/v3/srds.upbdefs.h
  - src/core/ext/upbdefs-generated/envoy/service/status/v3/csds.upbdefs.h
  - src/core/ext/upbdefs-generated/envoy/type/http/v3/path_transformation.upbdefs.h
  - src/core/ext/upbdefs-generated/envoy/type/matcher/v3/metadata.upbdefs.h
  - src/core/ext/upbdefs-generated/envoy/type/matcher/v3/node.upbdefs.h
  - src/core/ext/upbdefs-generated/envoy/type/matcher/v3/number.upbdefs.h
  - src/core/ext/upbdefs-generated/envoy/type/matcher/v3/path.upbdefs.h
  - src/core/ext/upbdefs-generated/envoy/type/matcher/v3/regex.upbdefs.h
  - src/core/ext/upbdefs-generated/envoy/type/matcher/v3/string.upbdefs.h
  - src/core/ext/upbdefs-generated/envoy/type/matcher/v3/struct.upbdefs.h
  - src/core/ext/upbdefs-generated/envoy/type/matcher/v3/value.upbdefs.h
  - src/core/ext/upbdefs-generated/envoy/type/metadata/v3/metadata.upbdefs.h
  - src/core/ext/upbdefs-generated/envoy/type/tracing/v3/custom_tag.upbdefs.h
  - src/core/ext/upbdefs-generated/envoy/type/v3/http.upbdefs.h
  - src/core/ext/upbdefs-generated/envoy/type/v3/percent.upbdefs.h
  - src/core/ext/upbdefs-generated/envoy/type/v3/range.upbdefs.h
  - src/core/ext/upbdefs-generated/envoy/type/v3/semantic_version.upbdefs.h
  - src/core/ext/upbdefs-generated/google/api/annotations.upbdefs.h
  - src/core/ext/upbdefs-generated/google/api/http.upbdefs.h
  - src/core/ext/upbdefs-generated/google/protobuf/any.upbdefs.h
  - src/core/ext/upbdefs-generated/google/protobuf/duration.upbdefs.h
  - src/core/ext/upbdefs-generated/google/protobuf/empty.upbdefs.h
  - src/core/ext/upbdefs-generated/google/protobuf/struct.upbdefs.h
  - src/core/ext/upbdefs-generated/google/protobuf/timestamp.upbdefs.h
  - src/core/ext/upbdefs-generated/google/protobuf/wrappers.upbdefs.h
  - src/core/ext/upbdefs-generated/google/rpc/status.upbdefs.h
  - src/core/ext/upbdefs-generated/udpa/annotations/migrate.upbdefs.h
  - src/core/ext/upbdefs-generated/udpa/annotations/security.upbdefs.h
  - src/core/ext/upbdefs-generated/udpa/annotations/sensitive.upbdefs.h
  - src/core/ext/upbdefs-generated/udpa/annotations/status.upbdefs.h
  - src/core/ext/upbdefs-generated/udpa/annotations/versioning.upbdefs.h
  - src/core/ext/upbdefs-generated/validate/validate.upbdefs.h
  - src/core/ext/upbdefs-generated/xds/annotations/v3/status.upbdefs.h
  - src/core/ext/upbdefs-generated/xds/core/v3/authority.upbdefs.h
  - src/core/ext/upbdefs-generated/xds/core/v3/collection_entry.upbdefs.h
  - src/core/ext/upbdefs-generated/xds/core/v3/context_params.upbdefs.h
  - src/core/ext/upbdefs-generated/xds/core/v3/resource.upbdefs.h
  - src/core/ext/upbdefs-generated/xds/core/v3/resource_locator.upbdefs.h
  - src/core/ext/upbdefs-generated/xds/core/v3/resource_name.upbdefs.h
  - src/core/ext/upbdefs-generated/xds/type/v3/typed_struct.upbdefs.h
  - src/core/ext/xds/certificate_provider_factory.h
  - src/core/ext/xds/certificate_provider_registry.h
  - src/core/ext/xds/certificate_provider_store.h
  - src/core/ext/xds/file_watcher_certificate_provider_factory.h
  - src/core/ext/xds/upb_utils.h
  - src/core/ext/xds/xds_api.h
  - src/core/ext/xds/xds_bootstrap.h
  - src/core/ext/xds/xds_certificate_provider.h
  - src/core/ext/xds/xds_channel_args.h
  - src/core/ext/xds/xds_channel_stack_modifier.h
  - src/core/ext/xds/xds_client.h
  - src/core/ext/xds/xds_client_stats.h
  - src/core/ext/xds/xds_cluster.h
  - src/core/ext/xds/xds_common_types.h
  - src/core/ext/xds/xds_endpoint.h
  - src/core/ext/xds/xds_http_fault_filter.h
  - src/core/ext/xds/xds_http_filters.h
<<<<<<< HEAD
  - src/core/ext/xds/xds_resource_type.h
=======
  - src/core/ext/xds/xds_routing.h
>>>>>>> f6a88e54
  - src/core/lib/address_utils/parse_address.h
  - src/core/lib/address_utils/sockaddr_utils.h
  - src/core/lib/avl/avl.h
  - src/core/lib/backoff/backoff.h
  - src/core/lib/channel/call_tracer.h
  - src/core/lib/channel/channel_args.h
  - src/core/lib/channel/channel_stack.h
  - src/core/lib/channel/channel_stack_builder.h
  - src/core/lib/channel/channel_trace.h
  - src/core/lib/channel/channelz.h
  - src/core/lib/channel/channelz_registry.h
  - src/core/lib/channel/connected_channel.h
  - src/core/lib/channel/context.h
  - src/core/lib/channel/handshaker.h
  - src/core/lib/channel/handshaker_factory.h
  - src/core/lib/channel/handshaker_registry.h
  - src/core/lib/channel/status_util.h
  - src/core/lib/compression/algorithm_metadata.h
  - src/core/lib/compression/compression_args.h
  - src/core/lib/compression/compression_internal.h
  - src/core/lib/compression/message_compress.h
  - src/core/lib/compression/stream_compression.h
  - src/core/lib/compression/stream_compression_gzip.h
  - src/core/lib/compression/stream_compression_identity.h
  - src/core/lib/config/core_configuration.h
  - src/core/lib/debug/stats.h
  - src/core/lib/debug/stats_data.h
  - src/core/lib/debug/trace.h
  - src/core/lib/event_engine/channel_args_endpoint_config.h
  - src/core/lib/event_engine/event_engine_factory.h
  - src/core/lib/event_engine/sockaddr.h
  - src/core/lib/gprpp/atomic_utils.h
  - src/core/lib/gprpp/bitset.h
  - src/core/lib/gprpp/chunked_vector.h
  - src/core/lib/gprpp/cpp_impl_of.h
  - src/core/lib/gprpp/dual_ref_counted.h
  - src/core/lib/gprpp/orphanable.h
  - src/core/lib/gprpp/ref_counted.h
  - src/core/lib/gprpp/ref_counted_ptr.h
  - src/core/lib/gprpp/table.h
  - src/core/lib/http/format_request.h
  - src/core/lib/http/httpcli.h
  - src/core/lib/http/parser.h
  - src/core/lib/iomgr/block_annotate.h
  - src/core/lib/iomgr/buffer_list.h
  - src/core/lib/iomgr/call_combiner.h
  - src/core/lib/iomgr/cfstream_handle.h
  - src/core/lib/iomgr/closure.h
  - src/core/lib/iomgr/combiner.h
  - src/core/lib/iomgr/dynamic_annotations.h
  - src/core/lib/iomgr/endpoint.h
  - src/core/lib/iomgr/endpoint_cfstream.h
  - src/core/lib/iomgr/endpoint_pair.h
  - src/core/lib/iomgr/error.h
  - src/core/lib/iomgr/error_cfstream.h
  - src/core/lib/iomgr/error_internal.h
  - src/core/lib/iomgr/ev_apple.h
  - src/core/lib/iomgr/ev_epoll1_linux.h
  - src/core/lib/iomgr/ev_epollex_linux.h
  - src/core/lib/iomgr/ev_poll_posix.h
  - src/core/lib/iomgr/ev_posix.h
  - src/core/lib/iomgr/event_engine/closure.h
  - src/core/lib/iomgr/event_engine/endpoint.h
  - src/core/lib/iomgr/event_engine/pollset.h
  - src/core/lib/iomgr/event_engine/promise.h
  - src/core/lib/iomgr/event_engine/resolved_address_internal.h
  - src/core/lib/iomgr/exec_ctx.h
  - src/core/lib/iomgr/executor.h
  - src/core/lib/iomgr/executor/mpmcqueue.h
  - src/core/lib/iomgr/executor/threadpool.h
  - src/core/lib/iomgr/gethostname.h
  - src/core/lib/iomgr/grpc_if_nametoindex.h
  - src/core/lib/iomgr/internal_errqueue.h
  - src/core/lib/iomgr/iocp_windows.h
  - src/core/lib/iomgr/iomgr.h
  - src/core/lib/iomgr/iomgr_custom.h
  - src/core/lib/iomgr/iomgr_internal.h
  - src/core/lib/iomgr/is_epollexclusive_available.h
  - src/core/lib/iomgr/load_file.h
  - src/core/lib/iomgr/lockfree_event.h
  - src/core/lib/iomgr/nameser.h
  - src/core/lib/iomgr/polling_entity.h
  - src/core/lib/iomgr/pollset.h
  - src/core/lib/iomgr/pollset_custom.h
  - src/core/lib/iomgr/pollset_set.h
  - src/core/lib/iomgr/pollset_set_custom.h
  - src/core/lib/iomgr/pollset_set_windows.h
  - src/core/lib/iomgr/pollset_windows.h
  - src/core/lib/iomgr/port.h
  - src/core/lib/iomgr/python_util.h
  - src/core/lib/iomgr/resolve_address.h
  - src/core/lib/iomgr/resolve_address_custom.h
  - src/core/lib/iomgr/sockaddr.h
  - src/core/lib/iomgr/sockaddr_posix.h
  - src/core/lib/iomgr/sockaddr_windows.h
  - src/core/lib/iomgr/socket_factory_posix.h
  - src/core/lib/iomgr/socket_mutator.h
  - src/core/lib/iomgr/socket_utils.h
  - src/core/lib/iomgr/socket_utils_posix.h
  - src/core/lib/iomgr/socket_windows.h
  - src/core/lib/iomgr/sys_epoll_wrapper.h
  - src/core/lib/iomgr/tcp_client.h
  - src/core/lib/iomgr/tcp_client_posix.h
  - src/core/lib/iomgr/tcp_custom.h
  - src/core/lib/iomgr/tcp_posix.h
  - src/core/lib/iomgr/tcp_server.h
  - src/core/lib/iomgr/tcp_server_utils_posix.h
  - src/core/lib/iomgr/tcp_windows.h
  - src/core/lib/iomgr/time_averaged_stats.h
  - src/core/lib/iomgr/timer.h
  - src/core/lib/iomgr/timer_custom.h
  - src/core/lib/iomgr/timer_generic.h
  - src/core/lib/iomgr/timer_heap.h
  - src/core/lib/iomgr/timer_manager.h
  - src/core/lib/iomgr/unix_sockets_posix.h
  - src/core/lib/iomgr/wakeup_fd_pipe.h
  - src/core/lib/iomgr/wakeup_fd_posix.h
  - src/core/lib/iomgr/work_serializer.h
  - src/core/lib/json/json.h
  - src/core/lib/json/json_util.h
  - src/core/lib/matchers/matchers.h
  - src/core/lib/promise/activity.h
  - src/core/lib/promise/context.h
  - src/core/lib/promise/detail/basic_seq.h
  - src/core/lib/promise/detail/promise_factory.h
  - src/core/lib/promise/detail/promise_like.h
  - src/core/lib/promise/detail/status.h
  - src/core/lib/promise/detail/switch.h
  - src/core/lib/promise/exec_ctx_wakeup_scheduler.h
  - src/core/lib/promise/loop.h
  - src/core/lib/promise/map.h
  - src/core/lib/promise/poll.h
  - src/core/lib/promise/race.h
  - src/core/lib/promise/seq.h
  - src/core/lib/resource_quota/api.h
  - src/core/lib/resource_quota/memory_quota.h
  - src/core/lib/resource_quota/resource_quota.h
  - src/core/lib/resource_quota/thread_quota.h
  - src/core/lib/resource_quota/trace.h
  - src/core/lib/security/authorization/authorization_engine.h
  - src/core/lib/security/authorization/authorization_policy_provider.h
  - src/core/lib/security/authorization/evaluate_args.h
  - src/core/lib/security/authorization/sdk_server_authz_filter.h
  - src/core/lib/security/context/security_context.h
  - src/core/lib/security/credentials/alts/alts_credentials.h
  - src/core/lib/security/credentials/alts/check_gcp_environment.h
  - src/core/lib/security/credentials/alts/grpc_alts_credentials_options.h
  - src/core/lib/security/credentials/composite/composite_credentials.h
  - src/core/lib/security/credentials/credentials.h
  - src/core/lib/security/credentials/external/aws_external_account_credentials.h
  - src/core/lib/security/credentials/external/aws_request_signer.h
  - src/core/lib/security/credentials/external/external_account_credentials.h
  - src/core/lib/security/credentials/external/file_external_account_credentials.h
  - src/core/lib/security/credentials/external/url_external_account_credentials.h
  - src/core/lib/security/credentials/fake/fake_credentials.h
  - src/core/lib/security/credentials/google_default/google_default_credentials.h
  - src/core/lib/security/credentials/iam/iam_credentials.h
  - src/core/lib/security/credentials/jwt/json_token.h
  - src/core/lib/security/credentials/jwt/jwt_credentials.h
  - src/core/lib/security/credentials/jwt/jwt_verifier.h
  - src/core/lib/security/credentials/local/local_credentials.h
  - src/core/lib/security/credentials/oauth2/oauth2_credentials.h
  - src/core/lib/security/credentials/plugin/plugin_credentials.h
  - src/core/lib/security/credentials/ssl/ssl_credentials.h
  - src/core/lib/security/credentials/tls/grpc_tls_certificate_distributor.h
  - src/core/lib/security/credentials/tls/grpc_tls_certificate_provider.h
  - src/core/lib/security/credentials/tls/grpc_tls_certificate_verifier.h
  - src/core/lib/security/credentials/tls/grpc_tls_credentials_options.h
  - src/core/lib/security/credentials/tls/tls_credentials.h
  - src/core/lib/security/credentials/tls/tls_utils.h
  - src/core/lib/security/credentials/xds/xds_credentials.h
  - src/core/lib/security/security_connector/alts/alts_security_connector.h
  - src/core/lib/security/security_connector/fake/fake_security_connector.h
  - src/core/lib/security/security_connector/insecure/insecure_security_connector.h
  - src/core/lib/security/security_connector/load_system_roots.h
  - src/core/lib/security/security_connector/load_system_roots_linux.h
  - src/core/lib/security/security_connector/local/local_security_connector.h
  - src/core/lib/security/security_connector/security_connector.h
  - src/core/lib/security/security_connector/ssl/ssl_security_connector.h
  - src/core/lib/security/security_connector/ssl_utils.h
  - src/core/lib/security/security_connector/ssl_utils_config.h
  - src/core/lib/security/security_connector/tls/tls_security_connector.h
  - src/core/lib/security/transport/auth_filters.h
  - src/core/lib/security/transport/secure_endpoint.h
  - src/core/lib/security/transport/security_handshaker.h
  - src/core/lib/security/transport/tsi_error.h
  - src/core/lib/security/util/json_util.h
  - src/core/lib/slice/b64.h
  - src/core/lib/slice/percent_encoding.h
  - src/core/lib/slice/slice.h
  - src/core/lib/slice/slice_internal.h
  - src/core/lib/slice/slice_refcount.h
  - src/core/lib/slice/slice_refcount_base.h
  - src/core/lib/slice/slice_split.h
  - src/core/lib/slice/slice_string_helpers.h
  - src/core/lib/slice/slice_utils.h
  - src/core/lib/slice/static_slice.h
  - src/core/lib/surface/api_trace.h
  - src/core/lib/surface/builtins.h
  - src/core/lib/surface/call.h
  - src/core/lib/surface/call_test_only.h
  - src/core/lib/surface/channel.h
  - src/core/lib/surface/channel_init.h
  - src/core/lib/surface/channel_stack_type.h
  - src/core/lib/surface/completion_queue.h
  - src/core/lib/surface/completion_queue_factory.h
  - src/core/lib/surface/event_string.h
  - src/core/lib/surface/init.h
  - src/core/lib/surface/lame_client.h
  - src/core/lib/surface/server.h
  - src/core/lib/surface/validate_metadata.h
  - src/core/lib/transport/bdp_estimator.h
  - src/core/lib/transport/byte_stream.h
  - src/core/lib/transport/connectivity_state.h
  - src/core/lib/transport/error_utils.h
  - src/core/lib/transport/http2_errors.h
  - src/core/lib/transport/metadata.h
  - src/core/lib/transport/metadata_batch.h
  - src/core/lib/transport/parsed_metadata.h
  - src/core/lib/transport/pid_controller.h
  - src/core/lib/transport/static_metadata.h
  - src/core/lib/transport/status_conversion.h
  - src/core/lib/transport/status_metadata.h
  - src/core/lib/transport/timeout_encoding.h
  - src/core/lib/transport/transport.h
  - src/core/lib/transport/transport_impl.h
  - src/core/lib/uri/uri_parser.h
  - src/core/tsi/alts/crypt/gsec.h
  - src/core/tsi/alts/frame_protector/alts_counter.h
  - src/core/tsi/alts/frame_protector/alts_crypter.h
  - src/core/tsi/alts/frame_protector/alts_frame_protector.h
  - src/core/tsi/alts/frame_protector/alts_record_protocol_crypter_common.h
  - src/core/tsi/alts/frame_protector/frame_handler.h
  - src/core/tsi/alts/handshaker/alts_handshaker_client.h
  - src/core/tsi/alts/handshaker/alts_shared_resource.h
  - src/core/tsi/alts/handshaker/alts_tsi_handshaker.h
  - src/core/tsi/alts/handshaker/alts_tsi_handshaker_private.h
  - src/core/tsi/alts/handshaker/alts_tsi_utils.h
  - src/core/tsi/alts/handshaker/transport_security_common_api.h
  - src/core/tsi/alts/zero_copy_frame_protector/alts_grpc_integrity_only_record_protocol.h
  - src/core/tsi/alts/zero_copy_frame_protector/alts_grpc_privacy_integrity_record_protocol.h
  - src/core/tsi/alts/zero_copy_frame_protector/alts_grpc_record_protocol.h
  - src/core/tsi/alts/zero_copy_frame_protector/alts_grpc_record_protocol_common.h
  - src/core/tsi/alts/zero_copy_frame_protector/alts_iovec_record_protocol.h
  - src/core/tsi/alts/zero_copy_frame_protector/alts_zero_copy_grpc_protector.h
  - src/core/tsi/fake_transport_security.h
  - src/core/tsi/local_transport_security.h
  - src/core/tsi/ssl/session_cache/ssl_session.h
  - src/core/tsi/ssl/session_cache/ssl_session_cache.h
  - src/core/tsi/ssl_transport_security.h
  - src/core/tsi/ssl_types.h
  - src/core/tsi/transport_security.h
  - src/core/tsi/transport_security_grpc.h
  - src/core/tsi/transport_security_interface.h
  - third_party/xxhash/xxhash.h
  src:
  - src/core/ext/filters/census/grpc_context.cc
  - src/core/ext/filters/client_channel/backend_metric.cc
  - src/core/ext/filters/client_channel/backup_poller.cc
  - src/core/ext/filters/client_channel/channel_connectivity.cc
  - src/core/ext/filters/client_channel/client_channel.cc
  - src/core/ext/filters/client_channel/client_channel_channelz.cc
  - src/core/ext/filters/client_channel/client_channel_factory.cc
  - src/core/ext/filters/client_channel/client_channel_plugin.cc
  - src/core/ext/filters/client_channel/config_selector.cc
  - src/core/ext/filters/client_channel/dynamic_filters.cc
  - src/core/ext/filters/client_channel/global_subchannel_pool.cc
  - src/core/ext/filters/client_channel/health/health_check_client.cc
  - src/core/ext/filters/client_channel/http_connect_handshaker.cc
  - src/core/ext/filters/client_channel/http_proxy.cc
  - src/core/ext/filters/client_channel/lb_policy.cc
  - src/core/ext/filters/client_channel/lb_policy/address_filtering.cc
  - src/core/ext/filters/client_channel/lb_policy/child_policy_handler.cc
  - src/core/ext/filters/client_channel/lb_policy/grpclb/client_load_reporting_filter.cc
  - src/core/ext/filters/client_channel/lb_policy/grpclb/grpclb.cc
  - src/core/ext/filters/client_channel/lb_policy/grpclb/grpclb_balancer_addresses.cc
  - src/core/ext/filters/client_channel/lb_policy/grpclb/grpclb_channel_secure.cc
  - src/core/ext/filters/client_channel/lb_policy/grpclb/grpclb_client_stats.cc
  - src/core/ext/filters/client_channel/lb_policy/grpclb/load_balancer_api.cc
  - src/core/ext/filters/client_channel/lb_policy/pick_first/pick_first.cc
  - src/core/ext/filters/client_channel/lb_policy/priority/priority.cc
  - src/core/ext/filters/client_channel/lb_policy/ring_hash/ring_hash.cc
  - src/core/ext/filters/client_channel/lb_policy/rls/rls.cc
  - src/core/ext/filters/client_channel/lb_policy/round_robin/round_robin.cc
  - src/core/ext/filters/client_channel/lb_policy/weighted_target/weighted_target.cc
  - src/core/ext/filters/client_channel/lb_policy/xds/cds.cc
  - src/core/ext/filters/client_channel/lb_policy/xds/xds_cluster_impl.cc
  - src/core/ext/filters/client_channel/lb_policy/xds/xds_cluster_manager.cc
  - src/core/ext/filters/client_channel/lb_policy/xds/xds_cluster_resolver.cc
  - src/core/ext/filters/client_channel/lb_policy_registry.cc
  - src/core/ext/filters/client_channel/local_subchannel_pool.cc
  - src/core/ext/filters/client_channel/proxy_mapper_registry.cc
  - src/core/ext/filters/client_channel/resolver.cc
  - src/core/ext/filters/client_channel/resolver/binder/binder_resolver.cc
  - src/core/ext/filters/client_channel/resolver/dns/c_ares/dns_resolver_ares.cc
  - src/core/ext/filters/client_channel/resolver/dns/c_ares/grpc_ares_ev_driver_event_engine.cc
  - src/core/ext/filters/client_channel/resolver/dns/c_ares/grpc_ares_ev_driver_posix.cc
  - src/core/ext/filters/client_channel/resolver/dns/c_ares/grpc_ares_ev_driver_windows.cc
  - src/core/ext/filters/client_channel/resolver/dns/c_ares/grpc_ares_wrapper.cc
  - src/core/ext/filters/client_channel/resolver/dns/c_ares/grpc_ares_wrapper_event_engine.cc
  - src/core/ext/filters/client_channel/resolver/dns/c_ares/grpc_ares_wrapper_posix.cc
  - src/core/ext/filters/client_channel/resolver/dns/c_ares/grpc_ares_wrapper_windows.cc
  - src/core/ext/filters/client_channel/resolver/dns/dns_resolver_selection.cc
  - src/core/ext/filters/client_channel/resolver/dns/native/dns_resolver.cc
  - src/core/ext/filters/client_channel/resolver/fake/fake_resolver.cc
  - src/core/ext/filters/client_channel/resolver/google_c2p/google_c2p_resolver.cc
  - src/core/ext/filters/client_channel/resolver/sockaddr/sockaddr_resolver.cc
  - src/core/ext/filters/client_channel/resolver/xds/xds_resolver.cc
  - src/core/ext/filters/client_channel/resolver_registry.cc
  - src/core/ext/filters/client_channel/resolver_result_parsing.cc
  - src/core/ext/filters/client_channel/retry_filter.cc
  - src/core/ext/filters/client_channel/retry_service_config.cc
  - src/core/ext/filters/client_channel/retry_throttle.cc
  - src/core/ext/filters/client_channel/server_address.cc
  - src/core/ext/filters/client_channel/service_config_channel_arg_filter.cc
  - src/core/ext/filters/client_channel/subchannel.cc
  - src/core/ext/filters/client_channel/subchannel_pool_interface.cc
  - src/core/ext/filters/client_idle/client_idle_filter.cc
  - src/core/ext/filters/client_idle/idle_filter_state.cc
  - src/core/ext/filters/deadline/deadline_filter.cc
  - src/core/ext/filters/fault_injection/fault_injection_filter.cc
  - src/core/ext/filters/fault_injection/service_config_parser.cc
  - src/core/ext/filters/http/client/http_client_filter.cc
  - src/core/ext/filters/http/client_authority_filter.cc
  - src/core/ext/filters/http/http_filters_plugin.cc
  - src/core/ext/filters/http/message_compress/message_compress_filter.cc
  - src/core/ext/filters/http/message_compress/message_decompress_filter.cc
  - src/core/ext/filters/http/server/http_server_filter.cc
  - src/core/ext/filters/max_age/max_age_filter.cc
  - src/core/ext/filters/message_size/message_size_filter.cc
  - src/core/ext/filters/server_config_selector/server_config_selector.cc
  - src/core/ext/filters/server_config_selector/server_config_selector_filter.cc
  - src/core/ext/service_config/service_config.cc
  - src/core/ext/service_config/service_config_parser.cc
  - src/core/ext/transport/chttp2/alpn/alpn.cc
  - src/core/ext/transport/chttp2/client/chttp2_connector.cc
  - src/core/ext/transport/chttp2/client/insecure/channel_create.cc
  - src/core/ext/transport/chttp2/client/insecure/channel_create_posix.cc
  - src/core/ext/transport/chttp2/client/secure/secure_channel_create.cc
  - src/core/ext/transport/chttp2/server/chttp2_server.cc
  - src/core/ext/transport/chttp2/server/insecure/server_chttp2.cc
  - src/core/ext/transport/chttp2/server/insecure/server_chttp2_posix.cc
  - src/core/ext/transport/chttp2/server/secure/server_secure_chttp2.cc
  - src/core/ext/transport/chttp2/transport/bin_decoder.cc
  - src/core/ext/transport/chttp2/transport/bin_encoder.cc
  - src/core/ext/transport/chttp2/transport/chttp2_plugin.cc
  - src/core/ext/transport/chttp2/transport/chttp2_transport.cc
  - src/core/ext/transport/chttp2/transport/context_list.cc
  - src/core/ext/transport/chttp2/transport/flow_control.cc
  - src/core/ext/transport/chttp2/transport/frame_data.cc
  - src/core/ext/transport/chttp2/transport/frame_goaway.cc
  - src/core/ext/transport/chttp2/transport/frame_ping.cc
  - src/core/ext/transport/chttp2/transport/frame_rst_stream.cc
  - src/core/ext/transport/chttp2/transport/frame_settings.cc
  - src/core/ext/transport/chttp2/transport/frame_window_update.cc
  - src/core/ext/transport/chttp2/transport/hpack_encoder.cc
  - src/core/ext/transport/chttp2/transport/hpack_encoder_table.cc
  - src/core/ext/transport/chttp2/transport/hpack_parser.cc
  - src/core/ext/transport/chttp2/transport/hpack_parser_table.cc
  - src/core/ext/transport/chttp2/transport/hpack_utils.cc
  - src/core/ext/transport/chttp2/transport/http2_settings.cc
  - src/core/ext/transport/chttp2/transport/huffsyms.cc
  - src/core/ext/transport/chttp2/transport/parsing.cc
  - src/core/ext/transport/chttp2/transport/stream_lists.cc
  - src/core/ext/transport/chttp2/transport/stream_map.cc
  - src/core/ext/transport/chttp2/transport/varint.cc
  - src/core/ext/transport/chttp2/transport/writing.cc
  - src/core/ext/transport/inproc/inproc_plugin.cc
  - src/core/ext/transport/inproc/inproc_transport.cc
  - src/core/ext/upb-generated/envoy/admin/v3/config_dump.upb.c
  - src/core/ext/upb-generated/envoy/annotations/deprecation.upb.c
  - src/core/ext/upb-generated/envoy/annotations/resource.upb.c
  - src/core/ext/upb-generated/envoy/config/accesslog/v3/accesslog.upb.c
  - src/core/ext/upb-generated/envoy/config/bootstrap/v3/bootstrap.upb.c
  - src/core/ext/upb-generated/envoy/config/cluster/v3/circuit_breaker.upb.c
  - src/core/ext/upb-generated/envoy/config/cluster/v3/cluster.upb.c
  - src/core/ext/upb-generated/envoy/config/cluster/v3/filter.upb.c
  - src/core/ext/upb-generated/envoy/config/cluster/v3/outlier_detection.upb.c
  - src/core/ext/upb-generated/envoy/config/core/v3/address.upb.c
  - src/core/ext/upb-generated/envoy/config/core/v3/backoff.upb.c
  - src/core/ext/upb-generated/envoy/config/core/v3/base.upb.c
  - src/core/ext/upb-generated/envoy/config/core/v3/config_source.upb.c
  - src/core/ext/upb-generated/envoy/config/core/v3/event_service_config.upb.c
  - src/core/ext/upb-generated/envoy/config/core/v3/extension.upb.c
  - src/core/ext/upb-generated/envoy/config/core/v3/grpc_service.upb.c
  - src/core/ext/upb-generated/envoy/config/core/v3/health_check.upb.c
  - src/core/ext/upb-generated/envoy/config/core/v3/http_uri.upb.c
  - src/core/ext/upb-generated/envoy/config/core/v3/protocol.upb.c
  - src/core/ext/upb-generated/envoy/config/core/v3/proxy_protocol.upb.c
  - src/core/ext/upb-generated/envoy/config/core/v3/resolver.upb.c
  - src/core/ext/upb-generated/envoy/config/core/v3/socket_option.upb.c
  - src/core/ext/upb-generated/envoy/config/core/v3/substitution_format_string.upb.c
  - src/core/ext/upb-generated/envoy/config/core/v3/udp_socket_config.upb.c
  - src/core/ext/upb-generated/envoy/config/endpoint/v3/endpoint.upb.c
  - src/core/ext/upb-generated/envoy/config/endpoint/v3/endpoint_components.upb.c
  - src/core/ext/upb-generated/envoy/config/endpoint/v3/load_report.upb.c
  - src/core/ext/upb-generated/envoy/config/listener/v3/api_listener.upb.c
  - src/core/ext/upb-generated/envoy/config/listener/v3/listener.upb.c
  - src/core/ext/upb-generated/envoy/config/listener/v3/listener_components.upb.c
  - src/core/ext/upb-generated/envoy/config/listener/v3/quic_config.upb.c
  - src/core/ext/upb-generated/envoy/config/listener/v3/udp_listener_config.upb.c
  - src/core/ext/upb-generated/envoy/config/metrics/v3/stats.upb.c
  - src/core/ext/upb-generated/envoy/config/overload/v3/overload.upb.c
  - src/core/ext/upb-generated/envoy/config/rbac/v3/rbac.upb.c
  - src/core/ext/upb-generated/envoy/config/route/v3/route.upb.c
  - src/core/ext/upb-generated/envoy/config/route/v3/route_components.upb.c
  - src/core/ext/upb-generated/envoy/config/route/v3/scoped_route.upb.c
  - src/core/ext/upb-generated/envoy/config/trace/v3/http_tracer.upb.c
  - src/core/ext/upb-generated/envoy/extensions/clusters/aggregate/v3/cluster.upb.c
  - src/core/ext/upb-generated/envoy/extensions/filters/common/fault/v3/fault.upb.c
  - src/core/ext/upb-generated/envoy/extensions/filters/http/fault/v3/fault.upb.c
  - src/core/ext/upb-generated/envoy/extensions/filters/http/router/v3/router.upb.c
  - src/core/ext/upb-generated/envoy/extensions/filters/network/http_connection_manager/v3/http_connection_manager.upb.c
  - src/core/ext/upb-generated/envoy/extensions/transport_sockets/tls/v3/cert.upb.c
  - src/core/ext/upb-generated/envoy/extensions/transport_sockets/tls/v3/common.upb.c
  - src/core/ext/upb-generated/envoy/extensions/transport_sockets/tls/v3/secret.upb.c
  - src/core/ext/upb-generated/envoy/extensions/transport_sockets/tls/v3/tls.upb.c
  - src/core/ext/upb-generated/envoy/service/cluster/v3/cds.upb.c
  - src/core/ext/upb-generated/envoy/service/discovery/v3/ads.upb.c
  - src/core/ext/upb-generated/envoy/service/discovery/v3/discovery.upb.c
  - src/core/ext/upb-generated/envoy/service/endpoint/v3/eds.upb.c
  - src/core/ext/upb-generated/envoy/service/listener/v3/lds.upb.c
  - src/core/ext/upb-generated/envoy/service/load_stats/v3/lrs.upb.c
  - src/core/ext/upb-generated/envoy/service/route/v3/rds.upb.c
  - src/core/ext/upb-generated/envoy/service/route/v3/srds.upb.c
  - src/core/ext/upb-generated/envoy/service/status/v3/csds.upb.c
  - src/core/ext/upb-generated/envoy/type/http/v3/path_transformation.upb.c
  - src/core/ext/upb-generated/envoy/type/matcher/v3/metadata.upb.c
  - src/core/ext/upb-generated/envoy/type/matcher/v3/node.upb.c
  - src/core/ext/upb-generated/envoy/type/matcher/v3/number.upb.c
  - src/core/ext/upb-generated/envoy/type/matcher/v3/path.upb.c
  - src/core/ext/upb-generated/envoy/type/matcher/v3/regex.upb.c
  - src/core/ext/upb-generated/envoy/type/matcher/v3/string.upb.c
  - src/core/ext/upb-generated/envoy/type/matcher/v3/struct.upb.c
  - src/core/ext/upb-generated/envoy/type/matcher/v3/value.upb.c
  - src/core/ext/upb-generated/envoy/type/metadata/v3/metadata.upb.c
  - src/core/ext/upb-generated/envoy/type/tracing/v3/custom_tag.upb.c
  - src/core/ext/upb-generated/envoy/type/v3/http.upb.c
  - src/core/ext/upb-generated/envoy/type/v3/percent.upb.c
  - src/core/ext/upb-generated/envoy/type/v3/range.upb.c
  - src/core/ext/upb-generated/envoy/type/v3/semantic_version.upb.c
  - src/core/ext/upb-generated/src/proto/grpc/gcp/altscontext.upb.c
  - src/core/ext/upb-generated/src/proto/grpc/gcp/handshaker.upb.c
  - src/core/ext/upb-generated/src/proto/grpc/gcp/transport_security_common.upb.c
  - src/core/ext/upb-generated/src/proto/grpc/health/v1/health.upb.c
  - src/core/ext/upb-generated/src/proto/grpc/lb/v1/load_balancer.upb.c
  - src/core/ext/upb-generated/src/proto/grpc/lookup/v1/rls.upb.c
  - src/core/ext/upb-generated/udpa/annotations/migrate.upb.c
  - src/core/ext/upb-generated/udpa/annotations/security.upb.c
  - src/core/ext/upb-generated/udpa/annotations/sensitive.upb.c
  - src/core/ext/upb-generated/udpa/annotations/status.upb.c
  - src/core/ext/upb-generated/udpa/annotations/versioning.upb.c
  - src/core/ext/upb-generated/validate/validate.upb.c
  - src/core/ext/upb-generated/xds/annotations/v3/status.upb.c
  - src/core/ext/upb-generated/xds/core/v3/authority.upb.c
  - src/core/ext/upb-generated/xds/core/v3/collection_entry.upb.c
  - src/core/ext/upb-generated/xds/core/v3/context_params.upb.c
  - src/core/ext/upb-generated/xds/core/v3/resource.upb.c
  - src/core/ext/upb-generated/xds/core/v3/resource_locator.upb.c
  - src/core/ext/upb-generated/xds/core/v3/resource_name.upb.c
  - src/core/ext/upb-generated/xds/data/orca/v3/orca_load_report.upb.c
  - src/core/ext/upb-generated/xds/type/v3/typed_struct.upb.c
  - src/core/ext/upbdefs-generated/envoy/admin/v3/config_dump.upbdefs.c
  - src/core/ext/upbdefs-generated/envoy/annotations/deprecation.upbdefs.c
  - src/core/ext/upbdefs-generated/envoy/annotations/resource.upbdefs.c
  - src/core/ext/upbdefs-generated/envoy/config/accesslog/v3/accesslog.upbdefs.c
  - src/core/ext/upbdefs-generated/envoy/config/bootstrap/v3/bootstrap.upbdefs.c
  - src/core/ext/upbdefs-generated/envoy/config/cluster/v3/circuit_breaker.upbdefs.c
  - src/core/ext/upbdefs-generated/envoy/config/cluster/v3/cluster.upbdefs.c
  - src/core/ext/upbdefs-generated/envoy/config/cluster/v3/filter.upbdefs.c
  - src/core/ext/upbdefs-generated/envoy/config/cluster/v3/outlier_detection.upbdefs.c
  - src/core/ext/upbdefs-generated/envoy/config/core/v3/address.upbdefs.c
  - src/core/ext/upbdefs-generated/envoy/config/core/v3/backoff.upbdefs.c
  - src/core/ext/upbdefs-generated/envoy/config/core/v3/base.upbdefs.c
  - src/core/ext/upbdefs-generated/envoy/config/core/v3/config_source.upbdefs.c
  - src/core/ext/upbdefs-generated/envoy/config/core/v3/event_service_config.upbdefs.c
  - src/core/ext/upbdefs-generated/envoy/config/core/v3/extension.upbdefs.c
  - src/core/ext/upbdefs-generated/envoy/config/core/v3/grpc_service.upbdefs.c
  - src/core/ext/upbdefs-generated/envoy/config/core/v3/health_check.upbdefs.c
  - src/core/ext/upbdefs-generated/envoy/config/core/v3/http_uri.upbdefs.c
  - src/core/ext/upbdefs-generated/envoy/config/core/v3/protocol.upbdefs.c
  - src/core/ext/upbdefs-generated/envoy/config/core/v3/proxy_protocol.upbdefs.c
  - src/core/ext/upbdefs-generated/envoy/config/core/v3/resolver.upbdefs.c
  - src/core/ext/upbdefs-generated/envoy/config/core/v3/socket_option.upbdefs.c
  - src/core/ext/upbdefs-generated/envoy/config/core/v3/substitution_format_string.upbdefs.c
  - src/core/ext/upbdefs-generated/envoy/config/core/v3/udp_socket_config.upbdefs.c
  - src/core/ext/upbdefs-generated/envoy/config/endpoint/v3/endpoint.upbdefs.c
  - src/core/ext/upbdefs-generated/envoy/config/endpoint/v3/endpoint_components.upbdefs.c
  - src/core/ext/upbdefs-generated/envoy/config/endpoint/v3/load_report.upbdefs.c
  - src/core/ext/upbdefs-generated/envoy/config/listener/v3/api_listener.upbdefs.c
  - src/core/ext/upbdefs-generated/envoy/config/listener/v3/listener.upbdefs.c
  - src/core/ext/upbdefs-generated/envoy/config/listener/v3/listener_components.upbdefs.c
  - src/core/ext/upbdefs-generated/envoy/config/listener/v3/quic_config.upbdefs.c
  - src/core/ext/upbdefs-generated/envoy/config/listener/v3/udp_listener_config.upbdefs.c
  - src/core/ext/upbdefs-generated/envoy/config/metrics/v3/stats.upbdefs.c
  - src/core/ext/upbdefs-generated/envoy/config/overload/v3/overload.upbdefs.c
  - src/core/ext/upbdefs-generated/envoy/config/route/v3/route.upbdefs.c
  - src/core/ext/upbdefs-generated/envoy/config/route/v3/route_components.upbdefs.c
  - src/core/ext/upbdefs-generated/envoy/config/route/v3/scoped_route.upbdefs.c
  - src/core/ext/upbdefs-generated/envoy/config/trace/v3/http_tracer.upbdefs.c
  - src/core/ext/upbdefs-generated/envoy/extensions/clusters/aggregate/v3/cluster.upbdefs.c
  - src/core/ext/upbdefs-generated/envoy/extensions/filters/common/fault/v3/fault.upbdefs.c
  - src/core/ext/upbdefs-generated/envoy/extensions/filters/http/fault/v3/fault.upbdefs.c
  - src/core/ext/upbdefs-generated/envoy/extensions/filters/http/router/v3/router.upbdefs.c
  - src/core/ext/upbdefs-generated/envoy/extensions/filters/network/http_connection_manager/v3/http_connection_manager.upbdefs.c
  - src/core/ext/upbdefs-generated/envoy/extensions/transport_sockets/tls/v3/cert.upbdefs.c
  - src/core/ext/upbdefs-generated/envoy/extensions/transport_sockets/tls/v3/common.upbdefs.c
  - src/core/ext/upbdefs-generated/envoy/extensions/transport_sockets/tls/v3/secret.upbdefs.c
  - src/core/ext/upbdefs-generated/envoy/extensions/transport_sockets/tls/v3/tls.upbdefs.c
  - src/core/ext/upbdefs-generated/envoy/service/cluster/v3/cds.upbdefs.c
  - src/core/ext/upbdefs-generated/envoy/service/discovery/v3/ads.upbdefs.c
  - src/core/ext/upbdefs-generated/envoy/service/discovery/v3/discovery.upbdefs.c
  - src/core/ext/upbdefs-generated/envoy/service/endpoint/v3/eds.upbdefs.c
  - src/core/ext/upbdefs-generated/envoy/service/listener/v3/lds.upbdefs.c
  - src/core/ext/upbdefs-generated/envoy/service/load_stats/v3/lrs.upbdefs.c
  - src/core/ext/upbdefs-generated/envoy/service/route/v3/rds.upbdefs.c
  - src/core/ext/upbdefs-generated/envoy/service/route/v3/srds.upbdefs.c
  - src/core/ext/upbdefs-generated/envoy/service/status/v3/csds.upbdefs.c
  - src/core/ext/upbdefs-generated/envoy/type/http/v3/path_transformation.upbdefs.c
  - src/core/ext/upbdefs-generated/envoy/type/matcher/v3/metadata.upbdefs.c
  - src/core/ext/upbdefs-generated/envoy/type/matcher/v3/node.upbdefs.c
  - src/core/ext/upbdefs-generated/envoy/type/matcher/v3/number.upbdefs.c
  - src/core/ext/upbdefs-generated/envoy/type/matcher/v3/path.upbdefs.c
  - src/core/ext/upbdefs-generated/envoy/type/matcher/v3/regex.upbdefs.c
  - src/core/ext/upbdefs-generated/envoy/type/matcher/v3/string.upbdefs.c
  - src/core/ext/upbdefs-generated/envoy/type/matcher/v3/struct.upbdefs.c
  - src/core/ext/upbdefs-generated/envoy/type/matcher/v3/value.upbdefs.c
  - src/core/ext/upbdefs-generated/envoy/type/metadata/v3/metadata.upbdefs.c
  - src/core/ext/upbdefs-generated/envoy/type/tracing/v3/custom_tag.upbdefs.c
  - src/core/ext/upbdefs-generated/envoy/type/v3/http.upbdefs.c
  - src/core/ext/upbdefs-generated/envoy/type/v3/percent.upbdefs.c
  - src/core/ext/upbdefs-generated/envoy/type/v3/range.upbdefs.c
  - src/core/ext/upbdefs-generated/envoy/type/v3/semantic_version.upbdefs.c
  - src/core/ext/upbdefs-generated/google/api/annotations.upbdefs.c
  - src/core/ext/upbdefs-generated/google/api/http.upbdefs.c
  - src/core/ext/upbdefs-generated/google/protobuf/any.upbdefs.c
  - src/core/ext/upbdefs-generated/google/protobuf/duration.upbdefs.c
  - src/core/ext/upbdefs-generated/google/protobuf/empty.upbdefs.c
  - src/core/ext/upbdefs-generated/google/protobuf/struct.upbdefs.c
  - src/core/ext/upbdefs-generated/google/protobuf/timestamp.upbdefs.c
  - src/core/ext/upbdefs-generated/google/protobuf/wrappers.upbdefs.c
  - src/core/ext/upbdefs-generated/google/rpc/status.upbdefs.c
  - src/core/ext/upbdefs-generated/udpa/annotations/migrate.upbdefs.c
  - src/core/ext/upbdefs-generated/udpa/annotations/security.upbdefs.c
  - src/core/ext/upbdefs-generated/udpa/annotations/sensitive.upbdefs.c
  - src/core/ext/upbdefs-generated/udpa/annotations/status.upbdefs.c
  - src/core/ext/upbdefs-generated/udpa/annotations/versioning.upbdefs.c
  - src/core/ext/upbdefs-generated/validate/validate.upbdefs.c
  - src/core/ext/upbdefs-generated/xds/annotations/v3/status.upbdefs.c
  - src/core/ext/upbdefs-generated/xds/core/v3/authority.upbdefs.c
  - src/core/ext/upbdefs-generated/xds/core/v3/collection_entry.upbdefs.c
  - src/core/ext/upbdefs-generated/xds/core/v3/context_params.upbdefs.c
  - src/core/ext/upbdefs-generated/xds/core/v3/resource.upbdefs.c
  - src/core/ext/upbdefs-generated/xds/core/v3/resource_locator.upbdefs.c
  - src/core/ext/upbdefs-generated/xds/core/v3/resource_name.upbdefs.c
  - src/core/ext/upbdefs-generated/xds/type/v3/typed_struct.upbdefs.c
  - src/core/ext/xds/certificate_provider_registry.cc
  - src/core/ext/xds/certificate_provider_store.cc
  - src/core/ext/xds/file_watcher_certificate_provider_factory.cc
  - src/core/ext/xds/xds_api.cc
  - src/core/ext/xds/xds_bootstrap.cc
  - src/core/ext/xds/xds_certificate_provider.cc
  - src/core/ext/xds/xds_channel_stack_modifier.cc
  - src/core/ext/xds/xds_client.cc
  - src/core/ext/xds/xds_client_stats.cc
  - src/core/ext/xds/xds_cluster.cc
  - src/core/ext/xds/xds_common_types.cc
  - src/core/ext/xds/xds_endpoint.cc
  - src/core/ext/xds/xds_http_fault_filter.cc
  - src/core/ext/xds/xds_http_filters.cc
  - src/core/ext/xds/xds_routing.cc
  - src/core/ext/xds/xds_server_config_fetcher.cc
  - src/core/lib/address_utils/parse_address.cc
  - src/core/lib/address_utils/sockaddr_utils.cc
  - src/core/lib/backoff/backoff.cc
  - src/core/lib/channel/channel_args.cc
  - src/core/lib/channel/channel_stack.cc
  - src/core/lib/channel/channel_stack_builder.cc
  - src/core/lib/channel/channel_trace.cc
  - src/core/lib/channel/channelz.cc
  - src/core/lib/channel/channelz_registry.cc
  - src/core/lib/channel/connected_channel.cc
  - src/core/lib/channel/handshaker.cc
  - src/core/lib/channel/handshaker_registry.cc
  - src/core/lib/channel/status_util.cc
  - src/core/lib/compression/compression.cc
  - src/core/lib/compression/compression_args.cc
  - src/core/lib/compression/compression_internal.cc
  - src/core/lib/compression/message_compress.cc
  - src/core/lib/compression/stream_compression.cc
  - src/core/lib/compression/stream_compression_gzip.cc
  - src/core/lib/compression/stream_compression_identity.cc
  - src/core/lib/config/core_configuration.cc
  - src/core/lib/debug/stats.cc
  - src/core/lib/debug/stats_data.cc
  - src/core/lib/debug/trace.cc
  - src/core/lib/event_engine/channel_args_endpoint_config.cc
  - src/core/lib/event_engine/event_engine.cc
  - src/core/lib/event_engine/event_engine_factory.cc
  - src/core/lib/event_engine/memory_allocator.cc
  - src/core/lib/event_engine/sockaddr.cc
  - src/core/lib/http/format_request.cc
  - src/core/lib/http/httpcli.cc
  - src/core/lib/http/httpcli_security_connector.cc
  - src/core/lib/http/parser.cc
  - src/core/lib/iomgr/buffer_list.cc
  - src/core/lib/iomgr/call_combiner.cc
  - src/core/lib/iomgr/cfstream_handle.cc
  - src/core/lib/iomgr/combiner.cc
  - src/core/lib/iomgr/dualstack_socket_posix.cc
  - src/core/lib/iomgr/endpoint.cc
  - src/core/lib/iomgr/endpoint_cfstream.cc
  - src/core/lib/iomgr/endpoint_pair_event_engine.cc
  - src/core/lib/iomgr/endpoint_pair_posix.cc
  - src/core/lib/iomgr/endpoint_pair_windows.cc
  - src/core/lib/iomgr/error.cc
  - src/core/lib/iomgr/error_cfstream.cc
  - src/core/lib/iomgr/ev_apple.cc
  - src/core/lib/iomgr/ev_epoll1_linux.cc
  - src/core/lib/iomgr/ev_epollex_linux.cc
  - src/core/lib/iomgr/ev_poll_posix.cc
  - src/core/lib/iomgr/ev_posix.cc
  - src/core/lib/iomgr/ev_windows.cc
  - src/core/lib/iomgr/event_engine/closure.cc
  - src/core/lib/iomgr/event_engine/endpoint.cc
  - src/core/lib/iomgr/event_engine/iomgr.cc
  - src/core/lib/iomgr/event_engine/pollset.cc
  - src/core/lib/iomgr/event_engine/resolved_address_internal.cc
  - src/core/lib/iomgr/event_engine/resolver.cc
  - src/core/lib/iomgr/event_engine/tcp.cc
  - src/core/lib/iomgr/event_engine/timer.cc
  - src/core/lib/iomgr/exec_ctx.cc
  - src/core/lib/iomgr/executor.cc
  - src/core/lib/iomgr/executor/mpmcqueue.cc
  - src/core/lib/iomgr/executor/threadpool.cc
  - src/core/lib/iomgr/fork_posix.cc
  - src/core/lib/iomgr/fork_windows.cc
  - src/core/lib/iomgr/gethostname_fallback.cc
  - src/core/lib/iomgr/gethostname_host_name_max.cc
  - src/core/lib/iomgr/gethostname_sysconf.cc
  - src/core/lib/iomgr/grpc_if_nametoindex_posix.cc
  - src/core/lib/iomgr/grpc_if_nametoindex_unsupported.cc
  - src/core/lib/iomgr/internal_errqueue.cc
  - src/core/lib/iomgr/iocp_windows.cc
  - src/core/lib/iomgr/iomgr.cc
  - src/core/lib/iomgr/iomgr_custom.cc
  - src/core/lib/iomgr/iomgr_internal.cc
  - src/core/lib/iomgr/iomgr_posix.cc
  - src/core/lib/iomgr/iomgr_posix_cfstream.cc
  - src/core/lib/iomgr/iomgr_windows.cc
  - src/core/lib/iomgr/is_epollexclusive_available.cc
  - src/core/lib/iomgr/load_file.cc
  - src/core/lib/iomgr/lockfree_event.cc
  - src/core/lib/iomgr/polling_entity.cc
  - src/core/lib/iomgr/pollset.cc
  - src/core/lib/iomgr/pollset_custom.cc
  - src/core/lib/iomgr/pollset_set.cc
  - src/core/lib/iomgr/pollset_set_custom.cc
  - src/core/lib/iomgr/pollset_set_windows.cc
  - src/core/lib/iomgr/pollset_windows.cc
  - src/core/lib/iomgr/resolve_address.cc
  - src/core/lib/iomgr/resolve_address_custom.cc
  - src/core/lib/iomgr/resolve_address_posix.cc
  - src/core/lib/iomgr/resolve_address_windows.cc
  - src/core/lib/iomgr/socket_factory_posix.cc
  - src/core/lib/iomgr/socket_mutator.cc
  - src/core/lib/iomgr/socket_utils_common_posix.cc
  - src/core/lib/iomgr/socket_utils_linux.cc
  - src/core/lib/iomgr/socket_utils_posix.cc
  - src/core/lib/iomgr/socket_utils_windows.cc
  - src/core/lib/iomgr/socket_windows.cc
  - src/core/lib/iomgr/tcp_client.cc
  - src/core/lib/iomgr/tcp_client_cfstream.cc
  - src/core/lib/iomgr/tcp_client_custom.cc
  - src/core/lib/iomgr/tcp_client_posix.cc
  - src/core/lib/iomgr/tcp_client_windows.cc
  - src/core/lib/iomgr/tcp_custom.cc
  - src/core/lib/iomgr/tcp_posix.cc
  - src/core/lib/iomgr/tcp_server.cc
  - src/core/lib/iomgr/tcp_server_custom.cc
  - src/core/lib/iomgr/tcp_server_posix.cc
  - src/core/lib/iomgr/tcp_server_utils_posix_common.cc
  - src/core/lib/iomgr/tcp_server_utils_posix_ifaddrs.cc
  - src/core/lib/iomgr/tcp_server_utils_posix_noifaddrs.cc
  - src/core/lib/iomgr/tcp_server_windows.cc
  - src/core/lib/iomgr/tcp_windows.cc
  - src/core/lib/iomgr/time_averaged_stats.cc
  - src/core/lib/iomgr/timer.cc
  - src/core/lib/iomgr/timer_custom.cc
  - src/core/lib/iomgr/timer_generic.cc
  - src/core/lib/iomgr/timer_heap.cc
  - src/core/lib/iomgr/timer_manager.cc
  - src/core/lib/iomgr/unix_sockets_posix.cc
  - src/core/lib/iomgr/unix_sockets_posix_noop.cc
  - src/core/lib/iomgr/wakeup_fd_eventfd.cc
  - src/core/lib/iomgr/wakeup_fd_nospecial.cc
  - src/core/lib/iomgr/wakeup_fd_pipe.cc
  - src/core/lib/iomgr/wakeup_fd_posix.cc
  - src/core/lib/iomgr/work_serializer.cc
  - src/core/lib/json/json_reader.cc
  - src/core/lib/json/json_util.cc
  - src/core/lib/json/json_writer.cc
  - src/core/lib/matchers/matchers.cc
  - src/core/lib/promise/activity.cc
  - src/core/lib/resource_quota/api.cc
  - src/core/lib/resource_quota/memory_quota.cc
  - src/core/lib/resource_quota/resource_quota.cc
  - src/core/lib/resource_quota/thread_quota.cc
  - src/core/lib/resource_quota/trace.cc
  - src/core/lib/security/authorization/authorization_policy_provider_vtable.cc
  - src/core/lib/security/authorization/evaluate_args.cc
  - src/core/lib/security/authorization/sdk_server_authz_filter.cc
  - src/core/lib/security/context/security_context.cc
  - src/core/lib/security/credentials/alts/alts_credentials.cc
  - src/core/lib/security/credentials/alts/check_gcp_environment.cc
  - src/core/lib/security/credentials/alts/check_gcp_environment_linux.cc
  - src/core/lib/security/credentials/alts/check_gcp_environment_no_op.cc
  - src/core/lib/security/credentials/alts/check_gcp_environment_windows.cc
  - src/core/lib/security/credentials/alts/grpc_alts_credentials_client_options.cc
  - src/core/lib/security/credentials/alts/grpc_alts_credentials_options.cc
  - src/core/lib/security/credentials/alts/grpc_alts_credentials_server_options.cc
  - src/core/lib/security/credentials/composite/composite_credentials.cc
  - src/core/lib/security/credentials/credentials.cc
  - src/core/lib/security/credentials/credentials_metadata.cc
  - src/core/lib/security/credentials/external/aws_external_account_credentials.cc
  - src/core/lib/security/credentials/external/aws_request_signer.cc
  - src/core/lib/security/credentials/external/external_account_credentials.cc
  - src/core/lib/security/credentials/external/file_external_account_credentials.cc
  - src/core/lib/security/credentials/external/url_external_account_credentials.cc
  - src/core/lib/security/credentials/fake/fake_credentials.cc
  - src/core/lib/security/credentials/google_default/credentials_generic.cc
  - src/core/lib/security/credentials/google_default/google_default_credentials.cc
  - src/core/lib/security/credentials/iam/iam_credentials.cc
  - src/core/lib/security/credentials/insecure/insecure_credentials.cc
  - src/core/lib/security/credentials/jwt/json_token.cc
  - src/core/lib/security/credentials/jwt/jwt_credentials.cc
  - src/core/lib/security/credentials/jwt/jwt_verifier.cc
  - src/core/lib/security/credentials/local/local_credentials.cc
  - src/core/lib/security/credentials/oauth2/oauth2_credentials.cc
  - src/core/lib/security/credentials/plugin/plugin_credentials.cc
  - src/core/lib/security/credentials/ssl/ssl_credentials.cc
  - src/core/lib/security/credentials/tls/grpc_tls_certificate_distributor.cc
  - src/core/lib/security/credentials/tls/grpc_tls_certificate_provider.cc
  - src/core/lib/security/credentials/tls/grpc_tls_certificate_verifier.cc
  - src/core/lib/security/credentials/tls/grpc_tls_credentials_options.cc
  - src/core/lib/security/credentials/tls/tls_credentials.cc
  - src/core/lib/security/credentials/tls/tls_utils.cc
  - src/core/lib/security/credentials/xds/xds_credentials.cc
  - src/core/lib/security/security_connector/alts/alts_security_connector.cc
  - src/core/lib/security/security_connector/fake/fake_security_connector.cc
  - src/core/lib/security/security_connector/insecure/insecure_security_connector.cc
  - src/core/lib/security/security_connector/load_system_roots_fallback.cc
  - src/core/lib/security/security_connector/load_system_roots_linux.cc
  - src/core/lib/security/security_connector/local/local_security_connector.cc
  - src/core/lib/security/security_connector/security_connector.cc
  - src/core/lib/security/security_connector/ssl/ssl_security_connector.cc
  - src/core/lib/security/security_connector/ssl_utils.cc
  - src/core/lib/security/security_connector/ssl_utils_config.cc
  - src/core/lib/security/security_connector/tls/tls_security_connector.cc
  - src/core/lib/security/transport/client_auth_filter.cc
  - src/core/lib/security/transport/secure_endpoint.cc
  - src/core/lib/security/transport/security_handshaker.cc
  - src/core/lib/security/transport/server_auth_filter.cc
  - src/core/lib/security/transport/tsi_error.cc
  - src/core/lib/security/util/json_util.cc
  - src/core/lib/slice/b64.cc
  - src/core/lib/slice/percent_encoding.cc
  - src/core/lib/slice/slice.cc
  - src/core/lib/slice/slice_api.cc
  - src/core/lib/slice/slice_buffer.cc
  - src/core/lib/slice/slice_intern.cc
  - src/core/lib/slice/slice_refcount.cc
  - src/core/lib/slice/slice_split.cc
  - src/core/lib/slice/slice_string_helpers.cc
  - src/core/lib/slice/static_slice.cc
  - src/core/lib/surface/api_trace.cc
  - src/core/lib/surface/builtins.cc
  - src/core/lib/surface/byte_buffer.cc
  - src/core/lib/surface/byte_buffer_reader.cc
  - src/core/lib/surface/call.cc
  - src/core/lib/surface/call_details.cc
  - src/core/lib/surface/call_log_batch.cc
  - src/core/lib/surface/channel.cc
  - src/core/lib/surface/channel_init.cc
  - src/core/lib/surface/channel_ping.cc
  - src/core/lib/surface/channel_stack_type.cc
  - src/core/lib/surface/completion_queue.cc
  - src/core/lib/surface/completion_queue_factory.cc
  - src/core/lib/surface/event_string.cc
  - src/core/lib/surface/init.cc
  - src/core/lib/surface/init_secure.cc
  - src/core/lib/surface/lame_client.cc
  - src/core/lib/surface/metadata_array.cc
  - src/core/lib/surface/server.cc
  - src/core/lib/surface/validate_metadata.cc
  - src/core/lib/surface/version.cc
  - src/core/lib/transport/bdp_estimator.cc
  - src/core/lib/transport/byte_stream.cc
  - src/core/lib/transport/connectivity_state.cc
  - src/core/lib/transport/error_utils.cc
  - src/core/lib/transport/metadata.cc
  - src/core/lib/transport/metadata_batch.cc
  - src/core/lib/transport/pid_controller.cc
  - src/core/lib/transport/static_metadata.cc
  - src/core/lib/transport/status_conversion.cc
  - src/core/lib/transport/status_metadata.cc
  - src/core/lib/transport/timeout_encoding.cc
  - src/core/lib/transport/transport.cc
  - src/core/lib/transport/transport_op_string.cc
  - src/core/lib/uri/uri_parser.cc
  - src/core/plugin_registry/grpc_plugin_registry.cc
  - src/core/tsi/alts/crypt/aes_gcm.cc
  - src/core/tsi/alts/crypt/gsec.cc
  - src/core/tsi/alts/frame_protector/alts_counter.cc
  - src/core/tsi/alts/frame_protector/alts_crypter.cc
  - src/core/tsi/alts/frame_protector/alts_frame_protector.cc
  - src/core/tsi/alts/frame_protector/alts_record_protocol_crypter_common.cc
  - src/core/tsi/alts/frame_protector/alts_seal_privacy_integrity_crypter.cc
  - src/core/tsi/alts/frame_protector/alts_unseal_privacy_integrity_crypter.cc
  - src/core/tsi/alts/frame_protector/frame_handler.cc
  - src/core/tsi/alts/handshaker/alts_handshaker_client.cc
  - src/core/tsi/alts/handshaker/alts_shared_resource.cc
  - src/core/tsi/alts/handshaker/alts_tsi_handshaker.cc
  - src/core/tsi/alts/handshaker/alts_tsi_utils.cc
  - src/core/tsi/alts/handshaker/transport_security_common_api.cc
  - src/core/tsi/alts/zero_copy_frame_protector/alts_grpc_integrity_only_record_protocol.cc
  - src/core/tsi/alts/zero_copy_frame_protector/alts_grpc_privacy_integrity_record_protocol.cc
  - src/core/tsi/alts/zero_copy_frame_protector/alts_grpc_record_protocol_common.cc
  - src/core/tsi/alts/zero_copy_frame_protector/alts_iovec_record_protocol.cc
  - src/core/tsi/alts/zero_copy_frame_protector/alts_zero_copy_grpc_protector.cc
  - src/core/tsi/fake_transport_security.cc
  - src/core/tsi/local_transport_security.cc
  - src/core/tsi/ssl/session_cache/ssl_session_boringssl.cc
  - src/core/tsi/ssl/session_cache/ssl_session_cache.cc
  - src/core/tsi/ssl/session_cache/ssl_session_openssl.cc
  - src/core/tsi/ssl_transport_security.cc
  - src/core/tsi/transport_security.cc
  - src/core/tsi/transport_security_grpc.cc
  deps:
  - absl/container:flat_hash_map
  - absl/container:inlined_vector
  - absl/functional:bind_front
  - absl/hash:hash
  - absl/status:statusor
  - absl/types:variant
  - absl/utility:utility
  - gpr
  - libssl
  - address_sorting
  baselib: true
  generate_plugin_registry: true
- name: grpc_csharp_ext
  build: all
  language: c
  public_headers: []
  headers: []
  src:
  - src/csharp/ext/grpc_csharp_ext.c
  deps:
  - grpc
- name: grpc_test_util
  build: private
  language: c
  public_headers: []
  headers:
  - test/core/util/build.h
  - test/core/util/cmdline.h
  - test/core/util/evaluate_args_test_util.h
  - test/core/util/fuzzer_util.h
  - test/core/util/grpc_profiler.h
  - test/core/util/histogram.h
  - test/core/util/memory_counters.h
  - test/core/util/mock_authorization_endpoint.h
  - test/core/util/mock_endpoint.h
  - test/core/util/parse_hexstring.h
  - test/core/util/passthru_endpoint.h
  - test/core/util/port.h
  - test/core/util/port_server_client.h
  - test/core/util/reconnect_server.h
  - test/core/util/resolve_localhost_ip46.h
  - test/core/util/slice_splitter.h
  - test/core/util/stack_tracer.h
  - test/core/util/subprocess.h
  - test/core/util/test_config.h
  - test/core/util/test_tcp_server.h
  - test/core/util/tls_utils.h
  - test/core/util/tracer_util.h
  src:
  - test/core/util/build.cc
  - test/core/util/cmdline.cc
  - test/core/util/fuzzer_util.cc
  - test/core/util/grpc_profiler.cc
  - test/core/util/histogram.cc
  - test/core/util/memory_counters.cc
  - test/core/util/mock_endpoint.cc
  - test/core/util/parse_hexstring.cc
  - test/core/util/passthru_endpoint.cc
  - test/core/util/port.cc
  - test/core/util/port_isolated_runtime_environment.cc
  - test/core/util/port_server_client.cc
  - test/core/util/reconnect_server.cc
  - test/core/util/resolve_localhost_ip46.cc
  - test/core/util/slice_splitter.cc
  - test/core/util/stack_tracer.cc
  - test/core/util/subprocess_posix.cc
  - test/core/util/subprocess_windows.cc
  - test/core/util/test_config.cc
  - test/core/util/test_tcp_server.cc
  - test/core/util/tls_utils.cc
  - test/core/util/tracer_util.cc
  deps:
  - absl/debugging:failure_signal_handler
  - absl/debugging:stacktrace
  - absl/debugging:symbolize
  - grpc
- name: grpc_test_util_unsecure
  build: private
  language: c
  public_headers: []
  headers:
  - test/core/util/build.h
  - test/core/util/cmdline.h
  - test/core/util/evaluate_args_test_util.h
  - test/core/util/fuzzer_util.h
  - test/core/util/grpc_profiler.h
  - test/core/util/histogram.h
  - test/core/util/memory_counters.h
  - test/core/util/mock_authorization_endpoint.h
  - test/core/util/mock_endpoint.h
  - test/core/util/parse_hexstring.h
  - test/core/util/passthru_endpoint.h
  - test/core/util/port.h
  - test/core/util/port_server_client.h
  - test/core/util/reconnect_server.h
  - test/core/util/resolve_localhost_ip46.h
  - test/core/util/slice_splitter.h
  - test/core/util/stack_tracer.h
  - test/core/util/subprocess.h
  - test/core/util/test_config.h
  - test/core/util/test_tcp_server.h
  - test/core/util/tracer_util.h
  src:
  - test/core/util/build.cc
  - test/core/util/cmdline.cc
  - test/core/util/fuzzer_util.cc
  - test/core/util/grpc_profiler.cc
  - test/core/util/histogram.cc
  - test/core/util/memory_counters.cc
  - test/core/util/mock_endpoint.cc
  - test/core/util/parse_hexstring.cc
  - test/core/util/passthru_endpoint.cc
  - test/core/util/port.cc
  - test/core/util/port_isolated_runtime_environment.cc
  - test/core/util/port_server_client.cc
  - test/core/util/reconnect_server.cc
  - test/core/util/resolve_localhost_ip46.cc
  - test/core/util/slice_splitter.cc
  - test/core/util/stack_tracer.cc
  - test/core/util/subprocess_posix.cc
  - test/core/util/subprocess_windows.cc
  - test/core/util/test_config.cc
  - test/core/util/test_tcp_server.cc
  - test/core/util/tracer_util.cc
  deps:
  - absl/debugging:failure_signal_handler
  - absl/debugging:stacktrace
  - absl/debugging:symbolize
  - grpc_unsecure
- name: grpc_unsecure
  build: all
  language: c
  public_headers:
  - include/grpc/byte_buffer.h
  - include/grpc/byte_buffer_reader.h
  - include/grpc/census.h
  - include/grpc/compression.h
  - include/grpc/event_engine/endpoint_config.h
  - include/grpc/event_engine/event_engine.h
  - include/grpc/event_engine/internal/memory_allocator_impl.h
  - include/grpc/event_engine/memory_allocator.h
  - include/grpc/event_engine/memory_request.h
  - include/grpc/event_engine/port.h
  - include/grpc/fork.h
  - include/grpc/grpc.h
  - include/grpc/grpc_posix.h
  - include/grpc/grpc_security_constants.h
  - include/grpc/load_reporting.h
  - include/grpc/slice.h
  - include/grpc/slice_buffer.h
  - include/grpc/status.h
  - include/grpc/support/workaround_list.h
  headers:
  - src/core/ext/filters/client_channel/backend_metric.h
  - src/core/ext/filters/client_channel/backup_poller.h
  - src/core/ext/filters/client_channel/client_channel.h
  - src/core/ext/filters/client_channel/client_channel_channelz.h
  - src/core/ext/filters/client_channel/client_channel_factory.h
  - src/core/ext/filters/client_channel/config_selector.h
  - src/core/ext/filters/client_channel/connector.h
  - src/core/ext/filters/client_channel/dynamic_filters.h
  - src/core/ext/filters/client_channel/global_subchannel_pool.h
  - src/core/ext/filters/client_channel/health/health_check_client.h
  - src/core/ext/filters/client_channel/http_connect_handshaker.h
  - src/core/ext/filters/client_channel/http_proxy.h
  - src/core/ext/filters/client_channel/lb_policy.h
  - src/core/ext/filters/client_channel/lb_policy/address_filtering.h
  - src/core/ext/filters/client_channel/lb_policy/child_policy_handler.h
  - src/core/ext/filters/client_channel/lb_policy/grpclb/client_load_reporting_filter.h
  - src/core/ext/filters/client_channel/lb_policy/grpclb/grpclb.h
  - src/core/ext/filters/client_channel/lb_policy/grpclb/grpclb_balancer_addresses.h
  - src/core/ext/filters/client_channel/lb_policy/grpclb/grpclb_channel.h
  - src/core/ext/filters/client_channel/lb_policy/grpclb/grpclb_client_stats.h
  - src/core/ext/filters/client_channel/lb_policy/grpclb/load_balancer_api.h
  - src/core/ext/filters/client_channel/lb_policy/ring_hash/ring_hash.h
  - src/core/ext/filters/client_channel/lb_policy/subchannel_list.h
  - src/core/ext/filters/client_channel/lb_policy_factory.h
  - src/core/ext/filters/client_channel/lb_policy_registry.h
  - src/core/ext/filters/client_channel/local_subchannel_pool.h
  - src/core/ext/filters/client_channel/proxy_mapper.h
  - src/core/ext/filters/client_channel/proxy_mapper_registry.h
  - src/core/ext/filters/client_channel/resolver.h
  - src/core/ext/filters/client_channel/resolver/dns/c_ares/grpc_ares_ev_driver.h
  - src/core/ext/filters/client_channel/resolver/dns/c_ares/grpc_ares_wrapper.h
  - src/core/ext/filters/client_channel/resolver/dns/dns_resolver_selection.h
  - src/core/ext/filters/client_channel/resolver/fake/fake_resolver.h
  - src/core/ext/filters/client_channel/resolver_factory.h
  - src/core/ext/filters/client_channel/resolver_registry.h
  - src/core/ext/filters/client_channel/resolver_result_parsing.h
  - src/core/ext/filters/client_channel/retry_filter.h
  - src/core/ext/filters/client_channel/retry_service_config.h
  - src/core/ext/filters/client_channel/retry_throttle.h
  - src/core/ext/filters/client_channel/server_address.h
  - src/core/ext/filters/client_channel/subchannel.h
  - src/core/ext/filters/client_channel/subchannel_interface.h
  - src/core/ext/filters/client_channel/subchannel_pool_interface.h
  - src/core/ext/filters/client_idle/idle_filter_state.h
  - src/core/ext/filters/deadline/deadline_filter.h
  - src/core/ext/filters/fault_injection/fault_injection_filter.h
  - src/core/ext/filters/fault_injection/service_config_parser.h
  - src/core/ext/filters/http/client/http_client_filter.h
  - src/core/ext/filters/http/client_authority_filter.h
  - src/core/ext/filters/http/message_compress/message_compress_filter.h
  - src/core/ext/filters/http/message_compress/message_decompress_filter.h
  - src/core/ext/filters/http/server/http_server_filter.h
  - src/core/ext/filters/max_age/max_age_filter.h
  - src/core/ext/filters/message_size/message_size_filter.h
  - src/core/ext/service_config/service_config.h
  - src/core/ext/service_config/service_config_call_data.h
  - src/core/ext/service_config/service_config_parser.h
  - src/core/ext/transport/chttp2/alpn/alpn.h
  - src/core/ext/transport/chttp2/client/chttp2_connector.h
  - src/core/ext/transport/chttp2/server/chttp2_server.h
  - src/core/ext/transport/chttp2/transport/bin_decoder.h
  - src/core/ext/transport/chttp2/transport/bin_encoder.h
  - src/core/ext/transport/chttp2/transport/chttp2_transport.h
  - src/core/ext/transport/chttp2/transport/context_list.h
  - src/core/ext/transport/chttp2/transport/flow_control.h
  - src/core/ext/transport/chttp2/transport/frame.h
  - src/core/ext/transport/chttp2/transport/frame_data.h
  - src/core/ext/transport/chttp2/transport/frame_goaway.h
  - src/core/ext/transport/chttp2/transport/frame_ping.h
  - src/core/ext/transport/chttp2/transport/frame_rst_stream.h
  - src/core/ext/transport/chttp2/transport/frame_settings.h
  - src/core/ext/transport/chttp2/transport/frame_window_update.h
  - src/core/ext/transport/chttp2/transport/hpack_constants.h
  - src/core/ext/transport/chttp2/transport/hpack_encoder.h
  - src/core/ext/transport/chttp2/transport/hpack_encoder_index.h
  - src/core/ext/transport/chttp2/transport/hpack_encoder_table.h
  - src/core/ext/transport/chttp2/transport/hpack_parser.h
  - src/core/ext/transport/chttp2/transport/hpack_parser_table.h
  - src/core/ext/transport/chttp2/transport/hpack_utils.h
  - src/core/ext/transport/chttp2/transport/http2_settings.h
  - src/core/ext/transport/chttp2/transport/huffsyms.h
  - src/core/ext/transport/chttp2/transport/internal.h
  - src/core/ext/transport/chttp2/transport/popularity_count.h
  - src/core/ext/transport/chttp2/transport/stream_map.h
  - src/core/ext/transport/chttp2/transport/varint.h
  - src/core/ext/transport/inproc/inproc_transport.h
  - src/core/ext/upb-generated/src/proto/grpc/health/v1/health.upb.h
  - src/core/ext/upb-generated/src/proto/grpc/lb/v1/load_balancer.upb.h
  - src/core/ext/upb-generated/validate/validate.upb.h
  - src/core/ext/upb-generated/xds/data/orca/v3/orca_load_report.upb.h
  - src/core/lib/address_utils/parse_address.h
  - src/core/lib/address_utils/sockaddr_utils.h
  - src/core/lib/avl/avl.h
  - src/core/lib/backoff/backoff.h
  - src/core/lib/channel/call_tracer.h
  - src/core/lib/channel/channel_args.h
  - src/core/lib/channel/channel_stack.h
  - src/core/lib/channel/channel_stack_builder.h
  - src/core/lib/channel/channel_trace.h
  - src/core/lib/channel/channelz.h
  - src/core/lib/channel/channelz_registry.h
  - src/core/lib/channel/connected_channel.h
  - src/core/lib/channel/context.h
  - src/core/lib/channel/handshaker.h
  - src/core/lib/channel/handshaker_factory.h
  - src/core/lib/channel/handshaker_registry.h
  - src/core/lib/channel/status_util.h
  - src/core/lib/compression/algorithm_metadata.h
  - src/core/lib/compression/compression_args.h
  - src/core/lib/compression/compression_internal.h
  - src/core/lib/compression/message_compress.h
  - src/core/lib/compression/stream_compression.h
  - src/core/lib/compression/stream_compression_gzip.h
  - src/core/lib/compression/stream_compression_identity.h
  - src/core/lib/config/core_configuration.h
  - src/core/lib/debug/stats.h
  - src/core/lib/debug/stats_data.h
  - src/core/lib/debug/trace.h
  - src/core/lib/event_engine/channel_args_endpoint_config.h
  - src/core/lib/event_engine/event_engine_factory.h
  - src/core/lib/event_engine/sockaddr.h
  - src/core/lib/gprpp/atomic_utils.h
  - src/core/lib/gprpp/bitset.h
  - src/core/lib/gprpp/chunked_vector.h
  - src/core/lib/gprpp/cpp_impl_of.h
  - src/core/lib/gprpp/dual_ref_counted.h
  - src/core/lib/gprpp/orphanable.h
  - src/core/lib/gprpp/ref_counted.h
  - src/core/lib/gprpp/ref_counted_ptr.h
  - src/core/lib/gprpp/table.h
  - src/core/lib/http/format_request.h
  - src/core/lib/http/httpcli.h
  - src/core/lib/http/parser.h
  - src/core/lib/iomgr/block_annotate.h
  - src/core/lib/iomgr/buffer_list.h
  - src/core/lib/iomgr/call_combiner.h
  - src/core/lib/iomgr/cfstream_handle.h
  - src/core/lib/iomgr/closure.h
  - src/core/lib/iomgr/combiner.h
  - src/core/lib/iomgr/dynamic_annotations.h
  - src/core/lib/iomgr/endpoint.h
  - src/core/lib/iomgr/endpoint_cfstream.h
  - src/core/lib/iomgr/endpoint_pair.h
  - src/core/lib/iomgr/error.h
  - src/core/lib/iomgr/error_cfstream.h
  - src/core/lib/iomgr/error_internal.h
  - src/core/lib/iomgr/ev_apple.h
  - src/core/lib/iomgr/ev_epoll1_linux.h
  - src/core/lib/iomgr/ev_epollex_linux.h
  - src/core/lib/iomgr/ev_poll_posix.h
  - src/core/lib/iomgr/ev_posix.h
  - src/core/lib/iomgr/event_engine/closure.h
  - src/core/lib/iomgr/event_engine/endpoint.h
  - src/core/lib/iomgr/event_engine/pollset.h
  - src/core/lib/iomgr/event_engine/promise.h
  - src/core/lib/iomgr/event_engine/resolved_address_internal.h
  - src/core/lib/iomgr/exec_ctx.h
  - src/core/lib/iomgr/executor.h
  - src/core/lib/iomgr/executor/mpmcqueue.h
  - src/core/lib/iomgr/executor/threadpool.h
  - src/core/lib/iomgr/gethostname.h
  - src/core/lib/iomgr/grpc_if_nametoindex.h
  - src/core/lib/iomgr/internal_errqueue.h
  - src/core/lib/iomgr/iocp_windows.h
  - src/core/lib/iomgr/iomgr.h
  - src/core/lib/iomgr/iomgr_custom.h
  - src/core/lib/iomgr/iomgr_internal.h
  - src/core/lib/iomgr/is_epollexclusive_available.h
  - src/core/lib/iomgr/load_file.h
  - src/core/lib/iomgr/lockfree_event.h
  - src/core/lib/iomgr/nameser.h
  - src/core/lib/iomgr/polling_entity.h
  - src/core/lib/iomgr/pollset.h
  - src/core/lib/iomgr/pollset_custom.h
  - src/core/lib/iomgr/pollset_set.h
  - src/core/lib/iomgr/pollset_set_custom.h
  - src/core/lib/iomgr/pollset_set_windows.h
  - src/core/lib/iomgr/pollset_windows.h
  - src/core/lib/iomgr/port.h
  - src/core/lib/iomgr/python_util.h
  - src/core/lib/iomgr/resolve_address.h
  - src/core/lib/iomgr/resolve_address_custom.h
  - src/core/lib/iomgr/sockaddr.h
  - src/core/lib/iomgr/sockaddr_posix.h
  - src/core/lib/iomgr/sockaddr_windows.h
  - src/core/lib/iomgr/socket_factory_posix.h
  - src/core/lib/iomgr/socket_mutator.h
  - src/core/lib/iomgr/socket_utils.h
  - src/core/lib/iomgr/socket_utils_posix.h
  - src/core/lib/iomgr/socket_windows.h
  - src/core/lib/iomgr/sys_epoll_wrapper.h
  - src/core/lib/iomgr/tcp_client.h
  - src/core/lib/iomgr/tcp_client_posix.h
  - src/core/lib/iomgr/tcp_custom.h
  - src/core/lib/iomgr/tcp_posix.h
  - src/core/lib/iomgr/tcp_server.h
  - src/core/lib/iomgr/tcp_server_utils_posix.h
  - src/core/lib/iomgr/tcp_windows.h
  - src/core/lib/iomgr/time_averaged_stats.h
  - src/core/lib/iomgr/timer.h
  - src/core/lib/iomgr/timer_custom.h
  - src/core/lib/iomgr/timer_generic.h
  - src/core/lib/iomgr/timer_heap.h
  - src/core/lib/iomgr/timer_manager.h
  - src/core/lib/iomgr/unix_sockets_posix.h
  - src/core/lib/iomgr/wakeup_fd_pipe.h
  - src/core/lib/iomgr/wakeup_fd_posix.h
  - src/core/lib/iomgr/work_serializer.h
  - src/core/lib/json/json.h
  - src/core/lib/json/json_util.h
  - src/core/lib/promise/activity.h
  - src/core/lib/promise/context.h
  - src/core/lib/promise/detail/basic_seq.h
  - src/core/lib/promise/detail/promise_factory.h
  - src/core/lib/promise/detail/promise_like.h
  - src/core/lib/promise/detail/status.h
  - src/core/lib/promise/detail/switch.h
  - src/core/lib/promise/exec_ctx_wakeup_scheduler.h
  - src/core/lib/promise/loop.h
  - src/core/lib/promise/map.h
  - src/core/lib/promise/poll.h
  - src/core/lib/promise/race.h
  - src/core/lib/promise/seq.h
  - src/core/lib/resource_quota/api.h
  - src/core/lib/resource_quota/memory_quota.h
  - src/core/lib/resource_quota/resource_quota.h
  - src/core/lib/resource_quota/thread_quota.h
  - src/core/lib/resource_quota/trace.h
  - src/core/lib/slice/b64.h
  - src/core/lib/slice/percent_encoding.h
  - src/core/lib/slice/slice.h
  - src/core/lib/slice/slice_internal.h
  - src/core/lib/slice/slice_refcount.h
  - src/core/lib/slice/slice_refcount_base.h
  - src/core/lib/slice/slice_split.h
  - src/core/lib/slice/slice_string_helpers.h
  - src/core/lib/slice/slice_utils.h
  - src/core/lib/slice/static_slice.h
  - src/core/lib/surface/api_trace.h
  - src/core/lib/surface/builtins.h
  - src/core/lib/surface/call.h
  - src/core/lib/surface/call_test_only.h
  - src/core/lib/surface/channel.h
  - src/core/lib/surface/channel_init.h
  - src/core/lib/surface/channel_stack_type.h
  - src/core/lib/surface/completion_queue.h
  - src/core/lib/surface/completion_queue_factory.h
  - src/core/lib/surface/event_string.h
  - src/core/lib/surface/init.h
  - src/core/lib/surface/lame_client.h
  - src/core/lib/surface/server.h
  - src/core/lib/surface/validate_metadata.h
  - src/core/lib/transport/bdp_estimator.h
  - src/core/lib/transport/byte_stream.h
  - src/core/lib/transport/connectivity_state.h
  - src/core/lib/transport/error_utils.h
  - src/core/lib/transport/http2_errors.h
  - src/core/lib/transport/metadata.h
  - src/core/lib/transport/metadata_batch.h
  - src/core/lib/transport/parsed_metadata.h
  - src/core/lib/transport/pid_controller.h
  - src/core/lib/transport/static_metadata.h
  - src/core/lib/transport/status_conversion.h
  - src/core/lib/transport/status_metadata.h
  - src/core/lib/transport/timeout_encoding.h
  - src/core/lib/transport/transport.h
  - src/core/lib/transport/transport_impl.h
  - src/core/lib/uri/uri_parser.h
  - third_party/xxhash/xxhash.h
  src:
  - src/core/ext/filters/census/grpc_context.cc
  - src/core/ext/filters/client_channel/backend_metric.cc
  - src/core/ext/filters/client_channel/backup_poller.cc
  - src/core/ext/filters/client_channel/channel_connectivity.cc
  - src/core/ext/filters/client_channel/client_channel.cc
  - src/core/ext/filters/client_channel/client_channel_channelz.cc
  - src/core/ext/filters/client_channel/client_channel_factory.cc
  - src/core/ext/filters/client_channel/client_channel_plugin.cc
  - src/core/ext/filters/client_channel/config_selector.cc
  - src/core/ext/filters/client_channel/dynamic_filters.cc
  - src/core/ext/filters/client_channel/global_subchannel_pool.cc
  - src/core/ext/filters/client_channel/health/health_check_client.cc
  - src/core/ext/filters/client_channel/http_connect_handshaker.cc
  - src/core/ext/filters/client_channel/http_proxy.cc
  - src/core/ext/filters/client_channel/lb_policy.cc
  - src/core/ext/filters/client_channel/lb_policy/address_filtering.cc
  - src/core/ext/filters/client_channel/lb_policy/child_policy_handler.cc
  - src/core/ext/filters/client_channel/lb_policy/grpclb/client_load_reporting_filter.cc
  - src/core/ext/filters/client_channel/lb_policy/grpclb/grpclb.cc
  - src/core/ext/filters/client_channel/lb_policy/grpclb/grpclb_balancer_addresses.cc
  - src/core/ext/filters/client_channel/lb_policy/grpclb/grpclb_channel.cc
  - src/core/ext/filters/client_channel/lb_policy/grpclb/grpclb_client_stats.cc
  - src/core/ext/filters/client_channel/lb_policy/grpclb/load_balancer_api.cc
  - src/core/ext/filters/client_channel/lb_policy/pick_first/pick_first.cc
  - src/core/ext/filters/client_channel/lb_policy/priority/priority.cc
  - src/core/ext/filters/client_channel/lb_policy/ring_hash/ring_hash.cc
  - src/core/ext/filters/client_channel/lb_policy/round_robin/round_robin.cc
  - src/core/ext/filters/client_channel/lb_policy/weighted_target/weighted_target.cc
  - src/core/ext/filters/client_channel/lb_policy_registry.cc
  - src/core/ext/filters/client_channel/local_subchannel_pool.cc
  - src/core/ext/filters/client_channel/proxy_mapper_registry.cc
  - src/core/ext/filters/client_channel/resolver.cc
  - src/core/ext/filters/client_channel/resolver/binder/binder_resolver.cc
  - src/core/ext/filters/client_channel/resolver/dns/c_ares/dns_resolver_ares.cc
  - src/core/ext/filters/client_channel/resolver/dns/c_ares/grpc_ares_ev_driver_event_engine.cc
  - src/core/ext/filters/client_channel/resolver/dns/c_ares/grpc_ares_ev_driver_posix.cc
  - src/core/ext/filters/client_channel/resolver/dns/c_ares/grpc_ares_ev_driver_windows.cc
  - src/core/ext/filters/client_channel/resolver/dns/c_ares/grpc_ares_wrapper.cc
  - src/core/ext/filters/client_channel/resolver/dns/c_ares/grpc_ares_wrapper_event_engine.cc
  - src/core/ext/filters/client_channel/resolver/dns/c_ares/grpc_ares_wrapper_posix.cc
  - src/core/ext/filters/client_channel/resolver/dns/c_ares/grpc_ares_wrapper_windows.cc
  - src/core/ext/filters/client_channel/resolver/dns/dns_resolver_selection.cc
  - src/core/ext/filters/client_channel/resolver/dns/native/dns_resolver.cc
  - src/core/ext/filters/client_channel/resolver/fake/fake_resolver.cc
  - src/core/ext/filters/client_channel/resolver/sockaddr/sockaddr_resolver.cc
  - src/core/ext/filters/client_channel/resolver_registry.cc
  - src/core/ext/filters/client_channel/resolver_result_parsing.cc
  - src/core/ext/filters/client_channel/retry_filter.cc
  - src/core/ext/filters/client_channel/retry_service_config.cc
  - src/core/ext/filters/client_channel/retry_throttle.cc
  - src/core/ext/filters/client_channel/server_address.cc
  - src/core/ext/filters/client_channel/service_config_channel_arg_filter.cc
  - src/core/ext/filters/client_channel/subchannel.cc
  - src/core/ext/filters/client_channel/subchannel_pool_interface.cc
  - src/core/ext/filters/client_idle/client_idle_filter.cc
  - src/core/ext/filters/client_idle/idle_filter_state.cc
  - src/core/ext/filters/deadline/deadline_filter.cc
  - src/core/ext/filters/fault_injection/fault_injection_filter.cc
  - src/core/ext/filters/fault_injection/service_config_parser.cc
  - src/core/ext/filters/http/client/http_client_filter.cc
  - src/core/ext/filters/http/client_authority_filter.cc
  - src/core/ext/filters/http/http_filters_plugin.cc
  - src/core/ext/filters/http/message_compress/message_compress_filter.cc
  - src/core/ext/filters/http/message_compress/message_decompress_filter.cc
  - src/core/ext/filters/http/server/http_server_filter.cc
  - src/core/ext/filters/max_age/max_age_filter.cc
  - src/core/ext/filters/message_size/message_size_filter.cc
  - src/core/ext/service_config/service_config.cc
  - src/core/ext/service_config/service_config_parser.cc
  - src/core/ext/transport/chttp2/alpn/alpn.cc
  - src/core/ext/transport/chttp2/client/chttp2_connector.cc
  - src/core/ext/transport/chttp2/client/insecure/channel_create.cc
  - src/core/ext/transport/chttp2/client/insecure/channel_create_posix.cc
  - src/core/ext/transport/chttp2/server/chttp2_server.cc
  - src/core/ext/transport/chttp2/server/insecure/server_chttp2.cc
  - src/core/ext/transport/chttp2/server/insecure/server_chttp2_posix.cc
  - src/core/ext/transport/chttp2/transport/bin_decoder.cc
  - src/core/ext/transport/chttp2/transport/bin_encoder.cc
  - src/core/ext/transport/chttp2/transport/chttp2_plugin.cc
  - src/core/ext/transport/chttp2/transport/chttp2_transport.cc
  - src/core/ext/transport/chttp2/transport/context_list.cc
  - src/core/ext/transport/chttp2/transport/flow_control.cc
  - src/core/ext/transport/chttp2/transport/frame_data.cc
  - src/core/ext/transport/chttp2/transport/frame_goaway.cc
  - src/core/ext/transport/chttp2/transport/frame_ping.cc
  - src/core/ext/transport/chttp2/transport/frame_rst_stream.cc
  - src/core/ext/transport/chttp2/transport/frame_settings.cc
  - src/core/ext/transport/chttp2/transport/frame_window_update.cc
  - src/core/ext/transport/chttp2/transport/hpack_encoder.cc
  - src/core/ext/transport/chttp2/transport/hpack_encoder_table.cc
  - src/core/ext/transport/chttp2/transport/hpack_parser.cc
  - src/core/ext/transport/chttp2/transport/hpack_parser_table.cc
  - src/core/ext/transport/chttp2/transport/hpack_utils.cc
  - src/core/ext/transport/chttp2/transport/http2_settings.cc
  - src/core/ext/transport/chttp2/transport/huffsyms.cc
  - src/core/ext/transport/chttp2/transport/parsing.cc
  - src/core/ext/transport/chttp2/transport/stream_lists.cc
  - src/core/ext/transport/chttp2/transport/stream_map.cc
  - src/core/ext/transport/chttp2/transport/varint.cc
  - src/core/ext/transport/chttp2/transport/writing.cc
  - src/core/ext/transport/inproc/inproc_plugin.cc
  - src/core/ext/transport/inproc/inproc_transport.cc
  - src/core/ext/upb-generated/src/proto/grpc/health/v1/health.upb.c
  - src/core/ext/upb-generated/src/proto/grpc/lb/v1/load_balancer.upb.c
  - src/core/ext/upb-generated/validate/validate.upb.c
  - src/core/ext/upb-generated/xds/data/orca/v3/orca_load_report.upb.c
  - src/core/lib/address_utils/parse_address.cc
  - src/core/lib/address_utils/sockaddr_utils.cc
  - src/core/lib/backoff/backoff.cc
  - src/core/lib/channel/channel_args.cc
  - src/core/lib/channel/channel_stack.cc
  - src/core/lib/channel/channel_stack_builder.cc
  - src/core/lib/channel/channel_trace.cc
  - src/core/lib/channel/channelz.cc
  - src/core/lib/channel/channelz_registry.cc
  - src/core/lib/channel/connected_channel.cc
  - src/core/lib/channel/handshaker.cc
  - src/core/lib/channel/handshaker_registry.cc
  - src/core/lib/channel/status_util.cc
  - src/core/lib/compression/compression.cc
  - src/core/lib/compression/compression_args.cc
  - src/core/lib/compression/compression_internal.cc
  - src/core/lib/compression/message_compress.cc
  - src/core/lib/compression/stream_compression.cc
  - src/core/lib/compression/stream_compression_gzip.cc
  - src/core/lib/compression/stream_compression_identity.cc
  - src/core/lib/config/core_configuration.cc
  - src/core/lib/debug/stats.cc
  - src/core/lib/debug/stats_data.cc
  - src/core/lib/debug/trace.cc
  - src/core/lib/event_engine/channel_args_endpoint_config.cc
  - src/core/lib/event_engine/event_engine.cc
  - src/core/lib/event_engine/event_engine_factory.cc
  - src/core/lib/event_engine/memory_allocator.cc
  - src/core/lib/event_engine/sockaddr.cc
  - src/core/lib/http/format_request.cc
  - src/core/lib/http/httpcli.cc
  - src/core/lib/http/parser.cc
  - src/core/lib/iomgr/buffer_list.cc
  - src/core/lib/iomgr/call_combiner.cc
  - src/core/lib/iomgr/cfstream_handle.cc
  - src/core/lib/iomgr/combiner.cc
  - src/core/lib/iomgr/dualstack_socket_posix.cc
  - src/core/lib/iomgr/endpoint.cc
  - src/core/lib/iomgr/endpoint_cfstream.cc
  - src/core/lib/iomgr/endpoint_pair_event_engine.cc
  - src/core/lib/iomgr/endpoint_pair_posix.cc
  - src/core/lib/iomgr/endpoint_pair_windows.cc
  - src/core/lib/iomgr/error.cc
  - src/core/lib/iomgr/error_cfstream.cc
  - src/core/lib/iomgr/ev_apple.cc
  - src/core/lib/iomgr/ev_epoll1_linux.cc
  - src/core/lib/iomgr/ev_epollex_linux.cc
  - src/core/lib/iomgr/ev_poll_posix.cc
  - src/core/lib/iomgr/ev_posix.cc
  - src/core/lib/iomgr/ev_windows.cc
  - src/core/lib/iomgr/event_engine/closure.cc
  - src/core/lib/iomgr/event_engine/endpoint.cc
  - src/core/lib/iomgr/event_engine/iomgr.cc
  - src/core/lib/iomgr/event_engine/pollset.cc
  - src/core/lib/iomgr/event_engine/resolved_address_internal.cc
  - src/core/lib/iomgr/event_engine/resolver.cc
  - src/core/lib/iomgr/event_engine/tcp.cc
  - src/core/lib/iomgr/event_engine/timer.cc
  - src/core/lib/iomgr/exec_ctx.cc
  - src/core/lib/iomgr/executor.cc
  - src/core/lib/iomgr/executor/mpmcqueue.cc
  - src/core/lib/iomgr/executor/threadpool.cc
  - src/core/lib/iomgr/fork_posix.cc
  - src/core/lib/iomgr/fork_windows.cc
  - src/core/lib/iomgr/gethostname_fallback.cc
  - src/core/lib/iomgr/gethostname_host_name_max.cc
  - src/core/lib/iomgr/gethostname_sysconf.cc
  - src/core/lib/iomgr/grpc_if_nametoindex_posix.cc
  - src/core/lib/iomgr/grpc_if_nametoindex_unsupported.cc
  - src/core/lib/iomgr/internal_errqueue.cc
  - src/core/lib/iomgr/iocp_windows.cc
  - src/core/lib/iomgr/iomgr.cc
  - src/core/lib/iomgr/iomgr_custom.cc
  - src/core/lib/iomgr/iomgr_internal.cc
  - src/core/lib/iomgr/iomgr_posix.cc
  - src/core/lib/iomgr/iomgr_posix_cfstream.cc
  - src/core/lib/iomgr/iomgr_windows.cc
  - src/core/lib/iomgr/is_epollexclusive_available.cc
  - src/core/lib/iomgr/load_file.cc
  - src/core/lib/iomgr/lockfree_event.cc
  - src/core/lib/iomgr/polling_entity.cc
  - src/core/lib/iomgr/pollset.cc
  - src/core/lib/iomgr/pollset_custom.cc
  - src/core/lib/iomgr/pollset_set.cc
  - src/core/lib/iomgr/pollset_set_custom.cc
  - src/core/lib/iomgr/pollset_set_windows.cc
  - src/core/lib/iomgr/pollset_windows.cc
  - src/core/lib/iomgr/resolve_address.cc
  - src/core/lib/iomgr/resolve_address_custom.cc
  - src/core/lib/iomgr/resolve_address_posix.cc
  - src/core/lib/iomgr/resolve_address_windows.cc
  - src/core/lib/iomgr/socket_factory_posix.cc
  - src/core/lib/iomgr/socket_mutator.cc
  - src/core/lib/iomgr/socket_utils_common_posix.cc
  - src/core/lib/iomgr/socket_utils_linux.cc
  - src/core/lib/iomgr/socket_utils_posix.cc
  - src/core/lib/iomgr/socket_utils_windows.cc
  - src/core/lib/iomgr/socket_windows.cc
  - src/core/lib/iomgr/tcp_client.cc
  - src/core/lib/iomgr/tcp_client_cfstream.cc
  - src/core/lib/iomgr/tcp_client_custom.cc
  - src/core/lib/iomgr/tcp_client_posix.cc
  - src/core/lib/iomgr/tcp_client_windows.cc
  - src/core/lib/iomgr/tcp_custom.cc
  - src/core/lib/iomgr/tcp_posix.cc
  - src/core/lib/iomgr/tcp_server.cc
  - src/core/lib/iomgr/tcp_server_custom.cc
  - src/core/lib/iomgr/tcp_server_posix.cc
  - src/core/lib/iomgr/tcp_server_utils_posix_common.cc
  - src/core/lib/iomgr/tcp_server_utils_posix_ifaddrs.cc
  - src/core/lib/iomgr/tcp_server_utils_posix_noifaddrs.cc
  - src/core/lib/iomgr/tcp_server_windows.cc
  - src/core/lib/iomgr/tcp_windows.cc
  - src/core/lib/iomgr/time_averaged_stats.cc
  - src/core/lib/iomgr/timer.cc
  - src/core/lib/iomgr/timer_custom.cc
  - src/core/lib/iomgr/timer_generic.cc
  - src/core/lib/iomgr/timer_heap.cc
  - src/core/lib/iomgr/timer_manager.cc
  - src/core/lib/iomgr/unix_sockets_posix.cc
  - src/core/lib/iomgr/unix_sockets_posix_noop.cc
  - src/core/lib/iomgr/wakeup_fd_eventfd.cc
  - src/core/lib/iomgr/wakeup_fd_nospecial.cc
  - src/core/lib/iomgr/wakeup_fd_pipe.cc
  - src/core/lib/iomgr/wakeup_fd_posix.cc
  - src/core/lib/iomgr/work_serializer.cc
  - src/core/lib/json/json_reader.cc
  - src/core/lib/json/json_util.cc
  - src/core/lib/json/json_writer.cc
  - src/core/lib/promise/activity.cc
  - src/core/lib/resource_quota/api.cc
  - src/core/lib/resource_quota/memory_quota.cc
  - src/core/lib/resource_quota/resource_quota.cc
  - src/core/lib/resource_quota/thread_quota.cc
  - src/core/lib/resource_quota/trace.cc
  - src/core/lib/security/authorization/authorization_policy_provider_null_vtable.cc
  - src/core/lib/slice/b64.cc
  - src/core/lib/slice/percent_encoding.cc
  - src/core/lib/slice/slice.cc
  - src/core/lib/slice/slice_api.cc
  - src/core/lib/slice/slice_buffer.cc
  - src/core/lib/slice/slice_intern.cc
  - src/core/lib/slice/slice_refcount.cc
  - src/core/lib/slice/slice_split.cc
  - src/core/lib/slice/slice_string_helpers.cc
  - src/core/lib/slice/static_slice.cc
  - src/core/lib/surface/api_trace.cc
  - src/core/lib/surface/builtins.cc
  - src/core/lib/surface/byte_buffer.cc
  - src/core/lib/surface/byte_buffer_reader.cc
  - src/core/lib/surface/call.cc
  - src/core/lib/surface/call_details.cc
  - src/core/lib/surface/call_log_batch.cc
  - src/core/lib/surface/channel.cc
  - src/core/lib/surface/channel_init.cc
  - src/core/lib/surface/channel_ping.cc
  - src/core/lib/surface/channel_stack_type.cc
  - src/core/lib/surface/completion_queue.cc
  - src/core/lib/surface/completion_queue_factory.cc
  - src/core/lib/surface/event_string.cc
  - src/core/lib/surface/init.cc
  - src/core/lib/surface/init_unsecure.cc
  - src/core/lib/surface/lame_client.cc
  - src/core/lib/surface/metadata_array.cc
  - src/core/lib/surface/server.cc
  - src/core/lib/surface/validate_metadata.cc
  - src/core/lib/surface/version.cc
  - src/core/lib/transport/bdp_estimator.cc
  - src/core/lib/transport/byte_stream.cc
  - src/core/lib/transport/connectivity_state.cc
  - src/core/lib/transport/error_utils.cc
  - src/core/lib/transport/metadata.cc
  - src/core/lib/transport/metadata_batch.cc
  - src/core/lib/transport/pid_controller.cc
  - src/core/lib/transport/static_metadata.cc
  - src/core/lib/transport/status_conversion.cc
  - src/core/lib/transport/status_metadata.cc
  - src/core/lib/transport/timeout_encoding.cc
  - src/core/lib/transport/transport.cc
  - src/core/lib/transport/transport_op_string.cc
  - src/core/lib/uri/uri_parser.cc
  - src/core/plugin_registry/grpc_unsecure_plugin_registry.cc
  deps:
  - absl/container:flat_hash_map
  - absl/container:inlined_vector
  - absl/functional:bind_front
  - absl/status:statusor
  - absl/types:variant
  - absl/utility:utility
  - gpr
  - address_sorting
  baselib: true
  generate_plugin_registry: true
- name: benchmark_helpers
  build: test
  language: c++
  public_headers: []
  headers:
  - test/cpp/microbenchmarks/fullstack_context_mutators.h
  - test/cpp/microbenchmarks/fullstack_fixtures.h
  - test/cpp/microbenchmarks/helpers.h
  src:
  - src/proto/grpc/testing/echo.proto
  - src/proto/grpc/testing/echo_messages.proto
  - src/proto/grpc/testing/simple_messages.proto
  - test/cpp/microbenchmarks/helpers.cc
  deps:
  - benchmark
  - grpc++_unsecure
  - grpc_test_util_unsecure
  - grpc++_test_config
  defaults: benchmark
- name: grpc++
  build: all
  language: c++
  public_headers:
  - include/grpc++/alarm.h
  - include/grpc++/channel.h
  - include/grpc++/client_context.h
  - include/grpc++/completion_queue.h
  - include/grpc++/create_channel.h
  - include/grpc++/create_channel_posix.h
  - include/grpc++/ext/health_check_service_server_builder_option.h
  - include/grpc++/generic/async_generic_service.h
  - include/grpc++/generic/generic_stub.h
  - include/grpc++/grpc++.h
  - include/grpc++/health_check_service_interface.h
  - include/grpc++/impl/call.h
  - include/grpc++/impl/channel_argument_option.h
  - include/grpc++/impl/client_unary_call.h
  - include/grpc++/impl/codegen/async_stream.h
  - include/grpc++/impl/codegen/async_unary_call.h
  - include/grpc++/impl/codegen/byte_buffer.h
  - include/grpc++/impl/codegen/call.h
  - include/grpc++/impl/codegen/call_hook.h
  - include/grpc++/impl/codegen/channel_interface.h
  - include/grpc++/impl/codegen/client_context.h
  - include/grpc++/impl/codegen/client_unary_call.h
  - include/grpc++/impl/codegen/completion_queue.h
  - include/grpc++/impl/codegen/completion_queue_tag.h
  - include/grpc++/impl/codegen/config.h
  - include/grpc++/impl/codegen/config_protobuf.h
  - include/grpc++/impl/codegen/core_codegen.h
  - include/grpc++/impl/codegen/core_codegen_interface.h
  - include/grpc++/impl/codegen/create_auth_context.h
  - include/grpc++/impl/codegen/grpc_library.h
  - include/grpc++/impl/codegen/metadata_map.h
  - include/grpc++/impl/codegen/method_handler_impl.h
  - include/grpc++/impl/codegen/proto_utils.h
  - include/grpc++/impl/codegen/rpc_method.h
  - include/grpc++/impl/codegen/rpc_service_method.h
  - include/grpc++/impl/codegen/security/auth_context.h
  - include/grpc++/impl/codegen/serialization_traits.h
  - include/grpc++/impl/codegen/server_context.h
  - include/grpc++/impl/codegen/server_interface.h
  - include/grpc++/impl/codegen/service_type.h
  - include/grpc++/impl/codegen/slice.h
  - include/grpc++/impl/codegen/status.h
  - include/grpc++/impl/codegen/status_code_enum.h
  - include/grpc++/impl/codegen/string_ref.h
  - include/grpc++/impl/codegen/stub_options.h
  - include/grpc++/impl/codegen/sync_stream.h
  - include/grpc++/impl/codegen/time.h
  - include/grpc++/impl/grpc_library.h
  - include/grpc++/impl/method_handler_impl.h
  - include/grpc++/impl/rpc_method.h
  - include/grpc++/impl/rpc_service_method.h
  - include/grpc++/impl/serialization_traits.h
  - include/grpc++/impl/server_builder_option.h
  - include/grpc++/impl/server_builder_plugin.h
  - include/grpc++/impl/server_initializer.h
  - include/grpc++/impl/service_type.h
  - include/grpc++/resource_quota.h
  - include/grpc++/security/auth_context.h
  - include/grpc++/security/auth_metadata_processor.h
  - include/grpc++/security/credentials.h
  - include/grpc++/security/server_credentials.h
  - include/grpc++/server.h
  - include/grpc++/server_builder.h
  - include/grpc++/server_context.h
  - include/grpc++/server_posix.h
  - include/grpc++/support/async_stream.h
  - include/grpc++/support/async_unary_call.h
  - include/grpc++/support/byte_buffer.h
  - include/grpc++/support/channel_arguments.h
  - include/grpc++/support/config.h
  - include/grpc++/support/slice.h
  - include/grpc++/support/status.h
  - include/grpc++/support/status_code_enum.h
  - include/grpc++/support/string_ref.h
  - include/grpc++/support/stub_options.h
  - include/grpc++/support/sync_stream.h
  - include/grpc++/support/time.h
  - include/grpcpp/alarm.h
  - include/grpcpp/channel.h
  - include/grpcpp/client_context.h
  - include/grpcpp/completion_queue.h
  - include/grpcpp/create_channel.h
  - include/grpcpp/create_channel_binder.h
  - include/grpcpp/create_channel_posix.h
  - include/grpcpp/ext/health_check_service_server_builder_option.h
  - include/grpcpp/generic/async_generic_service.h
  - include/grpcpp/generic/generic_stub.h
  - include/grpcpp/grpcpp.h
  - include/grpcpp/health_check_service_interface.h
  - include/grpcpp/impl/call.h
  - include/grpcpp/impl/channel_argument_option.h
  - include/grpcpp/impl/client_unary_call.h
  - include/grpcpp/impl/codegen/async_generic_service.h
  - include/grpcpp/impl/codegen/async_stream.h
  - include/grpcpp/impl/codegen/async_unary_call.h
  - include/grpcpp/impl/codegen/byte_buffer.h
  - include/grpcpp/impl/codegen/call.h
  - include/grpcpp/impl/codegen/call_hook.h
  - include/grpcpp/impl/codegen/call_op_set.h
  - include/grpcpp/impl/codegen/call_op_set_interface.h
  - include/grpcpp/impl/codegen/callback_common.h
  - include/grpcpp/impl/codegen/channel_interface.h
  - include/grpcpp/impl/codegen/client_callback.h
  - include/grpcpp/impl/codegen/client_context.h
  - include/grpcpp/impl/codegen/client_interceptor.h
  - include/grpcpp/impl/codegen/client_unary_call.h
  - include/grpcpp/impl/codegen/completion_queue.h
  - include/grpcpp/impl/codegen/completion_queue_tag.h
  - include/grpcpp/impl/codegen/config.h
  - include/grpcpp/impl/codegen/config_protobuf.h
  - include/grpcpp/impl/codegen/core_codegen.h
  - include/grpcpp/impl/codegen/core_codegen_interface.h
  - include/grpcpp/impl/codegen/create_auth_context.h
  - include/grpcpp/impl/codegen/delegating_channel.h
  - include/grpcpp/impl/codegen/grpc_library.h
  - include/grpcpp/impl/codegen/intercepted_channel.h
  - include/grpcpp/impl/codegen/interceptor.h
  - include/grpcpp/impl/codegen/interceptor_common.h
  - include/grpcpp/impl/codegen/message_allocator.h
  - include/grpcpp/impl/codegen/metadata_map.h
  - include/grpcpp/impl/codegen/method_handler.h
  - include/grpcpp/impl/codegen/method_handler_impl.h
  - include/grpcpp/impl/codegen/proto_buffer_reader.h
  - include/grpcpp/impl/codegen/proto_buffer_writer.h
  - include/grpcpp/impl/codegen/proto_utils.h
  - include/grpcpp/impl/codegen/rpc_method.h
  - include/grpcpp/impl/codegen/rpc_service_method.h
  - include/grpcpp/impl/codegen/security/auth_context.h
  - include/grpcpp/impl/codegen/serialization_traits.h
  - include/grpcpp/impl/codegen/server_callback.h
  - include/grpcpp/impl/codegen/server_callback_handlers.h
  - include/grpcpp/impl/codegen/server_context.h
  - include/grpcpp/impl/codegen/server_interceptor.h
  - include/grpcpp/impl/codegen/server_interface.h
  - include/grpcpp/impl/codegen/service_type.h
  - include/grpcpp/impl/codegen/slice.h
  - include/grpcpp/impl/codegen/status.h
  - include/grpcpp/impl/codegen/status_code_enum.h
  - include/grpcpp/impl/codegen/string_ref.h
  - include/grpcpp/impl/codegen/stub_options.h
  - include/grpcpp/impl/codegen/sync.h
  - include/grpcpp/impl/codegen/sync_stream.h
  - include/grpcpp/impl/codegen/time.h
  - include/grpcpp/impl/grpc_library.h
  - include/grpcpp/impl/method_handler_impl.h
  - include/grpcpp/impl/rpc_method.h
  - include/grpcpp/impl/rpc_service_method.h
  - include/grpcpp/impl/serialization_traits.h
  - include/grpcpp/impl/server_builder_option.h
  - include/grpcpp/impl/server_builder_plugin.h
  - include/grpcpp/impl/server_initializer.h
  - include/grpcpp/impl/service_type.h
  - include/grpcpp/resource_quota.h
  - include/grpcpp/security/auth_context.h
  - include/grpcpp/security/auth_metadata_processor.h
  - include/grpcpp/security/authorization_policy_provider.h
  - include/grpcpp/security/binder_credentials.h
  - include/grpcpp/security/binder_security_policy.h
  - include/grpcpp/security/credentials.h
  - include/grpcpp/security/server_credentials.h
  - include/grpcpp/security/tls_certificate_provider.h
  - include/grpcpp/security/tls_certificate_verifier.h
  - include/grpcpp/security/tls_credentials_options.h
  - include/grpcpp/server.h
  - include/grpcpp/server_builder.h
  - include/grpcpp/server_context.h
  - include/grpcpp/server_posix.h
  - include/grpcpp/support/async_stream.h
  - include/grpcpp/support/async_unary_call.h
  - include/grpcpp/support/byte_buffer.h
  - include/grpcpp/support/channel_arguments.h
  - include/grpcpp/support/client_callback.h
  - include/grpcpp/support/client_interceptor.h
  - include/grpcpp/support/config.h
  - include/grpcpp/support/interceptor.h
  - include/grpcpp/support/message_allocator.h
  - include/grpcpp/support/method_handler.h
  - include/grpcpp/support/proto_buffer_reader.h
  - include/grpcpp/support/proto_buffer_writer.h
  - include/grpcpp/support/server_callback.h
  - include/grpcpp/support/server_interceptor.h
  - include/grpcpp/support/slice.h
  - include/grpcpp/support/status.h
  - include/grpcpp/support/status_code_enum.h
  - include/grpcpp/support/string_ref.h
  - include/grpcpp/support/stub_options.h
  - include/grpcpp/support/sync_stream.h
  - include/grpcpp/support/time.h
  - include/grpcpp/support/validate_service_config.h
  - include/grpcpp/xds_server_builder.h
  headers:
  - src/core/ext/transport/binder/client/binder_connector.h
  - src/core/ext/transport/binder/client/channel_create_impl.h
  - src/core/ext/transport/binder/client/connection_id_generator.h
  - src/core/ext/transport/binder/client/endpoint_binder_pool.h
  - src/core/ext/transport/binder/client/jni_utils.h
  - src/core/ext/transport/binder/client/security_policy_setting.h
  - src/core/ext/transport/binder/server/binder_server.h
  - src/core/ext/transport/binder/transport/binder_stream.h
  - src/core/ext/transport/binder/transport/binder_transport.h
  - src/core/ext/transport/binder/utils/binder_auto_utils.h
  - src/core/ext/transport/binder/utils/ndk_binder.h
  - src/core/ext/transport/binder/utils/transport_stream_receiver.h
  - src/core/ext/transport/binder/utils/transport_stream_receiver_impl.h
  - src/core/ext/transport/binder/wire_format/binder.h
  - src/core/ext/transport/binder/wire_format/binder_android.h
  - src/core/ext/transport/binder/wire_format/binder_constants.h
  - src/core/ext/transport/binder/wire_format/transaction.h
  - src/core/ext/transport/binder/wire_format/wire_reader.h
  - src/core/ext/transport/binder/wire_format/wire_reader_impl.h
  - src/core/ext/transport/binder/wire_format/wire_writer.h
  - src/cpp/client/create_channel_internal.h
  - src/cpp/client/secure_credentials.h
  - src/cpp/common/channel_filter.h
  - src/cpp/common/secure_auth_context.h
  - src/cpp/server/dynamic_thread_pool.h
  - src/cpp/server/external_connection_acceptor_impl.h
  - src/cpp/server/health/default_health_check_service.h
  - src/cpp/server/secure_server_credentials.h
  - src/cpp/server/thread_pool_interface.h
  - src/cpp/thread_manager/thread_manager.h
  src:
  - src/core/ext/transport/binder/client/binder_connector.cc
  - src/core/ext/transport/binder/client/channel_create.cc
  - src/core/ext/transport/binder/client/channel_create_impl.cc
  - src/core/ext/transport/binder/client/connection_id_generator.cc
  - src/core/ext/transport/binder/client/endpoint_binder_pool.cc
  - src/core/ext/transport/binder/client/jni_utils.cc
  - src/core/ext/transport/binder/client/security_policy_setting.cc
  - src/core/ext/transport/binder/security_policy/binder_security_policy.cc
  - src/core/ext/transport/binder/server/binder_server.cc
  - src/core/ext/transport/binder/server/binder_server_credentials.cc
  - src/core/ext/transport/binder/transport/binder_transport.cc
  - src/core/ext/transport/binder/utils/ndk_binder.cc
  - src/core/ext/transport/binder/utils/transport_stream_receiver_impl.cc
  - src/core/ext/transport/binder/wire_format/binder_android.cc
  - src/core/ext/transport/binder/wire_format/binder_constants.cc
  - src/core/ext/transport/binder/wire_format/transaction.cc
  - src/core/ext/transport/binder/wire_format/wire_reader_impl.cc
  - src/core/ext/transport/binder/wire_format/wire_writer.cc
  - src/cpp/client/channel_cc.cc
  - src/cpp/client/client_callback.cc
  - src/cpp/client/client_context.cc
  - src/cpp/client/client_interceptor.cc
  - src/cpp/client/create_channel.cc
  - src/cpp/client/create_channel_internal.cc
  - src/cpp/client/create_channel_posix.cc
  - src/cpp/client/credentials_cc.cc
  - src/cpp/client/insecure_credentials.cc
  - src/cpp/client/secure_credentials.cc
  - src/cpp/client/xds_credentials.cc
  - src/cpp/codegen/codegen_init.cc
  - src/cpp/common/alarm.cc
  - src/cpp/common/auth_property_iterator.cc
  - src/cpp/common/channel_arguments.cc
  - src/cpp/common/channel_filter.cc
  - src/cpp/common/completion_queue_cc.cc
  - src/cpp/common/core_codegen.cc
  - src/cpp/common/resource_quota_cc.cc
  - src/cpp/common/rpc_method.cc
  - src/cpp/common/secure_auth_context.cc
  - src/cpp/common/secure_channel_arguments.cc
  - src/cpp/common/secure_create_auth_context.cc
  - src/cpp/common/tls_certificate_provider.cc
  - src/cpp/common/tls_certificate_verifier.cc
  - src/cpp/common/tls_credentials_options.cc
  - src/cpp/common/validate_service_config.cc
  - src/cpp/common/version_cc.cc
  - src/cpp/server/async_generic_service.cc
  - src/cpp/server/channel_argument_option.cc
  - src/cpp/server/create_default_thread_pool.cc
  - src/cpp/server/dynamic_thread_pool.cc
  - src/cpp/server/external_connection_acceptor_impl.cc
  - src/cpp/server/health/default_health_check_service.cc
  - src/cpp/server/health/health_check_service.cc
  - src/cpp/server/health/health_check_service_server_builder_option.cc
  - src/cpp/server/insecure_server_credentials.cc
  - src/cpp/server/secure_server_credentials.cc
  - src/cpp/server/server_builder.cc
  - src/cpp/server/server_callback.cc
  - src/cpp/server/server_cc.cc
  - src/cpp/server/server_context.cc
  - src/cpp/server/server_credentials.cc
  - src/cpp/server/server_posix.cc
  - src/cpp/server/xds_server_credentials.cc
  - src/cpp/thread_manager/thread_manager.cc
  - src/cpp/util/byte_buffer_cc.cc
  - src/cpp/util/status.cc
  - src/cpp/util/string_ref.cc
  - src/cpp/util/time_cc.cc
  deps:
  - grpc
  baselib: true
- name: grpc++_alts
  build: all
  language: c++
  public_headers:
  - include/grpcpp/security/alts_context.h
  - include/grpcpp/security/alts_util.h
  headers: []
  src:
  - src/cpp/common/alts_context.cc
  - src/cpp/common/alts_util.cc
  deps:
  - grpc++
  baselib: true
- name: grpc++_error_details
  build: all
  language: c++
  public_headers:
  - include/grpc++/support/error_details.h
  - include/grpcpp/support/error_details.h
  headers: []
  src:
  - src/cpp/util/error_details.cc
  deps:
  - grpc++
- name: grpc++_reflection
  build: all
  language: c++
  public_headers:
  - include/grpc++/ext/proto_server_reflection_plugin.h
  - include/grpcpp/ext/proto_server_reflection_plugin.h
  headers:
  - src/cpp/ext/proto_server_reflection.h
  src:
  - src/proto/grpc/reflection/v1alpha/reflection.proto
  - src/cpp/ext/proto_server_reflection.cc
  - src/cpp/ext/proto_server_reflection_plugin.cc
  deps:
  - grpc++
- name: grpc++_test
  build: private
  language: c++
  public_headers:
  - include/grpc++/test/mock_stream.h
  - include/grpc++/test/server_context_test_spouse.h
  - include/grpcpp/test/channel_test_peer.h
  - include/grpcpp/test/client_context_test_peer.h
  - include/grpcpp/test/default_reactor_test_peer.h
  - include/grpcpp/test/mock_stream.h
  - include/grpcpp/test/server_context_test_spouse.h
  headers: []
  src:
  - src/cpp/client/channel_test_peer.cc
  deps:
  - grpc++
- name: grpc++_test_config
  build: private
  language: c++
  public_headers: []
  headers:
  - test/cpp/util/test_config.h
  src:
  - test/cpp/util/test_config_cc.cc
  deps:
  - absl/flags:parse
  - gpr
- name: grpc++_test_util
  build: private
  language: c++
  public_headers: []
  headers:
  - test/core/end2end/data/ssl_test_data.h
  - test/cpp/util/byte_buffer_proto_helper.h
  - test/cpp/util/create_test_channel.h
  - test/cpp/util/string_ref_helper.h
  - test/cpp/util/subprocess.h
  - test/cpp/util/test_credentials_provider.h
  src:
  - test/core/end2end/data/client_certs.cc
  - test/core/end2end/data/server1_cert.cc
  - test/core/end2end/data/server1_key.cc
  - test/core/end2end/data/test_root_cert.cc
  - test/cpp/util/byte_buffer_proto_helper.cc
  - test/cpp/util/create_test_channel.cc
  - test/cpp/util/string_ref_helper.cc
  - test/cpp/util/subprocess.cc
  - test/cpp/util/test_credentials_provider.cc
  deps:
  - absl/flags:flag
  - grpc++
  - grpc_test_util
- name: grpc++_unsecure
  build: all
  language: c++
  public_headers:
  - include/grpc++/alarm.h
  - include/grpc++/channel.h
  - include/grpc++/client_context.h
  - include/grpc++/completion_queue.h
  - include/grpc++/create_channel.h
  - include/grpc++/create_channel_posix.h
  - include/grpc++/ext/health_check_service_server_builder_option.h
  - include/grpc++/generic/async_generic_service.h
  - include/grpc++/generic/generic_stub.h
  - include/grpc++/grpc++.h
  - include/grpc++/health_check_service_interface.h
  - include/grpc++/impl/call.h
  - include/grpc++/impl/channel_argument_option.h
  - include/grpc++/impl/client_unary_call.h
  - include/grpc++/impl/codegen/async_stream.h
  - include/grpc++/impl/codegen/async_unary_call.h
  - include/grpc++/impl/codegen/byte_buffer.h
  - include/grpc++/impl/codegen/call.h
  - include/grpc++/impl/codegen/call_hook.h
  - include/grpc++/impl/codegen/channel_interface.h
  - include/grpc++/impl/codegen/client_context.h
  - include/grpc++/impl/codegen/client_unary_call.h
  - include/grpc++/impl/codegen/completion_queue.h
  - include/grpc++/impl/codegen/completion_queue_tag.h
  - include/grpc++/impl/codegen/config.h
  - include/grpc++/impl/codegen/config_protobuf.h
  - include/grpc++/impl/codegen/core_codegen.h
  - include/grpc++/impl/codegen/core_codegen_interface.h
  - include/grpc++/impl/codegen/create_auth_context.h
  - include/grpc++/impl/codegen/grpc_library.h
  - include/grpc++/impl/codegen/metadata_map.h
  - include/grpc++/impl/codegen/method_handler_impl.h
  - include/grpc++/impl/codegen/proto_utils.h
  - include/grpc++/impl/codegen/rpc_method.h
  - include/grpc++/impl/codegen/rpc_service_method.h
  - include/grpc++/impl/codegen/security/auth_context.h
  - include/grpc++/impl/codegen/serialization_traits.h
  - include/grpc++/impl/codegen/server_context.h
  - include/grpc++/impl/codegen/server_interface.h
  - include/grpc++/impl/codegen/service_type.h
  - include/grpc++/impl/codegen/slice.h
  - include/grpc++/impl/codegen/status.h
  - include/grpc++/impl/codegen/status_code_enum.h
  - include/grpc++/impl/codegen/string_ref.h
  - include/grpc++/impl/codegen/stub_options.h
  - include/grpc++/impl/codegen/sync_stream.h
  - include/grpc++/impl/codegen/time.h
  - include/grpc++/impl/grpc_library.h
  - include/grpc++/impl/method_handler_impl.h
  - include/grpc++/impl/rpc_method.h
  - include/grpc++/impl/rpc_service_method.h
  - include/grpc++/impl/serialization_traits.h
  - include/grpc++/impl/server_builder_option.h
  - include/grpc++/impl/server_builder_plugin.h
  - include/grpc++/impl/server_initializer.h
  - include/grpc++/impl/service_type.h
  - include/grpc++/resource_quota.h
  - include/grpc++/security/auth_context.h
  - include/grpc++/security/auth_metadata_processor.h
  - include/grpc++/security/credentials.h
  - include/grpc++/security/server_credentials.h
  - include/grpc++/server.h
  - include/grpc++/server_builder.h
  - include/grpc++/server_context.h
  - include/grpc++/server_posix.h
  - include/grpc++/support/async_stream.h
  - include/grpc++/support/async_unary_call.h
  - include/grpc++/support/byte_buffer.h
  - include/grpc++/support/channel_arguments.h
  - include/grpc++/support/config.h
  - include/grpc++/support/slice.h
  - include/grpc++/support/status.h
  - include/grpc++/support/status_code_enum.h
  - include/grpc++/support/string_ref.h
  - include/grpc++/support/stub_options.h
  - include/grpc++/support/sync_stream.h
  - include/grpc++/support/time.h
  - include/grpcpp/alarm.h
  - include/grpcpp/channel.h
  - include/grpcpp/client_context.h
  - include/grpcpp/completion_queue.h
  - include/grpcpp/create_channel.h
  - include/grpcpp/create_channel_posix.h
  - include/grpcpp/ext/health_check_service_server_builder_option.h
  - include/grpcpp/generic/async_generic_service.h
  - include/grpcpp/generic/generic_stub.h
  - include/grpcpp/grpcpp.h
  - include/grpcpp/health_check_service_interface.h
  - include/grpcpp/impl/call.h
  - include/grpcpp/impl/channel_argument_option.h
  - include/grpcpp/impl/client_unary_call.h
  - include/grpcpp/impl/codegen/async_generic_service.h
  - include/grpcpp/impl/codegen/async_stream.h
  - include/grpcpp/impl/codegen/async_unary_call.h
  - include/grpcpp/impl/codegen/byte_buffer.h
  - include/grpcpp/impl/codegen/call.h
  - include/grpcpp/impl/codegen/call_hook.h
  - include/grpcpp/impl/codegen/call_op_set.h
  - include/grpcpp/impl/codegen/call_op_set_interface.h
  - include/grpcpp/impl/codegen/callback_common.h
  - include/grpcpp/impl/codegen/channel_interface.h
  - include/grpcpp/impl/codegen/client_callback.h
  - include/grpcpp/impl/codegen/client_context.h
  - include/grpcpp/impl/codegen/client_interceptor.h
  - include/grpcpp/impl/codegen/client_unary_call.h
  - include/grpcpp/impl/codegen/completion_queue.h
  - include/grpcpp/impl/codegen/completion_queue_tag.h
  - include/grpcpp/impl/codegen/config.h
  - include/grpcpp/impl/codegen/config_protobuf.h
  - include/grpcpp/impl/codegen/core_codegen.h
  - include/grpcpp/impl/codegen/core_codegen_interface.h
  - include/grpcpp/impl/codegen/create_auth_context.h
  - include/grpcpp/impl/codegen/delegating_channel.h
  - include/grpcpp/impl/codegen/grpc_library.h
  - include/grpcpp/impl/codegen/intercepted_channel.h
  - include/grpcpp/impl/codegen/interceptor.h
  - include/grpcpp/impl/codegen/interceptor_common.h
  - include/grpcpp/impl/codegen/message_allocator.h
  - include/grpcpp/impl/codegen/metadata_map.h
  - include/grpcpp/impl/codegen/method_handler.h
  - include/grpcpp/impl/codegen/method_handler_impl.h
  - include/grpcpp/impl/codegen/proto_buffer_reader.h
  - include/grpcpp/impl/codegen/proto_buffer_writer.h
  - include/grpcpp/impl/codegen/proto_utils.h
  - include/grpcpp/impl/codegen/rpc_method.h
  - include/grpcpp/impl/codegen/rpc_service_method.h
  - include/grpcpp/impl/codegen/security/auth_context.h
  - include/grpcpp/impl/codegen/serialization_traits.h
  - include/grpcpp/impl/codegen/server_callback.h
  - include/grpcpp/impl/codegen/server_callback_handlers.h
  - include/grpcpp/impl/codegen/server_context.h
  - include/grpcpp/impl/codegen/server_interceptor.h
  - include/grpcpp/impl/codegen/server_interface.h
  - include/grpcpp/impl/codegen/service_type.h
  - include/grpcpp/impl/codegen/slice.h
  - include/grpcpp/impl/codegen/status.h
  - include/grpcpp/impl/codegen/status_code_enum.h
  - include/grpcpp/impl/codegen/string_ref.h
  - include/grpcpp/impl/codegen/stub_options.h
  - include/grpcpp/impl/codegen/sync.h
  - include/grpcpp/impl/codegen/sync_stream.h
  - include/grpcpp/impl/codegen/time.h
  - include/grpcpp/impl/grpc_library.h
  - include/grpcpp/impl/method_handler_impl.h
  - include/grpcpp/impl/rpc_method.h
  - include/grpcpp/impl/rpc_service_method.h
  - include/grpcpp/impl/serialization_traits.h
  - include/grpcpp/impl/server_builder_option.h
  - include/grpcpp/impl/server_builder_plugin.h
  - include/grpcpp/impl/server_initializer.h
  - include/grpcpp/impl/service_type.h
  - include/grpcpp/resource_quota.h
  - include/grpcpp/security/auth_context.h
  - include/grpcpp/security/auth_metadata_processor.h
  - include/grpcpp/security/authorization_policy_provider.h
  - include/grpcpp/security/credentials.h
  - include/grpcpp/security/server_credentials.h
  - include/grpcpp/security/tls_certificate_provider.h
  - include/grpcpp/security/tls_certificate_verifier.h
  - include/grpcpp/security/tls_credentials_options.h
  - include/grpcpp/server.h
  - include/grpcpp/server_builder.h
  - include/grpcpp/server_context.h
  - include/grpcpp/server_posix.h
  - include/grpcpp/support/async_stream.h
  - include/grpcpp/support/async_unary_call.h
  - include/grpcpp/support/byte_buffer.h
  - include/grpcpp/support/channel_arguments.h
  - include/grpcpp/support/client_callback.h
  - include/grpcpp/support/client_interceptor.h
  - include/grpcpp/support/config.h
  - include/grpcpp/support/interceptor.h
  - include/grpcpp/support/message_allocator.h
  - include/grpcpp/support/method_handler.h
  - include/grpcpp/support/proto_buffer_reader.h
  - include/grpcpp/support/proto_buffer_writer.h
  - include/grpcpp/support/server_callback.h
  - include/grpcpp/support/server_interceptor.h
  - include/grpcpp/support/slice.h
  - include/grpcpp/support/status.h
  - include/grpcpp/support/status_code_enum.h
  - include/grpcpp/support/string_ref.h
  - include/grpcpp/support/stub_options.h
  - include/grpcpp/support/sync_stream.h
  - include/grpcpp/support/time.h
  - include/grpcpp/support/validate_service_config.h
  headers:
  - src/cpp/client/create_channel_internal.h
  - src/cpp/common/channel_filter.h
  - src/cpp/server/dynamic_thread_pool.h
  - src/cpp/server/external_connection_acceptor_impl.h
  - src/cpp/server/health/default_health_check_service.h
  - src/cpp/server/thread_pool_interface.h
  - src/cpp/thread_manager/thread_manager.h
  src:
  - src/cpp/client/channel_cc.cc
  - src/cpp/client/client_callback.cc
  - src/cpp/client/client_context.cc
  - src/cpp/client/client_interceptor.cc
  - src/cpp/client/create_channel.cc
  - src/cpp/client/create_channel_internal.cc
  - src/cpp/client/create_channel_posix.cc
  - src/cpp/client/credentials_cc.cc
  - src/cpp/client/insecure_credentials.cc
  - src/cpp/codegen/codegen_init.cc
  - src/cpp/common/alarm.cc
  - src/cpp/common/channel_arguments.cc
  - src/cpp/common/channel_filter.cc
  - src/cpp/common/completion_queue_cc.cc
  - src/cpp/common/core_codegen.cc
  - src/cpp/common/insecure_create_auth_context.cc
  - src/cpp/common/resource_quota_cc.cc
  - src/cpp/common/rpc_method.cc
  - src/cpp/common/validate_service_config.cc
  - src/cpp/common/version_cc.cc
  - src/cpp/server/async_generic_service.cc
  - src/cpp/server/channel_argument_option.cc
  - src/cpp/server/create_default_thread_pool.cc
  - src/cpp/server/dynamic_thread_pool.cc
  - src/cpp/server/external_connection_acceptor_impl.cc
  - src/cpp/server/health/default_health_check_service.cc
  - src/cpp/server/health/health_check_service.cc
  - src/cpp/server/health/health_check_service_server_builder_option.cc
  - src/cpp/server/insecure_server_credentials.cc
  - src/cpp/server/server_builder.cc
  - src/cpp/server/server_callback.cc
  - src/cpp/server/server_cc.cc
  - src/cpp/server/server_context.cc
  - src/cpp/server/server_credentials.cc
  - src/cpp/server/server_posix.cc
  - src/cpp/thread_manager/thread_manager.cc
  - src/cpp/util/byte_buffer_cc.cc
  - src/cpp/util/status.cc
  - src/cpp/util/string_ref.cc
  - src/cpp/util/time_cc.cc
  deps:
  - grpc_unsecure
  baselib: true
- name: grpc_plugin_support
  build: protoc
  language: c++
  public_headers:
  - include/grpc++/impl/codegen/config_protobuf.h
  - include/grpcpp/impl/codegen/config_protobuf.h
  headers:
  - src/compiler/config.h
  - src/compiler/config_protobuf.h
  - src/compiler/cpp_generator.h
  - src/compiler/cpp_generator_helpers.h
  - src/compiler/cpp_plugin.h
  - src/compiler/csharp_generator.h
  - src/compiler/csharp_generator_helpers.h
  - src/compiler/generator_helpers.h
  - src/compiler/node_generator.h
  - src/compiler/node_generator_helpers.h
  - src/compiler/objective_c_generator.h
  - src/compiler/objective_c_generator_helpers.h
  - src/compiler/php_generator.h
  - src/compiler/php_generator_helpers.h
  - src/compiler/protobuf_plugin.h
  - src/compiler/python_generator.h
  - src/compiler/python_generator_helpers.h
  - src/compiler/python_private_generator.h
  - src/compiler/ruby_generator.h
  - src/compiler/ruby_generator_helpers-inl.h
  - src/compiler/ruby_generator_map-inl.h
  - src/compiler/ruby_generator_string-inl.h
  - src/compiler/schema_interface.h
  src:
  - src/compiler/cpp_generator.cc
  - src/compiler/csharp_generator.cc
  - src/compiler/node_generator.cc
  - src/compiler/objective_c_generator.cc
  - src/compiler/php_generator.cc
  - src/compiler/python_generator.cc
  - src/compiler/ruby_generator.cc
  deps: []
- name: grpcpp_channelz
  build: all
  language: c++
  public_headers:
  - include/grpcpp/ext/channelz_service_plugin.h
  headers:
  - src/cpp/server/channelz/channelz_service.h
  src:
  - src/proto/grpc/channelz/channelz.proto
  - src/cpp/server/channelz/channelz_service.cc
  - src/cpp/server/channelz/channelz_service_plugin.cc
  deps:
  - grpc++
targets:
- name: algorithm_test
  build: test
  language: c
  headers: []
  src:
  - test/core/compression/algorithm_test.cc
  deps:
  - grpc_test_util
  uses_polling: false
- name: alloc_test
  build: test
  language: c
  headers: []
  src:
  - test/core/gpr/alloc_test.cc
  deps:
  - grpc_test_util
  uses_polling: false
- name: alpn_test
  build: test
  language: c
  headers: []
  src:
  - test/core/transport/chttp2/alpn_test.cc
  deps:
  - grpc_test_util
- name: alts_counter_test
  build: test
  language: c
  headers:
  - test/core/tsi/alts/crypt/gsec_test_util.h
  src:
  - test/core/tsi/alts/crypt/gsec_test_util.cc
  - test/core/tsi/alts/frame_protector/alts_counter_test.cc
  deps:
  - grpc_test_util
- name: alts_crypt_test
  build: test
  language: c
  headers:
  - test/core/tsi/alts/crypt/gsec_test_util.h
  src:
  - test/core/tsi/alts/crypt/aes_gcm_test.cc
  - test/core/tsi/alts/crypt/gsec_test_util.cc
  deps:
  - grpc_test_util
- name: alts_crypter_test
  build: test
  language: c
  headers:
  - test/core/tsi/alts/crypt/gsec_test_util.h
  src:
  - test/core/tsi/alts/crypt/gsec_test_util.cc
  - test/core/tsi/alts/frame_protector/alts_crypter_test.cc
  deps:
  - grpc_test_util
- name: alts_frame_protector_test
  build: test
  language: c
  headers:
  - test/core/tsi/alts/crypt/gsec_test_util.h
  - test/core/tsi/transport_security_test_lib.h
  src:
  - test/core/tsi/alts/crypt/gsec_test_util.cc
  - test/core/tsi/alts/frame_protector/alts_frame_protector_test.cc
  - test/core/tsi/transport_security_test_lib.cc
  deps:
  - grpc_test_util
- name: alts_grpc_record_protocol_test
  build: test
  language: c
  headers:
  - test/core/tsi/alts/crypt/gsec_test_util.h
  src:
  - test/core/tsi/alts/crypt/gsec_test_util.cc
  - test/core/tsi/alts/zero_copy_frame_protector/alts_grpc_record_protocol_test.cc
  deps:
  - grpc_test_util
- name: alts_handshaker_client_test
  build: test
  language: c
  headers:
  - test/core/tsi/alts/handshaker/alts_handshaker_service_api_test_lib.h
  src:
  - test/core/tsi/alts/handshaker/alts_handshaker_client_test.cc
  - test/core/tsi/alts/handshaker/alts_handshaker_service_api_test_lib.cc
  deps:
  - grpc_test_util
- name: alts_iovec_record_protocol_test
  build: test
  language: c
  headers:
  - test/core/tsi/alts/crypt/gsec_test_util.h
  src:
  - test/core/tsi/alts/crypt/gsec_test_util.cc
  - test/core/tsi/alts/zero_copy_frame_protector/alts_iovec_record_protocol_test.cc
  deps:
  - grpc_test_util
- name: alts_security_connector_test
  build: test
  language: c
  headers: []
  src:
  - test/core/security/alts_security_connector_test.cc
  deps:
  - grpc_test_util
- name: alts_tsi_handshaker_test
  build: test
  language: c
  headers:
  - test/core/tsi/alts/handshaker/alts_handshaker_service_api_test_lib.h
  src:
  - test/core/tsi/alts/handshaker/alts_handshaker_service_api_test_lib.cc
  - test/core/tsi/alts/handshaker/alts_tsi_handshaker_test.cc
  deps:
  - grpc_test_util
- name: alts_tsi_utils_test
  build: test
  language: c
  headers:
  - test/core/tsi/alts/handshaker/alts_handshaker_service_api_test_lib.h
  src:
  - test/core/tsi/alts/handshaker/alts_handshaker_service_api_test_lib.cc
  - test/core/tsi/alts/handshaker/alts_tsi_utils_test.cc
  deps:
  - grpc_test_util
- name: alts_zero_copy_grpc_protector_test
  build: test
  language: c
  headers:
  - test/core/tsi/alts/crypt/gsec_test_util.h
  src:
  - test/core/tsi/alts/crypt/gsec_test_util.cc
  - test/core/tsi/alts/zero_copy_frame_protector/alts_zero_copy_grpc_protector_test.cc
  deps:
  - grpc_test_util
- name: arena_test
  build: test
  language: c
  headers: []
  src:
  - test/core/gpr/arena_test.cc
  deps:
  - grpc_test_util
  uses_polling: false
- name: auth_context_test
  build: test
  language: c
  headers: []
  src:
  - test/core/security/auth_context_test.cc
  deps:
  - grpc_test_util
  uses_polling: false
- name: b64_test
  build: test
  language: c
  headers: []
  src:
  - test/core/slice/b64_test.cc
  deps:
  - grpc_test_util
  uses_polling: false
- name: bad_server_response_test
  build: test
  language: c
  headers:
  - test/core/end2end/cq_verifier.h
  src:
  - test/core/end2end/bad_server_response_test.cc
  - test/core/end2end/cq_verifier.cc
  deps:
  - grpc_test_util
- name: bad_ssl_alpn_test
  build: test
  language: c
  headers:
  - test/core/end2end/cq_verifier.h
  src:
  - test/core/bad_ssl/bad_ssl_test.cc
  - test/core/end2end/cq_verifier.cc
  deps:
  - grpc_test_util
  platforms:
  - linux
  - posix
  - mac
- name: bad_ssl_cert_test
  build: test
  language: c
  headers:
  - test/core/end2end/cq_verifier.h
  src:
  - test/core/bad_ssl/bad_ssl_test.cc
  - test/core/end2end/cq_verifier.cc
  deps:
  - grpc_test_util
  platforms:
  - linux
  - posix
  - mac
- name: bin_decoder_test
  build: test
  language: c
  headers: []
  src:
  - test/core/transport/chttp2/bin_decoder_test.cc
  deps:
  - grpc_test_util
  uses_polling: false
- name: bin_encoder_test
  build: test
  language: c
  headers: []
  src:
  - test/core/transport/chttp2/bin_encoder_test.cc
  deps:
  - grpc_test_util
  uses_polling: false
- name: buffer_list_test
  build: test
  language: c
  headers: []
  src:
  - test/core/iomgr/buffer_list_test.cc
  deps:
  - grpc_test_util
- name: channel_args_test
  build: test
  language: c
  headers: []
  src:
  - test/core/channel/channel_args_test.cc
  deps:
  - grpc_test_util
  uses_polling: false
- name: channel_create_test
  build: test
  language: c
  headers: []
  src:
  - test/core/surface/channel_create_test.cc
  deps:
  - grpc_test_util
- name: channel_stack_test
  build: test
  language: c
  headers: []
  src:
  - test/core/channel/channel_stack_test.cc
  deps:
  - grpc_test_util
  uses_polling: false
- name: check_gcp_environment_linux_test
  build: test
  language: c
  headers: []
  src:
  - test/core/security/check_gcp_environment_linux_test.cc
  deps:
  - grpc_test_util
- name: check_gcp_environment_windows_test
  build: test
  language: c
  headers: []
  src:
  - test/core/security/check_gcp_environment_windows_test.cc
  deps:
  - grpc_test_util
- name: client_ssl_test
  build: test
  language: c
  headers: []
  src:
  - test/core/handshake/client_ssl.cc
  deps:
  - grpc_test_util
  platforms:
  - linux
  - posix
  - mac
- name: cmdline_test
  build: test
  language: c
  headers: []
  src:
  - test/core/util/cmdline_test.cc
  deps:
  - grpc_test_util
  uses_polling: false
- name: combiner_test
  build: test
  language: c
  headers: []
  src:
  - test/core/iomgr/combiner_test.cc
  deps:
  - grpc_test_util
  platforms:
  - linux
  - posix
  - mac
- name: completion_queue_threading_test
  build: test
  run: false
  language: c
  headers: []
  src:
  - test/core/surface/completion_queue_threading_test.cc
  deps:
  - grpc_test_util
- name: compression_test
  build: test
  language: c
  headers: []
  src:
  - test/core/compression/compression_test.cc
  deps:
  - grpc_test_util
  uses_polling: false
- name: concurrent_connectivity_test
  build: test
  language: c
  headers: []
  src:
  - test/core/surface/concurrent_connectivity_test.cc
  deps:
  - grpc_test_util
- name: connection_refused_test
  build: test
  language: c
  headers:
  - test/core/end2end/cq_verifier.h
  src:
  - test/core/end2end/connection_refused_test.cc
  - test/core/end2end/cq_verifier.cc
  deps:
  - grpc_test_util
- name: cpu_test
  build: test
  language: c
  headers: []
  src:
  - test/core/gpr/cpu_test.cc
  deps:
  - grpc_test_util
  uses_polling: false
- name: dns_resolver_connectivity_using_ares_test
  build: test
  language: c
  headers: []
  src:
  - test/core/client_channel/resolvers/dns_resolver_connectivity_test.cc
  deps:
  - grpc_test_util
  args:
  - --resolver=ares
- name: dns_resolver_connectivity_using_native_test
  build: test
  language: c
  headers: []
  src:
  - test/core/client_channel/resolvers/dns_resolver_connectivity_test.cc
  deps:
  - grpc_test_util
  args:
  - --resolver=native
- name: dns_resolver_cooldown_test
  build: test
  language: c
  headers: []
  src:
  - test/core/client_channel/resolvers/dns_resolver_cooldown_test.cc
  deps:
  - grpc_test_util
- name: dns_resolver_test
  build: test
  language: c
  headers: []
  src:
  - test/core/client_channel/resolvers/dns_resolver_test.cc
  deps:
  - grpc_test_util
- name: dualstack_socket_test
  build: test
  language: c
  headers:
  - test/core/end2end/cq_verifier.h
  src:
  - test/core/end2end/cq_verifier.cc
  - test/core/end2end/dualstack_socket_test.cc
  deps:
  - grpc_test_util
  platforms:
  - linux
  - posix
  - mac
- name: endpoint_pair_test
  build: test
  language: c
  headers:
  - test/core/iomgr/endpoint_tests.h
  src:
  - test/core/iomgr/endpoint_pair_test.cc
  - test/core/iomgr/endpoint_tests.cc
  deps:
  - grpc_test_util
- name: env_test
  build: test
  language: c
  headers: []
  src:
  - test/core/gpr/env_test.cc
  deps:
  - grpc_test_util
  uses_polling: false
- name: ev_epollex_linux_test
  build: test
  language: c
  headers: []
  src:
  - test/core/iomgr/ev_epollex_linux_test.cc
  deps:
  - grpc_test_util
  platforms:
  - linux
  - posix
  - mac
- name: fake_resolver_test
  build: test
  language: c
  headers: []
  src:
  - test/core/client_channel/resolvers/fake_resolver_test.cc
  deps:
  - grpc_test_util
- name: fake_transport_security_test
  build: test
  language: c
  headers:
  - test/core/tsi/transport_security_test_lib.h
  src:
  - test/core/tsi/fake_transport_security_test.cc
  - test/core/tsi/transport_security_test_lib.cc
  deps:
  - grpc_test_util
- name: fd_conservation_posix_test
  build: test
  language: c
  headers: []
  src:
  - test/core/iomgr/fd_conservation_posix_test.cc
  deps:
  - grpc_test_util
  platforms:
  - linux
  - posix
  - mac
- name: fd_posix_test
  build: test
  language: c
  headers: []
  src:
  - test/core/iomgr/fd_posix_test.cc
  deps:
  - grpc_test_util
  platforms:
  - linux
  - posix
  - mac
- name: fling_stream_test
  build: test
  language: c
  headers:
  - test/core/end2end/data/ssl_test_data.h
  src:
  - test/core/end2end/data/client_certs.cc
  - test/core/end2end/data/server1_cert.cc
  - test/core/end2end/data/server1_key.cc
  - test/core/end2end/data/test_root_cert.cc
  - test/core/fling/fling_stream_test.cc
  deps:
  - grpc_test_util
  platforms:
  - linux
  - posix
  - mac
- name: fling_test
  build: test
  language: c
  headers:
  - test/core/end2end/data/ssl_test_data.h
  src:
  - test/core/end2end/data/client_certs.cc
  - test/core/end2end/data/server1_cert.cc
  - test/core/end2end/data/server1_key.cc
  - test/core/end2end/data/test_root_cert.cc
  - test/core/fling/fling_test.cc
  deps:
  - grpc_test_util
  platforms:
  - linux
  - posix
  - mac
- name: fork_test
  build: test
  language: c
  headers: []
  src:
  - test/core/gprpp/fork_test.cc
  deps:
  - grpc_test_util
  platforms:
  - linux
  - posix
  - mac
  uses_polling: false
- name: format_request_test
  build: test
  language: c
  headers:
  - test/core/end2end/data/ssl_test_data.h
  src:
  - test/core/end2end/data/client_certs.cc
  - test/core/end2end/data/server1_cert.cc
  - test/core/end2end/data/server1_key.cc
  - test/core/end2end/data/test_root_cert.cc
  - test/core/http/format_request_test.cc
  deps:
  - grpc_test_util
- name: frame_handler_test
  build: test
  language: c
  headers:
  - test/core/tsi/alts/crypt/gsec_test_util.h
  src:
  - test/core/tsi/alts/crypt/gsec_test_util.cc
  - test/core/tsi/alts/frame_protector/frame_handler_test.cc
  deps:
  - grpc_test_util
- name: goaway_server_test
  build: test
  language: c
  headers:
  - test/core/end2end/cq_verifier.h
  src:
  - test/core/end2end/cq_verifier.cc
  - test/core/end2end/goaway_server_test.cc
  deps:
  - grpc_test_util
- name: grpc_alts_credentials_options_test
  build: test
  language: c
  headers: []
  src:
  - test/core/security/grpc_alts_credentials_options_test.cc
  deps:
  - grpc_test_util
- name: grpc_byte_buffer_reader_test
  build: test
  language: c
  headers: []
  src:
  - test/core/surface/byte_buffer_reader_test.cc
  deps:
  - grpc_test_util
  uses_polling: false
- name: grpc_completion_queue_test
  build: test
  language: c
  headers: []
  src:
  - test/core/surface/completion_queue_test.cc
  deps:
  - grpc_test_util
- name: grpc_ipv6_loopback_available_test
  build: test
  language: c
  headers: []
  src:
  - test/core/iomgr/grpc_ipv6_loopback_available_test.cc
  deps:
  - grpc_test_util
- name: handshake_server_with_readahead_handshaker_test
  build: test
  language: c
  headers:
  - test/core/handshake/server_ssl_common.h
  src:
  - test/core/handshake/readahead_handshaker_server_ssl.cc
  - test/core/handshake/server_ssl_common.cc
  deps:
  - grpc_test_util
  platforms:
  - linux
  - posix
  - mac
- name: histogram_test
  build: test
  language: c
  headers: []
  src:
  - test/core/util/histogram_test.cc
  deps:
  - grpc_test_util
  uses_polling: false
- name: host_port_test
  build: test
  language: c
  headers: []
  src:
  - test/core/gprpp/host_port_test.cc
  deps:
  - grpc_test_util
  uses_polling: false
- name: hpack_encoder_test
  build: test
  language: c
  headers: []
  src:
  - test/core/transport/chttp2/hpack_encoder_test.cc
  deps:
  - grpc_test_util
  uses_polling: false
- name: httpcli_test
  build: test
  language: c
  headers:
  - test/core/end2end/data/ssl_test_data.h
  src:
  - test/core/end2end/data/client_certs.cc
  - test/core/end2end/data/server1_cert.cc
  - test/core/end2end/data/server1_key.cc
  - test/core/end2end/data/test_root_cert.cc
  - test/core/http/httpcli_test.cc
  deps:
  - grpc_test_util
  platforms:
  - linux
  - posix
  - mac
- name: httpscli_test
  build: test
  language: c
  headers:
  - test/core/end2end/data/ssl_test_data.h
  src:
  - test/core/end2end/data/client_certs.cc
  - test/core/end2end/data/server1_cert.cc
  - test/core/end2end/data/server1_key.cc
  - test/core/end2end/data/test_root_cert.cc
  - test/core/http/httpscli_test.cc
  deps:
  - grpc_test_util
  platforms:
  - linux
  - posix
  - mac
- name: inproc_callback_test
  build: test
  language: c
  headers: []
  src:
  - test/core/end2end/inproc_callback_test.cc
  deps:
  - end2end_tests
  uses_polling: false
- name: invalid_call_argument_test
  build: test
  language: c
  headers:
  - test/core/end2end/cq_verifier.h
  src:
  - test/core/end2end/cq_verifier.cc
  - test/core/end2end/invalid_call_argument_test.cc
  deps:
  - grpc_test_util
- name: json_token_test
  build: test
  language: c
  headers: []
  src:
  - test/core/security/json_token_test.cc
  deps:
  - grpc_test_util
  uses_polling: false
- name: jwt_verifier_test
  build: test
  language: c
  headers: []
  src:
  - test/core/security/jwt_verifier_test.cc
  deps:
  - grpc_test_util
  uses_polling: false
- name: lame_client_test
  build: test
  language: c
  headers:
  - test/core/end2end/cq_verifier.h
  src:
  - test/core/end2end/cq_verifier.cc
  - test/core/surface/lame_client_test.cc
  deps:
  - grpc_test_util
- name: load_file_test
  build: test
  language: c
  headers: []
  src:
  - test/core/iomgr/load_file_test.cc
  deps:
  - grpc_test_util
  uses_polling: false
- name: manual_constructor_test
  build: test
  language: c
  headers: []
  src:
  - test/core/gprpp/manual_constructor_test.cc
  deps:
  - grpc_test_util
  uses_polling: false
- name: memory_quota_stress_test
  build: test
  language: c
  headers:
  - src/core/lib/debug/trace.h
  - src/core/lib/gprpp/atomic_utils.h
  - src/core/lib/gprpp/dual_ref_counted.h
  - src/core/lib/gprpp/orphanable.h
  - src/core/lib/gprpp/ref_counted.h
  - src/core/lib/gprpp/ref_counted_ptr.h
  - src/core/lib/iomgr/closure.h
  - src/core/lib/iomgr/combiner.h
  - src/core/lib/iomgr/error.h
  - src/core/lib/iomgr/error_internal.h
  - src/core/lib/iomgr/exec_ctx.h
  - src/core/lib/iomgr/executor.h
  - src/core/lib/iomgr/iomgr_internal.h
  - src/core/lib/promise/activity.h
  - src/core/lib/promise/context.h
  - src/core/lib/promise/detail/basic_seq.h
  - src/core/lib/promise/detail/promise_factory.h
  - src/core/lib/promise/detail/promise_like.h
  - src/core/lib/promise/detail/status.h
  - src/core/lib/promise/detail/switch.h
  - src/core/lib/promise/exec_ctx_wakeup_scheduler.h
  - src/core/lib/promise/loop.h
  - src/core/lib/promise/map.h
  - src/core/lib/promise/poll.h
  - src/core/lib/promise/race.h
  - src/core/lib/promise/seq.h
  - src/core/lib/resource_quota/memory_quota.h
  - src/core/lib/resource_quota/trace.h
  - src/core/lib/slice/slice.h
  - src/core/lib/slice/slice_internal.h
  - src/core/lib/slice/slice_refcount.h
  - src/core/lib/slice/slice_refcount_base.h
  - src/core/lib/slice/slice_string_helpers.h
  - src/core/lib/slice/slice_utils.h
  - src/core/lib/slice/static_slice.h
  src:
  - src/core/lib/debug/trace.cc
  - src/core/lib/event_engine/memory_allocator.cc
  - src/core/lib/iomgr/combiner.cc
  - src/core/lib/iomgr/error.cc
  - src/core/lib/iomgr/exec_ctx.cc
  - src/core/lib/iomgr/executor.cc
  - src/core/lib/iomgr/iomgr_internal.cc
  - src/core/lib/promise/activity.cc
  - src/core/lib/resource_quota/memory_quota.cc
  - src/core/lib/resource_quota/trace.cc
  - src/core/lib/slice/slice.cc
  - src/core/lib/slice/slice_refcount.cc
  - src/core/lib/slice/slice_string_helpers.cc
  - src/core/lib/slice/static_slice.cc
  - test/core/resource_quota/memory_quota_stress_test.cc
  deps:
  - absl/status:statusor
  - absl/types:variant
  - gpr
  platforms:
  - linux
  - posix
  uses_polling: false
- name: message_compress_test
  build: test
  language: c
  headers: []
  src:
  - test/core/compression/message_compress_test.cc
  deps:
  - grpc_test_util
  uses_polling: false
- name: metadata_test
  build: test
  language: c
  headers: []
  src:
  - test/core/transport/metadata_test.cc
  deps:
  - grpc_test_util
- name: minimal_stack_is_minimal_test
  build: test
  language: c
  headers: []
  src:
  - test/core/channel/minimal_stack_is_minimal_test.cc
  deps:
  - grpc_test_util
  uses_polling: false
- name: mpmcqueue_test
  build: test
  language: c
  headers: []
  src:
  - test/core/iomgr/mpmcqueue_test.cc
  deps:
  - grpc_test_util
  uses_polling: false
- name: mpscq_test
  build: test
  language: c
  headers: []
  src:
  - test/core/gprpp/mpscq_test.cc
  deps:
  - grpc_test_util
  platforms:
  - linux
  - posix
  - mac
  uses_polling: false
- name: multiple_server_queues_test
  build: test
  language: c
  headers:
  - test/core/end2end/cq_verifier.h
  src:
  - test/core/end2end/cq_verifier.cc
  - test/core/end2end/multiple_server_queues_test.cc
  deps:
  - grpc_test_util
- name: murmur_hash_test
  build: test
  language: c
  headers: []
  src:
  - test/core/gpr/murmur_hash_test.cc
  deps:
  - grpc_test_util
  uses_polling: false
- name: no_server_test
  build: test
  language: c
  headers:
  - test/core/end2end/cq_verifier.h
  src:
  - test/core/end2end/cq_verifier.cc
  - test/core/end2end/no_server_test.cc
  deps:
  - grpc_test_util
- name: num_external_connectivity_watchers_test
  build: test
  language: c
  headers: []
  src:
  - test/core/surface/num_external_connectivity_watchers_test.cc
  deps:
  - grpc_test_util
- name: parse_address_test
  build: test
  language: c
  headers: []
  src:
  - test/core/address_utils/parse_address_test.cc
  deps:
  - grpc_test_util
- name: parse_address_with_named_scope_id_test
  build: test
  language: c
  headers: []
  src:
  - test/core/address_utils/parse_address_with_named_scope_id_test.cc
  deps:
  - grpc_test_util
  platforms:
  - linux
  - posix
  - mac
  uses_polling: false
- name: parser_test
  build: test
  language: c
  headers:
  - test/core/end2end/data/ssl_test_data.h
  src:
  - test/core/end2end/data/client_certs.cc
  - test/core/end2end/data/server1_cert.cc
  - test/core/end2end/data/server1_key.cc
  - test/core/end2end/data/test_root_cert.cc
  - test/core/http/parser_test.cc
  deps:
  - grpc_test_util
  uses_polling: false
- name: percent_encoding_test
  build: test
  language: c
  headers: []
  src:
  - test/core/slice/percent_encoding_test.cc
  deps:
  - grpc_test_util
  uses_polling: false
- name: public_headers_must_be_c89
  build: test
  language: c
  headers:
  - src/core/lib/security/authorization/grpc_authorization_engine.h
  - src/core/lib/security/authorization/grpc_authorization_policy_provider.h
  - src/core/lib/security/authorization/matchers.h
  - src/core/lib/security/authorization/rbac_policy.h
  - src/core/lib/security/authorization/rbac_translator.h
  src:
  - src/core/lib/security/authorization/grpc_authorization_engine.cc
  - src/core/lib/security/authorization/grpc_authorization_policy_provider.cc
  - src/core/lib/security/authorization/matchers.cc
  - src/core/lib/security/authorization/rbac_policy.cc
  - src/core/lib/security/authorization/rbac_translator.cc
  - test/core/surface/public_headers_must_be_c89.c
  deps:
  - grpc_test_util
- name: resolve_address_using_ares_resolver_posix_test
  build: test
  language: c
  headers: []
  src:
  - test/core/iomgr/resolve_address_posix_test.cc
  deps:
  - grpc_test_util
  args:
  - --resolver=ares
  platforms:
  - linux
  - posix
  - mac
- name: resolve_address_using_ares_resolver_test
  build: test
  language: c
  headers: []
  src:
  - test/core/iomgr/resolve_address_test.cc
  deps:
  - grpc_test_util
  args:
  - --resolver=ares
- name: resolve_address_using_native_resolver_posix_test
  build: test
  language: c
  headers: []
  src:
  - test/core/iomgr/resolve_address_posix_test.cc
  deps:
  - grpc_test_util
  args:
  - --resolver=native
  platforms:
  - linux
  - posix
  - mac
- name: resolve_address_using_native_resolver_test
  build: test
  language: c
  headers: []
  src:
  - test/core/iomgr/resolve_address_test.cc
  deps:
  - grpc_test_util
  args:
  - --resolver=native
- name: secure_channel_create_test
  build: test
  language: c
  headers: []
  src:
  - test/core/surface/secure_channel_create_test.cc
  deps:
  - grpc_test_util
- name: secure_endpoint_test
  build: test
  language: c
  headers:
  - test/core/iomgr/endpoint_tests.h
  src:
  - test/core/iomgr/endpoint_tests.cc
  - test/core/security/secure_endpoint_test.cc
  deps:
  - grpc_test_util
- name: security_connector_test
  build: test
  language: c
  headers: []
  src:
  - test/core/security/security_connector_test.cc
  deps:
  - grpc_test_util
- name: sequential_connectivity_test
  build: test
  run: false
  language: c
  headers: []
  src:
  - test/core/surface/sequential_connectivity_test.cc
  deps:
  - grpc_test_util
- name: server_ssl_test
  build: test
  language: c
  headers:
  - test/core/handshake/server_ssl_common.h
  src:
  - test/core/handshake/server_ssl.cc
  - test/core/handshake/server_ssl_common.cc
  deps:
  - grpc_test_util
  platforms:
  - linux
  - posix
  - mac
- name: server_test
  build: test
  language: c
  headers: []
  src:
  - test/core/surface/server_test.cc
  deps:
  - grpc_test_util
- name: slice_buffer_test
  build: test
  language: c
  headers: []
  src:
  - test/core/slice/slice_buffer_test.cc
  deps:
  - grpc_test_util
  uses_polling: false
- name: slice_intern_test
  build: test
  language: c
  headers: []
  src:
  - test/core/slice/slice_intern_test.cc
  deps:
  - grpc_test_util
  uses_polling: false
- name: slice_split_test
  build: test
  language: c
  headers: []
  src:
  - test/core/slice/slice_split_test.cc
  deps:
  - grpc_test_util
  uses_polling: false
- name: slice_string_helpers_test
  build: test
  language: c
  headers:
  - src/core/lib/debug/trace.h
  - src/core/lib/gprpp/atomic_utils.h
  - src/core/lib/gprpp/ref_counted.h
  - src/core/lib/gprpp/ref_counted_ptr.h
  - src/core/lib/slice/slice.h
  - src/core/lib/slice/slice_internal.h
  - src/core/lib/slice/slice_refcount.h
  - src/core/lib/slice/slice_refcount_base.h
  - src/core/lib/slice/slice_string_helpers.h
  - src/core/lib/slice/slice_utils.h
  - src/core/lib/slice/static_slice.h
  src:
  - src/core/lib/debug/trace.cc
  - src/core/lib/slice/slice.cc
  - src/core/lib/slice/slice_refcount.cc
  - src/core/lib/slice/slice_string_helpers.cc
  - src/core/lib/slice/static_slice.cc
  - test/core/slice/slice_string_helpers_test.cc
  deps:
  - gpr
  uses_polling: false
- name: sockaddr_resolver_test
  build: test
  language: c
  headers: []
  src:
  - test/core/client_channel/resolvers/sockaddr_resolver_test.cc
  deps:
  - grpc_test_util
- name: socket_utils_test
  build: test
  language: c
  headers: []
  src:
  - test/core/iomgr/socket_utils_test.cc
  deps:
  - grpc_test_util
  platforms:
  - linux
  - posix
  - mac
- name: spinlock_test
  build: test
  language: c
  headers: []
  src:
  - test/core/gpr/spinlock_test.cc
  deps:
  - grpc_test_util
  uses_polling: false
- name: ssl_credentials_test
  build: test
  language: c
  headers: []
  src:
  - test/core/security/ssl_credentials_test.cc
  deps:
  - grpc_test_util
- name: ssl_transport_security_test
  build: test
  language: c
  headers:
  - test/core/tsi/transport_security_test_lib.h
  src:
  - test/core/tsi/ssl_transport_security_test.cc
  - test/core/tsi/transport_security_test_lib.cc
  deps:
  - grpc_test_util
  platforms:
  - linux
  - posix
  - mac
- name: status_conversion_test
  build: test
  language: c
  headers: []
  src:
  - test/core/transport/status_conversion_test.cc
  deps:
  - grpc_test_util
  uses_polling: false
- name: stream_compression_test
  build: test
  language: c
  headers: []
  src:
  - test/core/compression/stream_compression_test.cc
  deps:
  - grpc_test_util
  uses_polling: false
- name: stream_map_test
  build: test
  language: c
  headers: []
  src:
  - test/core/transport/chttp2/stream_map_test.cc
  deps:
  - grpc_test_util
- name: string_test
  build: test
  language: c
  headers: []
  src:
  - test/core/gpr/string_test.cc
  deps:
  - grpc_test_util
  uses_polling: false
- name: sync_test
  build: test
  language: c
  headers: []
  src:
  - test/core/gpr/sync_test.cc
  deps:
  - grpc_test_util
  uses_polling: false
- name: tcp_client_posix_test
  build: test
  language: c
  headers: []
  src:
  - test/core/iomgr/tcp_client_posix_test.cc
  deps:
  - grpc_test_util
  platforms:
  - linux
  - posix
  - mac
- name: tcp_posix_test
  build: test
  language: c
  headers:
  - test/core/iomgr/endpoint_tests.h
  src:
  - test/core/iomgr/endpoint_tests.cc
  - test/core/iomgr/tcp_posix_test.cc
  deps:
  - grpc_test_util
  platforms:
  - linux
  - posix
- name: tcp_server_posix_test
  build: test
  language: c
  headers: []
  src:
  - test/core/iomgr/tcp_server_posix_test.cc
  deps:
  - grpc_test_util
  platforms:
  - linux
  - posix
  - mac
- name: test_core_gpr_time_test
  build: test
  language: c
  headers: []
  src:
  - test/core/gpr/time_test.cc
  deps:
  - grpc_test_util
  uses_polling: false
- name: test_core_security_credentials_test
  build: test
  language: c
  headers: []
  src:
  - test/core/security/credentials_test.cc
  deps:
  - grpc_test_util
- name: thd_test
  build: test
  language: c
  headers: []
  src:
  - test/core/gprpp/thd_test.cc
  deps:
  - grpc_test_util
  uses_polling: false
- name: threadpool_test
  build: test
  language: c
  headers: []
  src:
  - test/core/iomgr/threadpool_test.cc
  deps:
  - grpc_test_util
  uses_polling: false
- name: time_averaged_stats_test
  build: test
  language: c
  headers: []
  src:
  - test/core/iomgr/time_averaged_stats_test.cc
  deps:
  - grpc_test_util
  uses_polling: false
- name: timeout_encoding_test
  build: test
  language: c
  headers: []
  src:
  - test/core/transport/timeout_encoding_test.cc
  deps:
  - grpc_test_util
  uses_polling: false
- name: timer_heap_test
  build: test
  language: c
  headers: []
  src:
  - test/core/iomgr/timer_heap_test.cc
  deps:
  - grpc_test_util
  uses_polling: false
- name: timer_list_test
  build: test
  language: c
  headers: []
  src:
  - test/core/iomgr/timer_list_test.cc
  deps:
  - grpc_test_util
  uses_polling: false
- name: transport_security_common_api_test
  build: test
  language: c
  headers: []
  src:
  - test/core/tsi/alts/handshaker/transport_security_common_api_test.cc
  deps:
  - grpc_test_util
- name: transport_security_test
  build: test
  language: c
  headers: []
  src:
  - test/core/tsi/transport_security_test.cc
  deps:
  - grpc_test_util
- name: varint_test
  build: test
  language: c
  headers: []
  src:
  - test/core/transport/chttp2/varint_test.cc
  deps:
  - grpc_test_util
  uses_polling: false
- name: activity_test
  gtest: true
  build: test
  language: c++
  headers:
  - src/core/ext/upb-generated/google/api/annotations.upb.h
  - src/core/ext/upb-generated/google/api/expr/v1alpha1/checked.upb.h
  - src/core/ext/upb-generated/google/api/expr/v1alpha1/syntax.upb.h
  - src/core/ext/upb-generated/google/api/http.upb.h
  - src/core/ext/upb-generated/google/protobuf/any.upb.h
  - src/core/ext/upb-generated/google/protobuf/duration.upb.h
  - src/core/ext/upb-generated/google/protobuf/empty.upb.h
  - src/core/ext/upb-generated/google/protobuf/struct.upb.h
  - src/core/ext/upb-generated/google/protobuf/timestamp.upb.h
  - src/core/ext/upb-generated/google/protobuf/wrappers.upb.h
  - src/core/ext/upb-generated/google/rpc/status.upb.h
  - src/core/lib/gpr/alloc.h
  - src/core/lib/gpr/env.h
  - src/core/lib/gpr/murmur_hash.h
  - src/core/lib/gpr/spinlock.h
  - src/core/lib/gpr/string.h
  - src/core/lib/gpr/string_windows.h
  - src/core/lib/gpr/time_precise.h
  - src/core/lib/gpr/tls.h
  - src/core/lib/gpr/tmpfile.h
  - src/core/lib/gpr/useful.h
  - src/core/lib/gprpp/arena.h
  - src/core/lib/gprpp/atomic_utils.h
  - src/core/lib/gprpp/bitset.h
  - src/core/lib/gprpp/construct_destruct.h
  - src/core/lib/gprpp/debug_location.h
  - src/core/lib/gprpp/examine_stack.h
  - src/core/lib/gprpp/fork.h
  - src/core/lib/gprpp/global_config.h
  - src/core/lib/gprpp/global_config_custom.h
  - src/core/lib/gprpp/global_config_env.h
  - src/core/lib/gprpp/global_config_generic.h
  - src/core/lib/gprpp/host_port.h
  - src/core/lib/gprpp/manual_constructor.h
  - src/core/lib/gprpp/memory.h
  - src/core/lib/gprpp/mpscq.h
  - src/core/lib/gprpp/stat.h
  - src/core/lib/gprpp/status_helper.h
  - src/core/lib/gprpp/sync.h
  - src/core/lib/gprpp/thd.h
  - src/core/lib/gprpp/time_util.h
  - src/core/lib/profiling/timers.h
  - src/core/lib/promise/activity.h
  - src/core/lib/promise/context.h
  - src/core/lib/promise/detail/basic_join.h
  - src/core/lib/promise/detail/basic_seq.h
  - src/core/lib/promise/detail/promise_factory.h
  - src/core/lib/promise/detail/promise_like.h
  - src/core/lib/promise/detail/status.h
  - src/core/lib/promise/detail/switch.h
  - src/core/lib/promise/join.h
  - src/core/lib/promise/poll.h
  - src/core/lib/promise/promise.h
  - src/core/lib/promise/seq.h
  - src/core/lib/promise/wait_set.h
  - test/core/promise/test_wakeup_schedulers.h
  src:
  - src/core/ext/upb-generated/google/api/annotations.upb.c
  - src/core/ext/upb-generated/google/api/expr/v1alpha1/checked.upb.c
  - src/core/ext/upb-generated/google/api/expr/v1alpha1/syntax.upb.c
  - src/core/ext/upb-generated/google/api/http.upb.c
  - src/core/ext/upb-generated/google/protobuf/any.upb.c
  - src/core/ext/upb-generated/google/protobuf/duration.upb.c
  - src/core/ext/upb-generated/google/protobuf/empty.upb.c
  - src/core/ext/upb-generated/google/protobuf/struct.upb.c
  - src/core/ext/upb-generated/google/protobuf/timestamp.upb.c
  - src/core/ext/upb-generated/google/protobuf/wrappers.upb.c
  - src/core/ext/upb-generated/google/rpc/status.upb.c
  - src/core/lib/gpr/alloc.cc
  - src/core/lib/gpr/atm.cc
  - src/core/lib/gpr/cpu_iphone.cc
  - src/core/lib/gpr/cpu_linux.cc
  - src/core/lib/gpr/cpu_posix.cc
  - src/core/lib/gpr/cpu_windows.cc
  - src/core/lib/gpr/env_linux.cc
  - src/core/lib/gpr/env_posix.cc
  - src/core/lib/gpr/env_windows.cc
  - src/core/lib/gpr/log.cc
  - src/core/lib/gpr/log_android.cc
  - src/core/lib/gpr/log_linux.cc
  - src/core/lib/gpr/log_posix.cc
  - src/core/lib/gpr/log_windows.cc
  - src/core/lib/gpr/murmur_hash.cc
  - src/core/lib/gpr/string.cc
  - src/core/lib/gpr/string_posix.cc
  - src/core/lib/gpr/string_util_windows.cc
  - src/core/lib/gpr/string_windows.cc
  - src/core/lib/gpr/sync.cc
  - src/core/lib/gpr/sync_abseil.cc
  - src/core/lib/gpr/sync_posix.cc
  - src/core/lib/gpr/sync_windows.cc
  - src/core/lib/gpr/time.cc
  - src/core/lib/gpr/time_posix.cc
  - src/core/lib/gpr/time_precise.cc
  - src/core/lib/gpr/time_windows.cc
  - src/core/lib/gpr/tmpfile_msys.cc
  - src/core/lib/gpr/tmpfile_posix.cc
  - src/core/lib/gpr/tmpfile_windows.cc
  - src/core/lib/gpr/wrap_memcpy.cc
  - src/core/lib/gprpp/arena.cc
  - src/core/lib/gprpp/examine_stack.cc
  - src/core/lib/gprpp/fork.cc
  - src/core/lib/gprpp/global_config_env.cc
  - src/core/lib/gprpp/host_port.cc
  - src/core/lib/gprpp/mpscq.cc
  - src/core/lib/gprpp/stat_posix.cc
  - src/core/lib/gprpp/stat_windows.cc
  - src/core/lib/gprpp/status_helper.cc
  - src/core/lib/gprpp/thd_posix.cc
  - src/core/lib/gprpp/thd_windows.cc
  - src/core/lib/gprpp/time_util.cc
  - src/core/lib/profiling/basic_timers.cc
  - src/core/lib/profiling/stap_timers.cc
  - src/core/lib/promise/activity.cc
  - test/core/promise/activity_test.cc
  deps:
  - absl/base:base
  - absl/base:core_headers
  - absl/container:flat_hash_set
  - absl/memory:memory
  - absl/status:status
  - absl/status:statusor
  - absl/strings:cord
  - absl/strings:str_format
  - absl/strings:strings
  - absl/synchronization:synchronization
  - absl/time:time
  - absl/types:optional
  - absl/types:variant
  - upb
  uses_polling: false
- name: address_sorting_test
  gtest: true
  build: test
  language: c++
  headers: []
  src:
  - test/cpp/naming/address_sorting_test.cc
  deps:
  - grpc++_test_config
  - grpc++_test_util
  platforms:
  - linux
  - posix
  - mac
- name: address_sorting_test_unsecure
  gtest: true
  build: test
  language: c++
  headers:
  - test/cpp/util/byte_buffer_proto_helper.h
  - test/cpp/util/string_ref_helper.h
  - test/cpp/util/subprocess.h
  src:
  - test/cpp/naming/address_sorting_test.cc
  - test/cpp/util/byte_buffer_proto_helper.cc
  - test/cpp/util/string_ref_helper.cc
  - test/cpp/util/subprocess.cc
  deps:
  - grpc++_unsecure
  - grpc_test_util_unsecure
  - grpc++_test_config
  platforms:
  - linux
  - posix
  - mac
- name: admin_services_end2end_test
  gtest: true
  build: test
  language: c++
  headers:
  - src/cpp/server/csds/csds.h
  src:
  - src/proto/grpc/testing/xds/v3/base.proto
  - src/proto/grpc/testing/xds/v3/config_dump.proto
  - src/proto/grpc/testing/xds/v3/csds.proto
  - src/proto/grpc/testing/xds/v3/percent.proto
  - src/cpp/server/admin/admin_services.cc
  - src/cpp/server/csds/csds.cc
  - test/cpp/end2end/admin_services_end2end_test.cc
  deps:
  - grpc++_reflection
  - grpcpp_channelz
  - grpc++_test_util
- name: alarm_test
  gtest: true
  build: test
  language: c++
  headers: []
  src:
  - test/cpp/common/alarm_test.cc
  deps:
  - grpc++_unsecure
  - grpc_test_util_unsecure
  platforms:
  - linux
  - posix
  - mac
- name: alts_concurrent_connectivity_test
  gtest: true
  build: test
  language: c++
  headers:
  - test/core/end2end/cq_verifier.h
  - test/core/tsi/alts/fake_handshaker/fake_handshaker_server.h
  src:
  - test/core/tsi/alts/fake_handshaker/handshaker.proto
  - test/core/tsi/alts/fake_handshaker/transport_security_common.proto
  - test/core/end2end/cq_verifier.cc
  - test/core/tsi/alts/fake_handshaker/fake_handshaker_server.cc
  - test/core/tsi/alts/handshaker/alts_concurrent_connectivity_test.cc
  deps:
  - grpc++
  - grpc_test_util
  platforms:
  - linux
  - posix
- name: alts_util_test
  gtest: true
  build: test
  language: c++
  headers: []
  src:
  - test/cpp/common/alts_util_test.cc
  deps:
  - grpc++_alts
  - grpc++_test_util
- name: async_end2end_test
  gtest: true
  build: test
  language: c++
  headers: []
  src:
  - src/proto/grpc/health/v1/health.proto
  - src/proto/grpc/testing/duplicate/echo_duplicate.proto
  - src/proto/grpc/testing/echo.proto
  - src/proto/grpc/testing/echo_messages.proto
  - src/proto/grpc/testing/simple_messages.proto
  - test/cpp/end2end/async_end2end_test.cc
  deps:
  - grpc++_test_util
- name: auth_property_iterator_test
  gtest: true
  build: test
  language: c++
  headers: []
  src:
  - test/cpp/common/auth_property_iterator_test.cc
  deps:
  - grpc++_test_util
  uses_polling: false
- name: authorization_matchers_test
  gtest: true
  build: test
  language: c++
  headers:
  - src/core/lib/security/authorization/grpc_authorization_engine.h
  - src/core/lib/security/authorization/matchers.h
  - src/core/lib/security/authorization/rbac_policy.h
  src:
  - src/core/lib/security/authorization/grpc_authorization_engine.cc
  - src/core/lib/security/authorization/matchers.cc
  - src/core/lib/security/authorization/rbac_policy.cc
  - test/core/security/authorization_matchers_test.cc
  deps:
  - grpc_test_util
- name: authorization_policy_provider_test
  gtest: true
  build: test
  language: c++
  headers:
  - src/core/lib/security/authorization/grpc_authorization_engine.h
  - src/core/lib/security/authorization/grpc_authorization_policy_provider.h
  - src/core/lib/security/authorization/matchers.h
  - src/core/lib/security/authorization/rbac_policy.h
  - src/core/lib/security/authorization/rbac_translator.h
  src:
  - src/core/lib/security/authorization/grpc_authorization_engine.cc
  - src/core/lib/security/authorization/grpc_authorization_policy_provider.cc
  - src/core/lib/security/authorization/matchers.cc
  - src/core/lib/security/authorization/rbac_policy.cc
  - src/core/lib/security/authorization/rbac_translator.cc
  - src/cpp/server/authorization_policy_provider.cc
  - test/cpp/server/authorization_policy_provider_test.cc
  deps:
  - grpc++
  - grpc_test_util
- name: avl_test
  gtest: true
  build: test
  language: c++
  headers:
  - src/core/lib/avl/avl.h
  src:
  - test/core/avl/avl_test.cc
  deps: []
  uses_polling: false
- name: aws_request_signer_test
  gtest: true
  build: test
  language: c++
  headers: []
  src:
  - test/core/security/aws_request_signer_test.cc
  deps:
  - grpc_test_util
- name: backoff_test
  gtest: true
  build: test
  language: c++
  headers: []
  src:
  - test/core/backoff/backoff_test.cc
  deps:
  - grpc_test_util
  uses_polling: false
- name: bad_streaming_id_bad_client_test
  gtest: true
  build: test
  language: c++
  headers:
  - test/core/bad_client/bad_client.h
  - test/core/end2end/cq_verifier.h
  src:
  - test/core/bad_client/bad_client.cc
  - test/core/bad_client/tests/bad_streaming_id.cc
  - test/core/end2end/cq_verifier.cc
  deps:
  - grpc_test_util
- name: badreq_bad_client_test
  gtest: true
  build: test
  language: c++
  headers:
  - test/core/bad_client/bad_client.h
  - test/core/end2end/cq_verifier.h
  src:
  - test/core/bad_client/bad_client.cc
  - test/core/bad_client/tests/badreq.cc
  - test/core/end2end/cq_verifier.cc
  deps:
  - grpc_test_util
- name: bdp_estimator_test
  gtest: true
  build: test
  language: c++
  headers: []
  src:
  - test/core/transport/bdp_estimator_test.cc
  deps:
  - grpc_test_util
  platforms:
  - linux
  - posix
  - mac
  uses_polling: false
- name: binder_resolver_test
  gtest: true
  build: test
  language: c++
  headers: []
  src:
  - test/core/client_channel/resolvers/binder_resolver_test.cc
  deps:
  - grpc_test_util
- name: binder_server_test
  gtest: true
  build: test
  language: c++
  headers:
  - test/core/transport/binder/end2end/fake_binder.h
  - test/cpp/end2end/test_service_impl.h
  src:
  - src/proto/grpc/testing/echo.proto
  - src/proto/grpc/testing/echo_messages.proto
  - src/proto/grpc/testing/simple_messages.proto
  - test/core/transport/binder/end2end/binder_server_test.cc
  - test/core/transport/binder/end2end/fake_binder.cc
  - test/cpp/end2end/test_service_impl.cc
  deps:
  - absl/random:random
  - grpc++_test_util
- name: binder_transport_test
  gtest: true
  build: test
  language: c++
  headers:
  - src/core/ext/transport/binder/client/binder_connector.h
  - src/core/ext/transport/binder/client/channel_create_impl.h
  - src/core/ext/transport/binder/client/connection_id_generator.h
  - src/core/ext/transport/binder/client/endpoint_binder_pool.h
  - src/core/ext/transport/binder/client/jni_utils.h
  - src/core/ext/transport/binder/client/security_policy_setting.h
  - src/core/ext/transport/binder/server/binder_server.h
  - src/core/ext/transport/binder/transport/binder_stream.h
  - src/core/ext/transport/binder/transport/binder_transport.h
  - src/core/ext/transport/binder/utils/binder_auto_utils.h
  - src/core/ext/transport/binder/utils/ndk_binder.h
  - src/core/ext/transport/binder/utils/transport_stream_receiver.h
  - src/core/ext/transport/binder/utils/transport_stream_receiver_impl.h
  - src/core/ext/transport/binder/wire_format/binder.h
  - src/core/ext/transport/binder/wire_format/binder_android.h
  - src/core/ext/transport/binder/wire_format/binder_constants.h
  - src/core/ext/transport/binder/wire_format/transaction.h
  - src/core/ext/transport/binder/wire_format/wire_reader.h
  - src/core/ext/transport/binder/wire_format/wire_reader_impl.h
  - src/core/ext/transport/binder/wire_format/wire_writer.h
  - src/cpp/client/create_channel_internal.h
  - src/cpp/common/channel_filter.h
  - src/cpp/server/dynamic_thread_pool.h
  - src/cpp/server/external_connection_acceptor_impl.h
  - src/cpp/server/health/default_health_check_service.h
  - src/cpp/server/thread_pool_interface.h
  - src/cpp/thread_manager/thread_manager.h
  - test/core/transport/binder/mock_objects.h
  src:
  - src/core/ext/transport/binder/client/binder_connector.cc
  - src/core/ext/transport/binder/client/channel_create.cc
  - src/core/ext/transport/binder/client/channel_create_impl.cc
  - src/core/ext/transport/binder/client/connection_id_generator.cc
  - src/core/ext/transport/binder/client/endpoint_binder_pool.cc
  - src/core/ext/transport/binder/client/jni_utils.cc
  - src/core/ext/transport/binder/client/security_policy_setting.cc
  - src/core/ext/transport/binder/security_policy/binder_security_policy.cc
  - src/core/ext/transport/binder/server/binder_server.cc
  - src/core/ext/transport/binder/server/binder_server_credentials.cc
  - src/core/ext/transport/binder/transport/binder_transport.cc
  - src/core/ext/transport/binder/utils/ndk_binder.cc
  - src/core/ext/transport/binder/utils/transport_stream_receiver_impl.cc
  - src/core/ext/transport/binder/wire_format/binder_android.cc
  - src/core/ext/transport/binder/wire_format/binder_constants.cc
  - src/core/ext/transport/binder/wire_format/transaction.cc
  - src/core/ext/transport/binder/wire_format/wire_reader_impl.cc
  - src/core/ext/transport/binder/wire_format/wire_writer.cc
  - src/cpp/client/channel_cc.cc
  - src/cpp/client/client_callback.cc
  - src/cpp/client/client_context.cc
  - src/cpp/client/client_interceptor.cc
  - src/cpp/client/create_channel.cc
  - src/cpp/client/create_channel_internal.cc
  - src/cpp/client/create_channel_posix.cc
  - src/cpp/client/credentials_cc.cc
  - src/cpp/codegen/codegen_init.cc
  - src/cpp/common/alarm.cc
  - src/cpp/common/channel_arguments.cc
  - src/cpp/common/channel_filter.cc
  - src/cpp/common/completion_queue_cc.cc
  - src/cpp/common/core_codegen.cc
  - src/cpp/common/resource_quota_cc.cc
  - src/cpp/common/rpc_method.cc
  - src/cpp/common/validate_service_config.cc
  - src/cpp/common/version_cc.cc
  - src/cpp/server/async_generic_service.cc
  - src/cpp/server/channel_argument_option.cc
  - src/cpp/server/create_default_thread_pool.cc
  - src/cpp/server/dynamic_thread_pool.cc
  - src/cpp/server/external_connection_acceptor_impl.cc
  - src/cpp/server/health/default_health_check_service.cc
  - src/cpp/server/health/health_check_service.cc
  - src/cpp/server/health/health_check_service_server_builder_option.cc
  - src/cpp/server/server_builder.cc
  - src/cpp/server/server_callback.cc
  - src/cpp/server/server_cc.cc
  - src/cpp/server/server_context.cc
  - src/cpp/server/server_credentials.cc
  - src/cpp/server/server_posix.cc
  - src/cpp/thread_manager/thread_manager.cc
  - src/cpp/util/byte_buffer_cc.cc
  - src/cpp/util/status.cc
  - src/cpp/util/string_ref.cc
  - src/cpp/util/time_cc.cc
  - test/core/transport/binder/binder_transport_test.cc
  - test/core/transport/binder/mock_objects.cc
  deps:
  - grpc_test_util
  uses_polling: false
- name: bitset_test
  gtest: true
  build: test
  language: c++
  headers:
  - src/core/lib/gpr/useful.h
  - src/core/lib/gprpp/bitset.h
  src:
  - test/core/gprpp/bitset_test.cc
  deps: []
  uses_polling: false
- name: byte_buffer_test
  gtest: true
  build: test
  language: c++
  headers: []
  src:
  - test/cpp/util/byte_buffer_test.cc
  deps:
  - grpc++_test_util
  uses_polling: false
- name: byte_stream_test
  gtest: true
  build: test
  language: c++
  headers: []
  src:
  - test/core/transport/byte_stream_test.cc
  deps:
  - grpc_test_util
  uses_polling: false
- name: cancel_ares_query_test
  gtest: true
  build: test
  language: c++
  headers:
  - test/core/end2end/cq_verifier.h
  - test/cpp/naming/dns_test_util.h
  src:
  - test/core/end2end/cq_verifier.cc
  - test/cpp/naming/cancel_ares_query_test.cc
  - test/cpp/naming/dns_test_util.cc
  deps:
  - grpc++_test_config
  - grpc++_test_util
- name: capture_test
  gtest: true
  build: test
  language: c++
  headers:
  - src/core/lib/gprpp/capture.h
  src:
  - test/core/gprpp/capture_test.cc
  deps:
  - absl/utility:utility
  uses_polling: false
- name: cel_authorization_engine_test
  gtest: true
  build: test
  language: c++
  headers:
  - src/core/lib/security/authorization/cel_authorization_engine.h
  - src/core/lib/security/authorization/grpc_authorization_engine.h
  - src/core/lib/security/authorization/matchers.h
  - src/core/lib/security/authorization/mock_cel/activation.h
  - src/core/lib/security/authorization/mock_cel/cel_expr_builder_factory.h
  - src/core/lib/security/authorization/mock_cel/cel_expression.h
  - src/core/lib/security/authorization/mock_cel/cel_value.h
  - src/core/lib/security/authorization/mock_cel/evaluator_core.h
  - src/core/lib/security/authorization/mock_cel/flat_expr_builder.h
  - src/core/lib/security/authorization/rbac_policy.h
  src:
  - src/core/lib/security/authorization/cel_authorization_engine.cc
  - src/core/lib/security/authorization/grpc_authorization_engine.cc
  - src/core/lib/security/authorization/matchers.cc
  - src/core/lib/security/authorization/rbac_policy.cc
  - test/core/security/cel_authorization_engine_test.cc
  deps:
  - absl/container:flat_hash_set
  - grpc_test_util
- name: certificate_provider_registry_test
  gtest: true
  build: test
  language: c++
  headers: []
  src:
  - test/core/client_channel/certificate_provider_registry_test.cc
  deps:
  - grpc_test_util
- name: certificate_provider_store_test
  gtest: true
  build: test
  language: c++
  headers: []
  src:
  - test/core/xds/certificate_provider_store_test.cc
  deps:
  - grpc_test_util
- name: cfstream_test
  gtest: true
  build: test
  run: false
  language: c++
  headers:
  - test/cpp/end2end/test_service_impl.h
  src:
  - src/proto/grpc/testing/echo.proto
  - src/proto/grpc/testing/echo_messages.proto
  - src/proto/grpc/testing/simple_messages.proto
  - test/cpp/end2end/cfstream_test.cc
  - test/cpp/end2end/test_service_impl.cc
  deps:
  - grpc++_test_util
- name: channel_arguments_test
  gtest: true
  build: test
  language: c++
  headers: []
  src:
  - test/cpp/common/channel_arguments_test.cc
  deps:
  - grpc++
  - grpc_test_util
  uses_polling: false
- name: channel_filter_test
  gtest: true
  build: test
  language: c++
  headers: []
  src:
  - test/cpp/common/channel_filter_test.cc
  deps:
  - grpc++
  - grpc_test_util
  uses_polling: false
- name: channel_stack_builder_test
  gtest: true
  build: test
  language: c++
  headers: []
  src:
  - test/core/channel/channel_stack_builder_test.cc
  deps:
  - grpc_test_util
- name: channel_trace_test
  gtest: true
  build: test
  language: c++
  headers:
  - test/cpp/util/channel_trace_proto_helper.h
  src:
  - src/proto/grpc/channelz/channelz.proto
  - test/core/channel/channel_trace_test.cc
  - test/cpp/util/channel_trace_proto_helper.cc
  deps:
  - grpc++
  - grpc_test_util
- name: channelz_registry_test
  gtest: true
  build: test
  language: c++
  headers: []
  src:
  - test/core/channel/channelz_registry_test.cc
  deps:
  - grpc++
  - grpc_test_util
  uses_polling: false
- name: channelz_service_test
  gtest: true
  build: test
  language: c++
  headers:
  - test/cpp/end2end/test_service_impl.h
  src:
  - src/proto/grpc/testing/echo.proto
  - src/proto/grpc/testing/echo_messages.proto
  - src/proto/grpc/testing/simple_messages.proto
  - test/cpp/end2end/channelz_service_test.cc
  - test/cpp/end2end/test_service_impl.cc
  deps:
  - grpcpp_channelz
  - grpc++_test_util
- name: channelz_test
  gtest: true
  build: test
  language: c++
  headers:
  - test/cpp/util/channel_trace_proto_helper.h
  src:
  - src/proto/grpc/channelz/channelz.proto
  - test/core/channel/channelz_test.cc
  - test/cpp/util/channel_trace_proto_helper.cc
  deps:
  - grpc++
  - grpc_test_util
- name: chunked_vector_test
  gtest: true
  build: test
  language: c++
  headers:
  - src/core/ext/upb-generated/google/api/annotations.upb.h
  - src/core/ext/upb-generated/google/api/expr/v1alpha1/checked.upb.h
  - src/core/ext/upb-generated/google/api/expr/v1alpha1/syntax.upb.h
  - src/core/ext/upb-generated/google/api/http.upb.h
  - src/core/ext/upb-generated/google/protobuf/any.upb.h
  - src/core/ext/upb-generated/google/protobuf/duration.upb.h
  - src/core/ext/upb-generated/google/protobuf/empty.upb.h
  - src/core/ext/upb-generated/google/protobuf/struct.upb.h
  - src/core/ext/upb-generated/google/protobuf/timestamp.upb.h
  - src/core/ext/upb-generated/google/protobuf/wrappers.upb.h
  - src/core/ext/upb-generated/google/rpc/status.upb.h
  - src/core/lib/gpr/alloc.h
  - src/core/lib/gpr/env.h
  - src/core/lib/gpr/murmur_hash.h
  - src/core/lib/gpr/spinlock.h
  - src/core/lib/gpr/string.h
  - src/core/lib/gpr/string_windows.h
  - src/core/lib/gpr/time_precise.h
  - src/core/lib/gpr/tls.h
  - src/core/lib/gpr/tmpfile.h
  - src/core/lib/gpr/useful.h
  - src/core/lib/gprpp/arena.h
  - src/core/lib/gprpp/chunked_vector.h
  - src/core/lib/gprpp/construct_destruct.h
  - src/core/lib/gprpp/debug_location.h
  - src/core/lib/gprpp/examine_stack.h
  - src/core/lib/gprpp/fork.h
  - src/core/lib/gprpp/global_config.h
  - src/core/lib/gprpp/global_config_custom.h
  - src/core/lib/gprpp/global_config_env.h
  - src/core/lib/gprpp/global_config_generic.h
  - src/core/lib/gprpp/host_port.h
  - src/core/lib/gprpp/manual_constructor.h
  - src/core/lib/gprpp/memory.h
  - src/core/lib/gprpp/mpscq.h
  - src/core/lib/gprpp/stat.h
  - src/core/lib/gprpp/status_helper.h
  - src/core/lib/gprpp/sync.h
  - src/core/lib/gprpp/thd.h
  - src/core/lib/gprpp/time_util.h
  - src/core/lib/profiling/timers.h
  src:
  - src/core/ext/upb-generated/google/api/annotations.upb.c
  - src/core/ext/upb-generated/google/api/expr/v1alpha1/checked.upb.c
  - src/core/ext/upb-generated/google/api/expr/v1alpha1/syntax.upb.c
  - src/core/ext/upb-generated/google/api/http.upb.c
  - src/core/ext/upb-generated/google/protobuf/any.upb.c
  - src/core/ext/upb-generated/google/protobuf/duration.upb.c
  - src/core/ext/upb-generated/google/protobuf/empty.upb.c
  - src/core/ext/upb-generated/google/protobuf/struct.upb.c
  - src/core/ext/upb-generated/google/protobuf/timestamp.upb.c
  - src/core/ext/upb-generated/google/protobuf/wrappers.upb.c
  - src/core/ext/upb-generated/google/rpc/status.upb.c
  - src/core/lib/gpr/alloc.cc
  - src/core/lib/gpr/atm.cc
  - src/core/lib/gpr/cpu_iphone.cc
  - src/core/lib/gpr/cpu_linux.cc
  - src/core/lib/gpr/cpu_posix.cc
  - src/core/lib/gpr/cpu_windows.cc
  - src/core/lib/gpr/env_linux.cc
  - src/core/lib/gpr/env_posix.cc
  - src/core/lib/gpr/env_windows.cc
  - src/core/lib/gpr/log.cc
  - src/core/lib/gpr/log_android.cc
  - src/core/lib/gpr/log_linux.cc
  - src/core/lib/gpr/log_posix.cc
  - src/core/lib/gpr/log_windows.cc
  - src/core/lib/gpr/murmur_hash.cc
  - src/core/lib/gpr/string.cc
  - src/core/lib/gpr/string_posix.cc
  - src/core/lib/gpr/string_util_windows.cc
  - src/core/lib/gpr/string_windows.cc
  - src/core/lib/gpr/sync.cc
  - src/core/lib/gpr/sync_abseil.cc
  - src/core/lib/gpr/sync_posix.cc
  - src/core/lib/gpr/sync_windows.cc
  - src/core/lib/gpr/time.cc
  - src/core/lib/gpr/time_posix.cc
  - src/core/lib/gpr/time_precise.cc
  - src/core/lib/gpr/time_windows.cc
  - src/core/lib/gpr/tmpfile_msys.cc
  - src/core/lib/gpr/tmpfile_posix.cc
  - src/core/lib/gpr/tmpfile_windows.cc
  - src/core/lib/gpr/wrap_memcpy.cc
  - src/core/lib/gprpp/arena.cc
  - src/core/lib/gprpp/examine_stack.cc
  - src/core/lib/gprpp/fork.cc
  - src/core/lib/gprpp/global_config_env.cc
  - src/core/lib/gprpp/host_port.cc
  - src/core/lib/gprpp/mpscq.cc
  - src/core/lib/gprpp/stat_posix.cc
  - src/core/lib/gprpp/stat_windows.cc
  - src/core/lib/gprpp/status_helper.cc
  - src/core/lib/gprpp/thd_posix.cc
  - src/core/lib/gprpp/thd_windows.cc
  - src/core/lib/gprpp/time_util.cc
  - src/core/lib/profiling/basic_timers.cc
  - src/core/lib/profiling/stap_timers.cc
  - test/core/gprpp/chunked_vector_test.cc
  deps:
  - absl/base:base
  - absl/base:core_headers
  - absl/memory:memory
  - absl/status:status
  - absl/strings:cord
  - absl/strings:str_format
  - absl/strings:strings
  - absl/synchronization:synchronization
  - absl/time:time
  - absl/types:optional
  - absl/utility:utility
  - upb
  uses_polling: false
- name: cli_call_test
  gtest: true
  build: test
  language: c++
  headers:
  - test/cpp/util/cli_call.h
  - test/cpp/util/cli_credentials.h
  - test/cpp/util/config_grpc_cli.h
  - test/cpp/util/grpc_tool.h
  - test/cpp/util/proto_file_parser.h
  - test/cpp/util/proto_reflection_descriptor_database.h
  - test/cpp/util/service_describer.h
  src:
  - src/proto/grpc/reflection/v1alpha/reflection.proto
  - src/proto/grpc/testing/echo.proto
  - src/proto/grpc/testing/echo_messages.proto
  - src/proto/grpc/testing/simple_messages.proto
  - test/cpp/util/cli_call.cc
  - test/cpp/util/cli_call_test.cc
  - test/cpp/util/cli_credentials.cc
  - test/cpp/util/grpc_tool.cc
  - test/cpp/util/proto_file_parser.cc
  - test/cpp/util/proto_reflection_descriptor_database.cc
  - test/cpp/util/service_describer.cc
  deps:
  - grpc++_test_util
- name: client_callback_end2end_test
  gtest: true
  build: test
  language: c++
  headers:
  - test/cpp/end2end/interceptors_util.h
  - test/cpp/end2end/test_service_impl.h
  src:
  - src/proto/grpc/testing/echo.proto
  - src/proto/grpc/testing/echo_messages.proto
  - src/proto/grpc/testing/simple_messages.proto
  - test/cpp/end2end/client_callback_end2end_test.cc
  - test/cpp/end2end/interceptors_util.cc
  - test/cpp/end2end/test_service_impl.cc
  deps:
  - grpc++_test_util
- name: client_channel_stress_test
  gtest: true
  build: test
  run: false
  language: c++
  headers:
  - test/cpp/end2end/test_service_impl.h
  src:
  - src/proto/grpc/lb/v1/load_balancer.proto
  - src/proto/grpc/testing/duplicate/echo_duplicate.proto
  - src/proto/grpc/testing/echo.proto
  - src/proto/grpc/testing/echo_messages.proto
  - src/proto/grpc/testing/simple_messages.proto
  - test/cpp/client/client_channel_stress_test.cc
  - test/cpp/end2end/test_service_impl.cc
  deps:
  - grpc++_test_util
  platforms:
  - linux
  - posix
  - mac
- name: client_context_test_peer_test
  gtest: true
  build: test
  language: c++
  headers: []
  src:
  - test/cpp/test/client_context_test_peer_test.cc
  deps:
  - grpc++_test
  - grpc++_test_util
- name: client_interceptors_end2end_test
  gtest: true
  build: test
  language: c++
  headers:
  - test/cpp/end2end/interceptors_util.h
  - test/cpp/end2end/test_service_impl.h
  src:
  - src/proto/grpc/testing/echo.proto
  - src/proto/grpc/testing/echo_messages.proto
  - src/proto/grpc/testing/simple_messages.proto
  - test/cpp/end2end/client_interceptors_end2end_test.cc
  - test/cpp/end2end/interceptors_util.cc
  - test/cpp/end2end/test_service_impl.cc
  deps:
  - grpc++_test_util
- name: client_lb_end2end_test
  gtest: true
  build: test
  run: false
  language: c++
  headers:
  - test/core/util/test_lb_policies.h
  - test/cpp/end2end/test_service_impl.h
  src:
  - src/proto/grpc/testing/duplicate/echo_duplicate.proto
  - src/proto/grpc/testing/echo.proto
  - src/proto/grpc/testing/echo_messages.proto
  - src/proto/grpc/testing/simple_messages.proto
  - src/proto/grpc/testing/xds/v3/orca_load_report.proto
  - test/core/util/test_lb_policies.cc
  - test/cpp/end2end/client_lb_end2end_test.cc
  - test/cpp/end2end/test_service_impl.cc
  deps:
  - grpc++_test_util
  platforms:
  - linux
  - posix
  - mac
- name: codegen_test_full
  gtest: true
  build: test
  language: c++
  headers: []
  src:
  - test/cpp/codegen/codegen_test_full.cc
  deps:
  - grpc++
  - grpc_test_util
  uses_polling: false
- name: codegen_test_minimal
  gtest: true
  build: test
  language: c++
  headers: []
  src:
  - test/cpp/codegen/codegen_test_minimal.cc
  deps:
  - grpc++
  - grpc_test_util
  uses_polling: false
- name: connection_prefix_bad_client_test
  gtest: true
  build: test
  language: c++
  headers:
  - test/core/bad_client/bad_client.h
  - test/core/end2end/cq_verifier.h
  src:
  - test/core/bad_client/bad_client.cc
  - test/core/bad_client/tests/connection_prefix.cc
  - test/core/end2end/cq_verifier.cc
  deps:
  - grpc_test_util
- name: connectivity_state_test
  gtest: true
  build: test
  language: c++
  headers: []
  src:
  - test/core/transport/connectivity_state_test.cc
  deps:
  - grpc_test_util
- name: context_allocator_end2end_test
  gtest: true
  build: test
  language: c++
  headers:
  - test/cpp/end2end/test_service_impl.h
  src:
  - src/proto/grpc/testing/echo.proto
  - src/proto/grpc/testing/echo_messages.proto
  - src/proto/grpc/testing/simple_messages.proto
  - test/cpp/end2end/context_allocator_end2end_test.cc
  - test/cpp/end2end/test_service_impl.cc
  deps:
  - grpc++_test_util
- name: context_list_test
  gtest: true
  build: test
  language: c++
  headers: []
  src:
  - test/core/transport/chttp2/context_list_test.cc
  deps:
  - grpc_test_util
  uses_polling: false
- name: context_test
  gtest: true
  build: test
  language: c++
  headers:
  - src/core/lib/gpr/tls.h
  - src/core/lib/promise/context.h
  src:
  - test/core/promise/context_test.cc
  deps: []
  uses_polling: false
- name: core_configuration_test
  gtest: true
  build: test
  language: c++
  headers:
  - src/core/ext/upb-generated/google/api/annotations.upb.h
  - src/core/ext/upb-generated/google/api/expr/v1alpha1/checked.upb.h
  - src/core/ext/upb-generated/google/api/expr/v1alpha1/syntax.upb.h
  - src/core/ext/upb-generated/google/api/http.upb.h
  - src/core/ext/upb-generated/google/protobuf/any.upb.h
  - src/core/ext/upb-generated/google/protobuf/duration.upb.h
  - src/core/ext/upb-generated/google/protobuf/empty.upb.h
  - src/core/ext/upb-generated/google/protobuf/struct.upb.h
  - src/core/ext/upb-generated/google/protobuf/timestamp.upb.h
  - src/core/ext/upb-generated/google/protobuf/wrappers.upb.h
  - src/core/ext/upb-generated/google/rpc/status.upb.h
  - src/core/lib/channel/handshaker_factory.h
  - src/core/lib/channel/handshaker_registry.h
  - src/core/lib/config/core_configuration.h
  - src/core/lib/gpr/alloc.h
  - src/core/lib/gpr/env.h
  - src/core/lib/gpr/murmur_hash.h
  - src/core/lib/gpr/spinlock.h
  - src/core/lib/gpr/string.h
  - src/core/lib/gpr/string_windows.h
  - src/core/lib/gpr/time_precise.h
  - src/core/lib/gpr/tls.h
  - src/core/lib/gpr/tmpfile.h
  - src/core/lib/gpr/useful.h
  - src/core/lib/gprpp/arena.h
  - src/core/lib/gprpp/construct_destruct.h
  - src/core/lib/gprpp/debug_location.h
  - src/core/lib/gprpp/examine_stack.h
  - src/core/lib/gprpp/fork.h
  - src/core/lib/gprpp/global_config.h
  - src/core/lib/gprpp/global_config_custom.h
  - src/core/lib/gprpp/global_config_env.h
  - src/core/lib/gprpp/global_config_generic.h
  - src/core/lib/gprpp/host_port.h
  - src/core/lib/gprpp/manual_constructor.h
  - src/core/lib/gprpp/memory.h
  - src/core/lib/gprpp/mpscq.h
  - src/core/lib/gprpp/stat.h
  - src/core/lib/gprpp/status_helper.h
  - src/core/lib/gprpp/sync.h
  - src/core/lib/gprpp/thd.h
  - src/core/lib/gprpp/time_util.h
  - src/core/lib/profiling/timers.h
  - src/core/lib/surface/channel_init.h
  - src/core/lib/surface/channel_stack_type.h
  src:
  - src/core/ext/upb-generated/google/api/annotations.upb.c
  - src/core/ext/upb-generated/google/api/expr/v1alpha1/checked.upb.c
  - src/core/ext/upb-generated/google/api/expr/v1alpha1/syntax.upb.c
  - src/core/ext/upb-generated/google/api/http.upb.c
  - src/core/ext/upb-generated/google/protobuf/any.upb.c
  - src/core/ext/upb-generated/google/protobuf/duration.upb.c
  - src/core/ext/upb-generated/google/protobuf/empty.upb.c
  - src/core/ext/upb-generated/google/protobuf/struct.upb.c
  - src/core/ext/upb-generated/google/protobuf/timestamp.upb.c
  - src/core/ext/upb-generated/google/protobuf/wrappers.upb.c
  - src/core/ext/upb-generated/google/rpc/status.upb.c
  - src/core/lib/channel/handshaker_registry.cc
  - src/core/lib/config/core_configuration.cc
  - src/core/lib/gpr/alloc.cc
  - src/core/lib/gpr/atm.cc
  - src/core/lib/gpr/cpu_iphone.cc
  - src/core/lib/gpr/cpu_linux.cc
  - src/core/lib/gpr/cpu_posix.cc
  - src/core/lib/gpr/cpu_windows.cc
  - src/core/lib/gpr/env_linux.cc
  - src/core/lib/gpr/env_posix.cc
  - src/core/lib/gpr/env_windows.cc
  - src/core/lib/gpr/log.cc
  - src/core/lib/gpr/log_android.cc
  - src/core/lib/gpr/log_linux.cc
  - src/core/lib/gpr/log_posix.cc
  - src/core/lib/gpr/log_windows.cc
  - src/core/lib/gpr/murmur_hash.cc
  - src/core/lib/gpr/string.cc
  - src/core/lib/gpr/string_posix.cc
  - src/core/lib/gpr/string_util_windows.cc
  - src/core/lib/gpr/string_windows.cc
  - src/core/lib/gpr/sync.cc
  - src/core/lib/gpr/sync_abseil.cc
  - src/core/lib/gpr/sync_posix.cc
  - src/core/lib/gpr/sync_windows.cc
  - src/core/lib/gpr/time.cc
  - src/core/lib/gpr/time_posix.cc
  - src/core/lib/gpr/time_precise.cc
  - src/core/lib/gpr/time_windows.cc
  - src/core/lib/gpr/tmpfile_msys.cc
  - src/core/lib/gpr/tmpfile_posix.cc
  - src/core/lib/gpr/tmpfile_windows.cc
  - src/core/lib/gpr/wrap_memcpy.cc
  - src/core/lib/gprpp/arena.cc
  - src/core/lib/gprpp/examine_stack.cc
  - src/core/lib/gprpp/fork.cc
  - src/core/lib/gprpp/global_config_env.cc
  - src/core/lib/gprpp/host_port.cc
  - src/core/lib/gprpp/mpscq.cc
  - src/core/lib/gprpp/stat_posix.cc
  - src/core/lib/gprpp/stat_windows.cc
  - src/core/lib/gprpp/status_helper.cc
  - src/core/lib/gprpp/thd_posix.cc
  - src/core/lib/gprpp/thd_windows.cc
  - src/core/lib/gprpp/time_util.cc
  - src/core/lib/profiling/basic_timers.cc
  - src/core/lib/profiling/stap_timers.cc
  - src/core/lib/surface/channel_init.cc
  - src/core/lib/surface/channel_stack_type.cc
  - test/core/config/core_configuration_test.cc
  deps:
  - absl/base:base
  - absl/base:core_headers
  - absl/memory:memory
  - absl/status:status
  - absl/strings:cord
  - absl/strings:str_format
  - absl/strings:strings
  - absl/synchronization:synchronization
  - absl/time:time
  - absl/types:optional
  - upb
  uses_polling: false
- name: cpp_impl_of_test
  gtest: true
  build: test
  language: c++
  headers:
  - src/core/lib/gprpp/cpp_impl_of.h
  src:
  - test/core/gprpp/cpp_impl_of_test.cc
  deps: []
  uses_polling: false
- name: delegating_channel_test
  gtest: true
  build: test
  language: c++
  headers:
  - test/cpp/end2end/test_service_impl.h
  src:
  - src/proto/grpc/testing/echo.proto
  - src/proto/grpc/testing/echo_messages.proto
  - src/proto/grpc/testing/simple_messages.proto
  - test/cpp/end2end/delegating_channel_test.cc
  - test/cpp/end2end/test_service_impl.cc
  deps:
  - grpc++_test_util
- name: destroy_grpclb_channel_with_active_connect_stress_test
  gtest: true
  build: test
  language: c++
  headers: []
  src:
  - test/cpp/client/destroy_grpclb_channel_with_active_connect_stress_test.cc
  deps:
  - grpc++_test_util
- name: dual_ref_counted_test
  gtest: true
  build: test
  language: c++
  headers: []
  src:
  - test/core/gprpp/dual_ref_counted_test.cc
  deps:
  - grpc_test_util
- name: duplicate_header_bad_client_test
  gtest: true
  build: test
  language: c++
  headers:
  - test/core/bad_client/bad_client.h
  - test/core/end2end/cq_verifier.h
  src:
  - test/core/bad_client/bad_client.cc
  - test/core/bad_client/tests/duplicate_header.cc
  - test/core/end2end/cq_verifier.cc
  deps:
  - grpc_test_util
- name: end2end_binder_transport_test
  gtest: true
  build: test
  language: c++
  headers:
  - test/core/transport/binder/end2end/fake_binder.h
  - test/core/transport/binder/end2end/testing_channel_create.h
  - test/cpp/end2end/test_service_impl.h
  src:
  - src/proto/grpc/testing/echo.proto
  - src/proto/grpc/testing/echo_messages.proto
  - src/proto/grpc/testing/simple_messages.proto
  - test/core/transport/binder/end2end/end2end_binder_transport_test.cc
  - test/core/transport/binder/end2end/fake_binder.cc
  - test/core/transport/binder/end2end/testing_channel_create.cc
  - test/cpp/end2end/test_service_impl.cc
  deps:
  - absl/random:random
  - grpc++_test_util
- name: end2end_test
  gtest: true
  build: test
  run: false
  language: c++
  headers:
  - test/cpp/end2end/interceptors_util.h
  - test/cpp/end2end/test_service_impl.h
  src:
  - src/proto/grpc/testing/duplicate/echo_duplicate.proto
  - src/proto/grpc/testing/echo.proto
  - src/proto/grpc/testing/echo_messages.proto
  - src/proto/grpc/testing/simple_messages.proto
  - test/cpp/end2end/end2end_test.cc
  - test/cpp/end2end/interceptors_util.cc
  - test/cpp/end2end/test_service_impl.cc
  deps:
  - grpc++_test
  - grpc++_test_util
- name: endpoint_binder_pool_test
  gtest: true
  build: test
  language: c++
  headers:
  - src/core/ext/transport/binder/client/binder_connector.h
  - src/core/ext/transport/binder/client/channel_create_impl.h
  - src/core/ext/transport/binder/client/connection_id_generator.h
  - src/core/ext/transport/binder/client/endpoint_binder_pool.h
  - src/core/ext/transport/binder/client/jni_utils.h
  - src/core/ext/transport/binder/client/security_policy_setting.h
  - src/core/ext/transport/binder/server/binder_server.h
  - src/core/ext/transport/binder/transport/binder_stream.h
  - src/core/ext/transport/binder/transport/binder_transport.h
  - src/core/ext/transport/binder/utils/binder_auto_utils.h
  - src/core/ext/transport/binder/utils/ndk_binder.h
  - src/core/ext/transport/binder/utils/transport_stream_receiver.h
  - src/core/ext/transport/binder/utils/transport_stream_receiver_impl.h
  - src/core/ext/transport/binder/wire_format/binder.h
  - src/core/ext/transport/binder/wire_format/binder_android.h
  - src/core/ext/transport/binder/wire_format/binder_constants.h
  - src/core/ext/transport/binder/wire_format/transaction.h
  - src/core/ext/transport/binder/wire_format/wire_reader.h
  - src/core/ext/transport/binder/wire_format/wire_reader_impl.h
  - src/core/ext/transport/binder/wire_format/wire_writer.h
  - src/cpp/client/create_channel_internal.h
  - src/cpp/common/channel_filter.h
  - src/cpp/server/dynamic_thread_pool.h
  - src/cpp/server/external_connection_acceptor_impl.h
  - src/cpp/server/health/default_health_check_service.h
  - src/cpp/server/thread_pool_interface.h
  - src/cpp/thread_manager/thread_manager.h
  - test/core/transport/binder/mock_objects.h
  src:
  - src/core/ext/transport/binder/client/binder_connector.cc
  - src/core/ext/transport/binder/client/channel_create.cc
  - src/core/ext/transport/binder/client/channel_create_impl.cc
  - src/core/ext/transport/binder/client/connection_id_generator.cc
  - src/core/ext/transport/binder/client/endpoint_binder_pool.cc
  - src/core/ext/transport/binder/client/jni_utils.cc
  - src/core/ext/transport/binder/client/security_policy_setting.cc
  - src/core/ext/transport/binder/security_policy/binder_security_policy.cc
  - src/core/ext/transport/binder/server/binder_server.cc
  - src/core/ext/transport/binder/server/binder_server_credentials.cc
  - src/core/ext/transport/binder/transport/binder_transport.cc
  - src/core/ext/transport/binder/utils/ndk_binder.cc
  - src/core/ext/transport/binder/utils/transport_stream_receiver_impl.cc
  - src/core/ext/transport/binder/wire_format/binder_android.cc
  - src/core/ext/transport/binder/wire_format/binder_constants.cc
  - src/core/ext/transport/binder/wire_format/transaction.cc
  - src/core/ext/transport/binder/wire_format/wire_reader_impl.cc
  - src/core/ext/transport/binder/wire_format/wire_writer.cc
  - src/cpp/client/channel_cc.cc
  - src/cpp/client/client_callback.cc
  - src/cpp/client/client_context.cc
  - src/cpp/client/client_interceptor.cc
  - src/cpp/client/create_channel.cc
  - src/cpp/client/create_channel_internal.cc
  - src/cpp/client/create_channel_posix.cc
  - src/cpp/client/credentials_cc.cc
  - src/cpp/codegen/codegen_init.cc
  - src/cpp/common/alarm.cc
  - src/cpp/common/channel_arguments.cc
  - src/cpp/common/channel_filter.cc
  - src/cpp/common/completion_queue_cc.cc
  - src/cpp/common/core_codegen.cc
  - src/cpp/common/resource_quota_cc.cc
  - src/cpp/common/rpc_method.cc
  - src/cpp/common/validate_service_config.cc
  - src/cpp/common/version_cc.cc
  - src/cpp/server/async_generic_service.cc
  - src/cpp/server/channel_argument_option.cc
  - src/cpp/server/create_default_thread_pool.cc
  - src/cpp/server/dynamic_thread_pool.cc
  - src/cpp/server/external_connection_acceptor_impl.cc
  - src/cpp/server/health/default_health_check_service.cc
  - src/cpp/server/health/health_check_service.cc
  - src/cpp/server/health/health_check_service_server_builder_option.cc
  - src/cpp/server/server_builder.cc
  - src/cpp/server/server_callback.cc
  - src/cpp/server/server_cc.cc
  - src/cpp/server/server_context.cc
  - src/cpp/server/server_credentials.cc
  - src/cpp/server/server_posix.cc
  - src/cpp/thread_manager/thread_manager.cc
  - src/cpp/util/byte_buffer_cc.cc
  - src/cpp/util/status.cc
  - src/cpp/util/string_ref.cc
  - src/cpp/util/time_cc.cc
  - test/core/transport/binder/endpoint_binder_pool_test.cc
  - test/core/transport/binder/mock_objects.cc
  deps:
  - grpc_test_util
  uses_polling: false
- name: endpoint_config_test
  gtest: true
  build: test
  language: c++
  headers: []
  src:
  - test/core/event_engine/endpoint_config_test.cc
  deps:
  - grpc_test_util
  uses_polling: false
- name: error_details_test
  gtest: true
  build: test
  language: c++
  headers: []
  src:
  - src/proto/grpc/status/status.proto
  - src/proto/grpc/testing/echo_messages.proto
  - test/cpp/util/error_details_test.cc
  deps:
  - grpc++_error_details
  - grpc_test_util
- name: error_test
  gtest: true
  build: test
  language: c++
  headers:
  - test/core/iomgr/endpoint_tests.h
  src:
  - test/core/iomgr/endpoint_tests.cc
  - test/core/iomgr/error_test.cc
  deps:
  - grpc_test_util
  uses_polling: false
- name: error_utils_test
  gtest: true
  build: test
  language: c++
  headers: []
  src:
  - test/core/transport/error_utils_test.cc
  deps:
  - grpc_test_util
- name: evaluate_args_test
  gtest: true
  build: test
  language: c++
  headers: []
  src:
  - test/core/security/evaluate_args_test.cc
  deps:
  - grpc_test_util
- name: examine_stack_test
  gtest: true
  build: test
  language: c++
  headers: []
  src:
  - test/core/gprpp/examine_stack_test.cc
  deps:
  - grpc_test_util
  platforms:
  - linux
  - posix
  - mac
  uses_polling: false
- name: exception_test
  gtest: true
  build: test
  language: c++
  headers: []
  src:
  - src/proto/grpc/testing/echo.proto
  - src/proto/grpc/testing/echo_messages.proto
  - src/proto/grpc/testing/simple_messages.proto
  - test/cpp/end2end/exception_test.cc
  deps:
  - grpc++_test_util
- name: exec_ctx_wakeup_scheduler_test
  gtest: true
  build: test
  language: c++
  headers:
  - src/core/lib/debug/trace.h
  - src/core/lib/gprpp/atomic_utils.h
  - src/core/lib/gprpp/ref_counted.h
  - src/core/lib/gprpp/ref_counted_ptr.h
  - src/core/lib/iomgr/closure.h
  - src/core/lib/iomgr/combiner.h
  - src/core/lib/iomgr/error.h
  - src/core/lib/iomgr/error_internal.h
  - src/core/lib/iomgr/exec_ctx.h
  - src/core/lib/iomgr/executor.h
  - src/core/lib/iomgr/iomgr_internal.h
  - src/core/lib/promise/activity.h
  - src/core/lib/promise/context.h
  - src/core/lib/promise/detail/promise_factory.h
  - src/core/lib/promise/detail/promise_like.h
  - src/core/lib/promise/detail/status.h
  - src/core/lib/promise/exec_ctx_wakeup_scheduler.h
  - src/core/lib/promise/poll.h
  - src/core/lib/slice/slice.h
  - src/core/lib/slice/slice_internal.h
  - src/core/lib/slice/slice_refcount.h
  - src/core/lib/slice/slice_refcount_base.h
  - src/core/lib/slice/slice_string_helpers.h
  - src/core/lib/slice/slice_utils.h
  - src/core/lib/slice/static_slice.h
  src:
  - src/core/lib/debug/trace.cc
  - src/core/lib/iomgr/combiner.cc
  - src/core/lib/iomgr/error.cc
  - src/core/lib/iomgr/exec_ctx.cc
  - src/core/lib/iomgr/executor.cc
  - src/core/lib/iomgr/iomgr_internal.cc
  - src/core/lib/promise/activity.cc
  - src/core/lib/slice/slice.cc
  - src/core/lib/slice/slice_refcount.cc
  - src/core/lib/slice/slice_string_helpers.cc
  - src/core/lib/slice/static_slice.cc
  - test/core/promise/exec_ctx_wakeup_scheduler_test.cc
  deps:
  - absl/status:statusor
  - absl/types:variant
  - gpr
  uses_polling: false
- name: fake_binder_test
  gtest: true
  build: test
  language: c++
  headers:
  - src/core/ext/transport/binder/client/binder_connector.h
  - src/core/ext/transport/binder/client/channel_create_impl.h
  - src/core/ext/transport/binder/client/connection_id_generator.h
  - src/core/ext/transport/binder/client/endpoint_binder_pool.h
  - src/core/ext/transport/binder/client/jni_utils.h
  - src/core/ext/transport/binder/client/security_policy_setting.h
  - src/core/ext/transport/binder/server/binder_server.h
  - src/core/ext/transport/binder/transport/binder_stream.h
  - src/core/ext/transport/binder/transport/binder_transport.h
  - src/core/ext/transport/binder/utils/binder_auto_utils.h
  - src/core/ext/transport/binder/utils/ndk_binder.h
  - src/core/ext/transport/binder/utils/transport_stream_receiver.h
  - src/core/ext/transport/binder/utils/transport_stream_receiver_impl.h
  - src/core/ext/transport/binder/wire_format/binder.h
  - src/core/ext/transport/binder/wire_format/binder_android.h
  - src/core/ext/transport/binder/wire_format/binder_constants.h
  - src/core/ext/transport/binder/wire_format/transaction.h
  - src/core/ext/transport/binder/wire_format/wire_reader.h
  - src/core/ext/transport/binder/wire_format/wire_reader_impl.h
  - src/core/ext/transport/binder/wire_format/wire_writer.h
  - src/cpp/client/create_channel_internal.h
  - src/cpp/common/channel_filter.h
  - src/cpp/server/dynamic_thread_pool.h
  - src/cpp/server/external_connection_acceptor_impl.h
  - src/cpp/server/health/default_health_check_service.h
  - src/cpp/server/thread_pool_interface.h
  - src/cpp/thread_manager/thread_manager.h
  - test/core/transport/binder/end2end/fake_binder.h
  src:
  - src/core/ext/transport/binder/client/binder_connector.cc
  - src/core/ext/transport/binder/client/channel_create.cc
  - src/core/ext/transport/binder/client/channel_create_impl.cc
  - src/core/ext/transport/binder/client/connection_id_generator.cc
  - src/core/ext/transport/binder/client/endpoint_binder_pool.cc
  - src/core/ext/transport/binder/client/jni_utils.cc
  - src/core/ext/transport/binder/client/security_policy_setting.cc
  - src/core/ext/transport/binder/security_policy/binder_security_policy.cc
  - src/core/ext/transport/binder/server/binder_server.cc
  - src/core/ext/transport/binder/server/binder_server_credentials.cc
  - src/core/ext/transport/binder/transport/binder_transport.cc
  - src/core/ext/transport/binder/utils/ndk_binder.cc
  - src/core/ext/transport/binder/utils/transport_stream_receiver_impl.cc
  - src/core/ext/transport/binder/wire_format/binder_android.cc
  - src/core/ext/transport/binder/wire_format/binder_constants.cc
  - src/core/ext/transport/binder/wire_format/transaction.cc
  - src/core/ext/transport/binder/wire_format/wire_reader_impl.cc
  - src/core/ext/transport/binder/wire_format/wire_writer.cc
  - src/cpp/client/channel_cc.cc
  - src/cpp/client/client_callback.cc
  - src/cpp/client/client_context.cc
  - src/cpp/client/client_interceptor.cc
  - src/cpp/client/create_channel.cc
  - src/cpp/client/create_channel_internal.cc
  - src/cpp/client/create_channel_posix.cc
  - src/cpp/client/credentials_cc.cc
  - src/cpp/codegen/codegen_init.cc
  - src/cpp/common/alarm.cc
  - src/cpp/common/channel_arguments.cc
  - src/cpp/common/channel_filter.cc
  - src/cpp/common/completion_queue_cc.cc
  - src/cpp/common/core_codegen.cc
  - src/cpp/common/resource_quota_cc.cc
  - src/cpp/common/rpc_method.cc
  - src/cpp/common/validate_service_config.cc
  - src/cpp/common/version_cc.cc
  - src/cpp/server/async_generic_service.cc
  - src/cpp/server/channel_argument_option.cc
  - src/cpp/server/create_default_thread_pool.cc
  - src/cpp/server/dynamic_thread_pool.cc
  - src/cpp/server/external_connection_acceptor_impl.cc
  - src/cpp/server/health/default_health_check_service.cc
  - src/cpp/server/health/health_check_service.cc
  - src/cpp/server/health/health_check_service_server_builder_option.cc
  - src/cpp/server/server_builder.cc
  - src/cpp/server/server_callback.cc
  - src/cpp/server/server_cc.cc
  - src/cpp/server/server_context.cc
  - src/cpp/server/server_credentials.cc
  - src/cpp/server/server_posix.cc
  - src/cpp/thread_manager/thread_manager.cc
  - src/cpp/util/byte_buffer_cc.cc
  - src/cpp/util/status.cc
  - src/cpp/util/string_ref.cc
  - src/cpp/util/time_cc.cc
  - test/core/transport/binder/end2end/fake_binder.cc
  - test/core/transport/binder/end2end/fake_binder_test.cc
  deps:
  - absl/random:random
  - grpc_test_util
  uses_polling: false
- name: file_watcher_certificate_provider_factory_test
  gtest: true
  build: test
  language: c++
  headers: []
  src:
  - test/core/xds/file_watcher_certificate_provider_factory_test.cc
  deps:
  - grpc_test_util
- name: filter_end2end_test
  gtest: true
  build: test
  language: c++
  headers: []
  src:
  - src/proto/grpc/testing/duplicate/echo_duplicate.proto
  - src/proto/grpc/testing/echo.proto
  - src/proto/grpc/testing/echo_messages.proto
  - src/proto/grpc/testing/simple_messages.proto
  - test/cpp/end2end/filter_end2end_test.cc
  deps:
  - grpc++_test_util
- name: flaky_network_test
  gtest: true
  build: test
  run: false
  language: c++
  headers:
  - test/cpp/end2end/test_service_impl.h
  src:
  - src/proto/grpc/testing/echo.proto
  - src/proto/grpc/testing/echo_messages.proto
  - src/proto/grpc/testing/simple_messages.proto
  - test/cpp/end2end/flaky_network_test.cc
  - test/cpp/end2end/test_service_impl.cc
  deps:
  - grpc++_test_util
- name: flow_control_test
  gtest: true
  build: test
  language: c++
  headers:
  - test/core/end2end/cq_verifier.h
  src:
  - test/core/end2end/cq_verifier.cc
  - test/core/transport/chttp2/flow_control_test.cc
  deps:
  - grpc_test_util
- name: for_each_test
  gtest: true
  build: test
  language: c++
  headers:
  - src/core/ext/upb-generated/google/api/annotations.upb.h
  - src/core/ext/upb-generated/google/api/expr/v1alpha1/checked.upb.h
  - src/core/ext/upb-generated/google/api/expr/v1alpha1/syntax.upb.h
  - src/core/ext/upb-generated/google/api/http.upb.h
  - src/core/ext/upb-generated/google/protobuf/any.upb.h
  - src/core/ext/upb-generated/google/protobuf/duration.upb.h
  - src/core/ext/upb-generated/google/protobuf/empty.upb.h
  - src/core/ext/upb-generated/google/protobuf/struct.upb.h
  - src/core/ext/upb-generated/google/protobuf/timestamp.upb.h
  - src/core/ext/upb-generated/google/protobuf/wrappers.upb.h
  - src/core/ext/upb-generated/google/rpc/status.upb.h
  - src/core/lib/gpr/alloc.h
  - src/core/lib/gpr/env.h
  - src/core/lib/gpr/murmur_hash.h
  - src/core/lib/gpr/spinlock.h
  - src/core/lib/gpr/string.h
  - src/core/lib/gpr/string_windows.h
  - src/core/lib/gpr/time_precise.h
  - src/core/lib/gpr/tls.h
  - src/core/lib/gpr/tmpfile.h
  - src/core/lib/gpr/useful.h
  - src/core/lib/gprpp/arena.h
  - src/core/lib/gprpp/atomic_utils.h
  - src/core/lib/gprpp/bitset.h
  - src/core/lib/gprpp/construct_destruct.h
  - src/core/lib/gprpp/debug_location.h
  - src/core/lib/gprpp/examine_stack.h
  - src/core/lib/gprpp/fork.h
  - src/core/lib/gprpp/global_config.h
  - src/core/lib/gprpp/global_config_custom.h
  - src/core/lib/gprpp/global_config_env.h
  - src/core/lib/gprpp/global_config_generic.h
  - src/core/lib/gprpp/host_port.h
  - src/core/lib/gprpp/manual_constructor.h
  - src/core/lib/gprpp/memory.h
  - src/core/lib/gprpp/mpscq.h
  - src/core/lib/gprpp/stat.h
  - src/core/lib/gprpp/status_helper.h
  - src/core/lib/gprpp/sync.h
  - src/core/lib/gprpp/thd.h
  - src/core/lib/gprpp/time_util.h
  - src/core/lib/profiling/timers.h
  - src/core/lib/promise/activity.h
  - src/core/lib/promise/context.h
  - src/core/lib/promise/detail/basic_join.h
  - src/core/lib/promise/detail/basic_seq.h
  - src/core/lib/promise/detail/promise_factory.h
  - src/core/lib/promise/detail/promise_like.h
  - src/core/lib/promise/detail/status.h
  - src/core/lib/promise/detail/switch.h
  - src/core/lib/promise/for_each.h
  - src/core/lib/promise/intra_activity_waiter.h
  - src/core/lib/promise/join.h
  - src/core/lib/promise/map.h
  - src/core/lib/promise/observable.h
  - src/core/lib/promise/pipe.h
  - src/core/lib/promise/poll.h
  - src/core/lib/promise/seq.h
  - src/core/lib/promise/wait_set.h
  - test/core/promise/test_wakeup_schedulers.h
  src:
  - src/core/ext/upb-generated/google/api/annotations.upb.c
  - src/core/ext/upb-generated/google/api/expr/v1alpha1/checked.upb.c
  - src/core/ext/upb-generated/google/api/expr/v1alpha1/syntax.upb.c
  - src/core/ext/upb-generated/google/api/http.upb.c
  - src/core/ext/upb-generated/google/protobuf/any.upb.c
  - src/core/ext/upb-generated/google/protobuf/duration.upb.c
  - src/core/ext/upb-generated/google/protobuf/empty.upb.c
  - src/core/ext/upb-generated/google/protobuf/struct.upb.c
  - src/core/ext/upb-generated/google/protobuf/timestamp.upb.c
  - src/core/ext/upb-generated/google/protobuf/wrappers.upb.c
  - src/core/ext/upb-generated/google/rpc/status.upb.c
  - src/core/lib/gpr/alloc.cc
  - src/core/lib/gpr/atm.cc
  - src/core/lib/gpr/cpu_iphone.cc
  - src/core/lib/gpr/cpu_linux.cc
  - src/core/lib/gpr/cpu_posix.cc
  - src/core/lib/gpr/cpu_windows.cc
  - src/core/lib/gpr/env_linux.cc
  - src/core/lib/gpr/env_posix.cc
  - src/core/lib/gpr/env_windows.cc
  - src/core/lib/gpr/log.cc
  - src/core/lib/gpr/log_android.cc
  - src/core/lib/gpr/log_linux.cc
  - src/core/lib/gpr/log_posix.cc
  - src/core/lib/gpr/log_windows.cc
  - src/core/lib/gpr/murmur_hash.cc
  - src/core/lib/gpr/string.cc
  - src/core/lib/gpr/string_posix.cc
  - src/core/lib/gpr/string_util_windows.cc
  - src/core/lib/gpr/string_windows.cc
  - src/core/lib/gpr/sync.cc
  - src/core/lib/gpr/sync_abseil.cc
  - src/core/lib/gpr/sync_posix.cc
  - src/core/lib/gpr/sync_windows.cc
  - src/core/lib/gpr/time.cc
  - src/core/lib/gpr/time_posix.cc
  - src/core/lib/gpr/time_precise.cc
  - src/core/lib/gpr/time_windows.cc
  - src/core/lib/gpr/tmpfile_msys.cc
  - src/core/lib/gpr/tmpfile_posix.cc
  - src/core/lib/gpr/tmpfile_windows.cc
  - src/core/lib/gpr/wrap_memcpy.cc
  - src/core/lib/gprpp/arena.cc
  - src/core/lib/gprpp/examine_stack.cc
  - src/core/lib/gprpp/fork.cc
  - src/core/lib/gprpp/global_config_env.cc
  - src/core/lib/gprpp/host_port.cc
  - src/core/lib/gprpp/mpscq.cc
  - src/core/lib/gprpp/stat_posix.cc
  - src/core/lib/gprpp/stat_windows.cc
  - src/core/lib/gprpp/status_helper.cc
  - src/core/lib/gprpp/thd_posix.cc
  - src/core/lib/gprpp/thd_windows.cc
  - src/core/lib/gprpp/time_util.cc
  - src/core/lib/profiling/basic_timers.cc
  - src/core/lib/profiling/stap_timers.cc
  - src/core/lib/promise/activity.cc
  - test/core/promise/for_each_test.cc
  deps:
  - absl/base:base
  - absl/base:core_headers
  - absl/container:flat_hash_set
  - absl/memory:memory
  - absl/status:status
  - absl/status:statusor
  - absl/strings:cord
  - absl/strings:str_format
  - absl/strings:strings
  - absl/synchronization:synchronization
  - absl/time:time
  - absl/types:optional
  - absl/types:variant
  - upb
  uses_polling: false
- name: generic_end2end_test
  gtest: true
  build: test
  language: c++
  headers: []
  src:
  - src/proto/grpc/testing/duplicate/echo_duplicate.proto
  - src/proto/grpc/testing/echo.proto
  - src/proto/grpc/testing/echo_messages.proto
  - src/proto/grpc/testing/simple_messages.proto
  - test/cpp/end2end/generic_end2end_test.cc
  deps:
  - grpc++_test_util
- name: global_config_env_test
  gtest: true
  build: test
  language: c++
  headers: []
  src:
  - test/core/gprpp/global_config_env_test.cc
  deps:
  - grpc_test_util
  platforms:
  - linux
  - posix
  - mac
  uses_polling: false
- name: global_config_test
  gtest: true
  build: test
  language: c++
  headers: []
  src:
  - test/core/gprpp/global_config_test.cc
  deps:
  - grpc_test_util
  uses_polling: false
- name: google_mesh_ca_certificate_provider_factory_test
  gtest: true
  build: test
  language: c++
  headers:
  - src/core/ext/xds/google_mesh_ca_certificate_provider_factory.h
  src:
  - src/core/ext/xds/google_mesh_ca_certificate_provider_factory.cc
  - test/core/xds/google_mesh_ca_certificate_provider_factory_test.cc
  deps:
  - grpc_test_util
- name: grpc_authorization_engine_test
  gtest: true
  build: test
  language: c++
  headers:
  - src/core/lib/security/authorization/grpc_authorization_engine.h
  - src/core/lib/security/authorization/matchers.h
  - src/core/lib/security/authorization/rbac_policy.h
  src:
  - src/core/lib/security/authorization/grpc_authorization_engine.cc
  - src/core/lib/security/authorization/matchers.cc
  - src/core/lib/security/authorization/rbac_policy.cc
  - test/core/security/grpc_authorization_engine_test.cc
  deps:
  - grpc_test_util
- name: grpc_authorization_policy_provider_test
  gtest: true
  build: test
  language: c++
  headers:
  - src/core/lib/security/authorization/grpc_authorization_engine.h
  - src/core/lib/security/authorization/grpc_authorization_policy_provider.h
  - src/core/lib/security/authorization/matchers.h
  - src/core/lib/security/authorization/rbac_policy.h
  - src/core/lib/security/authorization/rbac_translator.h
  src:
  - src/core/lib/security/authorization/grpc_authorization_engine.cc
  - src/core/lib/security/authorization/grpc_authorization_policy_provider.cc
  - src/core/lib/security/authorization/matchers.cc
  - src/core/lib/security/authorization/rbac_policy.cc
  - src/core/lib/security/authorization/rbac_translator.cc
  - test/core/security/grpc_authorization_policy_provider_test.cc
  deps:
  - grpc_test_util
- name: grpc_cli
  build: test
  run: false
  language: c++
  headers:
  - test/cpp/util/cli_call.h
  - test/cpp/util/cli_credentials.h
  - test/cpp/util/config_grpc_cli.h
  - test/cpp/util/grpc_tool.h
  - test/cpp/util/proto_file_parser.h
  - test/cpp/util/proto_reflection_descriptor_database.h
  - test/cpp/util/service_describer.h
  src:
  - src/proto/grpc/reflection/v1alpha/reflection.proto
  - test/cpp/util/cli_call.cc
  - test/cpp/util/cli_credentials.cc
  - test/cpp/util/grpc_cli.cc
  - test/cpp/util/grpc_tool.cc
  - test/cpp/util/proto_file_parser.cc
  - test/cpp/util/proto_reflection_descriptor_database.cc
  - test/cpp/util/service_describer.cc
  deps:
  - absl/flags:flag
  - grpc++
  - grpc++_test_config
- name: grpc_cpp_plugin
  build: protoc
  language: c++
  headers: []
  src:
  - src/compiler/cpp_plugin.cc
  deps:
  - grpc_plugin_support
- name: grpc_csharp_plugin
  build: protoc
  language: c++
  headers: []
  src:
  - src/compiler/csharp_plugin.cc
  deps:
  - grpc_plugin_support
- name: grpc_node_plugin
  build: protoc
  language: c++
  headers: []
  src:
  - src/compiler/node_plugin.cc
  deps:
  - grpc_plugin_support
- name: grpc_objective_c_plugin
  build: protoc
  language: c++
  headers: []
  src:
  - src/compiler/objective_c_plugin.cc
  deps:
  - grpc_plugin_support
- name: grpc_php_plugin
  build: protoc
  language: c++
  headers: []
  src:
  - src/compiler/php_plugin.cc
  deps:
  - grpc_plugin_support
- name: grpc_python_plugin
  build: protoc
  language: c++
  headers: []
  src:
  - src/compiler/python_plugin.cc
  deps:
  - grpc_plugin_support
- name: grpc_ruby_plugin
  build: protoc
  language: c++
  headers: []
  src:
  - src/compiler/ruby_plugin.cc
  deps:
  - grpc_plugin_support
- name: grpc_tls_certificate_distributor_test
  gtest: true
  build: test
  language: c++
  headers: []
  src:
  - test/core/security/grpc_tls_certificate_distributor_test.cc
  deps:
  - grpc_test_util
- name: grpc_tls_certificate_provider_test
  gtest: true
  build: test
  language: c++
  headers: []
  src:
  - test/core/security/grpc_tls_certificate_provider_test.cc
  deps:
  - grpc_test_util
- name: grpc_tls_certificate_verifier_test
  gtest: true
  build: test
  language: c++
  headers: []
  src:
  - test/core/security/grpc_tls_certificate_verifier_test.cc
  deps:
  - grpc_test_util
- name: grpc_tls_credentials_options_test
  gtest: true
  build: test
  language: c++
  headers: []
  src:
  - test/core/security/grpc_tls_credentials_options_test.cc
  deps:
  - grpc_test_util
- name: grpc_tool_test
  gtest: true
  build: test
  language: c++
  headers:
  - test/cpp/util/cli_call.h
  - test/cpp/util/cli_credentials.h
  - test/cpp/util/config_grpc_cli.h
  - test/cpp/util/grpc_tool.h
  - test/cpp/util/proto_file_parser.h
  - test/cpp/util/proto_reflection_descriptor_database.h
  - test/cpp/util/service_describer.h
  src:
  - src/proto/grpc/testing/echo.proto
  - src/proto/grpc/testing/echo_messages.proto
  - src/proto/grpc/testing/simple_messages.proto
  - test/cpp/util/cli_call.cc
  - test/cpp/util/cli_credentials.cc
  - test/cpp/util/grpc_tool.cc
  - test/cpp/util/grpc_tool_test.cc
  - test/cpp/util/proto_file_parser.cc
  - test/cpp/util/proto_reflection_descriptor_database.cc
  - test/cpp/util/service_describer.cc
  deps:
  - grpc++_reflection
  - grpc++_test_config
  - grpc++_test_util
  platforms:
  - linux
  - posix
  - mac
- name: grpclb_api_test
  gtest: true
  build: test
  language: c++
  headers: []
  src:
  - src/proto/grpc/lb/v1/load_balancer.proto
  - test/cpp/grpclb/grpclb_api_test.cc
  deps:
  - grpc++_test_util
- name: grpclb_end2end_test
  gtest: true
  build: test
  run: false
  language: c++
  headers:
  - test/cpp/end2end/counted_service.h
  - test/cpp/end2end/test_service_impl.h
  src:
  - src/proto/grpc/lb/v1/load_balancer.proto
  - src/proto/grpc/testing/duplicate/echo_duplicate.proto
  - src/proto/grpc/testing/echo.proto
  - src/proto/grpc/testing/echo_messages.proto
  - src/proto/grpc/testing/simple_messages.proto
  - test/cpp/end2end/grpclb_end2end_test.cc
  - test/cpp/end2end/test_service_impl.cc
  deps:
  - grpc++_test_config
  - grpc++_test_util
  platforms:
  - linux
  - posix
  - mac
- name: h2_ssl_session_reuse_test
  gtest: true
  build: test
  language: c++
  headers: []
  src:
  - test/core/end2end/h2_ssl_session_reuse_test.cc
  deps:
  - end2end_tests
- name: head_of_line_blocking_bad_client_test
  gtest: true
  build: test
  language: c++
  headers:
  - test/core/bad_client/bad_client.h
  - test/core/end2end/cq_verifier.h
  src:
  - test/core/bad_client/bad_client.cc
  - test/core/bad_client/tests/head_of_line_blocking.cc
  - test/core/end2end/cq_verifier.cc
  deps:
  - grpc_test_util
- name: headers_bad_client_test
  gtest: true
  build: test
  language: c++
  headers:
  - test/core/bad_client/bad_client.h
  - test/core/end2end/cq_verifier.h
  src:
  - test/core/bad_client/bad_client.cc
  - test/core/bad_client/tests/headers.cc
  - test/core/end2end/cq_verifier.cc
  deps:
  - grpc_test_util
- name: health_service_end2end_test
  gtest: true
  build: test
  language: c++
  headers:
  - test/cpp/end2end/test_health_check_service_impl.h
  - test/cpp/end2end/test_service_impl.h
  src:
  - src/proto/grpc/health/v1/health.proto
  - src/proto/grpc/testing/duplicate/echo_duplicate.proto
  - src/proto/grpc/testing/echo.proto
  - src/proto/grpc/testing/echo_messages.proto
  - src/proto/grpc/testing/simple_messages.proto
  - test/cpp/end2end/health_service_end2end_test.cc
  - test/cpp/end2end/test_health_check_service_impl.cc
  - test/cpp/end2end/test_service_impl.cc
  deps:
  - grpc++_test_util
- name: hpack_encoder_index_test
  gtest: true
  build: test
  language: c++
  headers:
  - src/core/ext/transport/chttp2/transport/hpack_encoder_index.h
  src:
  - test/core/transport/chttp2/hpack_encoder_index_test.cc
  deps:
  - absl/types:optional
- name: hpack_parser_table_test
  gtest: true
  build: test
  language: c++
  headers: []
  src:
  - test/core/transport/chttp2/hpack_parser_table_test.cc
  deps:
  - grpc_test_util
  uses_polling: false
- name: hpack_parser_test
  gtest: true
  build: test
  language: c++
  headers: []
  src:
  - test/core/transport/chttp2/hpack_parser_test.cc
  deps:
  - grpc_test_util
  uses_polling: false
- name: http2_client
  build: test
  run: false
  language: c++
  headers: []
  src:
  - src/proto/grpc/testing/empty.proto
  - src/proto/grpc/testing/messages.proto
  - src/proto/grpc/testing/test.proto
  - test/cpp/interop/http2_client.cc
  deps:
  - grpc++_test_config
  - grpc++_test_util
- name: hybrid_end2end_test
  gtest: true
  build: test
  language: c++
  headers:
  - test/cpp/end2end/test_service_impl.h
  src:
  - src/proto/grpc/testing/duplicate/echo_duplicate.proto
  - src/proto/grpc/testing/echo.proto
  - src/proto/grpc/testing/echo_messages.proto
  - src/proto/grpc/testing/simple_messages.proto
  - test/cpp/end2end/hybrid_end2end_test.cc
  - test/cpp/end2end/test_service_impl.cc
  deps:
  - grpc++_test_util
- name: idle_filter_state_test
  gtest: true
  build: test
  language: c++
  headers:
  - src/core/ext/filters/client_idle/idle_filter_state.h
  src:
  - src/core/ext/filters/client_idle/idle_filter_state.cc
  - test/core/client_idle/idle_filter_state_test.cc
  deps: []
  uses_polling: false
- name: if_test
  gtest: true
  build: test
  language: c++
  headers:
  - src/core/lib/promise/detail/promise_factory.h
  - src/core/lib/promise/detail/promise_like.h
  - src/core/lib/promise/if.h
  - src/core/lib/promise/poll.h
  src:
  - test/core/promise/if_test.cc
  deps:
  - absl/status:statusor
  - absl/types:variant
  uses_polling: false
- name: init_test
  gtest: true
  build: test
  language: c++
  headers: []
  src:
  - test/core/surface/init_test.cc
  deps:
  - grpc_test_util
  uses_polling: false
- name: initial_settings_frame_bad_client_test
  gtest: true
  build: test
  language: c++
  headers:
  - test/core/bad_client/bad_client.h
  - test/core/end2end/cq_verifier.h
  src:
  - test/core/bad_client/bad_client.cc
  - test/core/bad_client/tests/initial_settings_frame.cc
  - test/core/end2end/cq_verifier.cc
  deps:
  - grpc_test_util
- name: insecure_security_connector_test
  gtest: true
  build: test
  language: c++
  headers: []
  src:
  - test/core/security/insecure_security_connector_test.cc
  deps:
  - grpc_test_util
- name: interop_client
  build: test
  run: false
  language: c++
  headers:
  - test/core/security/oauth2_utils.h
  - test/cpp/interop/client_helper.h
  - test/cpp/interop/interop_client.h
  src:
  - src/proto/grpc/testing/empty.proto
  - src/proto/grpc/testing/messages.proto
  - src/proto/grpc/testing/test.proto
  - test/core/security/oauth2_utils.cc
  - test/cpp/interop/client.cc
  - test/cpp/interop/client_helper.cc
  - test/cpp/interop/interop_client.cc
  deps:
  - grpc++_test_config
  - grpc++_test_util
- name: interop_server
  build: test
  run: false
  language: c++
  headers:
  - test/cpp/interop/server_helper.h
  src:
  - src/proto/grpc/testing/empty.proto
  - src/proto/grpc/testing/messages.proto
  - src/proto/grpc/testing/test.proto
  - test/cpp/interop/interop_server.cc
  - test/cpp/interop/interop_server_bootstrap.cc
  - test/cpp/interop/server_helper.cc
  deps:
  - grpc++_test_config
  - grpc++_test_util
- name: interop_test
  build: test
  language: c++
  headers: []
  src:
  - test/cpp/interop/interop_test.cc
  deps:
  - grpc++_test_config
  - grpc++_test_util
  platforms:
  - linux
  - posix
  - mac
- name: join_test
  gtest: true
  build: test
  language: c++
  headers:
  - src/core/lib/gpr/useful.h
  - src/core/lib/gprpp/bitset.h
  - src/core/lib/gprpp/construct_destruct.h
  - src/core/lib/promise/detail/basic_join.h
  - src/core/lib/promise/detail/promise_factory.h
  - src/core/lib/promise/detail/promise_like.h
  - src/core/lib/promise/join.h
  - src/core/lib/promise/poll.h
  src:
  - test/core/promise/join_test.cc
  deps:
  - absl/types:variant
  uses_polling: false
- name: json_test
  gtest: true
  build: test
  language: c++
  headers: []
  src:
  - test/core/json/json_test.cc
  deps:
  - grpc_test_util
  uses_polling: false
- name: large_metadata_bad_client_test
  gtest: true
  build: test
  language: c++
  headers:
  - test/core/bad_client/bad_client.h
  - test/core/end2end/cq_verifier.h
  src:
  - test/core/bad_client/bad_client.cc
  - test/core/bad_client/tests/large_metadata.cc
  - test/core/end2end/cq_verifier.cc
  deps:
  - grpc_test_util
- name: latch_test
  gtest: true
  build: test
  language: c++
  headers:
  - src/core/ext/upb-generated/google/api/annotations.upb.h
  - src/core/ext/upb-generated/google/api/expr/v1alpha1/checked.upb.h
  - src/core/ext/upb-generated/google/api/expr/v1alpha1/syntax.upb.h
  - src/core/ext/upb-generated/google/api/http.upb.h
  - src/core/ext/upb-generated/google/protobuf/any.upb.h
  - src/core/ext/upb-generated/google/protobuf/duration.upb.h
  - src/core/ext/upb-generated/google/protobuf/empty.upb.h
  - src/core/ext/upb-generated/google/protobuf/struct.upb.h
  - src/core/ext/upb-generated/google/protobuf/timestamp.upb.h
  - src/core/ext/upb-generated/google/protobuf/wrappers.upb.h
  - src/core/ext/upb-generated/google/rpc/status.upb.h
  - src/core/lib/gpr/alloc.h
  - src/core/lib/gpr/env.h
  - src/core/lib/gpr/murmur_hash.h
  - src/core/lib/gpr/spinlock.h
  - src/core/lib/gpr/string.h
  - src/core/lib/gpr/string_windows.h
  - src/core/lib/gpr/time_precise.h
  - src/core/lib/gpr/tls.h
  - src/core/lib/gpr/tmpfile.h
  - src/core/lib/gpr/useful.h
  - src/core/lib/gprpp/arena.h
  - src/core/lib/gprpp/atomic_utils.h
  - src/core/lib/gprpp/bitset.h
  - src/core/lib/gprpp/construct_destruct.h
  - src/core/lib/gprpp/debug_location.h
  - src/core/lib/gprpp/examine_stack.h
  - src/core/lib/gprpp/fork.h
  - src/core/lib/gprpp/global_config.h
  - src/core/lib/gprpp/global_config_custom.h
  - src/core/lib/gprpp/global_config_env.h
  - src/core/lib/gprpp/global_config_generic.h
  - src/core/lib/gprpp/host_port.h
  - src/core/lib/gprpp/manual_constructor.h
  - src/core/lib/gprpp/memory.h
  - src/core/lib/gprpp/mpscq.h
  - src/core/lib/gprpp/stat.h
  - src/core/lib/gprpp/status_helper.h
  - src/core/lib/gprpp/sync.h
  - src/core/lib/gprpp/thd.h
  - src/core/lib/gprpp/time_util.h
  - src/core/lib/profiling/timers.h
  - src/core/lib/promise/activity.h
  - src/core/lib/promise/context.h
  - src/core/lib/promise/detail/basic_join.h
  - src/core/lib/promise/detail/basic_seq.h
  - src/core/lib/promise/detail/promise_factory.h
  - src/core/lib/promise/detail/promise_like.h
  - src/core/lib/promise/detail/status.h
  - src/core/lib/promise/detail/switch.h
  - src/core/lib/promise/intra_activity_waiter.h
  - src/core/lib/promise/join.h
  - src/core/lib/promise/latch.h
  - src/core/lib/promise/poll.h
  - src/core/lib/promise/seq.h
  - test/core/promise/test_wakeup_schedulers.h
  src:
  - src/core/ext/upb-generated/google/api/annotations.upb.c
  - src/core/ext/upb-generated/google/api/expr/v1alpha1/checked.upb.c
  - src/core/ext/upb-generated/google/api/expr/v1alpha1/syntax.upb.c
  - src/core/ext/upb-generated/google/api/http.upb.c
  - src/core/ext/upb-generated/google/protobuf/any.upb.c
  - src/core/ext/upb-generated/google/protobuf/duration.upb.c
  - src/core/ext/upb-generated/google/protobuf/empty.upb.c
  - src/core/ext/upb-generated/google/protobuf/struct.upb.c
  - src/core/ext/upb-generated/google/protobuf/timestamp.upb.c
  - src/core/ext/upb-generated/google/protobuf/wrappers.upb.c
  - src/core/ext/upb-generated/google/rpc/status.upb.c
  - src/core/lib/gpr/alloc.cc
  - src/core/lib/gpr/atm.cc
  - src/core/lib/gpr/cpu_iphone.cc
  - src/core/lib/gpr/cpu_linux.cc
  - src/core/lib/gpr/cpu_posix.cc
  - src/core/lib/gpr/cpu_windows.cc
  - src/core/lib/gpr/env_linux.cc
  - src/core/lib/gpr/env_posix.cc
  - src/core/lib/gpr/env_windows.cc
  - src/core/lib/gpr/log.cc
  - src/core/lib/gpr/log_android.cc
  - src/core/lib/gpr/log_linux.cc
  - src/core/lib/gpr/log_posix.cc
  - src/core/lib/gpr/log_windows.cc
  - src/core/lib/gpr/murmur_hash.cc
  - src/core/lib/gpr/string.cc
  - src/core/lib/gpr/string_posix.cc
  - src/core/lib/gpr/string_util_windows.cc
  - src/core/lib/gpr/string_windows.cc
  - src/core/lib/gpr/sync.cc
  - src/core/lib/gpr/sync_abseil.cc
  - src/core/lib/gpr/sync_posix.cc
  - src/core/lib/gpr/sync_windows.cc
  - src/core/lib/gpr/time.cc
  - src/core/lib/gpr/time_posix.cc
  - src/core/lib/gpr/time_precise.cc
  - src/core/lib/gpr/time_windows.cc
  - src/core/lib/gpr/tmpfile_msys.cc
  - src/core/lib/gpr/tmpfile_posix.cc
  - src/core/lib/gpr/tmpfile_windows.cc
  - src/core/lib/gpr/wrap_memcpy.cc
  - src/core/lib/gprpp/arena.cc
  - src/core/lib/gprpp/examine_stack.cc
  - src/core/lib/gprpp/fork.cc
  - src/core/lib/gprpp/global_config_env.cc
  - src/core/lib/gprpp/host_port.cc
  - src/core/lib/gprpp/mpscq.cc
  - src/core/lib/gprpp/stat_posix.cc
  - src/core/lib/gprpp/stat_windows.cc
  - src/core/lib/gprpp/status_helper.cc
  - src/core/lib/gprpp/thd_posix.cc
  - src/core/lib/gprpp/thd_windows.cc
  - src/core/lib/gprpp/time_util.cc
  - src/core/lib/profiling/basic_timers.cc
  - src/core/lib/profiling/stap_timers.cc
  - src/core/lib/promise/activity.cc
  - test/core/promise/latch_test.cc
  deps:
  - absl/base:base
  - absl/base:core_headers
  - absl/memory:memory
  - absl/status:status
  - absl/status:statusor
  - absl/strings:cord
  - absl/strings:str_format
  - absl/strings:strings
  - absl/synchronization:synchronization
  - absl/time:time
  - absl/types:optional
  - absl/types:variant
  - upb
  uses_polling: false
- name: lb_get_cpu_stats_test
  gtest: true
  build: test
  language: c++
  headers:
  - src/cpp/server/load_reporter/get_cpu_stats.h
  src:
  - src/cpp/server/load_reporter/get_cpu_stats_linux.cc
  - src/cpp/server/load_reporter/get_cpu_stats_macos.cc
  - src/cpp/server/load_reporter/get_cpu_stats_unsupported.cc
  - src/cpp/server/load_reporter/get_cpu_stats_windows.cc
  - test/cpp/server/load_reporter/get_cpu_stats_test.cc
  deps:
  - grpc++
  - grpc_test_util
- name: lb_load_data_store_test
  gtest: true
  build: test
  language: c++
  headers:
  - src/cpp/server/load_reporter/constants.h
  - src/cpp/server/load_reporter/load_data_store.h
  src:
  - src/cpp/server/load_reporter/load_data_store.cc
  - test/cpp/server/load_reporter/load_data_store_test.cc
  deps:
  - grpc++
  - grpc_test_util
- name: linux_system_roots_test
  gtest: true
  build: test
  language: c++
  headers: []
  src:
  - test/core/security/linux_system_roots_test.cc
  deps:
  - grpc_test_util
- name: log_test
  gtest: true
  build: test
  language: c++
  headers: []
  src:
  - test/core/gpr/log_test.cc
  deps:
  - grpc_test_util
  uses_polling: false
- name: loop_test
  gtest: true
  build: test
  language: c++
  headers:
  - src/core/lib/gprpp/construct_destruct.h
  - src/core/lib/promise/detail/basic_seq.h
  - src/core/lib/promise/detail/promise_factory.h
  - src/core/lib/promise/detail/promise_like.h
  - src/core/lib/promise/detail/switch.h
  - src/core/lib/promise/loop.h
  - src/core/lib/promise/poll.h
  - src/core/lib/promise/seq.h
  src:
  - test/core/promise/loop_test.cc
  deps:
  - absl/types:variant
  uses_polling: false
- name: match_test
  gtest: true
  build: test
  language: c++
  headers:
  - src/core/lib/gprpp/match.h
  - src/core/lib/gprpp/overload.h
  src:
  - test/core/gprpp/match_test.cc
  deps:
  - absl/types:variant
  uses_polling: false
- name: matchers_test
  gtest: true
  build: test
  language: c++
  headers: []
  src:
  - test/core/security/matchers_test.cc
  deps:
  - grpc_test_util
- name: memory_quota_test
  gtest: true
  build: test
  language: c++
  headers:
  - src/core/lib/debug/trace.h
  - src/core/lib/gprpp/atomic_utils.h
  - src/core/lib/gprpp/dual_ref_counted.h
  - src/core/lib/gprpp/orphanable.h
  - src/core/lib/gprpp/ref_counted.h
  - src/core/lib/gprpp/ref_counted_ptr.h
  - src/core/lib/iomgr/closure.h
  - src/core/lib/iomgr/combiner.h
  - src/core/lib/iomgr/error.h
  - src/core/lib/iomgr/error_internal.h
  - src/core/lib/iomgr/exec_ctx.h
  - src/core/lib/iomgr/executor.h
  - src/core/lib/iomgr/iomgr_internal.h
  - src/core/lib/promise/activity.h
  - src/core/lib/promise/context.h
  - src/core/lib/promise/detail/basic_seq.h
  - src/core/lib/promise/detail/promise_factory.h
  - src/core/lib/promise/detail/promise_like.h
  - src/core/lib/promise/detail/status.h
  - src/core/lib/promise/detail/switch.h
  - src/core/lib/promise/exec_ctx_wakeup_scheduler.h
  - src/core/lib/promise/loop.h
  - src/core/lib/promise/map.h
  - src/core/lib/promise/poll.h
  - src/core/lib/promise/race.h
  - src/core/lib/promise/seq.h
  - src/core/lib/resource_quota/memory_quota.h
  - src/core/lib/resource_quota/trace.h
  - src/core/lib/slice/slice.h
  - src/core/lib/slice/slice_internal.h
  - src/core/lib/slice/slice_refcount.h
  - src/core/lib/slice/slice_refcount_base.h
  - src/core/lib/slice/slice_string_helpers.h
  - src/core/lib/slice/slice_utils.h
  - src/core/lib/slice/static_slice.h
  - test/core/resource_quota/call_checker.h
  src:
  - src/core/lib/debug/trace.cc
  - src/core/lib/event_engine/memory_allocator.cc
  - src/core/lib/iomgr/combiner.cc
  - src/core/lib/iomgr/error.cc
  - src/core/lib/iomgr/exec_ctx.cc
  - src/core/lib/iomgr/executor.cc
  - src/core/lib/iomgr/iomgr_internal.cc
  - src/core/lib/promise/activity.cc
  - src/core/lib/resource_quota/memory_quota.cc
  - src/core/lib/resource_quota/trace.cc
  - src/core/lib/slice/slice.cc
  - src/core/lib/slice/slice_refcount.cc
  - src/core/lib/slice/slice_string_helpers.cc
  - src/core/lib/slice/static_slice.cc
  - test/core/resource_quota/memory_quota_test.cc
  deps:
  - absl/status:statusor
  - absl/types:variant
  - gpr
  uses_polling: false
- name: message_allocator_end2end_test
  gtest: true
  build: test
  language: c++
  headers:
  - test/cpp/end2end/test_service_impl.h
  src:
  - src/proto/grpc/testing/echo.proto
  - src/proto/grpc/testing/echo_messages.proto
  - src/proto/grpc/testing/simple_messages.proto
  - test/cpp/end2end/message_allocator_end2end_test.cc
  - test/cpp/end2end/test_service_impl.cc
  deps:
  - grpc++_test_util
- name: metadata_map_test
  gtest: true
  build: test
  language: c++
  headers: []
  src:
  - test/core/transport/metadata_map_test.cc
  deps:
  - grpc_test_util
- name: miscompile_with_no_unique_address_test
  gtest: true
  build: test
  language: c++
  headers: []
  src:
  - test/core/compiler_bugs/miscompile_with_no_unique_address_test.cc
  deps: []
  uses_polling: false
- name: mock_stream_test
  gtest: true
  build: test
  language: c++
  headers: []
  src:
  - src/proto/grpc/testing/echo.proto
  - src/proto/grpc/testing/echo_messages.proto
  - src/proto/grpc/testing/simple_messages.proto
  - test/cpp/test/mock_stream_test.cc
  deps:
  - grpc++_test
  - grpc++_test_util
- name: mock_test
  gtest: true
  build: test
  language: c++
  headers: []
  src:
  - src/proto/grpc/testing/duplicate/echo_duplicate.proto
  - src/proto/grpc/testing/echo.proto
  - src/proto/grpc/testing/echo_messages.proto
  - src/proto/grpc/testing/simple_messages.proto
  - test/cpp/end2end/mock_test.cc
  deps:
  - grpc++_test
  - grpc++_test_util
- name: nonblocking_test
  gtest: true
  build: test
  language: c++
  headers: []
  src:
  - src/proto/grpc/testing/echo.proto
  - src/proto/grpc/testing/echo_messages.proto
  - src/proto/grpc/testing/simple_messages.proto
  - test/cpp/end2end/nonblocking_test.cc
  deps:
  - grpc++_test_util
- name: observable_test
  gtest: true
  build: test
  language: c++
  headers:
  - src/core/ext/upb-generated/google/api/annotations.upb.h
  - src/core/ext/upb-generated/google/api/expr/v1alpha1/checked.upb.h
  - src/core/ext/upb-generated/google/api/expr/v1alpha1/syntax.upb.h
  - src/core/ext/upb-generated/google/api/http.upb.h
  - src/core/ext/upb-generated/google/protobuf/any.upb.h
  - src/core/ext/upb-generated/google/protobuf/duration.upb.h
  - src/core/ext/upb-generated/google/protobuf/empty.upb.h
  - src/core/ext/upb-generated/google/protobuf/struct.upb.h
  - src/core/ext/upb-generated/google/protobuf/timestamp.upb.h
  - src/core/ext/upb-generated/google/protobuf/wrappers.upb.h
  - src/core/ext/upb-generated/google/rpc/status.upb.h
  - src/core/lib/gpr/alloc.h
  - src/core/lib/gpr/env.h
  - src/core/lib/gpr/murmur_hash.h
  - src/core/lib/gpr/spinlock.h
  - src/core/lib/gpr/string.h
  - src/core/lib/gpr/string_windows.h
  - src/core/lib/gpr/time_precise.h
  - src/core/lib/gpr/tls.h
  - src/core/lib/gpr/tmpfile.h
  - src/core/lib/gpr/useful.h
  - src/core/lib/gprpp/arena.h
  - src/core/lib/gprpp/atomic_utils.h
  - src/core/lib/gprpp/construct_destruct.h
  - src/core/lib/gprpp/debug_location.h
  - src/core/lib/gprpp/examine_stack.h
  - src/core/lib/gprpp/fork.h
  - src/core/lib/gprpp/global_config.h
  - src/core/lib/gprpp/global_config_custom.h
  - src/core/lib/gprpp/global_config_env.h
  - src/core/lib/gprpp/global_config_generic.h
  - src/core/lib/gprpp/host_port.h
  - src/core/lib/gprpp/manual_constructor.h
  - src/core/lib/gprpp/memory.h
  - src/core/lib/gprpp/mpscq.h
  - src/core/lib/gprpp/stat.h
  - src/core/lib/gprpp/status_helper.h
  - src/core/lib/gprpp/sync.h
  - src/core/lib/gprpp/thd.h
  - src/core/lib/gprpp/time_util.h
  - src/core/lib/profiling/timers.h
  - src/core/lib/promise/activity.h
  - src/core/lib/promise/context.h
  - src/core/lib/promise/detail/basic_seq.h
  - src/core/lib/promise/detail/promise_factory.h
  - src/core/lib/promise/detail/promise_like.h
  - src/core/lib/promise/detail/status.h
  - src/core/lib/promise/detail/switch.h
  - src/core/lib/promise/observable.h
  - src/core/lib/promise/poll.h
  - src/core/lib/promise/promise.h
  - src/core/lib/promise/seq.h
  - src/core/lib/promise/wait_set.h
  - test/core/promise/test_wakeup_schedulers.h
  src:
  - src/core/ext/upb-generated/google/api/annotations.upb.c
  - src/core/ext/upb-generated/google/api/expr/v1alpha1/checked.upb.c
  - src/core/ext/upb-generated/google/api/expr/v1alpha1/syntax.upb.c
  - src/core/ext/upb-generated/google/api/http.upb.c
  - src/core/ext/upb-generated/google/protobuf/any.upb.c
  - src/core/ext/upb-generated/google/protobuf/duration.upb.c
  - src/core/ext/upb-generated/google/protobuf/empty.upb.c
  - src/core/ext/upb-generated/google/protobuf/struct.upb.c
  - src/core/ext/upb-generated/google/protobuf/timestamp.upb.c
  - src/core/ext/upb-generated/google/protobuf/wrappers.upb.c
  - src/core/ext/upb-generated/google/rpc/status.upb.c
  - src/core/lib/gpr/alloc.cc
  - src/core/lib/gpr/atm.cc
  - src/core/lib/gpr/cpu_iphone.cc
  - src/core/lib/gpr/cpu_linux.cc
  - src/core/lib/gpr/cpu_posix.cc
  - src/core/lib/gpr/cpu_windows.cc
  - src/core/lib/gpr/env_linux.cc
  - src/core/lib/gpr/env_posix.cc
  - src/core/lib/gpr/env_windows.cc
  - src/core/lib/gpr/log.cc
  - src/core/lib/gpr/log_android.cc
  - src/core/lib/gpr/log_linux.cc
  - src/core/lib/gpr/log_posix.cc
  - src/core/lib/gpr/log_windows.cc
  - src/core/lib/gpr/murmur_hash.cc
  - src/core/lib/gpr/string.cc
  - src/core/lib/gpr/string_posix.cc
  - src/core/lib/gpr/string_util_windows.cc
  - src/core/lib/gpr/string_windows.cc
  - src/core/lib/gpr/sync.cc
  - src/core/lib/gpr/sync_abseil.cc
  - src/core/lib/gpr/sync_posix.cc
  - src/core/lib/gpr/sync_windows.cc
  - src/core/lib/gpr/time.cc
  - src/core/lib/gpr/time_posix.cc
  - src/core/lib/gpr/time_precise.cc
  - src/core/lib/gpr/time_windows.cc
  - src/core/lib/gpr/tmpfile_msys.cc
  - src/core/lib/gpr/tmpfile_posix.cc
  - src/core/lib/gpr/tmpfile_windows.cc
  - src/core/lib/gpr/wrap_memcpy.cc
  - src/core/lib/gprpp/arena.cc
  - src/core/lib/gprpp/examine_stack.cc
  - src/core/lib/gprpp/fork.cc
  - src/core/lib/gprpp/global_config_env.cc
  - src/core/lib/gprpp/host_port.cc
  - src/core/lib/gprpp/mpscq.cc
  - src/core/lib/gprpp/stat_posix.cc
  - src/core/lib/gprpp/stat_windows.cc
  - src/core/lib/gprpp/status_helper.cc
  - src/core/lib/gprpp/thd_posix.cc
  - src/core/lib/gprpp/thd_windows.cc
  - src/core/lib/gprpp/time_util.cc
  - src/core/lib/profiling/basic_timers.cc
  - src/core/lib/profiling/stap_timers.cc
  - src/core/lib/promise/activity.cc
  - test/core/promise/observable_test.cc
  deps:
  - absl/base:base
  - absl/base:core_headers
  - absl/container:flat_hash_set
  - absl/memory:memory
  - absl/status:status
  - absl/status:statusor
  - absl/strings:cord
  - absl/strings:str_format
  - absl/strings:strings
  - absl/synchronization:synchronization
  - absl/time:time
  - absl/types:optional
  - absl/types:variant
  - upb
  uses_polling: false
- name: orphanable_test
  gtest: true
  build: test
  language: c++
  headers: []
  src:
  - test/core/gprpp/orphanable_test.cc
  deps:
  - grpc_test_util
- name: out_of_bounds_bad_client_test
  gtest: true
  build: test
  language: c++
  headers:
  - test/core/bad_client/bad_client.h
  - test/core/end2end/cq_verifier.h
  src:
  - test/core/bad_client/bad_client.cc
  - test/core/bad_client/tests/out_of_bounds.cc
  - test/core/end2end/cq_verifier.cc
  deps:
  - grpc_test_util
- name: overload_test
  gtest: true
  build: test
  language: c++
  headers:
  - src/core/lib/gprpp/overload.h
  src:
  - test/core/gprpp/overload_test.cc
  deps: []
  uses_polling: false
- name: parsed_metadata_test
  gtest: true
  build: test
  language: c++
  headers: []
  src:
  - test/core/transport/parsed_metadata_test.cc
  deps:
  - grpc_test_util
- name: pid_controller_test
  gtest: true
  build: test
  language: c++
  headers: []
  src:
  - test/core/transport/pid_controller_test.cc
  deps:
  - grpc_test_util
- name: pipe_test
  gtest: true
  build: test
  language: c++
  headers:
  - src/core/ext/upb-generated/google/api/annotations.upb.h
  - src/core/ext/upb-generated/google/api/expr/v1alpha1/checked.upb.h
  - src/core/ext/upb-generated/google/api/expr/v1alpha1/syntax.upb.h
  - src/core/ext/upb-generated/google/api/http.upb.h
  - src/core/ext/upb-generated/google/protobuf/any.upb.h
  - src/core/ext/upb-generated/google/protobuf/duration.upb.h
  - src/core/ext/upb-generated/google/protobuf/empty.upb.h
  - src/core/ext/upb-generated/google/protobuf/struct.upb.h
  - src/core/ext/upb-generated/google/protobuf/timestamp.upb.h
  - src/core/ext/upb-generated/google/protobuf/wrappers.upb.h
  - src/core/ext/upb-generated/google/rpc/status.upb.h
  - src/core/lib/gpr/alloc.h
  - src/core/lib/gpr/env.h
  - src/core/lib/gpr/murmur_hash.h
  - src/core/lib/gpr/spinlock.h
  - src/core/lib/gpr/string.h
  - src/core/lib/gpr/string_windows.h
  - src/core/lib/gpr/time_precise.h
  - src/core/lib/gpr/tls.h
  - src/core/lib/gpr/tmpfile.h
  - src/core/lib/gpr/useful.h
  - src/core/lib/gprpp/arena.h
  - src/core/lib/gprpp/atomic_utils.h
  - src/core/lib/gprpp/bitset.h
  - src/core/lib/gprpp/construct_destruct.h
  - src/core/lib/gprpp/debug_location.h
  - src/core/lib/gprpp/examine_stack.h
  - src/core/lib/gprpp/fork.h
  - src/core/lib/gprpp/global_config.h
  - src/core/lib/gprpp/global_config_custom.h
  - src/core/lib/gprpp/global_config_env.h
  - src/core/lib/gprpp/global_config_generic.h
  - src/core/lib/gprpp/host_port.h
  - src/core/lib/gprpp/manual_constructor.h
  - src/core/lib/gprpp/memory.h
  - src/core/lib/gprpp/mpscq.h
  - src/core/lib/gprpp/stat.h
  - src/core/lib/gprpp/status_helper.h
  - src/core/lib/gprpp/sync.h
  - src/core/lib/gprpp/thd.h
  - src/core/lib/gprpp/time_util.h
  - src/core/lib/profiling/timers.h
  - src/core/lib/promise/activity.h
  - src/core/lib/promise/context.h
  - src/core/lib/promise/detail/basic_join.h
  - src/core/lib/promise/detail/basic_seq.h
  - src/core/lib/promise/detail/promise_factory.h
  - src/core/lib/promise/detail/promise_like.h
  - src/core/lib/promise/detail/status.h
  - src/core/lib/promise/detail/switch.h
  - src/core/lib/promise/intra_activity_waiter.h
  - src/core/lib/promise/join.h
  - src/core/lib/promise/pipe.h
  - src/core/lib/promise/poll.h
  - src/core/lib/promise/promise.h
  - src/core/lib/promise/seq.h
  - test/core/promise/test_wakeup_schedulers.h
  src:
  - src/core/ext/upb-generated/google/api/annotations.upb.c
  - src/core/ext/upb-generated/google/api/expr/v1alpha1/checked.upb.c
  - src/core/ext/upb-generated/google/api/expr/v1alpha1/syntax.upb.c
  - src/core/ext/upb-generated/google/api/http.upb.c
  - src/core/ext/upb-generated/google/protobuf/any.upb.c
  - src/core/ext/upb-generated/google/protobuf/duration.upb.c
  - src/core/ext/upb-generated/google/protobuf/empty.upb.c
  - src/core/ext/upb-generated/google/protobuf/struct.upb.c
  - src/core/ext/upb-generated/google/protobuf/timestamp.upb.c
  - src/core/ext/upb-generated/google/protobuf/wrappers.upb.c
  - src/core/ext/upb-generated/google/rpc/status.upb.c
  - src/core/lib/gpr/alloc.cc
  - src/core/lib/gpr/atm.cc
  - src/core/lib/gpr/cpu_iphone.cc
  - src/core/lib/gpr/cpu_linux.cc
  - src/core/lib/gpr/cpu_posix.cc
  - src/core/lib/gpr/cpu_windows.cc
  - src/core/lib/gpr/env_linux.cc
  - src/core/lib/gpr/env_posix.cc
  - src/core/lib/gpr/env_windows.cc
  - src/core/lib/gpr/log.cc
  - src/core/lib/gpr/log_android.cc
  - src/core/lib/gpr/log_linux.cc
  - src/core/lib/gpr/log_posix.cc
  - src/core/lib/gpr/log_windows.cc
  - src/core/lib/gpr/murmur_hash.cc
  - src/core/lib/gpr/string.cc
  - src/core/lib/gpr/string_posix.cc
  - src/core/lib/gpr/string_util_windows.cc
  - src/core/lib/gpr/string_windows.cc
  - src/core/lib/gpr/sync.cc
  - src/core/lib/gpr/sync_abseil.cc
  - src/core/lib/gpr/sync_posix.cc
  - src/core/lib/gpr/sync_windows.cc
  - src/core/lib/gpr/time.cc
  - src/core/lib/gpr/time_posix.cc
  - src/core/lib/gpr/time_precise.cc
  - src/core/lib/gpr/time_windows.cc
  - src/core/lib/gpr/tmpfile_msys.cc
  - src/core/lib/gpr/tmpfile_posix.cc
  - src/core/lib/gpr/tmpfile_windows.cc
  - src/core/lib/gpr/wrap_memcpy.cc
  - src/core/lib/gprpp/arena.cc
  - src/core/lib/gprpp/examine_stack.cc
  - src/core/lib/gprpp/fork.cc
  - src/core/lib/gprpp/global_config_env.cc
  - src/core/lib/gprpp/host_port.cc
  - src/core/lib/gprpp/mpscq.cc
  - src/core/lib/gprpp/stat_posix.cc
  - src/core/lib/gprpp/stat_windows.cc
  - src/core/lib/gprpp/status_helper.cc
  - src/core/lib/gprpp/thd_posix.cc
  - src/core/lib/gprpp/thd_windows.cc
  - src/core/lib/gprpp/time_util.cc
  - src/core/lib/profiling/basic_timers.cc
  - src/core/lib/profiling/stap_timers.cc
  - src/core/lib/promise/activity.cc
  - test/core/promise/pipe_test.cc
  deps:
  - absl/base:base
  - absl/base:core_headers
  - absl/memory:memory
  - absl/status:status
  - absl/status:statusor
  - absl/strings:cord
  - absl/strings:str_format
  - absl/strings:strings
  - absl/synchronization:synchronization
  - absl/time:time
  - absl/types:optional
  - absl/types:variant
  - upb
  uses_polling: false
- name: poll_test
  gtest: true
  build: test
  language: c++
  headers:
  - src/core/lib/promise/poll.h
  src:
  - test/core/promise/poll_test.cc
  deps:
  - absl/types:variant
  uses_polling: false
- name: popularity_count_test
  gtest: true
  build: test
  language: c++
  headers:
  - src/core/ext/transport/chttp2/transport/popularity_count.h
  src:
  - test/core/transport/chttp2/popularity_count_test.cc
  deps: []
- name: port_sharing_end2end_test
  gtest: true
  build: test
  language: c++
  headers:
  - test/cpp/end2end/test_service_impl.h
  src:
  - src/proto/grpc/testing/echo.proto
  - src/proto/grpc/testing/echo_messages.proto
  - src/proto/grpc/testing/simple_messages.proto
  - test/cpp/end2end/port_sharing_end2end_test.cc
  - test/cpp/end2end/test_service_impl.cc
  deps:
  - grpc++_test_util
- name: promise_factory_test
  gtest: true
  build: test
  language: c++
  headers:
  - src/core/lib/gprpp/capture.h
  - src/core/lib/promise/detail/promise_factory.h
  - src/core/lib/promise/detail/promise_like.h
  - src/core/lib/promise/poll.h
  - src/core/lib/promise/promise.h
  src:
  - test/core/promise/promise_factory_test.cc
  deps:
  - absl/functional:bind_front
  - absl/types:optional
  - absl/types:variant
  - absl/utility:utility
  uses_polling: false
- name: promise_map_test
  gtest: true
  build: test
  language: c++
  headers:
  - src/core/lib/promise/detail/promise_like.h
  - src/core/lib/promise/map.h
  - src/core/lib/promise/poll.h
  - src/core/lib/promise/promise.h
  src:
  - test/core/promise/map_test.cc
  deps:
  - absl/types:optional
  - absl/types:variant
  uses_polling: false
- name: promise_test
  gtest: true
  build: test
  language: c++
  headers:
  - src/core/lib/promise/detail/promise_like.h
  - src/core/lib/promise/poll.h
  - src/core/lib/promise/promise.h
  src:
  - test/core/promise/promise_test.cc
  deps:
  - absl/types:optional
  - absl/types:variant
  uses_polling: false
- name: proto_server_reflection_test
  gtest: true
  build: test
  language: c++
  headers:
  - test/cpp/end2end/test_service_impl.h
  - test/cpp/util/proto_reflection_descriptor_database.h
  src:
  - src/proto/grpc/testing/duplicate/echo_duplicate.proto
  - src/proto/grpc/testing/echo.proto
  - src/proto/grpc/testing/echo_messages.proto
  - src/proto/grpc/testing/simple_messages.proto
  - test/cpp/end2end/proto_server_reflection_test.cc
  - test/cpp/end2end/test_service_impl.cc
  - test/cpp/util/proto_reflection_descriptor_database.cc
  deps:
  - grpc++_reflection
  - grpc++_test_util
- name: proto_utils_test
  gtest: true
  build: test
  language: c++
  headers: []
  src:
  - test/cpp/codegen/proto_utils_test.cc
  deps:
  - grpc++
  - grpc_test_util
  uses_polling: false
- name: qps_json_driver
  build: test
  run: false
  language: c++
  headers:
  - src/cpp/util/core_stats.h
  - test/cpp/qps/benchmark_config.h
  - test/cpp/qps/client.h
  - test/cpp/qps/driver.h
  - test/cpp/qps/histogram.h
  - test/cpp/qps/interarrival.h
  - test/cpp/qps/parse_json.h
  - test/cpp/qps/qps_server_builder.h
  - test/cpp/qps/qps_worker.h
  - test/cpp/qps/report.h
  - test/cpp/qps/server.h
  - test/cpp/qps/stats.h
  - test/cpp/qps/usage_timer.h
  src:
  - src/proto/grpc/core/stats.proto
  - src/proto/grpc/testing/benchmark_service.proto
  - src/proto/grpc/testing/control.proto
  - src/proto/grpc/testing/messages.proto
  - src/proto/grpc/testing/payloads.proto
  - src/proto/grpc/testing/report_qps_scenario_service.proto
  - src/proto/grpc/testing/stats.proto
  - src/proto/grpc/testing/worker_service.proto
  - src/cpp/util/core_stats.cc
  - test/cpp/qps/benchmark_config.cc
  - test/cpp/qps/client_async.cc
  - test/cpp/qps/client_callback.cc
  - test/cpp/qps/client_sync.cc
  - test/cpp/qps/driver.cc
  - test/cpp/qps/parse_json.cc
  - test/cpp/qps/qps_json_driver.cc
  - test/cpp/qps/qps_server_builder.cc
  - test/cpp/qps/qps_worker.cc
  - test/cpp/qps/report.cc
  - test/cpp/qps/server_async.cc
  - test/cpp/qps/server_callback.cc
  - test/cpp/qps/server_sync.cc
  - test/cpp/qps/usage_timer.cc
  deps:
  - grpc++_test_config
  - grpc++_test_util
- name: qps_worker
  build: test
  run: false
  language: c++
  headers:
  - src/cpp/util/core_stats.h
  - test/cpp/qps/client.h
  - test/cpp/qps/histogram.h
  - test/cpp/qps/interarrival.h
  - test/cpp/qps/qps_server_builder.h
  - test/cpp/qps/qps_worker.h
  - test/cpp/qps/server.h
  - test/cpp/qps/stats.h
  - test/cpp/qps/usage_timer.h
  src:
  - src/proto/grpc/core/stats.proto
  - src/proto/grpc/testing/benchmark_service.proto
  - src/proto/grpc/testing/control.proto
  - src/proto/grpc/testing/messages.proto
  - src/proto/grpc/testing/payloads.proto
  - src/proto/grpc/testing/stats.proto
  - src/proto/grpc/testing/worker_service.proto
  - src/cpp/util/core_stats.cc
  - test/cpp/qps/client_async.cc
  - test/cpp/qps/client_callback.cc
  - test/cpp/qps/client_sync.cc
  - test/cpp/qps/qps_server_builder.cc
  - test/cpp/qps/qps_worker.cc
  - test/cpp/qps/server_async.cc
  - test/cpp/qps/server_callback.cc
  - test/cpp/qps/server_sync.cc
  - test/cpp/qps/usage_timer.cc
  - test/cpp/qps/worker.cc
  deps:
  - grpc++_test_config
  - grpc++_test_util
- name: race_test
  gtest: true
  build: test
  language: c++
  headers:
  - src/core/lib/promise/poll.h
  - src/core/lib/promise/race.h
  src:
  - test/core/promise/race_test.cc
  deps:
  - absl/types:variant
  uses_polling: false
- name: raw_end2end_test
  gtest: true
  build: test
  language: c++
  headers:
  - test/cpp/end2end/test_service_impl.h
  src:
  - src/proto/grpc/testing/duplicate/echo_duplicate.proto
  - src/proto/grpc/testing/echo.proto
  - src/proto/grpc/testing/echo_messages.proto
  - src/proto/grpc/testing/simple_messages.proto
  - test/cpp/end2end/raw_end2end_test.cc
  - test/cpp/end2end/test_service_impl.cc
  deps:
  - grpc++_test_util
- name: rbac_translator_test
  gtest: true
  build: test
  language: c++
  headers:
  - src/core/lib/security/authorization/grpc_authorization_engine.h
  - src/core/lib/security/authorization/grpc_authorization_policy_provider.h
  - src/core/lib/security/authorization/matchers.h
  - src/core/lib/security/authorization/rbac_policy.h
  - src/core/lib/security/authorization/rbac_translator.h
  src:
  - src/core/lib/security/authorization/grpc_authorization_engine.cc
  - src/core/lib/security/authorization/grpc_authorization_policy_provider.cc
  - src/core/lib/security/authorization/matchers.cc
  - src/core/lib/security/authorization/rbac_policy.cc
  - src/core/lib/security/authorization/rbac_translator.cc
  - test/core/security/rbac_translator_test.cc
  deps:
  - grpc_test_util
- name: ref_counted_ptr_test
  gtest: true
  build: test
  language: c++
  headers: []
  src:
  - test/core/gprpp/ref_counted_ptr_test.cc
  deps:
  - grpc_test_util
- name: ref_counted_test
  gtest: true
  build: test
  language: c++
  headers: []
  src:
  - test/core/gprpp/ref_counted_test.cc
  deps:
  - grpc_test_util
- name: remove_stream_from_stalled_lists_test
  gtest: true
  build: test
  language: c++
  headers: []
  src:
  - test/core/transport/chttp2/remove_stream_from_stalled_lists_test.cc
  deps:
  - grpc_test_util
  platforms:
  - linux
  - posix
  - mac
- name: resource_quota_test
  gtest: true
  build: test
  language: c++
  headers:
  - src/core/lib/debug/trace.h
  - src/core/lib/gprpp/atomic_utils.h
  - src/core/lib/gprpp/cpp_impl_of.h
  - src/core/lib/gprpp/dual_ref_counted.h
  - src/core/lib/gprpp/orphanable.h
  - src/core/lib/gprpp/ref_counted.h
  - src/core/lib/gprpp/ref_counted_ptr.h
  - src/core/lib/iomgr/closure.h
  - src/core/lib/iomgr/combiner.h
  - src/core/lib/iomgr/error.h
  - src/core/lib/iomgr/error_internal.h
  - src/core/lib/iomgr/exec_ctx.h
  - src/core/lib/iomgr/executor.h
  - src/core/lib/iomgr/iomgr_internal.h
  - src/core/lib/promise/activity.h
  - src/core/lib/promise/context.h
  - src/core/lib/promise/detail/basic_seq.h
  - src/core/lib/promise/detail/promise_factory.h
  - src/core/lib/promise/detail/promise_like.h
  - src/core/lib/promise/detail/status.h
  - src/core/lib/promise/detail/switch.h
  - src/core/lib/promise/exec_ctx_wakeup_scheduler.h
  - src/core/lib/promise/loop.h
  - src/core/lib/promise/map.h
  - src/core/lib/promise/poll.h
  - src/core/lib/promise/race.h
  - src/core/lib/promise/seq.h
  - src/core/lib/resource_quota/memory_quota.h
  - src/core/lib/resource_quota/resource_quota.h
  - src/core/lib/resource_quota/thread_quota.h
  - src/core/lib/resource_quota/trace.h
  - src/core/lib/slice/slice.h
  - src/core/lib/slice/slice_internal.h
  - src/core/lib/slice/slice_refcount.h
  - src/core/lib/slice/slice_refcount_base.h
  - src/core/lib/slice/slice_string_helpers.h
  - src/core/lib/slice/slice_utils.h
  - src/core/lib/slice/static_slice.h
  src:
  - src/core/lib/debug/trace.cc
  - src/core/lib/event_engine/memory_allocator.cc
  - src/core/lib/iomgr/combiner.cc
  - src/core/lib/iomgr/error.cc
  - src/core/lib/iomgr/exec_ctx.cc
  - src/core/lib/iomgr/executor.cc
  - src/core/lib/iomgr/iomgr_internal.cc
  - src/core/lib/promise/activity.cc
  - src/core/lib/resource_quota/memory_quota.cc
  - src/core/lib/resource_quota/resource_quota.cc
  - src/core/lib/resource_quota/thread_quota.cc
  - src/core/lib/resource_quota/trace.cc
  - src/core/lib/slice/slice.cc
  - src/core/lib/slice/slice_refcount.cc
  - src/core/lib/slice/slice_string_helpers.cc
  - src/core/lib/slice/static_slice.cc
  - test/core/resource_quota/resource_quota_test.cc
  deps:
  - absl/status:statusor
  - absl/types:variant
  - gpr
  uses_polling: false
- name: retry_throttle_test
  gtest: true
  build: test
  language: c++
  headers: []
  src:
  - test/core/client_channel/retry_throttle_test.cc
  deps:
  - grpc_test_util
  uses_polling: false
- name: rls_end2end_test
  gtest: true
  build: test
  language: c++
  headers:
  - test/core/util/test_lb_policies.h
  - test/cpp/end2end/counted_service.h
  - test/cpp/end2end/test_service_impl.h
  src:
  - src/proto/grpc/lookup/v1/rls.proto
  - src/proto/grpc/testing/duplicate/echo_duplicate.proto
  - src/proto/grpc/testing/echo.proto
  - src/proto/grpc/testing/echo_messages.proto
  - src/proto/grpc/testing/simple_messages.proto
  - test/core/util/test_lb_policies.cc
  - test/cpp/end2end/rls_end2end_test.cc
  - test/cpp/end2end/test_service_impl.cc
  deps:
  - grpc++_test_config
  - grpc++_test_util
- name: rls_lb_config_parser_test
  gtest: true
  build: test
  language: c++
  headers: []
  src:
  - test/core/client_channel/rls_lb_config_parser_test.cc
  deps:
  - grpc_test_util
- name: sdk_authz_end2end_test
  gtest: true
  build: test
  language: c++
  headers:
  - src/core/lib/security/authorization/grpc_authorization_engine.h
  - src/core/lib/security/authorization/grpc_authorization_policy_provider.h
  - src/core/lib/security/authorization/matchers.h
  - src/core/lib/security/authorization/rbac_policy.h
  - src/core/lib/security/authorization/rbac_translator.h
  - test/cpp/end2end/test_service_impl.h
  src:
  - src/proto/grpc/testing/echo.proto
  - src/proto/grpc/testing/echo_messages.proto
  - src/proto/grpc/testing/simple_messages.proto
  - src/core/lib/security/authorization/grpc_authorization_engine.cc
  - src/core/lib/security/authorization/grpc_authorization_policy_provider.cc
  - src/core/lib/security/authorization/matchers.cc
  - src/core/lib/security/authorization/rbac_policy.cc
  - src/core/lib/security/authorization/rbac_translator.cc
  - src/cpp/server/authorization_policy_provider.cc
  - test/cpp/end2end/sdk_authz_end2end_test.cc
  - test/cpp/end2end/test_service_impl.cc
  deps:
  - grpc++_test_util
- name: secure_auth_context_test
  gtest: true
  build: test
  language: c++
  headers: []
  src:
  - test/cpp/common/secure_auth_context_test.cc
  deps:
  - grpc++_test_util
- name: seq_test
  gtest: true
  build: test
  language: c++
  headers:
  - src/core/lib/gprpp/construct_destruct.h
  - src/core/lib/promise/detail/basic_seq.h
  - src/core/lib/promise/detail/promise_factory.h
  - src/core/lib/promise/detail/promise_like.h
  - src/core/lib/promise/detail/switch.h
  - src/core/lib/promise/poll.h
  - src/core/lib/promise/seq.h
  src:
  - test/core/promise/seq_test.cc
  deps:
  - absl/types:variant
  uses_polling: false
- name: server_builder_plugin_test
  gtest: true
  build: test
  language: c++
  headers:
  - test/cpp/end2end/test_service_impl.h
  src:
  - src/proto/grpc/testing/duplicate/echo_duplicate.proto
  - src/proto/grpc/testing/echo.proto
  - src/proto/grpc/testing/echo_messages.proto
  - src/proto/grpc/testing/simple_messages.proto
  - test/cpp/end2end/server_builder_plugin_test.cc
  - test/cpp/end2end/test_service_impl.cc
  deps:
  - grpc++_test_util
- name: server_builder_test
  gtest: true
  build: test
  language: c++
  headers: []
  src:
  - src/proto/grpc/testing/echo.proto
  - src/proto/grpc/testing/echo_messages.proto
  - src/proto/grpc/testing/simple_messages.proto
  - test/cpp/server/server_builder_test.cc
  deps:
  - grpc++_unsecure
  - grpc_test_util_unsecure
  platforms:
  - linux
  - posix
  - mac
- name: server_builder_with_socket_mutator_test
  gtest: true
  build: test
  language: c++
  headers: []
  src:
  - src/proto/grpc/testing/echo.proto
  - src/proto/grpc/testing/echo_messages.proto
  - src/proto/grpc/testing/simple_messages.proto
  - test/cpp/server/server_builder_with_socket_mutator_test.cc
  deps:
  - grpc++_unsecure
  - grpc_test_util_unsecure
  platforms:
  - linux
  - posix
  - mac
- name: server_chttp2_test
  gtest: true
  build: test
  language: c++
  headers: []
  src:
  - test/core/surface/server_chttp2_test.cc
  deps:
  - grpc_test_util
- name: server_config_selector_test
  gtest: true
  build: test
  language: c++
  headers: []
  src:
  - test/core/server_config_selector/server_config_selector_test.cc
  deps:
  - grpc_test_util
  uses_polling: false
- name: server_context_test_spouse_test
  gtest: true
  build: test
  language: c++
  headers: []
  src:
  - test/cpp/test/server_context_test_spouse_test.cc
  deps:
  - grpc++_test
  - grpc++_test_util
- name: server_early_return_test
  gtest: true
  build: test
  language: c++
  headers: []
  src:
  - src/proto/grpc/testing/echo.proto
  - src/proto/grpc/testing/echo_messages.proto
  - src/proto/grpc/testing/simple_messages.proto
  - test/cpp/end2end/server_early_return_test.cc
  deps:
  - grpc++_test_util
- name: server_interceptors_end2end_test
  gtest: true
  build: test
  language: c++
  headers:
  - test/cpp/end2end/interceptors_util.h
  - test/cpp/end2end/test_service_impl.h
  src:
  - src/proto/grpc/testing/echo.proto
  - src/proto/grpc/testing/echo_messages.proto
  - src/proto/grpc/testing/simple_messages.proto
  - test/cpp/end2end/interceptors_util.cc
  - test/cpp/end2end/server_interceptors_end2end_test.cc
  - test/cpp/end2end/test_service_impl.cc
  deps:
  - grpc++_test_util
- name: server_registered_method_bad_client_test
  gtest: true
  build: test
  language: c++
  headers:
  - test/core/bad_client/bad_client.h
  - test/core/end2end/cq_verifier.h
  src:
  - test/core/bad_client/bad_client.cc
  - test/core/bad_client/tests/server_registered_method.cc
  - test/core/end2end/cq_verifier.cc
  deps:
  - grpc_test_util
- name: server_request_call_test
  gtest: true
  build: test
  language: c++
  headers: []
  src:
  - src/proto/grpc/testing/echo.proto
  - src/proto/grpc/testing/echo_messages.proto
  - src/proto/grpc/testing/simple_messages.proto
  - test/cpp/server/server_request_call_test.cc
  deps:
  - grpc++_unsecure
  - grpc_test_util_unsecure
  platforms:
  - linux
  - posix
  - mac
- name: service_config_end2end_test
  gtest: true
  build: test
  language: c++
  headers:
  - test/cpp/end2end/test_service_impl.h
  src:
  - src/proto/grpc/testing/duplicate/echo_duplicate.proto
  - src/proto/grpc/testing/echo.proto
  - src/proto/grpc/testing/echo_messages.proto
  - src/proto/grpc/testing/simple_messages.proto
  - test/cpp/end2end/service_config_end2end_test.cc
  - test/cpp/end2end/test_service_impl.cc
  deps:
  - grpc++_test_util
- name: service_config_test
  gtest: true
  build: test
  language: c++
  headers: []
  src:
  - test/core/client_channel/service_config_test.cc
  deps:
  - grpc_test_util
- name: settings_timeout_test
  gtest: true
  build: test
  run: false
  language: c++
  headers: []
  src:
  - test/core/transport/chttp2/settings_timeout_test.cc
  deps:
  - grpc_test_util
- name: shutdown_test
  gtest: true
  build: test
  language: c++
  headers: []
  src:
  - src/proto/grpc/testing/duplicate/echo_duplicate.proto
  - src/proto/grpc/testing/echo.proto
  - src/proto/grpc/testing/echo_messages.proto
  - src/proto/grpc/testing/simple_messages.proto
  - test/cpp/end2end/shutdown_test.cc
  deps:
  - grpc++_test_util
- name: simple_request_bad_client_test
  gtest: true
  build: test
  language: c++
  headers:
  - test/core/bad_client/bad_client.h
  - test/core/end2end/cq_verifier.h
  src:
  - test/core/bad_client/bad_client.cc
  - test/core/bad_client/tests/simple_request.cc
  - test/core/end2end/cq_verifier.cc
  deps:
  - grpc_test_util
- name: sockaddr_utils_test
  gtest: true
  build: test
  language: c++
  headers: []
  src:
  - test/core/address_utils/sockaddr_utils_test.cc
  deps:
  - grpc_test_util
- name: stack_tracer_test
  gtest: true
  build: test
  language: c++
  headers: []
  src:
  - test/core/util/stack_tracer_test.cc
  deps:
  - grpc_test_util
  platforms:
  - linux
  - posix
  - mac
  uses_polling: false
- name: stat_test
  gtest: true
  build: test
  language: c++
  headers: []
  src:
  - test/core/gprpp/stat_test.cc
  deps:
  - grpc_test_util
  uses_polling: false
- name: static_metadata_test
  gtest: true
  build: test
  language: c++
  headers: []
  src:
  - test/core/transport/static_metadata_test.cc
  deps:
  - grpc_test_util
- name: stats_test
  gtest: true
  build: test
  language: c++
  headers: []
  src:
  - test/core/debug/stats_test.cc
  deps:
  - grpc_test_util
  uses_polling: false
- name: status_helper_test
  gtest: true
  build: test
  language: c++
  headers: []
  src:
  - test/core/gprpp/status_helper_test.cc
  deps:
  - grpc_test_util
  uses_polling: false
- name: status_metadata_test
  gtest: true
  build: test
  language: c++
  headers: []
  src:
  - test/core/transport/status_metadata_test.cc
  deps:
  - grpc_test_util
  uses_polling: false
- name: status_util_test
  gtest: true
  build: test
  language: c++
  headers: []
  src:
  - test/core/channel/status_util_test.cc
  deps:
  - grpc_test_util
  uses_polling: false
- name: stranded_event_test
  gtest: true
  build: test
  language: c++
  headers:
  - test/core/end2end/cq_verifier.h
  src:
  - test/core/end2end/cq_verifier.cc
  - test/core/iomgr/stranded_event_test.cc
  deps:
  - grpc_test_util
  platforms:
  - linux
  - posix
  - mac
- name: streaming_throughput_test
  gtest: true
  build: test
  language: c++
  headers: []
  src:
  - src/proto/grpc/testing/duplicate/echo_duplicate.proto
  - src/proto/grpc/testing/echo.proto
  - src/proto/grpc/testing/echo_messages.proto
  - src/proto/grpc/testing/simple_messages.proto
  - test/cpp/end2end/streaming_throughput_test.cc
  deps:
  - grpc++_test_util
  platforms:
  - linux
  - posix
  - mac
- name: string_ref_test
  gtest: true
  build: test
  language: c++
  headers: []
  src:
  - test/cpp/util/string_ref_test.cc
  deps:
  - grpc++
  - grpc_test_util
  uses_polling: false
- name: table_test
  gtest: true
  build: test
  language: c++
  headers:
  - src/core/lib/gpr/useful.h
  - src/core/lib/gprpp/bitset.h
  - src/core/lib/gprpp/table.h
  src:
  - test/core/gprpp/table_test.cc
  deps:
  - absl/types:optional
  - absl/utility:utility
  uses_polling: false
- name: test_core_slice_slice_test
  gtest: true
  build: test
  language: c++
  headers:
  - src/core/lib/debug/trace.h
  - src/core/lib/gprpp/atomic_utils.h
  - src/core/lib/gprpp/ref_counted.h
  - src/core/lib/gprpp/ref_counted_ptr.h
  - src/core/lib/slice/slice.h
  - src/core/lib/slice/slice_internal.h
  - src/core/lib/slice/slice_refcount.h
  - src/core/lib/slice/slice_refcount_base.h
  - src/core/lib/slice/slice_string_helpers.h
  - src/core/lib/slice/slice_utils.h
  - src/core/lib/slice/static_slice.h
  - test/core/util/build.h
  src:
  - src/core/lib/debug/trace.cc
  - src/core/lib/slice/slice.cc
  - src/core/lib/slice/slice_refcount.cc
  - src/core/lib/slice/slice_string_helpers.cc
  - src/core/lib/slice/static_slice.cc
  - test/core/slice/slice_test.cc
  - test/core/util/build.cc
  deps:
  - gpr
  uses_polling: false
- name: test_cpp_client_credentials_test
  gtest: true
  build: test
  language: c++
  headers:
  - test/cpp/util/tls_test_utils.h
  src:
  - test/cpp/client/credentials_test.cc
  - test/cpp/util/tls_test_utils.cc
  deps:
  - grpc++
  - grpc_test_util
- name: test_cpp_server_credentials_test
  gtest: true
  build: test
  language: c++
  headers:
  - test/cpp/util/tls_test_utils.h
  src:
  - test/cpp/server/credentials_test.cc
  - test/cpp/util/tls_test_utils.cc
  deps:
  - grpc++
  - grpc_test_util
- name: test_cpp_util_slice_test
  gtest: true
  build: test
  language: c++
  headers: []
  src:
  - test/cpp/util/slice_test.cc
  deps:
  - grpc++_test_util
  uses_polling: false
- name: test_cpp_util_time_test
  gtest: true
  build: test
  language: c++
  headers: []
  src:
  - test/cpp/util/time_test.cc
  deps:
  - grpc++_test_util
  uses_polling: false
- name: thread_manager_test
  gtest: true
  build: test
  language: c++
  headers: []
  src:
  - test/cpp/thread_manager/thread_manager_test.cc
  deps:
  - grpc++_test_config
  - grpc++_test_util
- name: thread_quota_test
  gtest: true
  build: test
  language: c++
  headers:
  - src/core/lib/debug/trace.h
  - src/core/lib/gprpp/atomic_utils.h
  - src/core/lib/gprpp/ref_counted.h
  - src/core/lib/gprpp/ref_counted_ptr.h
  - src/core/lib/resource_quota/thread_quota.h
  src:
  - src/core/lib/debug/trace.cc
  - src/core/lib/resource_quota/thread_quota.cc
  - test/core/resource_quota/thread_quota_test.cc
  deps:
  - gpr
  uses_polling: false
- name: thread_stress_test
  gtest: true
  build: test
  language: c++
  headers: []
  src:
  - src/proto/grpc/testing/duplicate/echo_duplicate.proto
  - src/proto/grpc/testing/echo.proto
  - src/proto/grpc/testing/echo_messages.proto
  - src/proto/grpc/testing/simple_messages.proto
  - test/cpp/end2end/thread_stress_test.cc
  deps:
  - grpc++_test_util
  platforms:
  - linux
  - posix
  - mac
- name: time_jump_test
  gtest: true
  build: test
  run: false
  language: c++
  headers: []
  src:
  - test/cpp/common/time_jump_test.cc
  deps:
  - grpc++
  - grpc_test_util
  platforms:
  - linux
  - posix
  - mac
- name: time_util_test
  gtest: true
  build: test
  language: c++
  headers: []
  src:
  - test/core/gprpp/time_util_test.cc
  deps:
  - grpc_test_util
  uses_polling: false
- name: timer_test
  gtest: true
  build: test
  language: c++
  headers: []
  src:
  - test/cpp/common/timer_test.cc
  deps:
  - grpc++
  - grpc_test_util
- name: tls_certificate_verifier_test
  gtest: true
  build: test
  language: c++
  headers:
  - test/cpp/util/tls_test_utils.h
  src:
  - test/cpp/security/tls_certificate_verifier_test.cc
  - test/cpp/util/tls_test_utils.cc
  deps:
  - grpc++
  - grpc_test_util
- name: tls_security_connector_test
  gtest: true
  build: test
  language: c++
  headers: []
  src:
  - test/core/security/tls_security_connector_test.cc
  deps:
  - grpc_test_util
- name: tls_test
  gtest: true
  build: test
  language: c++
  headers: []
  src:
  - test/core/gpr/tls_test.cc
  deps:
  - grpc_test_util
  uses_polling: false
- name: too_many_pings_test
  gtest: true
  build: test
  language: c++
  headers:
  - test/core/end2end/cq_verifier.h
  src:
  - test/core/end2end/cq_verifier.cc
  - test/core/transport/chttp2/too_many_pings_test.cc
  deps:
  - grpc++_test_config
  - grpc++_test_util
- name: transport_stream_receiver_test
  gtest: true
  build: test
  language: c++
  headers:
  - src/core/ext/transport/binder/client/binder_connector.h
  - src/core/ext/transport/binder/client/channel_create_impl.h
  - src/core/ext/transport/binder/client/connection_id_generator.h
  - src/core/ext/transport/binder/client/endpoint_binder_pool.h
  - src/core/ext/transport/binder/client/jni_utils.h
  - src/core/ext/transport/binder/client/security_policy_setting.h
  - src/core/ext/transport/binder/server/binder_server.h
  - src/core/ext/transport/binder/transport/binder_stream.h
  - src/core/ext/transport/binder/transport/binder_transport.h
  - src/core/ext/transport/binder/utils/binder_auto_utils.h
  - src/core/ext/transport/binder/utils/ndk_binder.h
  - src/core/ext/transport/binder/utils/transport_stream_receiver.h
  - src/core/ext/transport/binder/utils/transport_stream_receiver_impl.h
  - src/core/ext/transport/binder/wire_format/binder.h
  - src/core/ext/transport/binder/wire_format/binder_android.h
  - src/core/ext/transport/binder/wire_format/binder_constants.h
  - src/core/ext/transport/binder/wire_format/transaction.h
  - src/core/ext/transport/binder/wire_format/wire_reader.h
  - src/core/ext/transport/binder/wire_format/wire_reader_impl.h
  - src/core/ext/transport/binder/wire_format/wire_writer.h
  - src/cpp/client/create_channel_internal.h
  - src/cpp/common/channel_filter.h
  - src/cpp/server/dynamic_thread_pool.h
  - src/cpp/server/external_connection_acceptor_impl.h
  - src/cpp/server/health/default_health_check_service.h
  - src/cpp/server/thread_pool_interface.h
  - src/cpp/thread_manager/thread_manager.h
  src:
  - src/core/ext/transport/binder/client/binder_connector.cc
  - src/core/ext/transport/binder/client/channel_create.cc
  - src/core/ext/transport/binder/client/channel_create_impl.cc
  - src/core/ext/transport/binder/client/connection_id_generator.cc
  - src/core/ext/transport/binder/client/endpoint_binder_pool.cc
  - src/core/ext/transport/binder/client/jni_utils.cc
  - src/core/ext/transport/binder/client/security_policy_setting.cc
  - src/core/ext/transport/binder/security_policy/binder_security_policy.cc
  - src/core/ext/transport/binder/server/binder_server.cc
  - src/core/ext/transport/binder/server/binder_server_credentials.cc
  - src/core/ext/transport/binder/transport/binder_transport.cc
  - src/core/ext/transport/binder/utils/ndk_binder.cc
  - src/core/ext/transport/binder/utils/transport_stream_receiver_impl.cc
  - src/core/ext/transport/binder/wire_format/binder_android.cc
  - src/core/ext/transport/binder/wire_format/binder_constants.cc
  - src/core/ext/transport/binder/wire_format/transaction.cc
  - src/core/ext/transport/binder/wire_format/wire_reader_impl.cc
  - src/core/ext/transport/binder/wire_format/wire_writer.cc
  - src/cpp/client/channel_cc.cc
  - src/cpp/client/client_callback.cc
  - src/cpp/client/client_context.cc
  - src/cpp/client/client_interceptor.cc
  - src/cpp/client/create_channel.cc
  - src/cpp/client/create_channel_internal.cc
  - src/cpp/client/create_channel_posix.cc
  - src/cpp/client/credentials_cc.cc
  - src/cpp/codegen/codegen_init.cc
  - src/cpp/common/alarm.cc
  - src/cpp/common/channel_arguments.cc
  - src/cpp/common/channel_filter.cc
  - src/cpp/common/completion_queue_cc.cc
  - src/cpp/common/core_codegen.cc
  - src/cpp/common/resource_quota_cc.cc
  - src/cpp/common/rpc_method.cc
  - src/cpp/common/validate_service_config.cc
  - src/cpp/common/version_cc.cc
  - src/cpp/server/async_generic_service.cc
  - src/cpp/server/channel_argument_option.cc
  - src/cpp/server/create_default_thread_pool.cc
  - src/cpp/server/dynamic_thread_pool.cc
  - src/cpp/server/external_connection_acceptor_impl.cc
  - src/cpp/server/health/default_health_check_service.cc
  - src/cpp/server/health/health_check_service.cc
  - src/cpp/server/health/health_check_service_server_builder_option.cc
  - src/cpp/server/server_builder.cc
  - src/cpp/server/server_callback.cc
  - src/cpp/server/server_cc.cc
  - src/cpp/server/server_context.cc
  - src/cpp/server/server_credentials.cc
  - src/cpp/server/server_posix.cc
  - src/cpp/thread_manager/thread_manager.cc
  - src/cpp/util/byte_buffer_cc.cc
  - src/cpp/util/status.cc
  - src/cpp/util/string_ref.cc
  - src/cpp/util/time_cc.cc
  - test/core/transport/binder/transport_stream_receiver_test.cc
  deps:
  - grpc_test_util
  uses_polling: false
- name: try_join_test
  gtest: true
  build: test
  language: c++
  headers:
  - src/core/lib/gpr/useful.h
  - src/core/lib/gprpp/bitset.h
  - src/core/lib/gprpp/construct_destruct.h
  - src/core/lib/promise/detail/basic_join.h
  - src/core/lib/promise/detail/promise_factory.h
  - src/core/lib/promise/detail/promise_like.h
  - src/core/lib/promise/detail/status.h
  - src/core/lib/promise/poll.h
  - src/core/lib/promise/try_join.h
  src:
  - test/core/promise/try_join_test.cc
  deps:
  - absl/status:status
  - absl/status:statusor
  - absl/types:variant
  uses_polling: false
- name: try_seq_test
  gtest: true
  build: test
  language: c++
  headers:
  - src/core/lib/gprpp/construct_destruct.h
  - src/core/lib/promise/detail/basic_seq.h
  - src/core/lib/promise/detail/promise_factory.h
  - src/core/lib/promise/detail/promise_like.h
  - src/core/lib/promise/detail/status.h
  - src/core/lib/promise/detail/switch.h
  - src/core/lib/promise/poll.h
  - src/core/lib/promise/try_seq.h
  src:
  - test/core/promise/try_seq_test.cc
  deps:
  - absl/status:status
  - absl/status:statusor
  - absl/types:variant
  uses_polling: false
- name: unknown_frame_bad_client_test
  gtest: true
  build: test
  language: c++
  headers:
  - test/core/bad_client/bad_client.h
  - test/core/end2end/cq_verifier.h
  src:
  - test/core/bad_client/bad_client.cc
  - test/core/bad_client/tests/unknown_frame.cc
  - test/core/end2end/cq_verifier.cc
  deps:
  - grpc_test_util
- name: uri_parser_test
  gtest: true
  build: test
  language: c++
  headers: []
  src:
  - test/core/uri/uri_parser_test.cc
  deps:
  - grpc_test_util
- name: useful_test
  gtest: true
  build: test
  language: c++
  headers:
  - src/core/lib/gpr/useful.h
  src:
  - test/core/gpr/useful_test.cc
  deps: []
  uses_polling: false
- name: window_overflow_bad_client_test
  gtest: true
  build: test
  language: c++
  headers:
  - test/core/bad_client/bad_client.h
  - test/core/end2end/cq_verifier.h
  src:
  - test/core/bad_client/bad_client.cc
  - test/core/bad_client/tests/window_overflow.cc
  - test/core/end2end/cq_verifier.cc
  deps:
  - grpc_test_util
- name: wire_reader_test
  gtest: true
  build: test
  language: c++
  headers:
  - src/core/ext/transport/binder/client/binder_connector.h
  - src/core/ext/transport/binder/client/channel_create_impl.h
  - src/core/ext/transport/binder/client/connection_id_generator.h
  - src/core/ext/transport/binder/client/endpoint_binder_pool.h
  - src/core/ext/transport/binder/client/jni_utils.h
  - src/core/ext/transport/binder/client/security_policy_setting.h
  - src/core/ext/transport/binder/server/binder_server.h
  - src/core/ext/transport/binder/transport/binder_stream.h
  - src/core/ext/transport/binder/transport/binder_transport.h
  - src/core/ext/transport/binder/utils/binder_auto_utils.h
  - src/core/ext/transport/binder/utils/ndk_binder.h
  - src/core/ext/transport/binder/utils/transport_stream_receiver.h
  - src/core/ext/transport/binder/utils/transport_stream_receiver_impl.h
  - src/core/ext/transport/binder/wire_format/binder.h
  - src/core/ext/transport/binder/wire_format/binder_android.h
  - src/core/ext/transport/binder/wire_format/binder_constants.h
  - src/core/ext/transport/binder/wire_format/transaction.h
  - src/core/ext/transport/binder/wire_format/wire_reader.h
  - src/core/ext/transport/binder/wire_format/wire_reader_impl.h
  - src/core/ext/transport/binder/wire_format/wire_writer.h
  - src/cpp/client/create_channel_internal.h
  - src/cpp/common/channel_filter.h
  - src/cpp/server/dynamic_thread_pool.h
  - src/cpp/server/external_connection_acceptor_impl.h
  - src/cpp/server/health/default_health_check_service.h
  - src/cpp/server/thread_pool_interface.h
  - src/cpp/thread_manager/thread_manager.h
  - test/core/transport/binder/mock_objects.h
  src:
  - src/core/ext/transport/binder/client/binder_connector.cc
  - src/core/ext/transport/binder/client/channel_create.cc
  - src/core/ext/transport/binder/client/channel_create_impl.cc
  - src/core/ext/transport/binder/client/connection_id_generator.cc
  - src/core/ext/transport/binder/client/endpoint_binder_pool.cc
  - src/core/ext/transport/binder/client/jni_utils.cc
  - src/core/ext/transport/binder/client/security_policy_setting.cc
  - src/core/ext/transport/binder/security_policy/binder_security_policy.cc
  - src/core/ext/transport/binder/server/binder_server.cc
  - src/core/ext/transport/binder/server/binder_server_credentials.cc
  - src/core/ext/transport/binder/transport/binder_transport.cc
  - src/core/ext/transport/binder/utils/ndk_binder.cc
  - src/core/ext/transport/binder/utils/transport_stream_receiver_impl.cc
  - src/core/ext/transport/binder/wire_format/binder_android.cc
  - src/core/ext/transport/binder/wire_format/binder_constants.cc
  - src/core/ext/transport/binder/wire_format/transaction.cc
  - src/core/ext/transport/binder/wire_format/wire_reader_impl.cc
  - src/core/ext/transport/binder/wire_format/wire_writer.cc
  - src/cpp/client/channel_cc.cc
  - src/cpp/client/client_callback.cc
  - src/cpp/client/client_context.cc
  - src/cpp/client/client_interceptor.cc
  - src/cpp/client/create_channel.cc
  - src/cpp/client/create_channel_internal.cc
  - src/cpp/client/create_channel_posix.cc
  - src/cpp/client/credentials_cc.cc
  - src/cpp/codegen/codegen_init.cc
  - src/cpp/common/alarm.cc
  - src/cpp/common/channel_arguments.cc
  - src/cpp/common/channel_filter.cc
  - src/cpp/common/completion_queue_cc.cc
  - src/cpp/common/core_codegen.cc
  - src/cpp/common/resource_quota_cc.cc
  - src/cpp/common/rpc_method.cc
  - src/cpp/common/validate_service_config.cc
  - src/cpp/common/version_cc.cc
  - src/cpp/server/async_generic_service.cc
  - src/cpp/server/channel_argument_option.cc
  - src/cpp/server/create_default_thread_pool.cc
  - src/cpp/server/dynamic_thread_pool.cc
  - src/cpp/server/external_connection_acceptor_impl.cc
  - src/cpp/server/health/default_health_check_service.cc
  - src/cpp/server/health/health_check_service.cc
  - src/cpp/server/health/health_check_service_server_builder_option.cc
  - src/cpp/server/server_builder.cc
  - src/cpp/server/server_callback.cc
  - src/cpp/server/server_cc.cc
  - src/cpp/server/server_context.cc
  - src/cpp/server/server_credentials.cc
  - src/cpp/server/server_posix.cc
  - src/cpp/thread_manager/thread_manager.cc
  - src/cpp/util/byte_buffer_cc.cc
  - src/cpp/util/status.cc
  - src/cpp/util/string_ref.cc
  - src/cpp/util/time_cc.cc
  - test/core/transport/binder/mock_objects.cc
  - test/core/transport/binder/wire_reader_test.cc
  deps:
  - grpc_test_util
  uses_polling: false
- name: wire_writer_test
  gtest: true
  build: test
  language: c++
  headers:
  - src/core/ext/transport/binder/client/binder_connector.h
  - src/core/ext/transport/binder/client/channel_create_impl.h
  - src/core/ext/transport/binder/client/connection_id_generator.h
  - src/core/ext/transport/binder/client/endpoint_binder_pool.h
  - src/core/ext/transport/binder/client/jni_utils.h
  - src/core/ext/transport/binder/client/security_policy_setting.h
  - src/core/ext/transport/binder/server/binder_server.h
  - src/core/ext/transport/binder/transport/binder_stream.h
  - src/core/ext/transport/binder/transport/binder_transport.h
  - src/core/ext/transport/binder/utils/binder_auto_utils.h
  - src/core/ext/transport/binder/utils/ndk_binder.h
  - src/core/ext/transport/binder/utils/transport_stream_receiver.h
  - src/core/ext/transport/binder/utils/transport_stream_receiver_impl.h
  - src/core/ext/transport/binder/wire_format/binder.h
  - src/core/ext/transport/binder/wire_format/binder_android.h
  - src/core/ext/transport/binder/wire_format/binder_constants.h
  - src/core/ext/transport/binder/wire_format/transaction.h
  - src/core/ext/transport/binder/wire_format/wire_reader.h
  - src/core/ext/transport/binder/wire_format/wire_reader_impl.h
  - src/core/ext/transport/binder/wire_format/wire_writer.h
  - src/cpp/client/create_channel_internal.h
  - src/cpp/common/channel_filter.h
  - src/cpp/server/dynamic_thread_pool.h
  - src/cpp/server/external_connection_acceptor_impl.h
  - src/cpp/server/health/default_health_check_service.h
  - src/cpp/server/thread_pool_interface.h
  - src/cpp/thread_manager/thread_manager.h
  - test/core/transport/binder/mock_objects.h
  src:
  - src/core/ext/transport/binder/client/binder_connector.cc
  - src/core/ext/transport/binder/client/channel_create.cc
  - src/core/ext/transport/binder/client/channel_create_impl.cc
  - src/core/ext/transport/binder/client/connection_id_generator.cc
  - src/core/ext/transport/binder/client/endpoint_binder_pool.cc
  - src/core/ext/transport/binder/client/jni_utils.cc
  - src/core/ext/transport/binder/client/security_policy_setting.cc
  - src/core/ext/transport/binder/security_policy/binder_security_policy.cc
  - src/core/ext/transport/binder/server/binder_server.cc
  - src/core/ext/transport/binder/server/binder_server_credentials.cc
  - src/core/ext/transport/binder/transport/binder_transport.cc
  - src/core/ext/transport/binder/utils/ndk_binder.cc
  - src/core/ext/transport/binder/utils/transport_stream_receiver_impl.cc
  - src/core/ext/transport/binder/wire_format/binder_android.cc
  - src/core/ext/transport/binder/wire_format/binder_constants.cc
  - src/core/ext/transport/binder/wire_format/transaction.cc
  - src/core/ext/transport/binder/wire_format/wire_reader_impl.cc
  - src/core/ext/transport/binder/wire_format/wire_writer.cc
  - src/cpp/client/channel_cc.cc
  - src/cpp/client/client_callback.cc
  - src/cpp/client/client_context.cc
  - src/cpp/client/client_interceptor.cc
  - src/cpp/client/create_channel.cc
  - src/cpp/client/create_channel_internal.cc
  - src/cpp/client/create_channel_posix.cc
  - src/cpp/client/credentials_cc.cc
  - src/cpp/codegen/codegen_init.cc
  - src/cpp/common/alarm.cc
  - src/cpp/common/channel_arguments.cc
  - src/cpp/common/channel_filter.cc
  - src/cpp/common/completion_queue_cc.cc
  - src/cpp/common/core_codegen.cc
  - src/cpp/common/resource_quota_cc.cc
  - src/cpp/common/rpc_method.cc
  - src/cpp/common/validate_service_config.cc
  - src/cpp/common/version_cc.cc
  - src/cpp/server/async_generic_service.cc
  - src/cpp/server/channel_argument_option.cc
  - src/cpp/server/create_default_thread_pool.cc
  - src/cpp/server/dynamic_thread_pool.cc
  - src/cpp/server/external_connection_acceptor_impl.cc
  - src/cpp/server/health/default_health_check_service.cc
  - src/cpp/server/health/health_check_service.cc
  - src/cpp/server/health/health_check_service_server_builder_option.cc
  - src/cpp/server/server_builder.cc
  - src/cpp/server/server_callback.cc
  - src/cpp/server/server_cc.cc
  - src/cpp/server/server_context.cc
  - src/cpp/server/server_credentials.cc
  - src/cpp/server/server_posix.cc
  - src/cpp/thread_manager/thread_manager.cc
  - src/cpp/util/byte_buffer_cc.cc
  - src/cpp/util/status.cc
  - src/cpp/util/string_ref.cc
  - src/cpp/util/time_cc.cc
  - test/core/transport/binder/mock_objects.cc
  - test/core/transport/binder/wire_writer_test.cc
  deps:
  - grpc_test_util
  uses_polling: false
- name: work_serializer_test
  gtest: true
  build: test
  language: c++
  headers: []
  src:
  - test/core/iomgr/work_serializer_test.cc
  deps:
  - grpc_test_util
  platforms:
  - linux
  - posix
  - mac
- name: writes_per_rpc_test
  gtest: true
  build: test
  language: c++
  headers:
  - test/core/util/build.h
  - test/core/util/cmdline.h
  - test/core/util/evaluate_args_test_util.h
  - test/core/util/fuzzer_util.h
  - test/core/util/grpc_profiler.h
  - test/core/util/histogram.h
  - test/core/util/memory_counters.h
  - test/core/util/mock_authorization_endpoint.h
  - test/core/util/mock_endpoint.h
  - test/core/util/parse_hexstring.h
  - test/core/util/passthru_endpoint.h
  - test/core/util/port.h
  - test/core/util/port_server_client.h
  - test/core/util/reconnect_server.h
  - test/core/util/resolve_localhost_ip46.h
  - test/core/util/slice_splitter.h
  - test/core/util/stack_tracer.h
  - test/core/util/subprocess.h
  - test/core/util/test_config.h
  - test/core/util/test_tcp_server.h
  - test/core/util/tracer_util.h
  src:
  - src/proto/grpc/testing/echo.proto
  - src/proto/grpc/testing/echo_messages.proto
  - src/proto/grpc/testing/simple_messages.proto
  - test/core/util/build.cc
  - test/core/util/cmdline.cc
  - test/core/util/fuzzer_util.cc
  - test/core/util/grpc_profiler.cc
  - test/core/util/histogram.cc
  - test/core/util/memory_counters.cc
  - test/core/util/mock_endpoint.cc
  - test/core/util/parse_hexstring.cc
  - test/core/util/passthru_endpoint.cc
  - test/core/util/port.cc
  - test/core/util/port_isolated_runtime_environment.cc
  - test/core/util/port_server_client.cc
  - test/core/util/reconnect_server.cc
  - test/core/util/resolve_localhost_ip46.cc
  - test/core/util/slice_splitter.cc
  - test/core/util/stack_tracer.cc
  - test/core/util/subprocess_posix.cc
  - test/core/util/subprocess_windows.cc
  - test/core/util/test_config.cc
  - test/core/util/test_tcp_server.cc
  - test/core/util/tracer_util.cc
  - test/cpp/performance/writes_per_rpc_test.cc
  deps:
  - absl/debugging:failure_signal_handler
  - absl/debugging:stacktrace
  - absl/debugging:symbolize
  - grpc++
  platforms:
  - linux
  - posix
  - mac
- name: xds_bootstrap_test
  gtest: true
  build: test
  language: c++
  headers: []
  src:
  - test/core/xds/xds_bootstrap_test.cc
  deps:
  - grpc_test_util
- name: xds_certificate_provider_test
  gtest: true
  build: test
  language: c++
  headers: []
  src:
  - test/core/xds/xds_certificate_provider_test.cc
  deps:
  - grpc_test_util
- name: xds_credentials_end2end_test
  gtest: true
  build: test
  language: c++
  headers:
  - test/cpp/end2end/test_service_impl.h
  src:
  - src/proto/grpc/testing/echo.proto
  - src/proto/grpc/testing/echo_messages.proto
  - src/proto/grpc/testing/simple_messages.proto
  - test/cpp/end2end/test_service_impl.cc
  - test/cpp/end2end/xds/xds_credentials_end2end_test.cc
  deps:
  - grpc++_test_util
- name: xds_credentials_test
  gtest: true
  build: test
  language: c++
  headers: []
  src:
  - test/core/security/xds_credentials_test.cc
  deps:
  - grpc_test_util
- name: xds_end2end_test
  gtest: true
  build: test
  run: false
  language: c++
  headers:
  - src/cpp/server/csds/csds.h
  - test/cpp/end2end/counted_service.h
  - test/cpp/end2end/test_service_impl.h
  - test/cpp/end2end/xds/xds_server.h
  - test/cpp/util/tls_test_utils.h
  src:
  - src/proto/grpc/testing/duplicate/echo_duplicate.proto
  - src/proto/grpc/testing/echo.proto
  - src/proto/grpc/testing/echo_messages.proto
  - src/proto/grpc/testing/simple_messages.proto
  - src/proto/grpc/testing/xds/ads_for_test.proto
  - src/proto/grpc/testing/xds/cds_for_test.proto
  - src/proto/grpc/testing/xds/eds_for_test.proto
  - src/proto/grpc/testing/xds/lds_rds_for_test.proto
  - src/proto/grpc/testing/xds/lrs_for_test.proto
  - src/proto/grpc/testing/xds/v3/address.proto
  - src/proto/grpc/testing/xds/v3/ads.proto
  - src/proto/grpc/testing/xds/v3/aggregate_cluster.proto
  - src/proto/grpc/testing/xds/v3/base.proto
  - src/proto/grpc/testing/xds/v3/cluster.proto
  - src/proto/grpc/testing/xds/v3/config_dump.proto
  - src/proto/grpc/testing/xds/v3/config_source.proto
  - src/proto/grpc/testing/xds/v3/csds.proto
  - src/proto/grpc/testing/xds/v3/discovery.proto
  - src/proto/grpc/testing/xds/v3/endpoint.proto
  - src/proto/grpc/testing/xds/v3/extension.proto
  - src/proto/grpc/testing/xds/v3/fault.proto
  - src/proto/grpc/testing/xds/v3/fault_common.proto
  - src/proto/grpc/testing/xds/v3/http_connection_manager.proto
  - src/proto/grpc/testing/xds/v3/listener.proto
  - src/proto/grpc/testing/xds/v3/load_report.proto
  - src/proto/grpc/testing/xds/v3/lrs.proto
  - src/proto/grpc/testing/xds/v3/percent.proto
  - src/proto/grpc/testing/xds/v3/protocol.proto
  - src/proto/grpc/testing/xds/v3/range.proto
  - src/proto/grpc/testing/xds/v3/regex.proto
  - src/proto/grpc/testing/xds/v3/route.proto
  - src/proto/grpc/testing/xds/v3/router.proto
  - src/proto/grpc/testing/xds/v3/string.proto
  - src/proto/grpc/testing/xds/v3/tls.proto
  - src/cpp/server/csds/csds.cc
  - test/cpp/end2end/test_service_impl.cc
  - test/cpp/end2end/xds/xds_end2end_test.cc
  - test/cpp/end2end/xds/xds_server.cc
  - test/cpp/util/tls_test_utils.cc
  deps:
  - grpc++_test_config
  - grpc++_test_util
  platforms:
  - linux
  - posix
  - mac
- name: xds_interop_client
  build: test
  run: false
  language: c++
  headers:
  - src/cpp/server/csds/csds.h
  src:
  - src/proto/grpc/testing/empty.proto
  - src/proto/grpc/testing/messages.proto
  - src/proto/grpc/testing/test.proto
  - src/proto/grpc/testing/xds/v3/base.proto
  - src/proto/grpc/testing/xds/v3/config_dump.proto
  - src/proto/grpc/testing/xds/v3/csds.proto
  - src/proto/grpc/testing/xds/v3/percent.proto
  - src/cpp/server/admin/admin_services.cc
  - src/cpp/server/csds/csds.cc
  - test/cpp/interop/xds_interop_client.cc
  deps:
  - absl/flags:flag
  - grpc++_reflection
  - grpcpp_channelz
  - grpc_test_util
  - grpc++_test_config
- name: xds_interop_server
  build: test
  run: false
  language: c++
  headers:
  - src/cpp/server/csds/csds.h
  - test/cpp/end2end/test_health_check_service_impl.h
  src:
  - src/proto/grpc/health/v1/health.proto
  - src/proto/grpc/testing/empty.proto
  - src/proto/grpc/testing/messages.proto
  - src/proto/grpc/testing/test.proto
  - src/proto/grpc/testing/xds/v3/base.proto
  - src/proto/grpc/testing/xds/v3/config_dump.proto
  - src/proto/grpc/testing/xds/v3/csds.proto
  - src/proto/grpc/testing/xds/v3/percent.proto
  - src/cpp/server/admin/admin_services.cc
  - src/cpp/server/csds/csds.cc
  - test/cpp/end2end/test_health_check_service_impl.cc
  - test/cpp/interop/xds_interop_server.cc
  deps:
  - absl/flags:flag
  - grpc++_reflection
  - grpcpp_channelz
  - grpc_test_util
  - grpc++_test_config
tests: []<|MERGE_RESOLUTION|>--- conflicted
+++ resolved
@@ -729,11 +729,8 @@
   - src/core/ext/xds/xds_endpoint.h
   - src/core/ext/xds/xds_http_fault_filter.h
   - src/core/ext/xds/xds_http_filters.h
-<<<<<<< HEAD
   - src/core/ext/xds/xds_resource_type.h
-=======
   - src/core/ext/xds/xds_routing.h
->>>>>>> f6a88e54
   - src/core/lib/address_utils/parse_address.h
   - src/core/lib/address_utils/sockaddr_utils.h
   - src/core/lib/avl/avl.h
