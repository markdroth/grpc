--- conflicted
+++ resolved
@@ -940,10 +940,7 @@
   - src/core/lib/promise/promise.h
   - src/core/lib/promise/race.h
   - src/core/lib/promise/seq.h
-<<<<<<< HEAD
-=======
   - src/core/lib/promise/sleep.h
->>>>>>> 0f424ae5
   - src/core/lib/promise/try_seq.h
   - src/core/lib/resolver/resolver.h
   - src/core/lib/resolver/resolver_factory.h
@@ -2109,10 +2106,7 @@
   - src/core/lib/promise/promise.h
   - src/core/lib/promise/race.h
   - src/core/lib/promise/seq.h
-<<<<<<< HEAD
-=======
   - src/core/lib/promise/sleep.h
->>>>>>> 0f424ae5
   - src/core/lib/promise/try_seq.h
   - src/core/lib/resolver/resolver.h
   - src/core/lib/resolver/resolver_factory.h
