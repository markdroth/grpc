--- conflicted
+++ resolved
@@ -8464,11 +8464,7 @@
   run: false
   language: c++
   headers:
-<<<<<<< HEAD
-  - src/cpp/server/csds/csds.h
   - test/cpp/end2end/connection_delay_injector.h
-=======
->>>>>>> 61987ec3
   - test/cpp/end2end/counted_service.h
   - test/cpp/end2end/rls_server.h
   - test/cpp/end2end/test_service_impl.h
@@ -8515,11 +8511,7 @@
   - src/proto/grpc/testing/xds/v3/router.proto
   - src/proto/grpc/testing/xds/v3/string.proto
   - src/proto/grpc/testing/xds/v3/tls.proto
-<<<<<<< HEAD
-  - src/cpp/server/csds/csds.cc
   - test/cpp/end2end/connection_delay_injector.cc
-=======
->>>>>>> 61987ec3
   - test/cpp/end2end/rls_server.cc
   - test/cpp/end2end/test_service_impl.cc
   - test/cpp/end2end/xds/xds_end2end_test.cc
