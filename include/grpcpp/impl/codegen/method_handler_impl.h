--- conflicted
+++ resolved
@@ -89,15 +89,9 @@
     param.call->cq()->Pluck(&ops);
   }
 
-<<<<<<< HEAD
   void* Deserialize(grpc_call* call, grpc_byte_buffer* req,
-                    ::grpc::Status* status, void** handler_data) final {
+                    ::grpc::Status* status, void** /*handler_data*/) final {
     ::grpc::ByteBuffer buf;
-=======
-  void* Deserialize(grpc_call* call, grpc_byte_buffer* req, Status* status,
-                    void** /*handler_data*/) final {
-    ByteBuffer buf;
->>>>>>> 311bf04e
     buf.set_buffer(req);
     auto* request =
         new (::grpc::g_core_codegen_interface->grpc_call_arena_alloc(
@@ -211,15 +205,9 @@
     param.call->cq()->Pluck(&ops);
   }
 
-<<<<<<< HEAD
   void* Deserialize(grpc_call* call, grpc_byte_buffer* req,
-                    ::grpc::Status* status, void** handler_data) final {
-    ::grpc::ByteBuffer buf;
-=======
-  void* Deserialize(grpc_call* call, grpc_byte_buffer* req, Status* status,
-                    void** /*handler_data*/) final {
+                    ::grpc::Status* status, void** /*handler_data*/) final {
     ByteBuffer buf;
->>>>>>> 311bf04e
     buf.set_buffer(req);
     auto* request =
         new (::grpc::g_core_codegen_interface->grpc_call_arena_alloc(
@@ -367,13 +355,8 @@
     param.call->cq()->Pluck(&ops);
   }
 
-<<<<<<< HEAD
-  void* Deserialize(grpc_call* call, grpc_byte_buffer* req,
-                    ::grpc::Status* status, void** handler_data) final {
-=======
   void* Deserialize(grpc_call* /*call*/, grpc_byte_buffer* req,
-                    Status* /*status*/, void** /*handler_data*/) final {
->>>>>>> 311bf04e
+                    ::grpc::Status* /*status*/, void** /*handler_data*/) final {
     // We have to destroy any request payload
     if (req != nullptr) {
       ::grpc::g_core_codegen_interface->grpc_byte_buffer_destroy(req);
