/*
 *
 * Copyright 2015 gRPC authors.
 *
 * Licensed under the Apache License, Version 2.0 (the "License");
 * you may not use this file except in compliance with the License.
 * You may obtain a copy of the License at
 *
 *     http://www.apache.org/licenses/LICENSE-2.0
 *
 * Unless required by applicable law or agreed to in writing, software
 * distributed under the License is distributed on an "AS IS" BASIS,
 * WITHOUT WARRANTIES OR CONDITIONS OF ANY KIND, either express or implied.
 * See the License for the specific language governing permissions and
 * limitations under the License.
 *
 */

#ifndef GRPCPP_CREATE_CHANNEL_IMPL_H
#define GRPCPP_CREATE_CHANNEL_IMPL_H

#include <memory>

#include <grpcpp/channel.h>
#include <grpcpp/impl/codegen/client_interceptor.h>
#include <grpcpp/security/credentials.h>
#include <grpcpp/support/channel_arguments.h>
#include <grpcpp/support/config.h>

namespace grpc_impl {
/// Create a new \a Channel pointing to \a target.
///
/// \param target The URI of the endpoint to connect to.
/// \param creds Credentials to use for the created channel. If it does not
/// hold an object or is invalid, a lame channel (one on which all operations
/// fail) is returned.
<<<<<<< HEAD
std::shared_ptr<::grpc::Channel> CreateChannel(
=======
std::shared_ptr<::grpc::Channel> CreateChannelImpl(
>>>>>>> e3a0c859
    const grpc::string& target,
    const std::shared_ptr<::grpc::ChannelCredentials>& creds);

/// Create a new \em custom \a Channel pointing to \a target.
///
/// \warning For advanced use and testing ONLY. Override default channel
/// arguments only if necessary.
///
/// \param target The URI of the endpoint to connect to.
/// \param creds Credentials to use for the created channel. If it does not
/// hold an object or is invalid, a lame channel (one on which all operations
/// fail) is returned.
/// \param args Options for channel creation.
<<<<<<< HEAD
std::shared_ptr<::grpc::Channel> CreateCustomChannel(
=======
std::shared_ptr<::grpc::Channel> CreateCustomChannelImpl(
>>>>>>> e3a0c859
    const grpc::string& target,
    const std::shared_ptr<::grpc::ChannelCredentials>& creds,
    const ::grpc::ChannelArguments& args);

namespace experimental {
/// Create a new \em custom \a Channel pointing to \a target with \a
/// interceptors being invoked per call.
///
/// \warning For advanced use and testing ONLY. Override default channel
/// arguments only if necessary.
///
/// \param target The URI of the endpoint to connect to.
/// \param creds Credentials to use for the created channel. If it does not
/// hold an object or is invalid, a lame channel (one on which all operations
/// fail) is returned.
/// \param args Options for channel creation.
std::shared_ptr<::grpc::Channel> CreateCustomChannelWithInterceptors(
    const grpc::string& target,
    const std::shared_ptr<grpc::ChannelCredentials>& creds,
    const ::grpc::ChannelArguments& args,
    std::vector<
        std::unique_ptr<grpc::experimental::ClientInterceptorFactoryInterface>>
        interceptor_creators);
}  // namespace experimental
}  // namespace grpc_impl

#endif  // GRPCPP_CREATE_CHANNEL_IMPL_H<|MERGE_RESOLUTION|>--- conflicted
+++ resolved
@@ -34,11 +34,7 @@
 /// \param creds Credentials to use for the created channel. If it does not
 /// hold an object or is invalid, a lame channel (one on which all operations
 /// fail) is returned.
-<<<<<<< HEAD
-std::shared_ptr<::grpc::Channel> CreateChannel(
-=======
 std::shared_ptr<::grpc::Channel> CreateChannelImpl(
->>>>>>> e3a0c859
     const grpc::string& target,
     const std::shared_ptr<::grpc::ChannelCredentials>& creds);
 
@@ -52,11 +48,7 @@
 /// hold an object or is invalid, a lame channel (one on which all operations
 /// fail) is returned.
 /// \param args Options for channel creation.
-<<<<<<< HEAD
-std::shared_ptr<::grpc::Channel> CreateCustomChannel(
-=======
 std::shared_ptr<::grpc::Channel> CreateCustomChannelImpl(
->>>>>>> e3a0c859
     const grpc::string& target,
     const std::shared_ptr<::grpc::ChannelCredentials>& creds,
     const ::grpc::ChannelArguments& args);
