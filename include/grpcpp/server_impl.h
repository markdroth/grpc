/*
 *
 * Copyright 2015 gRPC authors.
 *
 * Licensed under the Apache License, Version 2.0 (the "License");
 * you may not use this file except in compliance with the License.
 * You may obtain a copy of the License at
 *
 *     http://www.apache.org/licenses/LICENSE-2.0
 *
 * Unless required by applicable law or agreed to in writing, software
 * distributed under the License is distributed on an "AS IS" BASIS,
 * WITHOUT WARRANTIES OR CONDITIONS OF ANY KIND, either express or implied.
 * See the License for the specific language governing permissions and
 * limitations under the License.
 *
 */

#ifndef GRPCPP_SERVER_IMPL_H
#define GRPCPP_SERVER_IMPL_H

#include <list>
#include <memory>
#include <vector>

#include <grpc/impl/codegen/port_platform.h>

#include <grpc/compression.h>
#include <grpc/support/atm.h>
#include <grpcpp/channel.h>
#include <grpcpp/completion_queue.h>
#include <grpcpp/health_check_service_interface.h>
#include <grpcpp/impl/call.h>
#include <grpcpp/impl/codegen/client_interceptor.h>
#include <grpcpp/impl/codegen/completion_queue.h>
#include <grpcpp/impl/codegen/grpc_library.h>
#include <grpcpp/impl/codegen/server_interface.h>
#include <grpcpp/impl/rpc_service_method.h>
#include <grpcpp/security/server_credentials.h>
#include <grpcpp/support/channel_arguments.h>
#include <grpcpp/support/config.h>
#include <grpcpp/support/status.h>

struct grpc_server;

namespace grpc {
class AsyncGenericService;
class ServerContext;

namespace internal {
class ExternalConnectionAcceptorImpl;
}  // namespace internal

}  // namespace grpc

namespace grpc_impl {
<<<<<<< HEAD
class HealthCheckServiceInterface;
=======
class ServerContext;
>>>>>>> b5b4c9f1
class ServerInitializer;

/// Represents a gRPC server.
///
/// Use a \a grpc::ServerBuilder to create, configure, and start
/// \a Server instances.
class Server : public grpc::ServerInterface, private grpc::GrpcLibraryCodegen {
 public:
  ~Server();

  /// Block until the server shuts down.
  ///
  /// \warning The server must be either shutting down or some other thread must
  /// call \a Shutdown for this function to ever return.
  void Wait() override;

  /// Global callbacks are a set of hooks that are called when server
  /// events occur.  \a SetGlobalCallbacks method is used to register
  /// the hooks with gRPC.  Note that
  /// the \a GlobalCallbacks instance will be shared among all
  /// \a Server instances in an application and can be set exactly
  /// once per application.
  class GlobalCallbacks {
   public:
    virtual ~GlobalCallbacks() {}
    /// Called before server is created.
    virtual void UpdateArguments(grpc::ChannelArguments* /*args*/) {}
    /// Called before application callback for each synchronous server request
    virtual void PreSynchronousRequest(grpc::ServerContext* context) = 0;
    /// Called after application callback for each synchronous server request
    virtual void PostSynchronousRequest(grpc::ServerContext* context) = 0;
    /// Called before server is started.
    virtual void PreServerStart(Server* /*server*/) {}
    /// Called after a server port is added.
    virtual void AddPort(Server* /*server*/, const std::string& /*addr*/,
                         grpc::ServerCredentials* /*creds*/, int /*port*/) {}
  };
  /// Set the global callback object. Can only be called once per application.
  /// Does not take ownership of callbacks, and expects the pointed to object
  /// to be alive until all server objects in the process have been destroyed.
  /// The same \a GlobalCallbacks object will be used throughout the
  /// application and is shared among all \a Server objects.
  static void SetGlobalCallbacks(GlobalCallbacks* callbacks);

  /// Returns a \em raw pointer to the underlying \a grpc_server instance.
  /// EXPERIMENTAL:  for internal/test use only
  grpc_server* c_server();

  /// Returns the health check service.
  grpc::HealthCheckServiceInterface* GetHealthCheckService() const {
    return health_check_service_.get();
  }

  /// Establish a channel for in-process communication
  std::shared_ptr<grpc::Channel> InProcessChannel(
      const grpc::ChannelArguments& args);

  /// NOTE: class experimental_type is not part of the public API of this class.
  /// TODO(yashykt): Integrate into public API when this is no longer
  /// experimental.
  class experimental_type {
   public:
    explicit experimental_type(Server* server) : server_(server) {}

    /// Establish a channel for in-process communication with client
    /// interceptors
    std::shared_ptr<grpc::Channel> InProcessChannelWithInterceptors(
        const grpc::ChannelArguments& args,
        std::vector<std::unique_ptr<
            grpc::experimental::ClientInterceptorFactoryInterface>>
            interceptor_creators);

   private:
    Server* server_;
  };

  /// NOTE: The function experimental() is not stable public API. It is a view
  /// to the experimental components of this class. It may be changed or removed
  /// at any time.
  experimental_type experimental() { return experimental_type(this); }

 protected:
  /// Register a service. This call does not take ownership of the service.
  /// The service must exist for the lifetime of the Server instance.
  bool RegisterService(const std::string* host,
                       grpc::Service* service) override;

  /// Try binding the server to the given \a addr endpoint
  /// (port, and optionally including IP address to bind to).
  ///
  /// It can be invoked multiple times. Should be used before
  /// starting the server.
  ///
  /// \param addr The address to try to bind to the server (eg, localhost:1234,
  /// 192.168.1.1:31416, [::1]:27182, etc.).
  /// \param creds The credentials associated with the server.
  ///
  /// \return bound port number on success, 0 on failure.
  ///
  /// \warning It is an error to call this method on an already started server.
  int AddListeningPort(const std::string& addr,
                       grpc::ServerCredentials* creds) override;

  /// NOTE: This is *NOT* a public API. The server constructors are supposed to
  /// be used by \a ServerBuilder class only. The constructor will be made
  /// 'private' very soon.
  ///
  /// Server constructors. To be used by \a ServerBuilder only.
  ///
  /// \param args The channel args
  ///
  /// \param sync_server_cqs The completion queues to use if the server is a
  /// synchronous server (or a hybrid server). The server polls for new RPCs on
  /// these queues
  ///
  /// \param min_pollers The minimum number of polling threads per server
  /// completion queue (in param sync_server_cqs) to use for listening to
  /// incoming requests (used only in case of sync server)
  ///
  /// \param max_pollers The maximum number of polling threads per server
  /// completion queue (in param sync_server_cqs) to use for listening to
  /// incoming requests (used only in case of sync server)
  ///
  /// \param sync_cq_timeout_msec The timeout to use when calling AsyncNext() on
  /// server completion queues passed via sync_server_cqs param.
  Server(
      grpc::ChannelArguments* args,
      std::shared_ptr<std::vector<std::unique_ptr<grpc::ServerCompletionQueue>>>
          sync_server_cqs,
      int min_pollers, int max_pollers, int sync_cq_timeout_msec,
      std::vector<
          std::shared_ptr<grpc::internal::ExternalConnectionAcceptorImpl>>
          acceptors,
      grpc_resource_quota* server_rq = nullptr,
      std::vector<std::unique_ptr<
          grpc::experimental::ServerInterceptorFactoryInterface>>
          interceptor_creators = std::vector<std::unique_ptr<
              grpc::experimental::ServerInterceptorFactoryInterface>>());

  /// Start the server.
  ///
  /// \param cqs Completion queues for handling asynchronous services. The
  /// caller is required to keep all completion queues live until the server is
  /// destroyed.
  /// \param num_cqs How many completion queues does \a cqs hold.
  void Start(grpc::ServerCompletionQueue** cqs, size_t num_cqs) override;

  grpc_server* server() override { return server_; }

 protected:
  /// NOTE: This method is not part of the public API for this class.
  void set_health_check_service(
      std::unique_ptr<grpc::HealthCheckServiceInterface> service) {
    health_check_service_ = std::move(service);
  }

  /// NOTE: This method is not part of the public API for this class.
  bool health_check_service_disabled() const {
    return health_check_service_disabled_;
  }

 private:
  std::vector<
      std::unique_ptr<grpc::experimental::ServerInterceptorFactoryInterface>>*
  interceptor_creators() override {
    return &interceptor_creators_;
  }

  friend class grpc::AsyncGenericService;
  friend class grpc::ServerBuilder;
  friend class grpc_impl::ServerInitializer;

  class SyncRequest;
  class CallbackRequestBase;
  template <class ServerContextType>
  class CallbackRequest;
  class UnimplementedAsyncRequest;
  class UnimplementedAsyncResponse;

  /// SyncRequestThreadManager is an implementation of ThreadManager. This class
  /// is responsible for polling for incoming RPCs and calling the RPC handlers.
  /// This is only used in case of a Sync server (i.e a server exposing a sync
  /// interface)
  class SyncRequestThreadManager;

  /// Register a generic service. This call does not take ownership of the
  /// service. The service must exist for the lifetime of the Server instance.
  void RegisterAsyncGenericService(grpc::AsyncGenericService* service) override;

#ifdef GRPC_CALLBACK_API_NONEXPERIMENTAL
  /// Register a callback-based generic service. This call does not take
  /// ownership of theservice. The service must exist for the lifetime of the
  /// Server instance.
  void RegisterCallbackGenericService(
      grpc::CallbackGenericService* service) override;
#else
  /// NOTE: class experimental_registration_type is not part of the public API
  /// of this class
  /// TODO(vjpai): Move these contents to the public API of Server when
  ///              they are no longer experimental
  class experimental_registration_type final
      : public experimental_registration_interface {
   public:
    explicit experimental_registration_type(Server* server) : server_(server) {}
    void RegisterCallbackGenericService(
        grpc::experimental::CallbackGenericService* service) override {
      server_->RegisterCallbackGenericService(service);
    }

   private:
    Server* server_;
  };

  /// TODO(vjpai): Mark this override when experimental type above is deleted
  void RegisterCallbackGenericService(
      grpc::experimental::CallbackGenericService* service);

  /// NOTE: The function experimental_registration() is not stable public API.
  /// It is a view to the experimental components of this class. It may be
  /// changed or removed at any time.
  experimental_registration_interface* experimental_registration() override {
    return &experimental_registration_;
  }
#endif

  void PerformOpsOnCall(grpc::internal::CallOpSetInterface* ops,
                        grpc::internal::Call* call) override;

  void ShutdownInternal(gpr_timespec deadline) override;

  int max_receive_message_size() const override {
    return max_receive_message_size_;
  }

  grpc::CompletionQueue* CallbackCQ() override;

  grpc_impl::ServerInitializer* initializer();

  // Functions to manage the server shutdown ref count. Things that increase
  // the ref count are the running state of the server (take a ref at start and
  // drop it at shutdown) and each running callback RPC.
  void Ref();
  void UnrefWithPossibleNotify() /* LOCKS_EXCLUDED(mu_) */;
  void UnrefAndWaitLocked() /* EXCLUSIVE_LOCKS_REQUIRED(mu_) */;

  std::vector<std::shared_ptr<grpc::internal::ExternalConnectionAcceptorImpl>>
      acceptors_;

  // A vector of interceptor factory objects.
  // This should be destroyed after health_check_service_ and this requirement
  // is satisfied by declaring interceptor_creators_ before
  // health_check_service_. (C++ mandates that member objects be destroyed in
  // the reverse order of initialization.)
  std::vector<
      std::unique_ptr<grpc::experimental::ServerInterceptorFactoryInterface>>
      interceptor_creators_;

  int max_receive_message_size_;

  /// The following completion queues are ONLY used in case of Sync API
  /// i.e. if the server has any services with sync methods. The server uses
  /// these completion queues to poll for new RPCs
  std::shared_ptr<std::vector<std::unique_ptr<grpc::ServerCompletionQueue>>>
      sync_server_cqs_;

  /// List of \a ThreadManager instances (one for each cq in
  /// the \a sync_server_cqs)
  std::vector<std::unique_ptr<SyncRequestThreadManager>> sync_req_mgrs_;

#ifndef GRPC_CALLBACK_API_NONEXPERIMENTAL
  // For registering experimental callback generic service; remove when that
  // method longer experimental
  experimental_registration_type experimental_registration_{this};
#endif

  // Server status
  grpc::internal::Mutex mu_;
  bool started_;
  bool shutdown_;
  bool shutdown_notified_;  // Was notify called on the shutdown_cv_
  grpc::internal::CondVar shutdown_done_cv_;
  bool shutdown_done_ = false;
  std::atomic_int shutdown_refs_outstanding_{1};

  grpc::internal::CondVar shutdown_cv_;

  std::shared_ptr<GlobalCallbacks> global_callbacks_;

  std::vector<std::string> services_;
  bool has_async_generic_service_ = false;
  bool has_callback_generic_service_ = false;
  bool has_callback_methods_ = false;

  // Pointer to the wrapped grpc_server.
  grpc_server* server_;

  std::unique_ptr<grpc_impl::ServerInitializer> server_initializer_;

  std::unique_ptr<grpc::HealthCheckServiceInterface> health_check_service_;
  bool health_check_service_disabled_;

  // When appropriate, use a default callback generic service to handle
  // unimplemented methods
#ifdef GRPC_CALLBACK_API_NONEXPERIMENTAL
  std::unique_ptr<grpc::CallbackGenericService> unimplemented_service_;
#else
  std::unique_ptr<grpc::experimental::CallbackGenericService>
      unimplemented_service_;
#endif

  // A special handler for resource exhausted in sync case
  std::unique_ptr<grpc::internal::MethodHandler> resource_exhausted_handler_;

  // Handler for callback generic service, if any
  std::unique_ptr<grpc::internal::MethodHandler> generic_handler_;

  // callback_cq_ references the callbackable completion queue associated
  // with this server (if any). It is set on the first call to CallbackCQ().
  // It is _not owned_ by the server; ownership belongs with its internal
  // shutdown callback tag (invoked when the CQ is fully shutdown).
  grpc::CompletionQueue* callback_cq_ /* GUARDED_BY(mu_) */ = nullptr;

  // List of CQs passed in by user that must be Shutdown only after Server is
  // Shutdown.  Even though this is only used with NDEBUG, instantiate it in all
  // cases since otherwise the size will be inconsistent.
  std::vector<grpc::CompletionQueue*> cq_list_;
};

}  // namespace grpc_impl

#endif  // GRPCPP_SERVER_IMPL_H<|MERGE_RESOLUTION|>--- conflicted
+++ resolved
@@ -54,11 +54,6 @@
 }  // namespace grpc
 
 namespace grpc_impl {
-<<<<<<< HEAD
-class HealthCheckServiceInterface;
-=======
-class ServerContext;
->>>>>>> b5b4c9f1
 class ServerInitializer;
 
 /// Represents a gRPC server.
