--- conflicted
+++ resolved
@@ -81,15 +81,10 @@
   // Note: Remaining fields are not used for aggregate clusters.
 
   // The LRS server to use for load reporting.
-<<<<<<< HEAD
-  // If not set, load reporting will be disabled.
-  absl::optional<GrpcXdsServer> lrs_load_reporting_server;
+  // If null, load reporting will be disabled.
+  std::shared_ptr<const GrpcXdsServer> lrs_load_reporting_server;
   // The set of metrics to propagate from ORCA to LRS.
   RefCountedPtr<const BackendMetricPropagation> lrs_backend_metric_propagation;
-=======
-  // If null, load reporting will be disabled.
-  std::shared_ptr<const GrpcXdsServer> lrs_load_reporting_server;
->>>>>>> b7439966
 
   // Tls Context used by clients
   CommonTlsContext common_tls_context;
@@ -109,14 +104,10 @@
 
   bool operator==(const XdsClusterResource& other) const {
     return type == other.type && lb_policy_config == other.lb_policy_config &&
-<<<<<<< HEAD
-           lrs_load_reporting_server == other.lrs_load_reporting_server &&
+           LrsServersEqual(lrs_load_reporting_server,
+                           other.lrs_load_reporting_server) &&
            lrs_backend_metric_propagation ==
                other.lrs_backend_metric_propagation &&
-=======
-           LrsServersEqual(lrs_load_reporting_server,
-                           other.lrs_load_reporting_server) &&
->>>>>>> b7439966
            common_tls_context == other.common_tls_context &&
            connection_idle_timeout == other.connection_idle_timeout &&
            max_concurrent_requests == other.max_concurrent_requests &&
