--- conflicted
+++ resolved
@@ -53,15 +53,12 @@
     contents.push_back(absl::StrCat("lrs_load_reporting_server_name=",
                                     lrs_load_reporting_server->server_uri()));
   }
-<<<<<<< HEAD
-  if (use_http_connect) contents.push_back("use_http_connect=true");
-=======
   if (lrs_backend_metric_propagation != nullptr) {
     contents.push_back(
         absl::StrCat("lrs_backend_metric_propagation=",
                      lrs_backend_metric_propagation->AsString()));
   }
->>>>>>> a49d450a
+  if (use_http_connect) contents.push_back("use_http_connect=true");
   if (!common_tls_context.Empty()) {
     contents.push_back(
         absl::StrCat("common_tls_context=", common_tls_context.ToString()));
