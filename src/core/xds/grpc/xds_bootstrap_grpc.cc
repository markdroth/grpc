--- conflicted
+++ resolved
@@ -91,143 +91,6 @@
 }
 
 //
-<<<<<<< HEAD
-// GrpcXdsBootstrap::GrpcXdsServer
-//
-
-namespace {
-
-constexpr absl::string_view kServerFeatureIgnoreResourceDeletion =
-    "ignore_resource_deletion";
-
-constexpr absl::string_view kServerFeatureTrustedXdsServer =
-    "trusted_xds_server";
-
-}  // namespace
-
-bool GrpcXdsBootstrap::GrpcXdsServer::IgnoreResourceDeletion() const {
-  return server_features_.find(std::string(
-             kServerFeatureIgnoreResourceDeletion)) != server_features_.end();
-}
-
-bool GrpcXdsBootstrap::GrpcXdsServer::TrustedXdsServer() const {
-  return server_features_.find(std::string(
-             kServerFeatureTrustedXdsServer)) != server_features_.end();
-}
-
-bool GrpcXdsBootstrap::GrpcXdsServer::Equals(const XdsServer& other) const {
-  const auto& o = static_cast<const GrpcXdsServer&>(other);
-  return (server_uri_ == o.server_uri_ &&
-          channel_creds_config_->type() == o.channel_creds_config_->type() &&
-          channel_creds_config_->Equals(*o.channel_creds_config_) &&
-          server_features_ == o.server_features_);
-}
-
-std::string GrpcXdsBootstrap::GrpcXdsServer::Key() const {
-  return JsonDump(ToJson());
-}
-
-const JsonLoaderInterface* GrpcXdsBootstrap::GrpcXdsServer::JsonLoader(
-    const JsonArgs&) {
-  static const auto* loader =
-      JsonObjectLoader<GrpcXdsServer>()
-          .Field("server_uri", &GrpcXdsServer::server_uri_)
-          .Finish();
-  return loader;
-}
-
-namespace {
-
-struct ChannelCreds {
-  std::string type;
-  Json::Object config;
-
-  static const JsonLoaderInterface* JsonLoader(const JsonArgs&) {
-    static const auto* loader =
-        JsonObjectLoader<ChannelCreds>()
-            .Field("type", &ChannelCreds::type)
-            .OptionalField("config", &ChannelCreds::config)
-            .Finish();
-    return loader;
-  }
-};
-
-}  // namespace
-
-void GrpcXdsBootstrap::GrpcXdsServer::JsonPostLoad(const Json& json,
-                                                   const JsonArgs& args,
-                                                   ValidationErrors* errors) {
-  // Parse "channel_creds".
-  auto channel_creds_list = LoadJsonObjectField<std::vector<ChannelCreds>>(
-      json.object(), args, "channel_creds", errors);
-  if (channel_creds_list.has_value()) {
-    ValidationErrors::ScopedField field(errors, ".channel_creds");
-    for (size_t i = 0; i < channel_creds_list->size(); ++i) {
-      ValidationErrors::ScopedField field(errors, absl::StrCat("[", i, "]"));
-      auto& creds = (*channel_creds_list)[i];
-      // Select the first channel creds type that we support, but
-      // validate all entries.
-      if (CoreConfiguration::Get().channel_creds_registry().IsSupported(
-              creds.type)) {
-        ValidationErrors::ScopedField field(errors, ".config");
-        auto config =
-            CoreConfiguration::Get().channel_creds_registry().ParseConfig(
-                creds.type, Json::FromObject(creds.config), args, errors);
-        if (channel_creds_config_ == nullptr) {
-          channel_creds_config_ = std::move(config);
-        }
-      }
-    }
-    if (channel_creds_config_ == nullptr) {
-      errors->AddError("no known creds type found");
-    }
-  }
-  // Parse "server_features".
-  {
-    ValidationErrors::ScopedField field(errors, ".server_features");
-    auto it = json.object().find("server_features");
-    if (it != json.object().end()) {
-      if (it->second.type() != Json::Type::kArray) {
-        errors->AddError("is not an array");
-      } else {
-        const Json::Array& array = it->second.array();
-        for (const Json& feature_json : array) {
-          if (feature_json.type() == Json::Type::kString &&
-              (feature_json.string() == kServerFeatureIgnoreResourceDeletion ||
-               feature_json.string() == kServerFeatureTrustedXdsServer)) {
-            server_features_.insert(feature_json.string());
-          }
-        }
-      }
-    }
-  }
-}
-
-Json GrpcXdsBootstrap::GrpcXdsServer::ToJson() const {
-  Json::Object channel_creds_json{
-      {"type", Json::FromString(std::string(channel_creds_config_->type()))},
-  };
-  if (channel_creds_config_ != nullptr) {
-    channel_creds_json["config"] = channel_creds_config_->ToJson();
-  }
-  Json::Object json{
-      {"server_uri", Json::FromString(server_uri_)},
-      {"channel_creds",
-       Json::FromArray({Json::FromObject(std::move(channel_creds_json))})},
-  };
-  if (!server_features_.empty()) {
-    Json::Array server_features_json;
-    for (auto& feature : server_features_) {
-      server_features_json.emplace_back(Json::FromString(feature));
-    }
-    json["server_features"] = Json::FromArray(std::move(server_features_json));
-  }
-  return Json::FromObject(std::move(json));
-}
-
-//
-=======
->>>>>>> c92b4338
 // GrpcXdsBootstrap::GrpcAuthority
 //
 
