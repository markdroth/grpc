//
// Copyright 2018 gRPC authors.
//
// Licensed under the Apache License, Version 2.0 (the "License");
// you may not use this file except in compliance with the License.
// You may obtain a copy of the License at
//
//     http://www.apache.org/licenses/LICENSE-2.0
//
// Unless required by applicable law or agreed to in writing, software
// distributed under the License is distributed on an "AS IS" BASIS,
// WITHOUT WARRANTIES OR CONDITIONS OF ANY KIND, either express or implied.
// See the License for the specific language governing permissions and
// limitations under the License.
//

#include "src/core/xds/grpc/xds_endpoint_parser.h"

#include <stdlib.h>
#include <string.h>

#include <algorithm>
#include <limits>
#include <memory>
#include <set>
#include <vector>

#include "absl/log/check.h"
#include "absl/log/log.h"
#include "absl/status/status.h"
#include "absl/status/statusor.h"
#include "absl/strings/str_cat.h"
#include "absl/strings/str_join.h"
#include "absl/types/optional.h"
#include "envoy/config/core/v3/address.upb.h"
#include "envoy/config/core/v3/base.upb.h"
#include "envoy/config/endpoint/v3/endpoint.upb.h"
#include "envoy/config/endpoint/v3/endpoint.upbdefs.h"
#include "envoy/config/endpoint/v3/endpoint_components.upb.h"
#include "envoy/type/v3/percent.upb.h"
#include "google/protobuf/wrappers.upb.h"
#include "upb/text/encode.h"

#include <grpc/support/port_platform.h>

#include "src/core/lib/address_utils/parse_address.h"
#include "src/core/lib/address_utils/sockaddr_utils.h"
#include "src/core/lib/channel/channel_args.h"
#include "src/core/lib/debug/trace.h"
#include "src/core/lib/gprpp/env.h"
#include "src/core/lib/gprpp/validation_errors.h"
#include "src/core/lib/iomgr/resolved_address.h"
#include "src/core/util/string.h"
#include "src/core/util/upb_utils.h"
#include "src/core/xds/grpc/xds_common_types_parser.h"
#include "src/core/xds/grpc/xds_health_status.h"
#include "src/core/xds/xds_client/xds_resource_type.h"

// IWYU pragma: no_include "absl/meta/type_traits.h"

namespace grpc_core {

namespace {

// TODO(roth): Remove this after 1.67 is released.
bool XdsDualstackEndpointsEnabled() {
  auto value = GetEnv("GRPC_EXPERIMENTAL_XDS_DUALSTACK_ENDPOINTS");
  if (!value.has_value()) return true;
  bool parsed_value;
  bool parse_succeeded = gpr_parse_bool_value(value->c_str(), &parsed_value);
  return parse_succeeded && parsed_value;
}

void MaybeLogClusterLoadAssignment(
    const XdsResourceType::DecodeContext& context,
    const envoy_config_endpoint_v3_ClusterLoadAssignment* cla) {
  if (GRPC_TRACE_FLAG_ENABLED_OBJ(*context.tracer) && ABSL_VLOG_IS_ON(2)) {
    const upb_MessageDef* msg_type =
        envoy_config_endpoint_v3_ClusterLoadAssignment_getmsgdef(
            context.symtab);
    char buf[10240];
    upb_TextEncode(reinterpret_cast<const upb_Message*>(cla), msg_type, nullptr,
                   0, buf, sizeof(buf));
    VLOG(2) << "[xds_client " << context.client
            << "] ClusterLoadAssignment: " << buf;
  }
}

absl::optional<grpc_resolved_address> ParseCoreAddress(
    const envoy_config_core_v3_Address* address, ValidationErrors* errors) {
  if (address == nullptr) {
    errors->AddError("field not present");
    return absl::nullopt;
  }
  ValidationErrors::ScopedField field(errors, ".socket_address");
  const envoy_config_core_v3_SocketAddress* socket_address =
      envoy_config_core_v3_Address_socket_address(address);
  if (socket_address == nullptr) {
    errors->AddError("field not present");
    return absl::nullopt;
  }
  std::string address_str = UpbStringToStdString(
      envoy_config_core_v3_SocketAddress_address(socket_address));
  uint32_t port;
  {
    ValidationErrors::ScopedField field(errors, ".port_value");
    port = envoy_config_core_v3_SocketAddress_port_value(socket_address);
    if (GPR_UNLIKELY(port >> 16) != 0) {
      errors->AddError("invalid port");
      return absl::nullopt;
    }
  }
  auto addr = StringToSockaddr(address_str, port);
  if (!addr.ok()) {
    errors->AddError(addr.status().message());
    return absl::nullopt;
  }
  return *addr;
}

absl::optional<EndpointAddresses> EndpointAddressesParse(
    const envoy_config_endpoint_v3_LbEndpoint* lb_endpoint,
    ValidationErrors* errors) {
  // health_status
  const int32_t health_status =
      envoy_config_endpoint_v3_LbEndpoint_health_status(lb_endpoint);
  auto status = XdsHealthStatus::FromUpb(health_status);
  if (!status.has_value()) return absl::nullopt;
  // load_balancing_weight
  uint32_t weight;
  {
    ValidationErrors::ScopedField field(errors, ".load_balancing_weight");
    weight = ParseUInt32Value(
<<<<<<< HEAD
        envoy_config_endpoint_v3_LbEndpoint_load_balancing_weight(lb_endpoint))
        .value_or(1);
=======
                 envoy_config_endpoint_v3_LbEndpoint_load_balancing_weight(
                     lb_endpoint))
                 .value_or(1);
>>>>>>> de20095c
    if (weight == 0) {
      errors->AddError("must be greater than 0");
    }
  }
  // endpoint
  std::vector<grpc_resolved_address> addresses;
  absl::string_view hostname;
  {
    ValidationErrors::ScopedField field(errors, ".endpoint");
    const envoy_config_endpoint_v3_Endpoint* endpoint =
        envoy_config_endpoint_v3_LbEndpoint_endpoint(lb_endpoint);
    if (endpoint == nullptr) {
      errors->AddError("field not present");
      return absl::nullopt;
    }
    {
      ValidationErrors::ScopedField field(errors, ".address");
      auto address = ParseCoreAddress(
          envoy_config_endpoint_v3_Endpoint_address(endpoint), errors);
      if (address.has_value()) addresses.push_back(*address);
    }
    if (XdsDualstackEndpointsEnabled()) {
      size_t size;
      auto* additional_addresses =
          envoy_config_endpoint_v3_Endpoint_additional_addresses(endpoint,
                                                                 &size);
      for (size_t i = 0; i < size; ++i) {
        ValidationErrors::ScopedField field(
            errors, absl::StrCat(".additional_addresses[", i, "].address"));
        auto address = ParseCoreAddress(
            envoy_config_endpoint_v3_Endpoint_AdditionalAddress_address(
                additional_addresses[i]),
            errors);
        if (address.has_value()) addresses.push_back(*address);
      }
    }
    hostname =
        UpbStringToAbsl(envoy_config_endpoint_v3_Endpoint_hostname(endpoint));
  }
  if (addresses.empty()) return absl::nullopt;
  // Convert to EndpointAddresses.
  auto args = ChannelArgs()
                  .Set(GRPC_ARG_ADDRESS_WEIGHT, weight)
                  .Set(GRPC_ARG_XDS_HEALTH_STATUS, status->status());
  if (!hostname.empty()) {
    args = args.Set(GRPC_ARG_ADDRESS_NAME, hostname);
  }
  return EndpointAddresses(addresses, args);
}

struct ParsedLocality {
  size_t priority;
  XdsEndpointResource::Priority::Locality locality;
};

struct ResolvedAddressLessThan {
  bool operator()(const grpc_resolved_address& a1,
                  const grpc_resolved_address& a2) const {
    if (a1.len != a2.len) return a1.len < a2.len;
    return memcmp(a1.addr, a2.addr, a1.len) < 0;
  }
};
using ResolvedAddressSet =
    std::set<grpc_resolved_address, ResolvedAddressLessThan>;

absl::optional<ParsedLocality> LocalityParse(
    const envoy_config_endpoint_v3_LocalityLbEndpoints* locality_lb_endpoints,
    ResolvedAddressSet* address_set, ValidationErrors* errors) {
  const size_t original_error_size = errors->size();
  ParsedLocality parsed_locality;
  // load_balancing_weight
  // If LB weight is not specified or 0, it means this locality is assigned
  // no load.
  parsed_locality.locality.lb_weight =
      ParseUInt32Value(
          envoy_config_endpoint_v3_LocalityLbEndpoints_load_balancing_weight(
              locality_lb_endpoints))
<<<<<<< HEAD
      .value_or(0);
=======
          .value_or(0);
>>>>>>> de20095c
  if (parsed_locality.locality.lb_weight == 0) return absl::nullopt;
  // locality
  const envoy_config_core_v3_Locality* locality =
      envoy_config_endpoint_v3_LocalityLbEndpoints_locality(
          locality_lb_endpoints);
  if (locality == nullptr) {
    ValidationErrors::ScopedField field(errors, ".locality");
    errors->AddError("field not present");
    return absl::nullopt;
  }
  // region
  std::string region =
      UpbStringToStdString(envoy_config_core_v3_Locality_region(locality));
  // zone
  std::string zone =
      UpbStringToStdString(envoy_config_core_v3_Locality_zone(locality));
  // sub_zone
  std::string sub_zone =
      UpbStringToStdString(envoy_config_core_v3_Locality_sub_zone(locality));
  parsed_locality.locality.name = MakeRefCounted<XdsLocalityName>(
      std::move(region), std::move(zone), std::move(sub_zone));
  // lb_endpoints
  size_t size;
  const envoy_config_endpoint_v3_LbEndpoint* const* lb_endpoints =
      envoy_config_endpoint_v3_LocalityLbEndpoints_lb_endpoints(
          locality_lb_endpoints, &size);
  for (size_t i = 0; i < size; ++i) {
    ValidationErrors::ScopedField field(errors,
                                        absl::StrCat(".lb_endpoints[", i, "]"));
    auto endpoint = EndpointAddressesParse(lb_endpoints[i], errors);
    if (endpoint.has_value()) {
      for (const auto& address : endpoint->addresses()) {
        bool inserted = address_set->insert(address).second;
        if (!inserted) {
          errors->AddError(absl::StrCat(
              "duplicate endpoint address \"",
              grpc_sockaddr_to_uri(&address).value_or("<unknown>"), "\""));
        }
      }
      parsed_locality.locality.endpoints.push_back(std::move(*endpoint));
    }
  }
  // priority
  parsed_locality.priority =
      envoy_config_endpoint_v3_LocalityLbEndpoints_priority(
          locality_lb_endpoints);
  // Return result.
  if (original_error_size != errors->size()) return absl::nullopt;
  return parsed_locality;
}

void DropParseAndAppend(
    const envoy_config_endpoint_v3_ClusterLoadAssignment_Policy_DropOverload*
        drop_overload,
    XdsEndpointResource::DropConfig* drop_config, ValidationErrors* errors) {
  // category
  std::string category = UpbStringToStdString(
      envoy_config_endpoint_v3_ClusterLoadAssignment_Policy_DropOverload_category(
          drop_overload));
  if (category.empty()) {
    ValidationErrors::ScopedField field(errors, ".category");
    errors->AddError("empty drop category name");
  }
  // drop_percentage
  uint32_t numerator;
  {
    ValidationErrors::ScopedField field(errors, ".drop_percentage");
    const envoy_type_v3_FractionalPercent* drop_percentage =
        envoy_config_endpoint_v3_ClusterLoadAssignment_Policy_DropOverload_drop_percentage(
            drop_overload);
    if (drop_percentage == nullptr) {
      errors->AddError("field not present");
      return;
    }
    numerator = envoy_type_v3_FractionalPercent_numerator(drop_percentage);
    {
      ValidationErrors::ScopedField field(errors, ".denominator");
      const int denominator =
          envoy_type_v3_FractionalPercent_denominator(drop_percentage);
      // Normalize to million.
      switch (denominator) {
        case envoy_type_v3_FractionalPercent_HUNDRED:
          numerator *= 10000;
          break;
        case envoy_type_v3_FractionalPercent_TEN_THOUSAND:
          numerator *= 100;
          break;
        case envoy_type_v3_FractionalPercent_MILLION:
          break;
        default:
          errors->AddError("unknown denominator type");
      }
    }
    // Cap numerator to 1000000.
    numerator = std::min(numerator, 1000000u);
  }
  // Add category.
  drop_config->AddCategory(std::move(category), numerator);
}

absl::StatusOr<std::shared_ptr<const XdsEndpointResource>> EdsResourceParse(
    const XdsResourceType::DecodeContext& /*context*/,
    const envoy_config_endpoint_v3_ClusterLoadAssignment*
        cluster_load_assignment) {
  ValidationErrors errors;
  auto eds_resource = std::make_shared<XdsEndpointResource>();
  // endpoints
  {
    ValidationErrors::ScopedField field(&errors, "endpoints");
    ResolvedAddressSet address_set;
    size_t locality_size;
    const envoy_config_endpoint_v3_LocalityLbEndpoints* const* endpoints =
        envoy_config_endpoint_v3_ClusterLoadAssignment_endpoints(
            cluster_load_assignment, &locality_size);
    for (size_t i = 0; i < locality_size; ++i) {
      ValidationErrors::ScopedField field(&errors, absl::StrCat("[", i, "]"));
      auto parsed_locality = LocalityParse(endpoints[i], &address_set, &errors);
      if (parsed_locality.has_value()) {
        CHECK_NE(parsed_locality->locality.lb_weight, 0u);
        // Make sure prorities is big enough. Note that they might not
        // arrive in priority order.
        if (eds_resource->priorities.size() < parsed_locality->priority + 1) {
          eds_resource->priorities.resize(parsed_locality->priority + 1);
        }
        auto& locality_map =
            eds_resource->priorities[parsed_locality->priority].localities;
        auto it = locality_map.find(parsed_locality->locality.name.get());
        if (it != locality_map.end()) {
          errors.AddError(absl::StrCat(
              "duplicate locality ",
              parsed_locality->locality.name->human_readable_string()
                  .as_string_view(),
              " found in priority ", parsed_locality->priority));
        } else {
          locality_map.emplace(parsed_locality->locality.name.get(),
                               std::move(parsed_locality->locality));
        }
      }
    }
    for (size_t i = 0; i < eds_resource->priorities.size(); ++i) {
      const auto& priority = eds_resource->priorities[i];
      if (priority.localities.empty()) {
        errors.AddError(absl::StrCat("priority ", i, " empty"));
      } else {
        // Check that the sum of the locality weights in this priority
        // does not exceed the max value for a uint32.
        uint64_t total_weight = 0;
        for (const auto& p : priority.localities) {
          total_weight += p.second.lb_weight;
          if (total_weight > std::numeric_limits<uint32_t>::max()) {
            errors.AddError(
                absl::StrCat("sum of locality weights for priority ", i,
                             " exceeds uint32 max"));
            break;
          }
        }
      }
    }
  }
  // policy
  const auto* policy = envoy_config_endpoint_v3_ClusterLoadAssignment_policy(
      cluster_load_assignment);
  if (policy != nullptr) {
    ValidationErrors::ScopedField field(&errors, "policy");
    size_t drop_size;
    const auto* const* drop_overload =
        envoy_config_endpoint_v3_ClusterLoadAssignment_Policy_drop_overloads(
            policy, &drop_size);
    if (drop_size > 0) {
      eds_resource->drop_config =
          MakeRefCounted<XdsEndpointResource::DropConfig>();
    }
    for (size_t i = 0; i < drop_size; ++i) {
      ValidationErrors::ScopedField field(
          &errors, absl::StrCat(".drop_overloads[", i, "]"));
      DropParseAndAppend(drop_overload[i], eds_resource->drop_config.get(),
                         &errors);
    }
  }
  // Return result.
  if (!errors.ok()) {
    return errors.status(absl::StatusCode::kInvalidArgument,
                         "errors parsing EDS resource");
  }
  return eds_resource;
}

}  // namespace

XdsResourceType::DecodeResult XdsEndpointResourceType::Decode(
    const XdsResourceType::DecodeContext& context,
    absl::string_view serialized_resource) const {
  DecodeResult result;
  // Parse serialized proto.
  auto* resource = envoy_config_endpoint_v3_ClusterLoadAssignment_parse(
      serialized_resource.data(), serialized_resource.size(), context.arena);
  if (resource == nullptr) {
    result.resource = absl::InvalidArgumentError(
        "Can't parse ClusterLoadAssignment resource.");
    return result;
  }
  MaybeLogClusterLoadAssignment(context, resource);
  // Validate resource.
  result.name = UpbStringToStdString(
      envoy_config_endpoint_v3_ClusterLoadAssignment_cluster_name(resource));
  auto eds_resource = EdsResourceParse(context, resource);
  if (!eds_resource.ok()) {
    if (GRPC_TRACE_FLAG_ENABLED_OBJ(*context.tracer)) {
      LOG(ERROR) << "[xds_client " << context.client
                 << "] invalid ClusterLoadAssignment " << *result.name << ": "
                 << eds_resource.status();
    }
    result.resource = eds_resource.status();
  } else {
    if (GRPC_TRACE_FLAG_ENABLED_OBJ(*context.tracer)) {
      LOG(INFO) << "[xds_client " << context.client
                << "] parsed ClusterLoadAssignment " << *result.name << ": "
                << (*eds_resource)->ToString();
    }
    result.resource = std::move(*eds_resource);
  }
  return result;
}

}  // namespace grpc_core<|MERGE_RESOLUTION|>--- conflicted
+++ resolved
@@ -131,14 +131,9 @@
   {
     ValidationErrors::ScopedField field(errors, ".load_balancing_weight");
     weight = ParseUInt32Value(
-<<<<<<< HEAD
-        envoy_config_endpoint_v3_LbEndpoint_load_balancing_weight(lb_endpoint))
-        .value_or(1);
-=======
                  envoy_config_endpoint_v3_LbEndpoint_load_balancing_weight(
                      lb_endpoint))
                  .value_or(1);
->>>>>>> de20095c
     if (weight == 0) {
       errors->AddError("must be greater than 0");
     }
@@ -216,11 +211,7 @@
       ParseUInt32Value(
           envoy_config_endpoint_v3_LocalityLbEndpoints_load_balancing_weight(
               locality_lb_endpoints))
-<<<<<<< HEAD
-      .value_or(0);
-=======
           .value_or(0);
->>>>>>> de20095c
   if (parsed_locality.locality.lb_weight == 0) return absl::nullopt;
   // locality
   const envoy_config_core_v3_Locality* locality =
