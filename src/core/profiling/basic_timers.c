/*
 *
 * Copyright 2015, Google Inc.
 * All rights reserved.
 *
 * Redistribution and use in source and binary forms, with or without
 * modification, are permitted provided that the following conditions are
 * met:
 *
 *     * Redistributions of source code must retain the above copyright
 * notice, this list of conditions and the following disclaimer.
 *     * Redistributions in binary form must reproduce the above
 * copyright notice, this list of conditions and the following disclaimer
 * in the documentation and/or other materials provided with the
 * distribution.
 *     * Neither the name of Google Inc. nor the names of its
 * contributors may be used to endorse or promote products derived from
 * this software without specific prior written permission.
 *
 * THIS SOFTWARE IS PROVIDED BY THE COPYRIGHT HOLDERS AND CONTRIBUTORS
 * "AS IS" AND ANY EXPRESS OR IMPLIED WARRANTIES, INCLUDING, BUT NOT
 * LIMITED TO, THE IMPLIED WARRANTIES OF MERCHANTABILITY AND FITNESS FOR
 * A PARTICULAR PURPOSE ARE DISCLAIMED. IN NO EVENT SHALL THE COPYRIGHT
 * OWNER OR CONTRIBUTORS BE LIABLE FOR ANY DIRECT, INDIRECT, INCIDENTAL,
 * SPECIAL, EXEMPLARY, OR CONSEQUENTIAL DAMAGES (INCLUDING, BUT NOT
 * LIMITED TO, PROCUREMENT OF SUBSTITUTE GOODS OR SERVICES; LOSS OF USE,
 * DATA, OR PROFITS; OR BUSINESS INTERRUPTION) HOWEVER CAUSED AND ON ANY
 * THEORY OF LIABILITY, WHETHER IN CONTRACT, STRICT LIABILITY, OR TORT
 * (INCLUDING NEGLIGENCE OR OTHERWISE) ARISING IN ANY WAY OUT OF THE USE
 * OF THIS SOFTWARE, EVEN IF ADVISED OF THE POSSIBILITY OF SUCH DAMAGE.
 *
 */

#include <grpc/support/port_platform.h>

#ifdef GRPC_BASIC_PROFILER

#include "src/core/profiling/timers.h"
#include "src/core/profiling/timers_preciseclock.h"

#include <grpc/support/alloc.h>
#include <grpc/support/log.h>
#include <grpc/support/time.h>
#include <grpc/support/sync.h>
#include <grpc/support/thd.h>
#include <stdio.h>

typedef enum {
  BEGIN = '{',
  END = '}',
  MARK = '.'
} marker_type;

typedef struct grpc_timer_entry {
  grpc_precise_clock tm;
  gpr_thd_id thd;
  int tag;
  marker_type type;
  void* id;
  const char* file;
  int line;
} grpc_timer_entry;

struct grpc_timers_log {
  gpr_mu mu;
  grpc_timer_entry* log;
  int num_entries;
  int capacity;
  int capacity_limit;
  FILE* fp;
};

grpc_timers_log* grpc_timers_log_global = NULL;

static grpc_timers_log* grpc_timers_log_create(int capacity_limit, FILE* dump) {
  grpc_timers_log* log = gpr_malloc(sizeof(*log));

  /* TODO (vpai): Allow allocation below limit */
  log->log = gpr_malloc(capacity_limit * sizeof(*log->log));

  /* TODO (vpai): Improve concurrency, do per-thread logging? */
  gpr_mu_init(&log->mu);

  log->num_entries = 0;
  log->capacity = log->capacity_limit = capacity_limit;

  log->fp = dump;

  return log;
}

static void log_report_locked(grpc_timers_log* log) {
  FILE* fp = log->fp;
  int i;
  for (i = 0; i < log->num_entries; i++) {
    grpc_timer_entry* entry = &(log->log[i]);
    fprintf(fp, "GRPC_LAT_PROF ");
    grpc_precise_clock_print(&entry->tm, fp);
    fprintf(fp, " %p %c %d %p %s %d\n", (void*)(gpr_intptr)entry->thd, entry->type, entry->tag,
            entry->id, entry->file, entry->line);
  }

  /* Now clear out the log */
  log->num_entries = 0;
}

static void grpc_timers_log_destroy(grpc_timers_log* log) {
  gpr_mu_lock(&log->mu);
  log_report_locked(log);
  gpr_mu_unlock(&log->mu);

  gpr_free(log->log);
  gpr_mu_destroy(&log->mu);

  gpr_free(log);
}

static void grpc_timers_log_add(grpc_timers_log* log, int tag, marker_type type, void* id,
                                const char* file, int line) {
  grpc_timer_entry* entry;

  /* TODO (vpai) : Improve concurrency */
  gpr_mu_lock(&log->mu);
  if (log->num_entries == log->capacity_limit) {
    log_report_locked(log);
  }

  entry = &log->log[log->num_entries++];

  grpc_precise_clock_now(&entry->tm);
  entry->tag = tag;
  entry->type = type;
  entry->id = id;
  entry->file = file;
  entry->line = line;
  entry->thd = gpr_thd_currentid();

  gpr_mu_unlock(&log->mu);
}

/* Latency profiler API implementation. */
void grpc_timer_add_mark(int tag, void* id, const char* file, int line) {
  if (tag < GRPC_PTAG_IGNORE_THRESHOLD) {
    grpc_timers_log_add(grpc_timers_log_global, tag, MARK, id, file, line);
  }
}

<<<<<<< HEAD
void grpc_timer_begin(int tag, void* id, const char* file, int line) {}
void grpc_timer_end(int tag, void* id, const char* file, int line) {}
=======
void grpc_timer_begin(int tag, void* id, const char *file, int line) {
  if (tag < GRPC_PTAG_IGNORE_THRESHOLD) {
    grpc_timers_log_add(grpc_timers_log_global, tag, BEGIN, id, file, line);
  }
}

void grpc_timer_end(int tag, void* id, const char *file, int line) {
  if (tag < GRPC_PTAG_IGNORE_THRESHOLD) {
    grpc_timers_log_add(grpc_timers_log_global, tag, END, id, file, line);
  }
}
>>>>>>> 40b1e23b

/* Basic profiler specific API functions. */
void grpc_timers_global_init(void) {
  grpc_timers_log_global = grpc_timers_log_create(100000, stdout);
}

void grpc_timers_global_destroy(void) {
  grpc_timers_log_destroy(grpc_timers_log_global);
}

#else  /* !GRPC_BASIC_PROFILER */
void grpc_timers_global_init(void) {}
void grpc_timers_global_destroy(void) {}
#endif /* GRPC_BASIC_PROFILER */<|MERGE_RESOLUTION|>--- conflicted
+++ resolved
@@ -145,10 +145,6 @@
   }
 }
 
-<<<<<<< HEAD
-void grpc_timer_begin(int tag, void* id, const char* file, int line) {}
-void grpc_timer_end(int tag, void* id, const char* file, int line) {}
-=======
 void grpc_timer_begin(int tag, void* id, const char *file, int line) {
   if (tag < GRPC_PTAG_IGNORE_THRESHOLD) {
     grpc_timers_log_add(grpc_timers_log_global, tag, BEGIN, id, file, line);
@@ -160,7 +156,6 @@
     grpc_timers_log_add(grpc_timers_log_global, tag, END, id, file, line);
   }
 }
->>>>>>> 40b1e23b
 
 /* Basic profiler specific API functions. */
 void grpc_timers_global_init(void) {
