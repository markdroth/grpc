/*
 *
 * Copyright 2015, Google Inc.
 * All rights reserved.
 *
 * Redistribution and use in source and binary forms, with or without
 * modification, are permitted provided that the following conditions are
 * met:
 *
 *     * Redistributions of source code must retain the above copyright
 * notice, this list of conditions and the following disclaimer.
 *     * Redistributions in binary form must reproduce the above
 * copyright notice, this list of conditions and the following disclaimer
 * in the documentation and/or other materials provided with the
 * distribution.
 *     * Neither the name of Google Inc. nor the names of its
 * contributors may be used to endorse or promote products derived from
 * this software without specific prior written permission.
 *
 * THIS SOFTWARE IS PROVIDED BY THE COPYRIGHT HOLDERS AND CONTRIBUTORS
 * "AS IS" AND ANY EXPRESS OR IMPLIED WARRANTIES, INCLUDING, BUT NOT
 * LIMITED TO, THE IMPLIED WARRANTIES OF MERCHANTABILITY AND FITNESS FOR
 * A PARTICULAR PURPOSE ARE DISCLAIMED. IN NO EVENT SHALL THE COPYRIGHT
 * OWNER OR CONTRIBUTORS BE LIABLE FOR ANY DIRECT, INDIRECT, INCIDENTAL,
 * SPECIAL, EXEMPLARY, OR CONSEQUENTIAL DAMAGES (INCLUDING, BUT NOT
 * LIMITED TO, PROCUREMENT OF SUBSTITUTE GOODS OR SERVICES; LOSS OF USE,
 * DATA, OR PROFITS; OR BUSINESS INTERRUPTION) HOWEVER CAUSED AND ON ANY
 * THEORY OF LIABILITY, WHETHER IN CONTRACT, STRICT LIABILITY, OR TORT
 * (INCLUDING NEGLIGENCE OR OTHERWISE) ARISING IN ANY WAY OUT OF THE USE
 * OF THIS SOFTWARE, EVEN IF ADVISED OF THE POSSIBILITY OF SUCH DAMAGE.
 *
 */

#include "src/core/transport/chttp2_transport.h"

#include <math.h>
#include <stdio.h>
#include <string.h>

#include <grpc/support/alloc.h>
#include <grpc/support/log.h>
#include <grpc/support/slice_buffer.h>
#include <grpc/support/string_util.h>
#include <grpc/support/useful.h>

#include "src/core/profiling/timers.h"
#include "src/core/support/string.h"
#include "src/core/transport/chttp2/http2_errors.h"
#include "src/core/transport/chttp2/internal.h"
#include "src/core/transport/chttp2/status_conversion.h"
#include "src/core/transport/chttp2/timeout_encoding.h"
#include "src/core/transport/transport_impl.h"

#define DEFAULT_WINDOW 65535
#define DEFAULT_CONNECTION_WINDOW_TARGET (1024 * 1024)
#define MAX_WINDOW 0x7fffffffu

#define MAX_CLIENT_STREAM_ID 0x7fffffffu

int grpc_http_trace = 0;
int grpc_flowctl_trace = 0;

#define TRANSPORT_FROM_WRITING(tw)                                        \
  ((grpc_chttp2_transport *)((char *)(tw)-offsetof(grpc_chttp2_transport, \
                                                   writing)))

#define TRANSPORT_FROM_PARSING(tw)                                        \
  ((grpc_chttp2_transport *)((char *)(tw)-offsetof(grpc_chttp2_transport, \
                                                   parsing)))

#define TRANSPORT_FROM_GLOBAL(tg)                                         \
  ((grpc_chttp2_transport *)((char *)(tg)-offsetof(grpc_chttp2_transport, \
                                                   global)))

#define STREAM_FROM_GLOBAL(sg) \
  ((grpc_chttp2_stream *)((char *)(sg)-offsetof(grpc_chttp2_stream, global)))

static const grpc_transport_vtable vtable;

static void lock(grpc_chttp2_transport *t);
static void unlock(grpc_chttp2_transport *t);

static void unlock_check_read_write_state(grpc_chttp2_transport *t);

/* forward declarations of various callbacks that we'll build closures around */
static void writing_action(void *t, int iomgr_success_ignored);

/** Set a transport level setting, and push it to our peer */
static void push_setting(grpc_chttp2_transport *t, grpc_chttp2_setting_id id,
                         gpr_uint32 value);

/** Endpoint callback to process incoming data */
static void recv_data(void *tp, int success);

/** Start disconnection chain */
static void drop_connection(grpc_chttp2_transport *t);

/** Perform a transport_op */
static void perform_stream_op_locked(
    grpc_chttp2_transport_global *transport_global,
    grpc_chttp2_stream_global *stream_global, grpc_transport_stream_op *op);

/** Cancel a stream: coming from the transport API */
static void cancel_from_api(grpc_chttp2_transport_global *transport_global,
                            grpc_chttp2_stream_global *stream_global,
                            grpc_status_code status);

static void close_from_api(grpc_chttp2_transport_global *transport_global,
                           grpc_chttp2_stream_global *stream_global,
                           grpc_status_code status,
                           gpr_slice *optional_message);

/** Add endpoint from this transport to pollset */
static void add_to_pollset_locked(grpc_chttp2_transport *t,
                                  grpc_pollset *pollset);
static void add_to_pollset_set_locked(grpc_chttp2_transport *t,
                                      grpc_pollset_set *pollset_set);

/** Start new streams that have been created if we can */
static void maybe_start_some_streams(
    grpc_chttp2_transport_global *transport_global);

static void connectivity_state_set(
    grpc_chttp2_transport_global *transport_global,
    grpc_connectivity_state state, const char *reason);

/*
 * CONSTRUCTION/DESTRUCTION/REFCOUNTING
 */

static void destruct_transport(grpc_chttp2_transport *t) {
  size_t i;

  gpr_mu_lock(&t->mu);

  GPR_ASSERT(t->ep == NULL);

  gpr_slice_buffer_destroy(&t->global.qbuf);

  gpr_slice_buffer_destroy(&t->writing.outbuf);
  grpc_chttp2_hpack_compressor_destroy(&t->writing.hpack_compressor);

  gpr_slice_buffer_destroy(&t->parsing.qbuf);
  gpr_slice_buffer_destroy(&t->read_buffer);
  grpc_chttp2_hpack_parser_destroy(&t->parsing.hpack_parser);
  grpc_chttp2_goaway_parser_destroy(&t->parsing.goaway_parser);

  GRPC_MDSTR_UNREF(t->parsing.str_grpc_timeout);

  for (i = 0; i < STREAM_LIST_COUNT; i++) {
    GPR_ASSERT(t->lists[i].head == NULL);
    GPR_ASSERT(t->lists[i].tail == NULL);
  }

  GPR_ASSERT(grpc_chttp2_stream_map_size(&t->parsing_stream_map) == 0);
  GPR_ASSERT(grpc_chttp2_stream_map_size(&t->new_stream_map) == 0);

  grpc_chttp2_stream_map_destroy(&t->parsing_stream_map);
  grpc_chttp2_stream_map_destroy(&t->new_stream_map);
  grpc_connectivity_state_destroy(&t->channel_callback.state_tracker);

  gpr_mu_unlock(&t->mu);
  gpr_mu_destroy(&t->mu);

  /* callback remaining pings: they're not allowed to call into the transpot,
     and maybe they hold resources that need to be freed */
  while (t->global.pings.next != &t->global.pings) {
    grpc_chttp2_outstanding_ping *ping = t->global.pings.next;
    grpc_iomgr_add_delayed_callback(ping->on_recv, 0);
    ping->next->prev = ping->prev;
    ping->prev->next = ping->next;
    gpr_free(ping);
  }

  grpc_mdctx_unref(t->metadata_context);

  gpr_free(t->peer_string);
  gpr_free(t);
}

#ifdef REFCOUNTING_DEBUG
#define REF_TRANSPORT(t, r) ref_transport(t, r, __FILE__, __LINE__)
#define UNREF_TRANSPORT(t, r) unref_transport(t, r, __FILE__, __LINE__)
static void unref_transport(grpc_chttp2_transport *t, const char *reason,
                            const char *file, int line) {
  gpr_log(GPR_DEBUG, "chttp2:unref:%p %d->%d %s [%s:%d]", t, t->refs.count,
          t->refs.count - 1, reason, file, line);
  if (!gpr_unref(&t->refs)) return;
  destruct_transport(t);
}

static void ref_transport(grpc_chttp2_transport *t, const char *reason,
                          const char *file, int line) {
  gpr_log(GPR_DEBUG, "chttp2:  ref:%p %d->%d %s [%s:%d]", t, t->refs.count,
          t->refs.count + 1, reason, file, line);
  gpr_ref(&t->refs);
}
#else
#define REF_TRANSPORT(t, r) ref_transport(t)
#define UNREF_TRANSPORT(t, r) unref_transport(t)
static void unref_transport(grpc_chttp2_transport *t) {
  if (!gpr_unref(&t->refs)) return;
  destruct_transport(t);
}

static void ref_transport(grpc_chttp2_transport *t) { gpr_ref(&t->refs); }
#endif

static void init_transport(grpc_chttp2_transport *t,
                           const grpc_channel_args *channel_args,
                           grpc_endpoint *ep, grpc_mdctx *mdctx,
                           gpr_uint8 is_client) {
  size_t i;
  int j;

  GPR_ASSERT(strlen(GRPC_CHTTP2_CLIENT_CONNECT_STRING) ==
             GRPC_CHTTP2_CLIENT_CONNECT_STRLEN);

  memset(t, 0, sizeof(*t));

  t->base.vtable = &vtable;
  t->ep = ep;
  /* one ref is for destroy, the other for when ep becomes NULL */
  gpr_ref_init(&t->refs, 2);
  /* ref is dropped at transport close() */
  gpr_ref_init(&t->shutdown_ep_refs, 1);
  gpr_mu_init(&t->mu);
  grpc_mdctx_ref(mdctx);
  t->peer_string = grpc_endpoint_get_peer(ep);
  t->metadata_context = mdctx;
  t->endpoint_reading = 1;
  t->global.next_stream_id = is_client ? 1 : 2;
  t->global.is_client = is_client;
  t->global.outgoing_window = DEFAULT_WINDOW;
  t->global.incoming_window = DEFAULT_WINDOW;
  t->global.connection_window_target = DEFAULT_CONNECTION_WINDOW_TARGET;
  t->global.ping_counter = 1;
  t->global.pings.next = t->global.pings.prev = &t->global.pings;
  t->parsing.is_client = is_client;
  t->parsing.str_grpc_timeout =
      grpc_mdstr_from_string(t->metadata_context, "grpc-timeout", 0);
  t->parsing.deframe_state =
      is_client ? GRPC_DTS_FH_0 : GRPC_DTS_CLIENT_PREFIX_0;
  t->writing.is_client = is_client;
  grpc_connectivity_state_init(&t->channel_callback.state_tracker,
                               GRPC_CHANNEL_READY, "transport");

  gpr_slice_buffer_init(&t->global.qbuf);

  gpr_slice_buffer_init(&t->writing.outbuf);
  grpc_chttp2_hpack_compressor_init(&t->writing.hpack_compressor, mdctx);
  grpc_iomgr_closure_init(&t->writing_action, writing_action, t);

  gpr_slice_buffer_init(&t->parsing.qbuf);
  grpc_chttp2_goaway_parser_init(&t->parsing.goaway_parser);
  grpc_chttp2_hpack_parser_init(&t->parsing.hpack_parser, t->metadata_context);

  grpc_iomgr_closure_init(&t->writing.done_cb, grpc_chttp2_terminate_writing,
                          &t->writing);
  grpc_iomgr_closure_init(&t->recv_data, recv_data, t);
  gpr_slice_buffer_init(&t->read_buffer);

  if (is_client) {
    gpr_slice_buffer_add(
        &t->global.qbuf,
        gpr_slice_from_copied_string(GRPC_CHTTP2_CLIENT_CONNECT_STRING));
  }
  /* 8 is a random stab in the dark as to a good initial size: it's small enough
     that it shouldn't waste memory for infrequently used connections, yet
     large enough that the exponential growth should happen nicely when it's
     needed.
     TODO(ctiller): tune this */
  grpc_chttp2_stream_map_init(&t->parsing_stream_map, 8);
  grpc_chttp2_stream_map_init(&t->new_stream_map, 8);

  /* copy in initial settings to all setting sets */
  for (i = 0; i < GRPC_CHTTP2_NUM_SETTINGS; i++) {
    t->parsing.settings[i] = grpc_chttp2_settings_parameters[i].default_value;
    for (j = 0; j < GRPC_NUM_SETTING_SETS; j++) {
      t->global.settings[j][i] =
          grpc_chttp2_settings_parameters[i].default_value;
    }
  }
  t->global.dirtied_local_settings = 1;
  /* Hack: it's common for implementations to assume 65536 bytes initial send
     window -- this should by rights be 0 */
  t->global.force_send_settings = 1 << GRPC_CHTTP2_SETTINGS_INITIAL_WINDOW_SIZE;
  t->global.sent_local_settings = 0;

  /* configure http2 the way we like it */
  if (is_client) {
    push_setting(t, GRPC_CHTTP2_SETTINGS_ENABLE_PUSH, 0);
    push_setting(t, GRPC_CHTTP2_SETTINGS_MAX_CONCURRENT_STREAMS, 0);
  }
  push_setting(t, GRPC_CHTTP2_SETTINGS_INITIAL_WINDOW_SIZE, DEFAULT_WINDOW);

  if (channel_args) {
    for (i = 0; i < channel_args->num_args; i++) {
      if (0 ==
          strcmp(channel_args->args[i].key, GRPC_ARG_MAX_CONCURRENT_STREAMS)) {
        if (is_client) {
          gpr_log(GPR_ERROR, "%s: is ignored on the client",
                  GRPC_ARG_MAX_CONCURRENT_STREAMS);
        } else if (channel_args->args[i].type != GRPC_ARG_INTEGER) {
          gpr_log(GPR_ERROR, "%s: must be an integer",
                  GRPC_ARG_MAX_CONCURRENT_STREAMS);
        } else {
          push_setting(t, GRPC_CHTTP2_SETTINGS_MAX_CONCURRENT_STREAMS,
                       (gpr_uint32)channel_args->args[i].value.integer);
        }
      } else if (0 == strcmp(channel_args->args[i].key,
                             GRPC_ARG_HTTP2_INITIAL_SEQUENCE_NUMBER)) {
        if (channel_args->args[i].type != GRPC_ARG_INTEGER) {
          gpr_log(GPR_ERROR, "%s: must be an integer",
                  GRPC_ARG_HTTP2_INITIAL_SEQUENCE_NUMBER);
        } else if ((t->global.next_stream_id & 1) !=
                   (channel_args->args[i].value.integer & 1)) {
          gpr_log(GPR_ERROR, "%s: low bit must be %d on %s",
                  GRPC_ARG_HTTP2_INITIAL_SEQUENCE_NUMBER,
                  t->global.next_stream_id & 1,
                  is_client ? "client" : "server");
        } else {
          t->global.next_stream_id =
              (gpr_uint32)channel_args->args[i].value.integer;
        }
      }
    }
  }
}

static void destroy_transport(grpc_transport *gt) {
  grpc_chttp2_transport *t = (grpc_chttp2_transport *)gt;

  lock(t);
  t->destroying = 1;
  drop_connection(t);
  unlock(t);

  UNREF_TRANSPORT(t, "destroy");
}

/** block grpc_endpoint_shutdown being called until a paired
    allow_endpoint_shutdown is made */
static void prevent_endpoint_shutdown(grpc_chttp2_transport *t) {
  GPR_ASSERT(t->ep);
  gpr_ref(&t->shutdown_ep_refs);
}

static void allow_endpoint_shutdown_locked(grpc_chttp2_transport *t) {
  if (gpr_unref(&t->shutdown_ep_refs)) {
    if (t->ep) {
      grpc_endpoint_shutdown(t->ep);
    }
  }
}

static void allow_endpoint_shutdown_unlocked(grpc_chttp2_transport *t) {
  if (gpr_unref(&t->shutdown_ep_refs)) {
    gpr_mu_lock(&t->mu);
    if (t->ep) {
      grpc_endpoint_shutdown(t->ep);
    }
    gpr_mu_unlock(&t->mu);
  }
}

static void destroy_endpoint(grpc_chttp2_transport *t) {
  grpc_endpoint_destroy(t->ep);
  t->ep = NULL;
  UNREF_TRANSPORT(
      t, "disconnect"); /* safe because we'll still have the ref for write */
}

static void close_transport_locked(grpc_chttp2_transport *t) {
  if (!t->closed) {
    t->closed = 1;
    connectivity_state_set(&t->global, GRPC_CHANNEL_FATAL_FAILURE,
                           "close_transport");
    if (t->ep) {
      allow_endpoint_shutdown_locked(t);
    }
  }
}

static int init_stream(grpc_transport *gt, grpc_stream *gs,
                       const void *server_data,
                       grpc_transport_stream_op *initial_op) {
  grpc_chttp2_transport *t = (grpc_chttp2_transport *)gt;
  grpc_chttp2_stream *s = (grpc_chttp2_stream *)gs;

  memset(s, 0, sizeof(*s));

  grpc_chttp2_incoming_metadata_buffer_init(&s->parsing.incoming_metadata);
  grpc_chttp2_incoming_metadata_buffer_init(&s->global.incoming_metadata);
  grpc_sopb_init(&s->writing.sopb);
  grpc_sopb_init(&s->global.incoming_sopb);
  grpc_chttp2_data_parser_init(&s->parsing.data_parser);

  REF_TRANSPORT(t, "stream");

  lock(t);
  grpc_chttp2_register_stream(t, s);
  if (server_data) {
    GPR_ASSERT(t->parsing_active);
    s->global.id = (gpr_uint32)(gpr_uintptr)server_data;
    s->global.outgoing_window =
        t->global.settings[GRPC_PEER_SETTINGS]
                          [GRPC_CHTTP2_SETTINGS_INITIAL_WINDOW_SIZE];
    s->global.max_recv_bytes = s->parsing.incoming_window =
        s->global.incoming_window =
            t->global.settings[GRPC_SENT_SETTINGS]
                              [GRPC_CHTTP2_SETTINGS_INITIAL_WINDOW_SIZE];
    *t->accepting_stream = s;
    grpc_chttp2_stream_map_add(&t->parsing_stream_map, s->global.id, s);
    s->global.in_stream_map = 1;
  }

  if (initial_op) perform_stream_op_locked(&t->global, &s->global, initial_op);
  unlock(t);

  return 0;
}

static void destroy_stream(grpc_transport *gt, grpc_stream *gs) {
  grpc_chttp2_transport *t = (grpc_chttp2_transport *)gt;
  grpc_chttp2_stream *s = (grpc_chttp2_stream *)gs;
  int i;

  gpr_mu_lock(&t->mu);

  GPR_ASSERT(s->global.published_state == GRPC_STREAM_CLOSED ||
             s->global.id == 0);
  GPR_ASSERT(!s->global.in_stream_map);
  if (grpc_chttp2_unregister_stream(t, s) && t->global.sent_goaway) {
    close_transport_locked(t);
  }
  if (!t->parsing_active && s->global.id) {
    GPR_ASSERT(grpc_chttp2_stream_map_find(&t->parsing_stream_map,
                                           s->global.id) == NULL);
  }

  grpc_chttp2_list_remove_incoming_window_updated(&t->global, &s->global);
  grpc_chttp2_list_remove_writable_stream(&t->global, &s->global);

  gpr_mu_unlock(&t->mu);

  for (i = 0; i < STREAM_LIST_COUNT; i++) {
    if (s->included[i]) {
      gpr_log(GPR_ERROR, "%s stream %d still included in list %d",
              t->global.is_client ? "client" : "server", s->global.id, i);
      abort();
    }
  }

  GPR_ASSERT(s->global.outgoing_sopb == NULL);
  GPR_ASSERT(s->global.publish_sopb == NULL);
  grpc_sopb_destroy(&s->writing.sopb);
  grpc_sopb_destroy(&s->global.incoming_sopb);
  grpc_chttp2_data_parser_destroy(&s->parsing.data_parser);
  grpc_chttp2_incoming_metadata_buffer_destroy(&s->parsing.incoming_metadata);
  grpc_chttp2_incoming_metadata_buffer_destroy(&s->global.incoming_metadata);
  grpc_chttp2_incoming_metadata_live_op_buffer_end(
      &s->global.outstanding_metadata);

  UNREF_TRANSPORT(t, "stream");
}

grpc_chttp2_stream_parsing *grpc_chttp2_parsing_lookup_stream(
    grpc_chttp2_transport_parsing *transport_parsing, gpr_uint32 id) {
  grpc_chttp2_transport *t = TRANSPORT_FROM_PARSING(transport_parsing);
  grpc_chttp2_stream *s =
      grpc_chttp2_stream_map_find(&t->parsing_stream_map, id);
  return s ? &s->parsing : NULL;
}

grpc_chttp2_stream_parsing *grpc_chttp2_parsing_accept_stream(
    grpc_chttp2_transport_parsing *transport_parsing, gpr_uint32 id) {
  grpc_chttp2_stream *accepting;
  grpc_chttp2_transport *t = TRANSPORT_FROM_PARSING(transport_parsing);
  GPR_ASSERT(t->accepting_stream == NULL);
  t->accepting_stream = &accepting;
  t->channel_callback.accept_stream(t->channel_callback.accept_stream_user_data,
                                    &t->base, (void *)(gpr_uintptr)id);
  t->accepting_stream = NULL;
  return &accepting->parsing;
}

/*
 * LOCK MANAGEMENT
 */

/* We take a grpc_chttp2_transport-global lock in response to calls coming in
   from above,
   and in response to data being received from below. New data to be written
   is always queued, as are callbacks to process data. During unlock() we
   check our todo lists and initiate callbacks and flush writes. */

static void lock(grpc_chttp2_transport *t) { gpr_mu_lock(&t->mu); }

static void unlock(grpc_chttp2_transport *t) {
  grpc_iomgr_closure *run_closures;

  unlock_check_read_write_state(t);
  if (!t->writing_active && !t->closed &&
      grpc_chttp2_unlocking_check_writes(&t->global, &t->writing)) {
    t->writing_active = 1;
    REF_TRANSPORT(t, "writing");
    grpc_chttp2_schedule_closure(&t->global, &t->writing_action, 1);
    prevent_endpoint_shutdown(t);
  }

  run_closures = t->global.pending_closures_head;
  t->global.pending_closures_head = NULL;
  t->global.pending_closures_tail = NULL;

  gpr_mu_unlock(&t->mu);

  while (run_closures) {
    grpc_iomgr_closure *next = run_closures->next;
    run_closures->cb(run_closures->cb_arg, run_closures->success);
    run_closures = next;
  }
}

/*
 * OUTPUT PROCESSING
 */

static void push_setting(grpc_chttp2_transport *t, grpc_chttp2_setting_id id,
                         gpr_uint32 value) {
  const grpc_chttp2_setting_parameters *sp =
      &grpc_chttp2_settings_parameters[id];
  gpr_uint32 use_value = GPR_CLAMP(value, sp->min_value, sp->max_value);
  if (use_value != value) {
    gpr_log(GPR_INFO, "Requested parameter %s clamped from %d to %d", sp->name,
            value, use_value);
  }
  if (use_value != t->global.settings[GRPC_LOCAL_SETTINGS][id]) {
    t->global.settings[GRPC_LOCAL_SETTINGS][id] = use_value;
    t->global.dirtied_local_settings = 1;
  }
}

void grpc_chttp2_terminate_writing(void *transport_writing_ptr, int success) {
  grpc_chttp2_transport_writing *transport_writing = transport_writing_ptr;
  grpc_chttp2_transport *t = TRANSPORT_FROM_WRITING(transport_writing);

  lock(t);

  allow_endpoint_shutdown_locked(t);

  if (!success) {
    drop_connection(t);
  }

  /* cleanup writing related jazz */
  grpc_chttp2_cleanup_writing(&t->global, &t->writing);

  /* leave the writing flag up on shutdown to prevent further writes in unlock()
     from starting */
  t->writing_active = 0;
  if (t->ep && !t->endpoint_reading) {
    destroy_endpoint(t);
  }

  unlock(t);

  UNREF_TRANSPORT(t, "writing");
}

static void writing_action(void *gt, int iomgr_success_ignored) {
  grpc_chttp2_transport *t = gt;
  grpc_chttp2_perform_writes(&t->writing, t->ep);
}

void grpc_chttp2_add_incoming_goaway(
    grpc_chttp2_transport_global *transport_global, gpr_uint32 goaway_error,
    gpr_slice goaway_text) {
  char *msg = gpr_dump_slice(goaway_text, GPR_DUMP_HEX | GPR_DUMP_ASCII);
  gpr_log(GPR_DEBUG, "got goaway [%d]: %s", goaway_error, msg);
  gpr_free(msg);
  gpr_slice_unref(goaway_text);
  transport_global->seen_goaway = 1;
  connectivity_state_set(transport_global, GRPC_CHANNEL_FATAL_FAILURE,
                         "got_goaway");
}

static void maybe_start_some_streams(
    grpc_chttp2_transport_global *transport_global) {
  grpc_chttp2_stream_global *stream_global;
  /* start streams where we have free grpc_chttp2_stream ids and free
   * concurrency */
  while (transport_global->next_stream_id <= MAX_CLIENT_STREAM_ID &&
         transport_global->concurrent_stream_count <
             transport_global
                 ->settings[GRPC_PEER_SETTINGS]
                           [GRPC_CHTTP2_SETTINGS_MAX_CONCURRENT_STREAMS] &&
         grpc_chttp2_list_pop_waiting_for_concurrency(transport_global,
                                                      &stream_global)) {
    GRPC_CHTTP2_IF_TRACING(gpr_log(
        GPR_DEBUG, "HTTP:%s: Allocating new grpc_chttp2_stream %p to id %d",
        transport_global->is_client ? "CLI" : "SVR", stream_global,
        transport_global->next_stream_id));

    GPR_ASSERT(stream_global->id == 0);
    stream_global->id = transport_global->next_stream_id;
    transport_global->next_stream_id += 2;

    if (transport_global->next_stream_id >= MAX_CLIENT_STREAM_ID) {
      connectivity_state_set(transport_global, GRPC_CHANNEL_TRANSIENT_FAILURE,
                             "no_more_stream_ids");
    }

    stream_global->outgoing_window =
        transport_global->settings[GRPC_PEER_SETTINGS]
                                  [GRPC_CHTTP2_SETTINGS_INITIAL_WINDOW_SIZE];
    stream_global->incoming_window =
        transport_global->settings[GRPC_SENT_SETTINGS]
                                  [GRPC_CHTTP2_SETTINGS_INITIAL_WINDOW_SIZE];
    stream_global->max_recv_bytes =
        GPR_MAX(stream_global->incoming_window, stream_global->max_recv_bytes);
    grpc_chttp2_stream_map_add(
        &TRANSPORT_FROM_GLOBAL(transport_global)->new_stream_map,
        stream_global->id, STREAM_FROM_GLOBAL(stream_global));
    stream_global->in_stream_map = 1;
    transport_global->concurrent_stream_count++;
    grpc_chttp2_list_add_incoming_window_updated(transport_global,
                                                 stream_global);
    grpc_chttp2_list_add_writable_stream(transport_global, stream_global);
  }
  /* cancel out streams that will never be started */
  while (transport_global->next_stream_id >= MAX_CLIENT_STREAM_ID &&
         grpc_chttp2_list_pop_waiting_for_concurrency(transport_global,
                                                      &stream_global)) {
    cancel_from_api(transport_global, stream_global, GRPC_STATUS_UNAVAILABLE);
  }
}

static void perform_stream_op_locked(
    grpc_chttp2_transport_global *transport_global,
    grpc_chttp2_stream_global *stream_global, grpc_transport_stream_op *op) {
  if (op->cancel_with_status != GRPC_STATUS_OK) {
    cancel_from_api(transport_global, stream_global, op->cancel_with_status);
  }

  if (op->close_with_status != GRPC_STATUS_OK) {
    close_from_api(transport_global, stream_global, op->close_with_status,
                   op->optional_close_message);
  }

  if (op->send_ops) {
    GPR_ASSERT(stream_global->outgoing_sopb == NULL);
    stream_global->send_done_closure = op->on_done_send;
    if (!stream_global->cancelled) {
      stream_global->written_anything = 1;
      stream_global->outgoing_sopb = op->send_ops;
      if (op->is_last_send &&
          stream_global->write_state == GRPC_WRITE_STATE_OPEN) {
        stream_global->write_state = GRPC_WRITE_STATE_QUEUED_CLOSE;
      }
      if (stream_global->id == 0) {
        GRPC_CHTTP2_IF_TRACING(gpr_log(
            GPR_DEBUG,
            "HTTP:%s: New grpc_chttp2_stream %p waiting for concurrency",
            transport_global->is_client ? "CLI" : "SVR", stream_global));
        grpc_chttp2_list_add_waiting_for_concurrency(transport_global,
                                                     stream_global);
        maybe_start_some_streams(transport_global);
      } else if (stream_global->outgoing_window > 0) {
        grpc_chttp2_list_add_writable_stream(transport_global, stream_global);
      }
    } else {
      grpc_sopb_reset(op->send_ops);
      grpc_chttp2_schedule_closure(transport_global,
                                   stream_global->send_done_closure, 0);
    }
  }

  if (op->recv_ops) {
    GPR_ASSERT(stream_global->publish_sopb == NULL);
    GPR_ASSERT(stream_global->published_state != GRPC_STREAM_CLOSED);
    stream_global->recv_done_closure = op->on_done_recv;
    stream_global->publish_sopb = op->recv_ops;
    stream_global->publish_sopb->nops = 0;
    stream_global->publish_state = op->recv_state;
    /* clamp max recv bytes */
    op->max_recv_bytes = GPR_MIN(op->max_recv_bytes, GPR_UINT32_MAX);
    if (stream_global->max_recv_bytes < op->max_recv_bytes) {
      GRPC_CHTTP2_FLOWCTL_TRACE_STREAM(
          "op", transport_global, stream_global, max_recv_bytes,
          op->max_recv_bytes - stream_global->max_recv_bytes);
      GRPC_CHTTP2_FLOWCTL_TRACE_STREAM(
          "op", transport_global, stream_global, unannounced_incoming_window,
          op->max_recv_bytes - stream_global->max_recv_bytes);
      stream_global->unannounced_incoming_window +=
          (gpr_uint32)op->max_recv_bytes - stream_global->max_recv_bytes;
      stream_global->max_recv_bytes = (gpr_uint32)op->max_recv_bytes;
    }
    grpc_chttp2_incoming_metadata_live_op_buffer_end(
        &stream_global->outstanding_metadata);
    grpc_chttp2_list_add_read_write_state_changed(transport_global,
                                                  stream_global);
    if (stream_global->id != 0) {
      grpc_chttp2_list_add_writable_stream(transport_global, stream_global);
    }
  }

  if (op->bind_pollset) {
    add_to_pollset_locked(TRANSPORT_FROM_GLOBAL(transport_global),
                          op->bind_pollset);
  }

  if (op->on_consumed) {
    grpc_chttp2_schedule_closure(transport_global, op->on_consumed, 1);
  }
}

static void perform_stream_op(grpc_transport *gt, grpc_stream *gs,
                              grpc_transport_stream_op *op) {
  grpc_chttp2_transport *t = (grpc_chttp2_transport *)gt;
  grpc_chttp2_stream *s = (grpc_chttp2_stream *)gs;

  lock(t);
  perform_stream_op_locked(&t->global, &s->global, op);
  unlock(t);
}

static void send_ping_locked(grpc_chttp2_transport *t,
                             grpc_iomgr_closure *on_recv) {
  grpc_chttp2_outstanding_ping *p = gpr_malloc(sizeof(*p));
  p->next = &t->global.pings;
  p->prev = p->next->prev;
  p->prev->next = p->next->prev = p;
  p->id[0] = (gpr_uint8)((t->global.ping_counter >> 56) & 0xff);
  p->id[1] = (gpr_uint8)((t->global.ping_counter >> 48) & 0xff);
  p->id[2] = (gpr_uint8)((t->global.ping_counter >> 40) & 0xff);
  p->id[3] = (gpr_uint8)((t->global.ping_counter >> 32) & 0xff);
  p->id[4] = (gpr_uint8)((t->global.ping_counter >> 24) & 0xff);
  p->id[5] = (gpr_uint8)((t->global.ping_counter >> 16) & 0xff);
  p->id[6] = (gpr_uint8)((t->global.ping_counter >> 8) & 0xff);
  p->id[7] = (gpr_uint8)(t->global.ping_counter & 0xff);
  p->on_recv = on_recv;
  gpr_slice_buffer_add(&t->global.qbuf, grpc_chttp2_ping_create(0, p->id));
}

static void perform_transport_op(grpc_transport *gt, grpc_transport_op *op) {
  grpc_chttp2_transport *t = (grpc_chttp2_transport *)gt;
  int close_transport = 0;

  lock(t);

  if (op->on_consumed) {
    grpc_chttp2_schedule_closure(&t->global, op->on_consumed, 1);
  }

  if (op->on_connectivity_state_change) {
    grpc_connectivity_state_notify_on_state_change(
        &t->channel_callback.state_tracker, op->connectivity_state,
        op->on_connectivity_state_change);
  }

  if (op->send_goaway) {
    t->global.sent_goaway = 1;
    grpc_chttp2_goaway_append(
        t->global.last_incoming_stream_id,
        (gpr_uint32)grpc_chttp2_grpc_status_to_http2_error(op->goaway_status),
        gpr_slice_ref(*op->goaway_message), &t->global.qbuf);
    close_transport = !grpc_chttp2_has_streams(t);
  }

  if (op->set_accept_stream != NULL) {
    t->channel_callback.accept_stream = op->set_accept_stream;
    t->channel_callback.accept_stream_user_data =
        op->set_accept_stream_user_data;
  }

  if (op->bind_pollset) {
    add_to_pollset_locked(t, op->bind_pollset);
  }

  if (op->bind_pollset_set) {
    add_to_pollset_set_locked(t, op->bind_pollset_set);
  }

  if (op->send_ping) {
    send_ping_locked(t, op->send_ping);
  }

  if (op->disconnect) {
    close_transport_locked(t);
  }

  unlock(t);

  if (close_transport) {
    lock(t);
    close_transport_locked(t);
    unlock(t);
  }
}

/*
 * INPUT PROCESSING
 */

static grpc_stream_state compute_state(gpr_uint8 write_closed,
                                       gpr_uint8 read_closed) {
  if (write_closed && read_closed) return GRPC_STREAM_CLOSED;
  if (write_closed) return GRPC_STREAM_SEND_CLOSED;
  if (read_closed) return GRPC_STREAM_RECV_CLOSED;
  return GRPC_STREAM_OPEN;
}

static void remove_stream(grpc_chttp2_transport *t, gpr_uint32 id) {
  size_t new_stream_count;
  grpc_chttp2_stream *s =
      grpc_chttp2_stream_map_delete(&t->parsing_stream_map, id);
  if (!s) {
    s = grpc_chttp2_stream_map_delete(&t->new_stream_map, id);
  }
  grpc_chttp2_list_remove_writable_stream(&t->global, &s->global);
  GPR_ASSERT(s);
  s->global.in_stream_map = 0;
  if (t->parsing.incoming_stream == &s->parsing) {
    t->parsing.incoming_stream = NULL;
    grpc_chttp2_parsing_become_skip_parser(&t->parsing);
  }
  if (grpc_chttp2_unregister_stream(t, s) && t->global.sent_goaway) {
    close_transport_locked(t);
  }

  new_stream_count = grpc_chttp2_stream_map_size(&t->parsing_stream_map) +
                     grpc_chttp2_stream_map_size(&t->new_stream_map);
  GPR_ASSERT(new_stream_count <= GPR_UINT32_MAX);
  if (new_stream_count != t->global.concurrent_stream_count) {
    t->global.concurrent_stream_count = (gpr_uint32)new_stream_count;
    maybe_start_some_streams(&t->global);
  }
}

static void unlock_check_read_write_state(grpc_chttp2_transport *t) {
  grpc_chttp2_transport_global *transport_global = &t->global;
  grpc_chttp2_stream_global *stream_global;
  grpc_stream_state state;

  if (!t->parsing_active) {
    /* if a stream is in the stream map, and gets cancelled, we need to ensure
       we are not parsing before continuing the cancellation to keep things in
       a sane state */
    while (grpc_chttp2_list_pop_closed_waiting_for_parsing(transport_global,
                                                           &stream_global)) {
      GPR_ASSERT(stream_global->in_stream_map);
      GPR_ASSERT(stream_global->write_state != GRPC_WRITE_STATE_OPEN);
      GPR_ASSERT(stream_global->read_closed);
      remove_stream(t, stream_global->id);
      grpc_chttp2_list_add_read_write_state_changed(transport_global,
                                                    stream_global);
    }
  }

  if (!t->writing_active) {
    while (grpc_chttp2_list_pop_cancelled_waiting_for_writing(transport_global,
                                                              &stream_global)) {
      grpc_chttp2_list_add_read_write_state_changed(transport_global,
                                                    stream_global);
    }
  }

  while (grpc_chttp2_list_pop_read_write_state_changed(transport_global,
                                                       &stream_global)) {
    if (stream_global->cancelled) {
      if (t->writing_active &&
          stream_global->write_state != GRPC_WRITE_STATE_SENT_CLOSE) {
        grpc_chttp2_list_add_cancelled_waiting_for_writing(transport_global,
                                                           stream_global);
      } else {
        stream_global->write_state = GRPC_WRITE_STATE_SENT_CLOSE;
        if (stream_global->outgoing_sopb != NULL) {
          grpc_sopb_reset(stream_global->outgoing_sopb);
          stream_global->outgoing_sopb = NULL;
          grpc_chttp2_schedule_closure(transport_global,
                                       stream_global->send_done_closure, 1);
        }
        stream_global->read_closed = 1;
        if (!stream_global->published_cancelled) {
          char buffer[GPR_LTOA_MIN_BUFSIZE];
          gpr_ltoa(stream_global->cancelled_status, buffer);
          grpc_chttp2_incoming_metadata_buffer_add(
              &stream_global->incoming_metadata,
              grpc_mdelem_from_strings(t->metadata_context, "grpc-status",
                                       buffer));
          grpc_chttp2_incoming_metadata_buffer_place_metadata_batch_into(
              &stream_global->incoming_metadata, &stream_global->incoming_sopb);
          stream_global->published_cancelled = 1;
        }
      }
    }
    if (stream_global->write_state == GRPC_WRITE_STATE_SENT_CLOSE &&
        stream_global->read_closed && stream_global->in_stream_map) {
      if (t->parsing_active) {
        grpc_chttp2_list_add_closed_waiting_for_parsing(transport_global,
                                                        stream_global);
      } else {
        remove_stream(t, stream_global->id);
      }
    }
    if (!stream_global->publish_sopb) {
      continue;
    }
    if (stream_global->writing_now != 0) {
      continue;
    }
    /* FIXME(ctiller): we include in_stream_map in our computation of
       whether the stream is write-closed. This is completely bogus,
       but has the effect of delaying stream-closed until the stream
       is indeed evicted from the stream map, making it safe to delete.
       To fix this will require having an edge after stream-closed
       indicating that the stream is closed AND safe to delete. */
    state = compute_state(
        stream_global->write_state == GRPC_WRITE_STATE_SENT_CLOSE &&
            !stream_global->in_stream_map,
        stream_global->read_closed);
    if (stream_global->incoming_sopb.nops == 0 &&
        state == stream_global->published_state) {
      continue;
    }
    grpc_chttp2_incoming_metadata_buffer_postprocess_sopb_and_begin_live_op(
        &stream_global->incoming_metadata, &stream_global->incoming_sopb,
        &stream_global->outstanding_metadata);
    grpc_sopb_swap(stream_global->publish_sopb, &stream_global->incoming_sopb);
    stream_global->published_state = *stream_global->publish_state = state;
    grpc_chttp2_schedule_closure(transport_global,
                                 stream_global->recv_done_closure, 1);
    stream_global->recv_done_closure = NULL;
    stream_global->publish_sopb = NULL;
    stream_global->publish_state = NULL;
  }
}

static void cancel_from_api(grpc_chttp2_transport_global *transport_global,
                            grpc_chttp2_stream_global *stream_global,
                            grpc_status_code status) {
  stream_global->cancelled = 1;
  stream_global->cancelled_status = status;
  if (stream_global->id != 0) {
    gpr_slice_buffer_add(
        &transport_global->qbuf,
        grpc_chttp2_rst_stream_create(
            stream_global->id,
            (gpr_uint32)grpc_chttp2_grpc_status_to_http2_error(status)));
  }
  grpc_chttp2_list_add_read_write_state_changed(transport_global,
                                                stream_global);
}

static void close_from_api(grpc_chttp2_transport_global *transport_global,
                           grpc_chttp2_stream_global *stream_global,
                           grpc_status_code status,
                           gpr_slice *optional_message) {
  gpr_slice hdr;
  gpr_slice status_hdr;
  gpr_slice message_pfx;
  gpr_uint8 *p;
  gpr_uint32 len = 0;

  GPR_ASSERT(status >= 0 && (int)status < 100);

  stream_global->cancelled = 1;
  stream_global->cancelled_status = status;
  GPR_ASSERT(stream_global->id != 0);
  GPR_ASSERT(!stream_global->written_anything);

  /* Hand roll a header block.
     This is unnecessarily ugly - at some point we should find a more elegant
     solution.
     It's complicated by the fact that our send machinery would be dead by the
     time we got around to sending this, so instead we ignore HPACK compression
     and just write the uncompressed bytes onto the wire. */
  status_hdr = gpr_slice_malloc(15 + (status >= 10));
  p = GPR_SLICE_START_PTR(status_hdr);
  *p++ = 0x40; /* literal header */
  *p++ = 11;   /* len(grpc-status) */
  *p++ = 'g';
  *p++ = 'r';
  *p++ = 'p';
  *p++ = 'c';
  *p++ = '-';
  *p++ = 's';
  *p++ = 't';
  *p++ = 'a';
  *p++ = 't';
  *p++ = 'u';
  *p++ = 's';
  if (status < 10) {
    *p++ = 1;
    *p++ = (gpr_uint8)('0' + status);
  } else {
    *p++ = 2;
    *p++ = (gpr_uint8)('0' + (status / 10));
    *p++ = (gpr_uint8)('0' + (status % 10));
  }
  GPR_ASSERT(p == GPR_SLICE_END_PTR(status_hdr));
  len += (gpr_uint32)GPR_SLICE_LENGTH(status_hdr);

  if (optional_message) {
    GPR_ASSERT(GPR_SLICE_LENGTH(*optional_message) < 127);
    message_pfx = gpr_slice_malloc(15);
    p = GPR_SLICE_START_PTR(message_pfx);
    *p++ = 0x40;
    *p++ = 12; /* len(grpc-message) */
    *p++ = 'g';
    *p++ = 'r';
    *p++ = 'p';
    *p++ = 'c';
    *p++ = '-';
    *p++ = 'm';
    *p++ = 'e';
    *p++ = 's';
    *p++ = 's';
    *p++ = 'a';
    *p++ = 'g';
    *p++ = 'e';
    *p++ = (gpr_uint8)GPR_SLICE_LENGTH(*optional_message);
    GPR_ASSERT(p == GPR_SLICE_END_PTR(message_pfx));
    len += (gpr_uint32)GPR_SLICE_LENGTH(message_pfx);
    len += (gpr_uint32)GPR_SLICE_LENGTH(*optional_message);
  }

  hdr = gpr_slice_malloc(9);
  p = GPR_SLICE_START_PTR(hdr);
  *p++ = (gpr_uint8)(len >> 16);
  *p++ = (gpr_uint8)(len >> 8);
  *p++ = (gpr_uint8)(len);
  *p++ = GRPC_CHTTP2_FRAME_HEADER;
  *p++ = GRPC_CHTTP2_DATA_FLAG_END_STREAM | GRPC_CHTTP2_DATA_FLAG_END_HEADERS;
  *p++ = (gpr_uint8)(stream_global->id >> 24);
  *p++ = (gpr_uint8)(stream_global->id >> 16);
  *p++ = (gpr_uint8)(stream_global->id >> 8);
  *p++ = (gpr_uint8)(stream_global->id);
  GPR_ASSERT(p == GPR_SLICE_END_PTR(hdr));

  gpr_slice_buffer_add(&transport_global->qbuf, hdr);
  gpr_slice_buffer_add(&transport_global->qbuf, status_hdr);
  if (optional_message) {
    gpr_slice_buffer_add(&transport_global->qbuf, message_pfx);
    gpr_slice_buffer_add(&transport_global->qbuf,
                         gpr_slice_ref(*optional_message));
  }

  gpr_slice_buffer_add(
      &transport_global->qbuf,
      grpc_chttp2_rst_stream_create(stream_global->id, GRPC_CHTTP2_NO_ERROR));

  grpc_chttp2_list_add_read_write_state_changed(transport_global,
                                                stream_global);
}

static void cancel_stream_cb(grpc_chttp2_transport_global *transport_global,
                             void *user_data,
                             grpc_chttp2_stream_global *stream_global) {
  cancel_from_api(transport_global, stream_global, GRPC_STATUS_UNAVAILABLE);
}

static void end_all_the_calls(grpc_chttp2_transport *t) {
  grpc_chttp2_for_all_streams(&t->global, NULL, cancel_stream_cb);
}

static void drop_connection(grpc_chttp2_transport *t) {
  close_transport_locked(t);
  end_all_the_calls(t);
}

/** update window from a settings change */
static void update_global_window(void *args, gpr_uint32 id, void *stream) {
  grpc_chttp2_transport *t = args;
  grpc_chttp2_stream *s = stream;
  grpc_chttp2_transport_global *transport_global = &t->global;
  grpc_chttp2_stream_global *stream_global = &s->global;
  int was_zero;
  int is_zero;

  GRPC_CHTTP2_FLOWCTL_TRACE_STREAM("settings", transport_global, stream_global,
                                   outgoing_window,
                                   t->parsing.initial_window_update);
  was_zero = stream_global->outgoing_window <= 0;
  stream_global->outgoing_window += t->parsing.initial_window_update;
  is_zero = stream_global->outgoing_window <= 0;

  if (was_zero && !is_zero) {
    grpc_chttp2_list_add_writable_stream(transport_global, stream_global);
  }
}

static void read_error_locked(grpc_chttp2_transport *t) {
  t->endpoint_reading = 0;
  if (!t->writing_active && t->ep) {
    destroy_endpoint(t);
  }
}

/* tcp read callback */
static int recv_data_loop(grpc_chttp2_transport *t, int *success) {
  size_t i;
  int keep_reading = 0;

  lock(t);
  i = 0;
  GPR_ASSERT(!t->parsing_active);
  if (!t->closed) {
    t->parsing_active = 1;
    /* merge stream lists */
    grpc_chttp2_stream_map_move_into(&t->new_stream_map,
                                     &t->parsing_stream_map);
    grpc_chttp2_prepare_to_read(&t->global, &t->parsing);
    gpr_mu_unlock(&t->mu);
    for (; i < t->read_buffer.count &&
           grpc_chttp2_perform_read(&t->parsing, t->read_buffer.slices[i]);
         i++)
      ;
    gpr_mu_lock(&t->mu);
    if (i != t->read_buffer.count) {
      drop_connection(t);
    }
    /* merge stream lists */
    grpc_chttp2_stream_map_move_into(&t->new_stream_map,
                                     &t->parsing_stream_map);
    t->global.concurrent_stream_count =
<<<<<<< HEAD
        grpc_chttp2_stream_map_size(&t->parsing_stream_map);
=======
        (gpr_uint32)grpc_chttp2_stream_map_size(&t->parsing_stream_map);
>>>>>>> 35fea624
    if (t->parsing.initial_window_update != 0) {
      grpc_chttp2_stream_map_for_each(&t->parsing_stream_map,
                                      update_global_window, t);
      t->parsing.initial_window_update = 0;
    }
    /* handle higher level things */
    grpc_chttp2_publish_reads(&t->global, &t->parsing);
    t->parsing_active = 0;
  }
  if (!*success || i != t->read_buffer.count) {
    drop_connection(t);
    read_error_locked(t);
  } else if (!t->closed) {
    keep_reading = 1;
    REF_TRANSPORT(t, "keep_reading");
    prevent_endpoint_shutdown(t);
  }
  gpr_slice_buffer_reset_and_unref(&t->read_buffer);
  unlock(t);

  if (keep_reading) {
    int ret = -1;
    switch (grpc_endpoint_read(t->ep, &t->read_buffer, &t->recv_data)) {
      case GRPC_ENDPOINT_DONE:
        *success = 1;
        ret = 1;
        break;
      case GRPC_ENDPOINT_ERROR:
        *success = 0;
        ret = 1;
        break;
      case GRPC_ENDPOINT_PENDING:
        ret = 0;
        break;
    }
    allow_endpoint_shutdown_unlocked(t);
    UNREF_TRANSPORT(t, "keep_reading");
    return ret;
  } else {
    UNREF_TRANSPORT(t, "recv_data");
    return 0;
  }

  gpr_log(GPR_ERROR, "should never reach here");
  abort();
}

static void recv_data(void *tp, int success) {
  grpc_chttp2_transport *t = tp;

  while (recv_data_loop(t, &success))
    ;
}

/*
 * CALLBACK LOOP
 */

static void schedule_closure_for_connectivity(void *a,
                                              grpc_iomgr_closure *closure) {
  grpc_chttp2_schedule_closure(a, closure, 1);
}

static void connectivity_state_set(
    grpc_chttp2_transport_global *transport_global,
    grpc_connectivity_state state, const char *reason) {
  GRPC_CHTTP2_IF_TRACING(
      gpr_log(GPR_DEBUG, "set connectivity_state=%d", state));
  grpc_connectivity_state_set_with_scheduler(
      &TRANSPORT_FROM_GLOBAL(transport_global)->channel_callback.state_tracker,
      state, schedule_closure_for_connectivity, transport_global, reason);
}

void grpc_chttp2_schedule_closure(
    grpc_chttp2_transport_global *transport_global, grpc_iomgr_closure *closure,
    int success) {
  closure->success = success;
  if (transport_global->pending_closures_tail == NULL) {
    transport_global->pending_closures_head =
        transport_global->pending_closures_tail = closure;
  } else {
    transport_global->pending_closures_tail->next = closure;
    transport_global->pending_closures_tail = closure;
  }
  closure->next = NULL;
}

/*
 * POLLSET STUFF
 */

static void add_to_pollset_locked(grpc_chttp2_transport *t,
                                  grpc_pollset *pollset) {
  if (t->ep) {
    grpc_endpoint_add_to_pollset(t->ep, pollset);
  }
}

static void add_to_pollset_set_locked(grpc_chttp2_transport *t,
                                      grpc_pollset_set *pollset_set) {
  if (t->ep) {
    grpc_endpoint_add_to_pollset_set(t->ep, pollset_set);
  }
}

/*
 * TRACING
 */

void grpc_chttp2_flowctl_trace(const char *file, int line, const char *reason,
                               const char *context, const char *var,
                               int is_client, gpr_uint32 stream_id,
                               gpr_int64 current_value, gpr_int64 delta) {
  char *identifier;
  char *context_scope;
  char *context_thread;
  char *underscore_pos = strchr(context, '_');
  GPR_ASSERT(underscore_pos);
  context_thread = gpr_strdup(underscore_pos + 1);
  context_scope = gpr_strdup(context);
  context_scope[underscore_pos - context] = 0;
  if (stream_id) {
    gpr_asprintf(&identifier, "%s[%d]", context_scope, stream_id);
  } else {
    identifier = gpr_strdup(context_scope);
  }
  gpr_log(GPR_INFO,
          "FLOWCTL: %s %-10s %8s %-27s %8lld %c %8lld = %8lld %-10s [%s:%d]",
          is_client ? "client" : "server", identifier, context_thread, var,
          current_value, delta < 0 ? '-' : '+', delta < 0 ? -delta : delta,
          current_value + delta, reason, file, line);
  gpr_free(identifier);
  gpr_free(context_thread);
  gpr_free(context_scope);
}

/*
 * INTEGRATION GLUE
 */

static char *chttp2_get_peer(grpc_transport *t) {
  return gpr_strdup(((grpc_chttp2_transport *)t)->peer_string);
}

static const grpc_transport_vtable vtable = {sizeof(grpc_chttp2_stream),
                                             init_stream,
                                             perform_stream_op,
                                             perform_transport_op,
                                             destroy_stream,
                                             destroy_transport,
                                             chttp2_get_peer};

grpc_transport *grpc_create_chttp2_transport(
    const grpc_channel_args *channel_args, grpc_endpoint *ep, grpc_mdctx *mdctx,
    int is_client) {
  grpc_chttp2_transport *t = gpr_malloc(sizeof(grpc_chttp2_transport));
  init_transport(t, channel_args, ep, mdctx, is_client != 0);
  return &t->base;
}

void grpc_chttp2_transport_start_reading(grpc_transport *transport,
                                         gpr_slice *slices, size_t nslices) {
  grpc_chttp2_transport *t = (grpc_chttp2_transport *)transport;
  REF_TRANSPORT(t, "recv_data"); /* matches unref inside recv_data */
  gpr_slice_buffer_addn(&t->read_buffer, slices, nslices);
  recv_data(t, 1);
}<|MERGE_RESOLUTION|>--- conflicted
+++ resolved
@@ -1125,11 +1125,7 @@
     grpc_chttp2_stream_map_move_into(&t->new_stream_map,
                                      &t->parsing_stream_map);
     t->global.concurrent_stream_count =
-<<<<<<< HEAD
-        grpc_chttp2_stream_map_size(&t->parsing_stream_map);
-=======
         (gpr_uint32)grpc_chttp2_stream_map_size(&t->parsing_stream_map);
->>>>>>> 35fea624
     if (t->parsing.initial_window_update != 0) {
       grpc_chttp2_stream_map_for_each(&t->parsing_stream_map,
                                       update_global_window, t);
