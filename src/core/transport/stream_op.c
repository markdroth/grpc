/*
 *
 * Copyright 2015, Google Inc.
 * All rights reserved.
 *
 * Redistribution and use in source and binary forms, with or without
 * modification, are permitted provided that the following conditions are
 * met:
 *
 *     * Redistributions of source code must retain the above copyright
 * notice, this list of conditions and the following disclaimer.
 *     * Redistributions in binary form must reproduce the above
 * copyright notice, this list of conditions and the following disclaimer
 * in the documentation and/or other materials provided with the
 * distribution.
 *     * Neither the name of Google Inc. nor the names of its
 * contributors may be used to endorse or promote products derived from
 * this software without specific prior written permission.
 *
 * THIS SOFTWARE IS PROVIDED BY THE COPYRIGHT HOLDERS AND CONTRIBUTORS
 * "AS IS" AND ANY EXPRESS OR IMPLIED WARRANTIES, INCLUDING, BUT NOT
 * LIMITED TO, THE IMPLIED WARRANTIES OF MERCHANTABILITY AND FITNESS FOR
 * A PARTICULAR PURPOSE ARE DISCLAIMED. IN NO EVENT SHALL THE COPYRIGHT
 * OWNER OR CONTRIBUTORS BE LIABLE FOR ANY DIRECT, INDIRECT, INCIDENTAL,
 * SPECIAL, EXEMPLARY, OR CONSEQUENTIAL DAMAGES (INCLUDING, BUT NOT
 * LIMITED TO, PROCUREMENT OF SUBSTITUTE GOODS OR SERVICES; LOSS OF USE,
 * DATA, OR PROFITS; OR BUSINESS INTERRUPTION) HOWEVER CAUSED AND ON ANY
 * THEORY OF LIABILITY, WHETHER IN CONTRACT, STRICT LIABILITY, OR TORT
 * (INCLUDING NEGLIGENCE OR OTHERWISE) ARISING IN ANY WAY OUT OF THE USE
 * OF THIS SOFTWARE, EVEN IF ADVISED OF THE POSSIBILITY OF SUCH DAMAGE.
 *
 */

#include "src/core/transport/stream_op.h"

#include <string.h>

#include <grpc/support/alloc.h>
#include <grpc/support/log.h>

/* Exponential growth function: Given x, return a larger x.
   Currently we grow by 1.5 times upon reallocation. */
#define GROW(x) (3 * (x) / 2)

void grpc_sopb_init(grpc_stream_op_buffer *sopb) {
  sopb->ops = sopb->inlined_ops;
  sopb->nops = 0;
  sopb->capacity = GRPC_SOPB_INLINE_ELEMENTS;
}

void grpc_sopb_destroy(grpc_stream_op_buffer *sopb) {
  grpc_stream_ops_unref_owned_objects(sopb->ops, sopb->nops);
  if (sopb->ops != sopb->inlined_ops) gpr_free(sopb->ops);
}

void grpc_sopb_reset(grpc_stream_op_buffer *sopb) {
  grpc_stream_ops_unref_owned_objects(sopb->ops, sopb->nops);
  sopb->nops = 0;
}

void grpc_sopb_swap(grpc_stream_op_buffer *a, grpc_stream_op_buffer *b) {
  grpc_stream_op_buffer temp = *a;
  *a = *b;
  *b = temp;

  if (a->ops == b->inlined_ops) {
    a->ops = a->inlined_ops;
  }
  if (b->ops == a->inlined_ops) {
    b->ops = b->inlined_ops;
  }
}

void grpc_stream_ops_unref_owned_objects(grpc_stream_op *ops, size_t nops) {
  size_t i;
  for (i = 0; i < nops; i++) {
    switch (ops[i].type) {
      case GRPC_OP_SLICE:
        gpr_slice_unref(ops[i].data.slice);
        break;
      case GRPC_OP_METADATA:
        grpc_metadata_batch_destroy(&ops[i].data.metadata);
        break;
      case GRPC_OP_FLOW_CTL_CB:
        ops[i].data.flow_ctl_cb.cb(ops[i].data.flow_ctl_cb.arg, GRPC_OP_ERROR);
        break;
      case GRPC_NO_OP:
      case GRPC_OP_BEGIN_MESSAGE:
        break;
    }
  }
}

static void assert_contained_metadata_ok(grpc_stream_op *ops, size_t nops) {
#ifndef NDEBUG
  size_t i;
  for (i = 0; i < nops; i++) {
    if (ops[i].type == GRPC_OP_METADATA) {
      grpc_metadata_batch_assert_ok(&ops[i].data.metadata);
    }
  }
<<<<<<< HEAD
#endif
=======
#endif /* NDEBUG */
>>>>>>> 48b02ecc
}

static void expandto(grpc_stream_op_buffer *sopb, size_t new_capacity) {
  sopb->capacity = new_capacity;
  assert_contained_metadata_ok(sopb->ops, sopb->nops);
  if (sopb->ops == sopb->inlined_ops) {
    sopb->ops = gpr_malloc(sizeof(grpc_stream_op) * new_capacity);
    memcpy(sopb->ops, sopb->inlined_ops, sopb->nops * sizeof(grpc_stream_op));
  } else {
    sopb->ops = gpr_realloc(sopb->ops, sizeof(grpc_stream_op) * new_capacity);
  }
  assert_contained_metadata_ok(sopb->ops, sopb->nops);
}

static grpc_stream_op *add(grpc_stream_op_buffer *sopb) {
  grpc_stream_op *out;

  assert_contained_metadata_ok(sopb->ops, sopb->nops);

  if (sopb->nops == sopb->capacity) {
    expandto(sopb, GROW(sopb->capacity));
  }
  out = sopb->ops + sopb->nops;
  sopb->nops++;
  return out;
}

void grpc_sopb_add_no_op(grpc_stream_op_buffer *sopb) {
  add(sopb)->type = GRPC_NO_OP;
  assert_contained_metadata_ok(sopb->ops, sopb->nops);
}

void grpc_sopb_add_begin_message(grpc_stream_op_buffer *sopb, gpr_uint32 length,
                                 gpr_uint32 flags) {
  grpc_stream_op *op = add(sopb);
  op->type = GRPC_OP_BEGIN_MESSAGE;
  op->data.begin_message.length = length;
  op->data.begin_message.flags = flags;
  assert_contained_metadata_ok(sopb->ops, sopb->nops);
}

void grpc_sopb_add_metadata(grpc_stream_op_buffer *sopb,
                            grpc_metadata_batch b) {
  grpc_stream_op *op = add(sopb);
  grpc_metadata_batch_assert_ok(&b);
  op->type = GRPC_OP_METADATA;
  op->data.metadata = b;
  grpc_metadata_batch_assert_ok(&op->data.metadata);
  assert_contained_metadata_ok(sopb->ops, sopb->nops);
}

void grpc_sopb_add_slice(grpc_stream_op_buffer *sopb, gpr_slice slice) {
  grpc_stream_op *op = add(sopb);
  op->type = GRPC_OP_SLICE;
  op->data.slice = slice;
  assert_contained_metadata_ok(sopb->ops, sopb->nops);
}

void grpc_sopb_add_flow_ctl_cb(grpc_stream_op_buffer *sopb,
                               void (*cb)(void *arg, grpc_op_error error),
                               void *arg) {
  grpc_stream_op *op = add(sopb);
  op->type = GRPC_OP_FLOW_CTL_CB;
  op->data.flow_ctl_cb.cb = cb;
  op->data.flow_ctl_cb.arg = arg;
  assert_contained_metadata_ok(sopb->ops, sopb->nops);
}

void grpc_sopb_append(grpc_stream_op_buffer *sopb, grpc_stream_op *ops,
                      size_t nops) {
  size_t orig_nops = sopb->nops;
  size_t new_nops = orig_nops + nops;

  assert_contained_metadata_ok(ops, nops);
  assert_contained_metadata_ok(sopb->ops, sopb->nops);
  if (new_nops > sopb->capacity) {
    expandto(sopb, GPR_MAX(GROW(sopb->capacity), new_nops));
  }

  memcpy(sopb->ops + orig_nops, ops, sizeof(grpc_stream_op) * nops);
  sopb->nops = new_nops;
  assert_contained_metadata_ok(sopb->ops, sopb->nops);
}

static void assert_valid_list(grpc_mdelem_list *list) {
#ifndef NDEBUG
  grpc_linked_mdelem *l;

  GPR_ASSERT((list->head == NULL) == (list->tail == NULL));
  if (!list->head) return;
  GPR_ASSERT(list->head->prev == NULL);
  GPR_ASSERT(list->tail->next == NULL);
  GPR_ASSERT((list->head == list->tail) == (list->head->next == NULL));

  for (l = list->head; l; l = l->next) {
    GPR_ASSERT(l->md);
    GPR_ASSERT((l->prev == NULL) == (l == list->head));
    GPR_ASSERT((l->next == NULL) == (l == list->tail));
    if (l->next) GPR_ASSERT(l->next->prev == l);
    if (l->prev) GPR_ASSERT(l->prev->next == l);
  }
<<<<<<< HEAD
#endif
=======
#endif /* NDEBUG */
>>>>>>> 48b02ecc
}

#ifndef NDEBUG
void grpc_metadata_batch_assert_ok(grpc_metadata_batch *comd) {
  assert_valid_list(&comd->list);
  assert_valid_list(&comd->garbage);
}
<<<<<<< HEAD
#endif
=======
#endif /* NDEBUG */
>>>>>>> 48b02ecc

void grpc_metadata_batch_init(grpc_metadata_batch *comd) {
  comd->list.head = comd->list.tail = comd->garbage.head = comd->garbage.tail =
      NULL;
  comd->deadline = gpr_inf_future;
}

void grpc_metadata_batch_destroy(grpc_metadata_batch *comd) {
  grpc_linked_mdelem *l;
  for (l = comd->list.head; l; l = l->next) {
    grpc_mdelem_unref(l->md);
  }
  for (l = comd->garbage.head; l; l = l->next) {
    grpc_mdelem_unref(l->md);
  }
}

void grpc_metadata_batch_add_head(grpc_metadata_batch *comd,
                                  grpc_linked_mdelem *storage,
                                  grpc_mdelem *elem_to_add) {
  GPR_ASSERT(elem_to_add);
  storage->md = elem_to_add;
  grpc_metadata_batch_link_head(comd, storage);
}

static void link_head(grpc_mdelem_list *list, grpc_linked_mdelem *storage) {
  assert_valid_list(list);
  GPR_ASSERT(storage->md);
  storage->prev = NULL;
  storage->next = list->head;
  if (list->head != NULL) {
    list->head->prev = storage;
  } else {
    list->tail = storage;
  }
  list->head = storage;
  assert_valid_list(list);
}

void grpc_metadata_batch_link_head(grpc_metadata_batch *comd,
                                   grpc_linked_mdelem *storage) {
  link_head(&comd->list, storage);
}

void grpc_metadata_batch_add_tail(grpc_metadata_batch *comd,
                                  grpc_linked_mdelem *storage,
                                  grpc_mdelem *elem_to_add) {
  GPR_ASSERT(elem_to_add);
  storage->md = elem_to_add;
  grpc_metadata_batch_link_tail(comd, storage);
}

static void link_tail(grpc_mdelem_list *list, grpc_linked_mdelem *storage) {
  assert_valid_list(list);
  GPR_ASSERT(storage->md);
  storage->prev = list->tail;
  storage->next = NULL;
  if (list->tail != NULL) {
    list->tail->next = storage;
  } else {
    list->head = storage;
  }
  list->tail = storage;
  assert_valid_list(list);
}

void grpc_metadata_batch_link_tail(grpc_metadata_batch *comd,
                                   grpc_linked_mdelem *storage) {
  link_tail(&comd->list, storage);
}

void grpc_metadata_batch_merge(grpc_metadata_batch *target,
                               grpc_metadata_batch *add) {
  grpc_linked_mdelem *l;
  grpc_linked_mdelem *next;
  for (l = add->list.head; l; l = next) {
    next = l->next;
    link_tail(&target->list, l);
  }
  for (l = add->garbage.head; l; l = next) {
    next = l->next;
    link_tail(&target->garbage, l);
  }
}

void grpc_metadata_batch_filter(grpc_metadata_batch *comd,
                                grpc_mdelem *(*filter)(void *user_data,
                                                       grpc_mdelem *elem),
                                void *user_data) {
  grpc_linked_mdelem *l;
  grpc_linked_mdelem *next;

  assert_valid_list(&comd->list);
  assert_valid_list(&comd->garbage);
  for (l = comd->list.head; l; l = next) {
    grpc_mdelem *orig = l->md;
    grpc_mdelem *filt = filter(user_data, orig);
    next = l->next;
    if (filt == NULL) {
      if (l->prev) {
        l->prev->next = l->next;
      }
      if (l->next) {
        l->next->prev = l->prev;
      }
      if (comd->list.head == l) {
        comd->list.head = l->next;
      }
      if (comd->list.tail == l) {
        comd->list.tail = l->prev;
      }
      assert_valid_list(&comd->list);
      link_head(&comd->garbage, l);
    } else if (filt != orig) {
      grpc_mdelem_unref(orig);
      l->md = filt;
    }
  }
  assert_valid_list(&comd->list);
  assert_valid_list(&comd->garbage);
}<|MERGE_RESOLUTION|>--- conflicted
+++ resolved
@@ -99,11 +99,7 @@
       grpc_metadata_batch_assert_ok(&ops[i].data.metadata);
     }
   }
-<<<<<<< HEAD
-#endif
-=======
 #endif /* NDEBUG */
->>>>>>> 48b02ecc
 }
 
 static void expandto(grpc_stream_op_buffer *sopb, size_t new_capacity) {
@@ -205,11 +201,7 @@
     if (l->next) GPR_ASSERT(l->next->prev == l);
     if (l->prev) GPR_ASSERT(l->prev->next == l);
   }
-<<<<<<< HEAD
-#endif
-=======
 #endif /* NDEBUG */
->>>>>>> 48b02ecc
 }
 
 #ifndef NDEBUG
@@ -217,11 +209,7 @@
   assert_valid_list(&comd->list);
   assert_valid_list(&comd->garbage);
 }
-<<<<<<< HEAD
-#endif
-=======
 #endif /* NDEBUG */
->>>>>>> 48b02ecc
 
 void grpc_metadata_batch_init(grpc_metadata_batch *comd) {
   comd->list.head = comd->list.tail = comd->garbage.head = comd->garbage.tail =
