//
//
// Copyright 2015 gRPC authors.
//
// Licensed under the Apache License, Version 2.0 (the "License");
// you may not use this file except in compliance with the License.
// You may obtain a copy of the License at
//
//     http://www.apache.org/licenses/LICENSE-2.0
//
// Unless required by applicable law or agreed to in writing, software
// distributed under the License is distributed on an "AS IS" BASIS,
// WITHOUT WARRANTIES OR CONDITIONS OF ANY KIND, either express or implied.
// See the License for the specific language governing permissions and
// limitations under the License.
//
//

#include <grpc/support/port_platform.h>

#include "src/core/lib/surface/call.h"

#include <inttypes.h>
#include <limits.h>
#include <stdlib.h>

#include <algorithm>
#include <atomic>
#include <initializer_list>
#include <memory>
#include <new>
#include <string>
#include <type_traits>
#include <utility>
#include <vector>

#include "absl/base/thread_annotations.h"
#include "absl/cleanup/cleanup.h"
#include "absl/meta/type_traits.h"
#include "absl/status/status.h"
#include "absl/strings/str_cat.h"
#include "absl/strings/str_format.h"
#include "absl/strings/str_join.h"
#include "absl/strings/string_view.h"
#include "absl/types/variant.h"

#include <grpc/byte_buffer.h>
#include <grpc/compression.h>
#include <grpc/event_engine/event_engine.h>
#include <grpc/grpc.h>
#include <grpc/impl/propagation_bits.h>
#include <grpc/slice.h>
#include <grpc/slice_buffer.h>
#include <grpc/status.h>
#include <grpc/support/alloc.h>
#include <grpc/support/atm.h>
#include <grpc/support/log.h>
#include <grpc/support/string_util.h>
#include <grpc/support/time.h>

#include "src/core/lib/channel/call_finalization.h"
#include "src/core/lib/channel/channel_stack.h"
#include "src/core/lib/channel/channelz.h"
#include "src/core/lib/channel/context.h"
#include "src/core/lib/channel/status_util.h"
#include "src/core/lib/compression/compression_internal.h"
#include "src/core/lib/debug/stats.h"
#include "src/core/lib/debug/stats_data.h"
#include "src/core/lib/experiments/experiments.h"
#include "src/core/lib/gpr/alloc.h"
#include "src/core/lib/gpr/time_precise.h"
#include "src/core/lib/gpr/useful.h"
#include "src/core/lib/gprpp/bitset.h"
#include "src/core/lib/gprpp/cpp_impl_of.h"
#include "src/core/lib/gprpp/crash.h"
#include "src/core/lib/gprpp/debug_location.h"
#include "src/core/lib/gprpp/ref_counted.h"
#include "src/core/lib/gprpp/ref_counted_ptr.h"
#include "src/core/lib/gprpp/status_helper.h"
#include "src/core/lib/gprpp/sync.h"
#include "src/core/lib/iomgr/call_combiner.h"
#include "src/core/lib/iomgr/exec_ctx.h"
#include "src/core/lib/iomgr/polling_entity.h"
#include "src/core/lib/promise/activity.h"
#include "src/core/lib/promise/arena_promise.h"
#include "src/core/lib/promise/context.h"
#include "src/core/lib/promise/detail/basic_seq.h"
#include "src/core/lib/promise/pipe.h"
#include "src/core/lib/promise/poll.h"
#include "src/core/lib/resource_quota/arena.h"
#include "src/core/lib/slice/slice_buffer.h"
#include "src/core/lib/slice/slice_internal.h"
#include "src/core/lib/surface/api_trace.h"
#include "src/core/lib/surface/call_test_only.h"
#include "src/core/lib/surface/channel.h"
#include "src/core/lib/surface/completion_queue.h"
#include "src/core/lib/surface/server.h"
#include "src/core/lib/surface/validate_metadata.h"
#include "src/core/lib/transport/error_utils.h"
#include "src/core/lib/transport/metadata_batch.h"
#include "src/core/lib/transport/transport.h"

grpc_core::TraceFlag grpc_call_error_trace(false, "call_error");
grpc_core::TraceFlag grpc_compression_trace(false, "compression");
grpc_core::TraceFlag grpc_call_trace(false, "call");
grpc_core::DebugOnlyTraceFlag grpc_call_refcount_trace(false, "call_refcount");

namespace grpc_core {

///////////////////////////////////////////////////////////////////////////////
// Call

class Call : public CppImplOf<Call, grpc_call> {
 public:
  Arena* arena() { return arena_; }
  bool is_client() const { return is_client_; }

  virtual void ContextSet(grpc_context_index elem, void* value,
                          void (*destroy)(void* value)) = 0;
  virtual void* ContextGet(grpc_context_index elem) const = 0;
  virtual bool Completed() = 0;
  void CancelWithStatus(grpc_status_code status, const char* description);
  virtual void CancelWithError(grpc_error_handle error) = 0;
  virtual void SetCompletionQueue(grpc_completion_queue* cq) = 0;
  char* GetPeer();
  virtual grpc_call_error StartBatch(const grpc_op* ops, size_t nops,
                                     void* notify_tag,
                                     bool is_notify_tag_closure) = 0;
  virtual bool failed_before_recv_message() const = 0;
  virtual bool is_trailers_only() const = 0;
  virtual absl::string_view GetServerAuthority() const = 0;
  virtual void ExternalRef() = 0;
  virtual void ExternalUnref() = 0;
  virtual void InternalRef(const char* reason) = 0;
  virtual void InternalUnref(const char* reason) = 0;

  virtual grpc_compression_algorithm test_only_compression_algorithm() = 0;
  virtual uint32_t test_only_message_flags() = 0;
  virtual uint32_t test_only_encodings_accepted_by_peer() = 0;
  virtual grpc_compression_algorithm compression_for_level(
      grpc_compression_level level) = 0;

  // This should return nullptr for the promise stack (and alternative means
  // for that functionality be invented)
  virtual grpc_call_stack* call_stack() = 0;

 protected:
  // The maximum number of concurrent batches possible.
  // Based upon the maximum number of individually queueable ops in the batch
  // api:
  //    - initial metadata send
  //    - message send
  //    - status/close send (depending on client/server)
  //    - initial metadata recv
  //    - message recv
  //    - status/close recv (depending on client/server)
  static constexpr size_t kMaxConcurrentBatches = 6;

  struct ParentCall {
    Mutex child_list_mu;
    Call* first_child ABSL_GUARDED_BY(child_list_mu) = nullptr;
  };

  struct ChildCall {
    explicit ChildCall(Call* parent) : parent(parent) {}
    Call* parent;
    /// siblings: children of the same parent form a list, and this list is
    /// protected under
    /// parent->mu
    Call* sibling_next = nullptr;
    Call* sibling_prev = nullptr;
  };

  Call(Arena* arena, bool is_client, Timestamp send_deadline,
       RefCountedPtr<Channel> channel)
      : channel_(std::move(channel)),
        arena_(arena),
        send_deadline_(send_deadline),
        is_client_(is_client) {
    GPR_DEBUG_ASSERT(arena_ != nullptr);
    GPR_DEBUG_ASSERT(channel_ != nullptr);
  }
  virtual ~Call() = default;

  void DeleteThis();

  ParentCall* GetOrCreateParentCall();
  ParentCall* parent_call();
  Channel* channel() {
    GPR_DEBUG_ASSERT(channel_ != nullptr);
    return channel_.get();
  }

  absl::Status InitParent(Call* parent, uint32_t propagation_mask);
  void PublishToParent(Call* parent);
  void MaybeUnpublishFromParent();
  void PropagateCancellationToChildren();

  Timestamp send_deadline() const { return send_deadline_; }
  void set_send_deadline(Timestamp send_deadline) {
    send_deadline_ = send_deadline;
  }

  Slice PeerString() const {
    MutexLock lock(&peer_mu_);
    return peer_string_;
  }

  void SetPeerString(Slice peer_string) {
    MutexLock lock(&peer_mu_);
    peer_string_ = std::move(peer_string);
  }

  void ClearPeerString() { SetPeerString(EmptySlice()); }

 private:
  RefCountedPtr<Channel> channel_;
  Arena* const arena_;
  std::atomic<ParentCall*> parent_call_{nullptr};
  ChildCall* child_ = nullptr;
  Timestamp send_deadline_;
  const bool is_client_;
  // flag indicating that cancellation is inherited
  bool cancellation_is_inherited_ = false;
  // Peer name is protected by a mutex because it can be accessed by the
  // application at the same moment as it is being set by the completion
  // of the recv_initial_metadata op.  The mutex should be mostly uncontended.
  Mutex peer_mu_;
  Slice peer_string_ ABSL_GUARDED_BY(&mu_);
};

Call::ParentCall* Call::GetOrCreateParentCall() {
  ParentCall* p = parent_call_.load(std::memory_order_acquire);
  if (p == nullptr) {
    p = arena_->New<ParentCall>();
    ParentCall* expected = nullptr;
    if (!parent_call_.compare_exchange_strong(expected, p,
                                              std::memory_order_release,
                                              std::memory_order_relaxed)) {
      p->~ParentCall();
      p = expected;
    }
  }
  return p;
}

Call::ParentCall* Call::parent_call() {
  return parent_call_.load(std::memory_order_acquire);
}

absl::Status Call::InitParent(Call* parent, uint32_t propagation_mask) {
  child_ = arena()->New<ChildCall>(parent);

  parent->InternalRef("child");
  GPR_ASSERT(is_client_);
  GPR_ASSERT(!parent->is_client_);

  if (propagation_mask & GRPC_PROPAGATE_DEADLINE) {
    send_deadline_ = std::min(send_deadline_, parent->send_deadline_);
  }
  // for now GRPC_PROPAGATE_TRACING_CONTEXT *MUST* be passed with
  // GRPC_PROPAGATE_STATS_CONTEXT
  // TODO(ctiller): This should change to use the appropriate census start_op
  // call.
  if (propagation_mask & GRPC_PROPAGATE_CENSUS_TRACING_CONTEXT) {
    if (0 == (propagation_mask & GRPC_PROPAGATE_CENSUS_STATS_CONTEXT)) {
      return absl::UnknownError(
          "Census tracing propagation requested without Census context "
          "propagation");
    }
    ContextSet(GRPC_CONTEXT_TRACING, parent->ContextGet(GRPC_CONTEXT_TRACING),
               nullptr);
  } else if (propagation_mask & GRPC_PROPAGATE_CENSUS_STATS_CONTEXT) {
    return absl::UnknownError(
        "Census context propagation requested without Census tracing "
        "propagation");
  }
  if (propagation_mask & GRPC_PROPAGATE_CANCELLATION) {
    cancellation_is_inherited_ = true;
  }
  return absl::OkStatus();
}

void Call::PublishToParent(Call* parent) {
  ChildCall* cc = child_;
  ParentCall* pc = parent->GetOrCreateParentCall();
  MutexLock lock(&pc->child_list_mu);
  if (pc->first_child == nullptr) {
    pc->first_child = this;
    cc->sibling_next = cc->sibling_prev = this;
  } else {
    cc->sibling_next = pc->first_child;
    cc->sibling_prev = pc->first_child->child_->sibling_prev;
    cc->sibling_next->child_->sibling_prev =
        cc->sibling_prev->child_->sibling_next = this;
  }
  if (parent->Completed()) {
    CancelWithError(absl::CancelledError());
  }
}

void Call::MaybeUnpublishFromParent() {
  ChildCall* cc = child_;
  if (cc == nullptr) return;

  ParentCall* pc = cc->parent->parent_call();
  {
    MutexLock lock(&pc->child_list_mu);
    if (this == pc->first_child) {
      pc->first_child = cc->sibling_next;
      if (this == pc->first_child) {
        pc->first_child = nullptr;
      }
    }
    cc->sibling_prev->child_->sibling_next = cc->sibling_next;
    cc->sibling_next->child_->sibling_prev = cc->sibling_prev;
  }
  cc->parent->InternalUnref("child");
}

void Call::CancelWithStatus(grpc_status_code status, const char* description) {
  // copying 'description' is needed to ensure the grpc_call_cancel_with_status
  // guarantee that can be short-lived.
  CancelWithError(grpc_error_set_int(
      grpc_error_set_str(GRPC_ERROR_CREATE(description),
                         StatusStrProperty::kGrpcMessage, description),
      StatusIntProperty::kRpcStatus, status));
}

void Call::PropagateCancellationToChildren() {
  ParentCall* pc = parent_call();
  if (pc != nullptr) {
    Call* child;
    MutexLock lock(&pc->child_list_mu);
    child = pc->first_child;
    if (child != nullptr) {
      do {
        Call* next_child_call = child->child_->sibling_next;
        if (child->cancellation_is_inherited_) {
          child->InternalRef("propagate_cancel");
          child->CancelWithError(absl::CancelledError());
          child->InternalUnref("propagate_cancel");
        }
        child = next_child_call;
      } while (child != pc->first_child);
    }
  }
}

char* Call::GetPeer() {
  Slice peer_slice = PeerString();
  if (!peer_slice.empty()) {
    absl::string_view peer_string_view = peer_slice.as_string_view();
    char* peer_string =
        static_cast<char*>(gpr_malloc(peer_string_.size() + 1));
    memcpy(peer_string, peer_string_view.data(), peer_string_view.size());
    peer_string[peer_string_view.size()] = '\0';
    return peer_string;
  }
  char* peer_string = grpc_channel_get_target(channel_->c_ptr());
  if (peer_string != nullptr) return peer_string;
  return gpr_strdup("unknown");
}

void Call::DeleteThis() {
  RefCountedPtr<Channel> channel = std::move(channel_);
  Arena* arena = arena_;
  this->~Call();
  channel->UpdateCallSizeEstimate(arena->Destroy());
}

///////////////////////////////////////////////////////////////////////////////
// FilterStackCall
// To be removed once promise conversion is complete

class FilterStackCall final : public Call {
 public:
  ~FilterStackCall() override {
    for (int i = 0; i < GRPC_CONTEXT_COUNT; ++i) {
      if (context_[i].destroy) {
        context_[i].destroy(context_[i].value);
      }
    }
    gpr_free(static_cast<void*>(const_cast<char*>(final_info_.error_string)));
  }

  bool Completed() override {
    return gpr_atm_acq_load(&received_final_op_atm_) != 0;
  }

  // TODO(ctiller): return absl::StatusOr<SomeSmartPointer<Call>>?
  static grpc_error_handle Create(grpc_call_create_args* args,
                                  grpc_call** out_call);

  static Call* FromTopElem(grpc_call_element* elem) {
    return FromCallStack(grpc_call_stack_from_top_element(elem));
  }

  grpc_call_stack* call_stack() override {
    return reinterpret_cast<grpc_call_stack*>(
        reinterpret_cast<char*>(this) +
        GPR_ROUND_UP_TO_ALIGNMENT_SIZE(sizeof(*this)));
  }

  grpc_call_element* call_elem(size_t idx) {
    return grpc_call_stack_element(call_stack(), idx);
  }

  CallCombiner* call_combiner() { return &call_combiner_; }

  void CancelWithError(grpc_error_handle error) override;
  void SetCompletionQueue(grpc_completion_queue* cq) override;
  grpc_call_error StartBatch(const grpc_op* ops, size_t nops, void* notify_tag,
                             bool is_notify_tag_closure) override;
  void ExternalRef() override { ext_ref_.Ref(); }
  void ExternalUnref() override;
  void InternalRef(const char* reason) override {
    GRPC_CALL_STACK_REF(call_stack(), reason);
  }
  void InternalUnref(const char* reason) override {
    GRPC_CALL_STACK_UNREF(call_stack(), reason);
  }

  void ContextSet(grpc_context_index elem, void* value,
                  void (*destroy)(void* value)) override;
  void* ContextGet(grpc_context_index elem) const override {
    return context_[elem].value;
  }

  grpc_compression_algorithm compression_for_level(
      grpc_compression_level level) override {
    return encodings_accepted_by_peer_.CompressionAlgorithmForLevel(level);
  }

  bool is_trailers_only() const override {
    bool result = is_trailers_only_;
    GPR_DEBUG_ASSERT(!result || recv_initial_metadata_.TransportSize() == 0);
    return result;
  }

  bool failed_before_recv_message() const override {
    return call_failed_before_recv_message_;
  }

  absl::string_view GetServerAuthority() const override {
    const Slice* authority_metadata =
        recv_initial_metadata_.get_pointer(HttpAuthorityMetadata());
    if (authority_metadata == nullptr) return "";
    return authority_metadata->as_string_view();
  }

  grpc_compression_algorithm test_only_compression_algorithm() override {
    return incoming_compression_algorithm_;
  }

  uint32_t test_only_message_flags() override {
    return test_only_last_message_flags_;
  }

  uint32_t test_only_encodings_accepted_by_peer() override {
    return encodings_accepted_by_peer_.ToLegacyBitmask();
  }

  static size_t InitialSizeEstimate() {
    return sizeof(FilterStackCall) +
           sizeof(BatchControl) * kMaxConcurrentBatches;
  }

 private:
  static constexpr gpr_atm kRecvNone = 0;
  static constexpr gpr_atm kRecvInitialMetadataFirst = 1;

  enum class PendingOp {
    kRecvMessage,
    kRecvInitialMetadata,
    kRecvTrailingMetadata,
    kSends
  };
  static intptr_t PendingOpMask(PendingOp op) {
    return static_cast<intptr_t>(1) << static_cast<intptr_t>(op);
  }
  static std::string PendingOpString(intptr_t pending_ops) {
    std::vector<absl::string_view> pending_op_strings;
    if (pending_ops & PendingOpMask(PendingOp::kRecvMessage)) {
      pending_op_strings.push_back("kRecvMessage");
    }
    if (pending_ops & PendingOpMask(PendingOp::kRecvInitialMetadata)) {
      pending_op_strings.push_back("kRecvInitialMetadata");
    }
    if (pending_ops & PendingOpMask(PendingOp::kRecvTrailingMetadata)) {
      pending_op_strings.push_back("kRecvTrailingMetadata");
    }
    if (pending_ops & PendingOpMask(PendingOp::kSends)) {
      pending_op_strings.push_back("kSends");
    }
    return absl::StrCat("{", absl::StrJoin(pending_op_strings, ","), "}");
  }
  struct BatchControl {
    FilterStackCall* call_ = nullptr;
    grpc_transport_stream_op_batch op_;
    // Share memory for cq_completion and notify_tag as they are never needed
    // simultaneously. Each byte used in this data structure count as six bytes
    // per call, so any savings we can make are worthwhile,

    // We use notify_tag to determine whether or not to send notification to the
    // completion queue. Once we've made that determination, we can reuse the
    // memory for cq_completion.
    union {
      grpc_cq_completion cq_completion;
      struct {
        // Any given op indicates completion by either (a) calling a closure or
        // (b) sending a notification on the call's completion queue.  If
        // \a is_closure is true, \a tag indicates a closure to be invoked;
        // otherwise, \a tag indicates the tag to be used in the notification to
        // be sent to the completion queue.
        void* tag;
        bool is_closure;
      } notify_tag;
    } completion_data_;
    grpc_closure start_batch_;
    grpc_closure finish_batch_;
    std::atomic<intptr_t> ops_pending_{0};
    AtomicError batch_error_;
    void set_pending_ops(uintptr_t ops) {
      ops_pending_.store(ops, std::memory_order_release);
    }
    bool completed_batch_step(PendingOp op) {
      auto mask = PendingOpMask(op);
      auto r = ops_pending_.fetch_sub(mask, std::memory_order_acq_rel);
      if (grpc_call_trace.enabled()) {
        gpr_log(GPR_DEBUG, "BATCH:%p COMPLETE:%s REMAINING:%s (tag:%p)", this,
                PendingOpString(mask).c_str(),
                PendingOpString(r & ~mask).c_str(),
                completion_data_.notify_tag.tag);
      }
      GPR_ASSERT((r & mask) != 0);
      return r == mask;
    }

    void PostCompletion();
    void FinishStep(PendingOp op);
    void ProcessDataAfterMetadata();
    void ReceivingStreamReady(grpc_error_handle error);
    void ValidateFilteredMetadata();
    void ReceivingInitialMetadataReady(grpc_error_handle error);
    void ReceivingTrailingMetadataReady(grpc_error_handle error);
    void FinishBatch(grpc_error_handle error);
  };

  FilterStackCall(Arena* arena, const grpc_call_create_args& args)
      : Call(arena, args.server_transport_data == nullptr, args.send_deadline,
             args.channel->Ref()),
        cq_(args.cq),
        stream_op_payload_(context_) {}

  static void ReleaseCall(void* call, grpc_error_handle);
  static void DestroyCall(void* call, grpc_error_handle);

  static FilterStackCall* FromCallStack(grpc_call_stack* call_stack) {
    return reinterpret_cast<FilterStackCall*>(
        reinterpret_cast<char*>(call_stack) -
        GPR_ROUND_UP_TO_ALIGNMENT_SIZE(sizeof(FilterStackCall)));
  }

  void ExecuteBatch(grpc_transport_stream_op_batch* batch,
                    grpc_closure* start_batch_closure);
  void SetFinalStatus(grpc_error_handle error);
  BatchControl* ReuseOrAllocateBatchControl(const grpc_op* ops);
  void HandleCompressionAlgorithmDisabled(
      grpc_compression_algorithm compression_algorithm) GPR_ATTRIBUTE_NOINLINE;
  void HandleCompressionAlgorithmNotAccepted(
      grpc_compression_algorithm compression_algorithm) GPR_ATTRIBUTE_NOINLINE;
  bool PrepareApplicationMetadata(size_t count, grpc_metadata* metadata,
                                  bool is_trailing);
  void PublishAppMetadata(grpc_metadata_batch* b, bool is_trailing);
  void RecvInitialFilter(grpc_metadata_batch* b);
  void RecvTrailingFilter(grpc_metadata_batch* b,
                          grpc_error_handle batch_error);

  RefCount ext_ref_;
  CallCombiner call_combiner_;
  grpc_completion_queue* cq_;
  grpc_polling_entity pollent_;
  gpr_cycle_counter start_time_ = gpr_get_cycle_counter();

  /// has grpc_call_unref been called
  bool destroy_called_ = false;
  // Trailers-only response status
  bool is_trailers_only_ = false;
  /// which ops are in-flight
  bool sent_initial_metadata_ = false;
  bool sending_message_ = false;
  bool sent_final_op_ = false;
  bool received_initial_metadata_ = false;
  bool receiving_message_ = false;
  bool requested_final_op_ = false;
  gpr_atm received_final_op_atm_ = 0;

  BatchControl* active_batches_[kMaxConcurrentBatches] = {};
  grpc_transport_stream_op_batch_payload stream_op_payload_;

  // first idx: is_receiving, second idx: is_trailing
  grpc_metadata_batch send_initial_metadata_{arena()};
  grpc_metadata_batch send_trailing_metadata_{arena()};
  grpc_metadata_batch recv_initial_metadata_{arena()};
  grpc_metadata_batch recv_trailing_metadata_{arena()};

  // Buffered read metadata waiting to be returned to the application.
  // Element 0 is initial metadata, element 1 is trailing metadata.
  grpc_metadata_array* buffered_metadata_[2] = {};

  // Call data useful used for reporting. Only valid after the call has
  // completed
  grpc_call_final_info final_info_;

  // Compression algorithm for *incoming* data
  grpc_compression_algorithm incoming_compression_algorithm_ =
      GRPC_COMPRESS_NONE;
  // Supported encodings (compression algorithms), a bitset.
  // Always support no compression.
  CompressionAlgorithmSet encodings_accepted_by_peer_{GRPC_COMPRESS_NONE};

  // Contexts for various subsystems (security, tracing, ...).
  grpc_call_context_element context_[GRPC_CONTEXT_COUNT] = {};

  SliceBuffer send_slice_buffer_;
  absl::optional<SliceBuffer> receiving_slice_buffer_;
  uint32_t receiving_stream_flags_;

  bool call_failed_before_recv_message_ = false;
  grpc_byte_buffer** receiving_buffer_ = nullptr;
  grpc_slice receiving_slice_ = grpc_empty_slice();
  grpc_closure receiving_stream_ready_;
  grpc_closure receiving_initial_metadata_ready_;
  grpc_closure receiving_trailing_metadata_ready_;
  uint32_t test_only_last_message_flags_ = 0;
  // Status about operation of call
  bool sent_server_trailing_metadata_ = false;
  gpr_atm cancelled_with_error_ = 0;

  grpc_closure release_call_;

  union {
    struct {
      grpc_status_code* status;
      grpc_slice* status_details;
      const char** error_string;
    } client;
    struct {
      int* cancelled;
      // backpointer to owning server if this is a server side call.
      Server* core_server;
    } server;
  } final_op_;
  AtomicError status_error_;

  // recv_state can contain one of the following values:
  // RECV_NONE :                 :  no initial metadata and messages received
  // RECV_INITIAL_METADATA_FIRST :  received initial metadata first
  // a batch_control*            :  received messages first

  //             +------1------RECV_NONE------3-----+
  //             |                                  |
  //             |                                  |
  //             v                                  v
  // RECV_INITIAL_METADATA_FIRST        receiving_stream_ready_bctlp
  //       |           ^                      |           ^
  //       |           |                      |           |
  //       +-----2-----+                      +-----4-----+

  // For 1, 4: See receiving_initial_metadata_ready() function
  // For 2, 3: See receiving_stream_ready() function
  gpr_atm recv_state_ = 0;
};

grpc_error_handle FilterStackCall::Create(grpc_call_create_args* args,
                                          grpc_call** out_call) {
  Channel* channel = args->channel.get();

  auto add_init_error = [](grpc_error_handle* composite,
                           grpc_error_handle new_err) {
    if (new_err.ok()) return;
    if (composite->ok()) {
      *composite = GRPC_ERROR_CREATE("Call creation failed");
    }
    *composite = grpc_error_add_child(*composite, new_err);
  };

  Arena* arena;
  FilterStackCall* call;
  grpc_error_handle error;
  grpc_channel_stack* channel_stack = channel->channel_stack();
  size_t initial_size = channel->CallSizeEstimate();
  global_stats().IncrementCallInitialSize(initial_size);
  size_t call_alloc_size =
      GPR_ROUND_UP_TO_ALIGNMENT_SIZE(sizeof(FilterStackCall)) +
      channel_stack->call_stack_size;

  std::pair<Arena*, void*> arena_with_call = Arena::CreateWithAlloc(
      initial_size, call_alloc_size, channel->allocator());
  arena = arena_with_call.first;
  call = new (arena_with_call.second) FilterStackCall(arena, *args);
  GPR_DEBUG_ASSERT(FromC(call->c_ptr()) == call);
  GPR_DEBUG_ASSERT(FromCallStack(call->call_stack()) == call);
  *out_call = call->c_ptr();
  grpc_slice path = grpc_empty_slice();
  if (call->is_client()) {
    call->final_op_.client.status_details = nullptr;
    call->final_op_.client.status = nullptr;
    call->final_op_.client.error_string = nullptr;
    global_stats().IncrementClientCallsCreated();
    path = CSliceRef(args->path->c_slice());
    call->send_initial_metadata_.Set(HttpPathMetadata(),
                                     std::move(*args->path));
    if (args->authority.has_value()) {
      call->send_initial_metadata_.Set(HttpAuthorityMetadata(),
                                       std::move(*args->authority));
    }
  } else {
    global_stats().IncrementServerCallsCreated();
    call->final_op_.server.cancelled = nullptr;
    call->final_op_.server.core_server = args->server;
  }

  Call* parent = Call::FromC(args->parent);
  if (parent != nullptr) {
    add_init_error(&error, absl_status_to_grpc_error(call->InitParent(
                               parent, args->propagation_mask)));
  }
  // initial refcount dropped by grpc_call_unref
  grpc_call_element_args call_args = {
      call->call_stack(), args->server_transport_data,
      call->context_,     path,
      call->start_time_,  call->send_deadline(),
      call->arena(),      &call->call_combiner_};
  add_init_error(&error, grpc_call_stack_init(channel_stack, 1, DestroyCall,
                                              call, &call_args));
  // Publish this call to parent only after the call stack has been initialized.
  if (parent != nullptr) {
    call->PublishToParent(parent);
  }

  if (!error.ok()) {
    call->CancelWithError(error);
  }
  if (args->cq != nullptr) {
    GPR_ASSERT(args->pollset_set_alternative == nullptr &&
               "Only one of 'cq' and 'pollset_set_alternative' should be "
               "non-nullptr.");
    GRPC_CQ_INTERNAL_REF(args->cq, "bind");
    call->pollent_ =
        grpc_polling_entity_create_from_pollset(grpc_cq_pollset(args->cq));
  }
  if (args->pollset_set_alternative != nullptr) {
    call->pollent_ = grpc_polling_entity_create_from_pollset_set(
        args->pollset_set_alternative);
  }
  if (!grpc_polling_entity_is_empty(&call->pollent_)) {
    grpc_call_stack_set_pollset_or_pollset_set(call->call_stack(),
                                               &call->pollent_);
  }

  if (call->is_client()) {
    channelz::ChannelNode* channelz_channel = channel->channelz_node();
    if (channelz_channel != nullptr) {
      channelz_channel->RecordCallStarted();
    }
  } else if (call->final_op_.server.core_server != nullptr) {
    channelz::ServerNode* channelz_node =
        call->final_op_.server.core_server->channelz_node();
    if (channelz_node != nullptr) {
      channelz_node->RecordCallStarted();
    }
  }

  CSliceUnref(path);

  return error;
}

void FilterStackCall::SetCompletionQueue(grpc_completion_queue* cq) {
  GPR_ASSERT(cq);

  if (grpc_polling_entity_pollset_set(&pollent_) != nullptr) {
    Crash("A pollset_set is already registered for this call.");
  }
  cq_ = cq;
  GRPC_CQ_INTERNAL_REF(cq, "bind");
  pollent_ = grpc_polling_entity_create_from_pollset(grpc_cq_pollset(cq));
  grpc_call_stack_set_pollset_or_pollset_set(call_stack(), &pollent_);
}

void FilterStackCall::ReleaseCall(void* call, grpc_error_handle /*error*/) {
  static_cast<FilterStackCall*>(call)->DeleteThis();
}

void FilterStackCall::DestroyCall(void* call, grpc_error_handle /*error*/) {
  auto* c = static_cast<FilterStackCall*>(call);
  c->recv_initial_metadata_.Clear();
  c->recv_trailing_metadata_.Clear();
  c->receiving_slice_buffer_.reset();
  ParentCall* pc = c->parent_call();
  if (pc != nullptr) {
    pc->~ParentCall();
  }
  if (c->cq_) {
    GRPC_CQ_INTERNAL_UNREF(c->cq_, "bind");
  }

  grpc_error_handle status_error = c->status_error_.get();
  grpc_error_get_status(status_error, c->send_deadline(),
                        &c->final_info_.final_status, nullptr, nullptr,
                        &(c->final_info_.error_string));
  c->status_error_.set(absl::OkStatus());
  c->final_info_.stats.latency =
      gpr_cycle_counter_sub(gpr_get_cycle_counter(), c->start_time_);
  grpc_call_stack_destroy(c->call_stack(), &c->final_info_,
                          GRPC_CLOSURE_INIT(&c->release_call_, ReleaseCall, c,
                                            grpc_schedule_on_exec_ctx));
}

void FilterStackCall::ExternalUnref() {
  if (GPR_LIKELY(!ext_ref_.Unref())) return;

  ApplicationCallbackExecCtx callback_exec_ctx;
  ExecCtx exec_ctx;

  GRPC_API_TRACE("grpc_call_unref(c=%p)", 1, (this));

  MaybeUnpublishFromParent();

  GPR_ASSERT(!destroy_called_);
  destroy_called_ = true;
  bool cancel = gpr_atm_acq_load(&received_final_op_atm_) == 0;
  if (cancel) {
    CancelWithError(absl::CancelledError());
  } else {
    // Unset the call combiner cancellation closure.  This has the
    // effect of scheduling the previously set cancellation closure, if
    // any, so that it can release any internal references it may be
    // holding to the call stack.
    call_combiner_.SetNotifyOnCancel(nullptr);
  }
  InternalUnref("destroy");
}

// start_batch_closure points to a caller-allocated closure to be used
// for entering the call combiner.
void FilterStackCall::ExecuteBatch(grpc_transport_stream_op_batch* batch,
                                   grpc_closure* start_batch_closure) {
  // This is called via the call combiner to start sending a batch down
  // the filter stack.
  auto execute_batch_in_call_combiner = [](void* arg, grpc_error_handle) {
    grpc_transport_stream_op_batch* batch =
        static_cast<grpc_transport_stream_op_batch*>(arg);
    auto* call =
        static_cast<FilterStackCall*>(batch->handler_private.extra_arg);
    grpc_call_element* elem = call->call_elem(0);
    GRPC_CALL_LOG_OP(GPR_INFO, elem, batch);
    elem->filter->start_transport_stream_op_batch(elem, batch);
  };
  batch->handler_private.extra_arg = this;
  GRPC_CLOSURE_INIT(start_batch_closure, execute_batch_in_call_combiner, batch,
                    grpc_schedule_on_exec_ctx);
  GRPC_CALL_COMBINER_START(call_combiner(), start_batch_closure,
                           absl::OkStatus(), "executing batch");
}

namespace {
struct CancelState {
  FilterStackCall* call;
  grpc_closure start_batch;
  grpc_closure finish_batch;
};
}  // namespace

// The on_complete callback used when sending a cancel_stream batch down
// the filter stack.  Yields the call combiner when the batch is done.
static void done_termination(void* arg, grpc_error_handle /*error*/) {
  CancelState* state = static_cast<CancelState*>(arg);
  GRPC_CALL_COMBINER_STOP(state->call->call_combiner(),
                          "on_complete for cancel_stream op");
  state->call->InternalUnref("termination");
  delete state;
}

void FilterStackCall::CancelWithError(grpc_error_handle error) {
  if (!gpr_atm_rel_cas(&cancelled_with_error_, 0, 1)) {
    return;
  }
  ClearPeerString();
  InternalRef("termination");
  // Inform the call combiner of the cancellation, so that it can cancel
  // any in-flight asynchronous actions that may be holding the call
  // combiner.  This ensures that the cancel_stream batch can be sent
  // down the filter stack in a timely manner.
  call_combiner_.Cancel(error);
  CancelState* state = new CancelState;
  state->call = this;
  GRPC_CLOSURE_INIT(&state->finish_batch, done_termination, state,
                    grpc_schedule_on_exec_ctx);
  grpc_transport_stream_op_batch* op =
      grpc_make_transport_stream_op(&state->finish_batch);
  op->cancel_stream = true;
  op->payload->cancel_stream.cancel_error = error;
  ExecuteBatch(op, &state->start_batch);
}

void FilterStackCall::SetFinalStatus(grpc_error_handle error) {
  if (GRPC_TRACE_FLAG_ENABLED(grpc_call_error_trace)) {
    gpr_log(GPR_DEBUG, "set_final_status %s", is_client() ? "CLI" : "SVR");
    gpr_log(GPR_DEBUG, "%s", StatusToString(error).c_str());
  }
  if (is_client()) {
    std::string status_details;
    grpc_error_get_status(error, send_deadline(), final_op_.client.status,
                          &status_details, nullptr,
                          final_op_.client.error_string);
    *final_op_.client.status_details =
        grpc_slice_from_cpp_string(std::move(status_details));
    status_error_.set(error);
    channelz::ChannelNode* channelz_channel = channel()->channelz_node();
    if (channelz_channel != nullptr) {
      if (*final_op_.client.status != GRPC_STATUS_OK) {
        channelz_channel->RecordCallFailed();
      } else {
        channelz_channel->RecordCallSucceeded();
      }
    }
  } else {
    *final_op_.server.cancelled =
        !error.ok() || !sent_server_trailing_metadata_;
    channelz::ServerNode* channelz_node =
        final_op_.server.core_server->channelz_node();
    if (channelz_node != nullptr) {
      if (*final_op_.server.cancelled || !status_error_.ok()) {
        channelz_node->RecordCallFailed();
      } else {
        channelz_node->RecordCallSucceeded();
      }
    }
  }
}

bool FilterStackCall::PrepareApplicationMetadata(size_t count,
                                                 grpc_metadata* metadata,
                                                 bool is_trailing) {
  grpc_metadata_batch* batch =
      is_trailing ? &send_trailing_metadata_ : &send_initial_metadata_;
  for (size_t i = 0; i < count; i++) {
    grpc_metadata* md = &metadata[i];
    if (!GRPC_LOG_IF_ERROR("validate_metadata",
                           grpc_validate_header_key_is_legal(md->key))) {
      return false;
    } else if (!grpc_is_binary_header_internal(md->key) &&
               !GRPC_LOG_IF_ERROR(
                   "validate_metadata",
                   grpc_validate_header_nonbin_value_is_legal(md->value))) {
      return false;
    } else if (GRPC_SLICE_LENGTH(md->value) >= UINT32_MAX) {
      // HTTP2 hpack encoding has a maximum limit.
      return false;
    } else if (grpc_slice_str_cmp(md->key, "content-length") == 0) {
      // Filter "content-length metadata"
      continue;
    }
    batch->Append(StringViewFromSlice(md->key), Slice(CSliceRef(md->value)),
                  [md](absl::string_view error, const Slice& value) {
                    gpr_log(GPR_DEBUG, "Append error: %s",
                            absl::StrCat("key=", StringViewFromSlice(md->key),
                                         " error=", error,
                                         " value=", value.as_string_view())
                                .c_str());
                  });
  }

  return true;
}

namespace {
class PublishToAppEncoder {
 public:
  explicit PublishToAppEncoder(grpc_metadata_array* dest) : dest_(dest) {}

  void Encode(const Slice& key, const Slice& value) {
    Append(key.c_slice(), value.c_slice());
  }

  // Catch anything that is not explicitly handled, and do not publish it to the
  // application. If new metadata is added to a batch that needs to be
  // published, it should be called out here.
  template <typename Which>
  void Encode(Which, const typename Which::ValueType&) {}

  void Encode(UserAgentMetadata, const Slice& slice) {
    Append(UserAgentMetadata::key(), slice);
  }

  void Encode(HostMetadata, const Slice& slice) {
    Append(HostMetadata::key(), slice);
  }

  void Encode(GrpcPreviousRpcAttemptsMetadata, uint32_t count) {
    Append(GrpcPreviousRpcAttemptsMetadata::key(), count);
  }

  void Encode(GrpcRetryPushbackMsMetadata, Duration count) {
    Append(GrpcRetryPushbackMsMetadata::key(), count.millis());
  }

  void Encode(LbTokenMetadata, const Slice& slice) {
    Append(LbTokenMetadata::key(), slice);
  }

 private:
  void Append(absl::string_view key, int64_t value) {
    Append(StaticSlice::FromStaticString(key).c_slice(),
           Slice::FromInt64(value).c_slice());
  }

  void Append(absl::string_view key, const Slice& value) {
    Append(StaticSlice::FromStaticString(key).c_slice(), value.c_slice());
  }

  void Append(grpc_slice key, grpc_slice value) {
    auto* mdusr = &dest_->metadata[dest_->count++];
    mdusr->key = key;
    mdusr->value = value;
  }

  grpc_metadata_array* const dest_;
};
}  // namespace

void FilterStackCall::PublishAppMetadata(grpc_metadata_batch* b,
                                         bool is_trailing) {
  if (b->count() == 0) return;
  if (!is_client() && is_trailing) return;
  if (is_trailing && buffered_metadata_[1] == nullptr) return;
  grpc_metadata_array* dest;
  dest = buffered_metadata_[is_trailing];
  if (dest->count + b->count() > dest->capacity) {
    dest->capacity =
        std::max(dest->capacity + b->count(), dest->capacity * 3 / 2);
    dest->metadata = static_cast<grpc_metadata*>(
        gpr_realloc(dest->metadata, sizeof(grpc_metadata) * dest->capacity));
  }
  PublishToAppEncoder encoder(dest);
  b->Encode(&encoder);
}

void FilterStackCall::RecvInitialFilter(grpc_metadata_batch* b) {
  incoming_compression_algorithm_ =
      b->Take(GrpcEncodingMetadata()).value_or(GRPC_COMPRESS_NONE);
  encodings_accepted_by_peer_ =
      b->Take(GrpcAcceptEncodingMetadata())
          .value_or(CompressionAlgorithmSet{GRPC_COMPRESS_NONE});
  PublishAppMetadata(b, false);
}

void FilterStackCall::RecvTrailingFilter(grpc_metadata_batch* b,
                                         grpc_error_handle batch_error) {
  if (!batch_error.ok()) {
    SetFinalStatus(batch_error);
  } else {
    absl::optional<grpc_status_code> grpc_status =
        b->Take(GrpcStatusMetadata());
    if (grpc_status.has_value()) {
      grpc_status_code status_code = *grpc_status;
      grpc_error_handle error;
      if (status_code != GRPC_STATUS_OK) {
        Slice peer = PeerString();
        error = grpc_error_set_int(
            GRPC_ERROR_CREATE(absl::StrCat(
                "Error received from peer ", peer.as_string_view())),
            StatusIntProperty::kRpcStatus, static_cast<intptr_t>(status_code));
      }
      auto grpc_message = b->Take(GrpcMessageMetadata());
      if (grpc_message.has_value()) {
        error = grpc_error_set_str(error, StatusStrProperty::kGrpcMessage,
                                   grpc_message->as_string_view());
      } else if (!error.ok()) {
        error = grpc_error_set_str(error, StatusStrProperty::kGrpcMessage, "");
      }
      SetFinalStatus(error);
    } else if (!is_client()) {
      SetFinalStatus(absl::OkStatus());
    } else {
      gpr_log(GPR_DEBUG,
              "Received trailing metadata with no error and no status");
      SetFinalStatus(grpc_error_set_int(GRPC_ERROR_CREATE("No status received"),
                                        StatusIntProperty::kRpcStatus,
                                        GRPC_STATUS_UNKNOWN));
    }
  }
  PublishAppMetadata(b, true);
}

namespace {
bool AreWriteFlagsValid(uint32_t flags) {
  // check that only bits in GRPC_WRITE_(INTERNAL?)_USED_MASK are set
  const uint32_t allowed_write_positions =
      (GRPC_WRITE_USED_MASK | GRPC_WRITE_INTERNAL_USED_MASK);
  const uint32_t invalid_positions = ~allowed_write_positions;
  return !(flags & invalid_positions);
}

bool AreInitialMetadataFlagsValid(uint32_t flags) {
  // check that only bits in GRPC_WRITE_(INTERNAL?)_USED_MASK are set
  uint32_t invalid_positions = ~GRPC_INITIAL_METADATA_USED_MASK;
  return !(flags & invalid_positions);
}

size_t BatchSlotForOp(grpc_op_type type) {
  switch (type) {
    case GRPC_OP_SEND_INITIAL_METADATA:
      return 0;
    case GRPC_OP_SEND_MESSAGE:
      return 1;
    case GRPC_OP_SEND_CLOSE_FROM_CLIENT:
    case GRPC_OP_SEND_STATUS_FROM_SERVER:
      return 2;
    case GRPC_OP_RECV_INITIAL_METADATA:
      return 3;
    case GRPC_OP_RECV_MESSAGE:
      return 4;
    case GRPC_OP_RECV_CLOSE_ON_SERVER:
    case GRPC_OP_RECV_STATUS_ON_CLIENT:
      return 5;
  }
  GPR_UNREACHABLE_CODE(return 123456789);
}
}  // namespace

FilterStackCall::BatchControl* FilterStackCall::ReuseOrAllocateBatchControl(
    const grpc_op* ops) {
  size_t slot_idx = BatchSlotForOp(ops[0].op);
  BatchControl** pslot = &active_batches_[slot_idx];
  BatchControl* bctl;
  if (*pslot != nullptr) {
    bctl = *pslot;
    if (bctl->call_ != nullptr) {
      return nullptr;
    }
    bctl->~BatchControl();
    bctl->op_ = {};
    new (&bctl->batch_error_) AtomicError();
  } else {
    bctl = arena()->New<BatchControl>();
    *pslot = bctl;
  }
  bctl->call_ = this;
  bctl->op_.payload = &stream_op_payload_;
  return bctl;
}

void FilterStackCall::BatchControl::PostCompletion() {
  FilterStackCall* call = call_;
  grpc_error_handle error = batch_error_.get();
  if (grpc_call_trace.enabled()) {
    gpr_log(GPR_DEBUG, "tag:%p batch_error=%s", completion_data_.notify_tag.tag,
            error.ToString().c_str());
  }

  if (op_.send_initial_metadata) {
    call->send_initial_metadata_.Clear();
  }
  if (op_.send_message) {
    if (op_.payload->send_message.stream_write_closed && error.ok()) {
      error = grpc_error_add_child(
          error, GRPC_ERROR_CREATE(
                     "Attempt to send message after stream was closed."));
    }
    call->sending_message_ = false;
    call->send_slice_buffer_.Clear();
  }
  if (op_.send_trailing_metadata) {
    call->send_trailing_metadata_.Clear();
  }
  if (op_.recv_trailing_metadata) {
    // propagate cancellation to any interested children
    gpr_atm_rel_store(&call->received_final_op_atm_, 1);
    call->PropagateCancellationToChildren();
    error = absl::OkStatus();
  }
  if (!error.ok() && op_.recv_message && *call->receiving_buffer_ != nullptr) {
    grpc_byte_buffer_destroy(*call->receiving_buffer_);
    *call->receiving_buffer_ = nullptr;
  }
  batch_error_.set(absl::OkStatus());

  if (completion_data_.notify_tag.is_closure) {
    call_ = nullptr;
    Closure::Run(DEBUG_LOCATION,
                 static_cast<grpc_closure*>(completion_data_.notify_tag.tag),
                 error);
    call->InternalUnref("completion");
  } else {
    grpc_cq_end_op(
        call->cq_, completion_data_.notify_tag.tag, error,
        [](void* user_data, grpc_cq_completion* /*storage*/) {
          BatchControl* bctl = static_cast<BatchControl*>(user_data);
          Call* call = bctl->call_;
          bctl->call_ = nullptr;
          call->InternalUnref("completion");
        },
        this, &completion_data_.cq_completion);
  }
}

void FilterStackCall::BatchControl::FinishStep(PendingOp op) {
  if (GPR_UNLIKELY(completed_batch_step(op))) {
    PostCompletion();
  }
}

void FilterStackCall::BatchControl::ProcessDataAfterMetadata() {
  FilterStackCall* call = call_;
  if (!call->receiving_slice_buffer_.has_value()) {
    *call->receiving_buffer_ = nullptr;
    call->receiving_message_ = false;
    FinishStep(PendingOp::kRecvMessage);
  } else {
    call->test_only_last_message_flags_ = call->receiving_stream_flags_;
    if ((call->receiving_stream_flags_ & GRPC_WRITE_INTERNAL_COMPRESS) &&
        (call->incoming_compression_algorithm_ != GRPC_COMPRESS_NONE)) {
      *call->receiving_buffer_ = grpc_raw_compressed_byte_buffer_create(
          nullptr, 0, call->incoming_compression_algorithm_);
    } else {
      *call->receiving_buffer_ = grpc_raw_byte_buffer_create(nullptr, 0);
    }
    grpc_slice_buffer_move_into(
        call->receiving_slice_buffer_->c_slice_buffer(),
        &(*call->receiving_buffer_)->data.raw.slice_buffer);
    call->receiving_message_ = false;
    call->receiving_slice_buffer_.reset();
    FinishStep(PendingOp::kRecvMessage);
  }
}

void FilterStackCall::BatchControl::ReceivingStreamReady(
    grpc_error_handle error) {
  if (grpc_call_trace.enabled()) {
    gpr_log(GPR_DEBUG,
            "tag:%p ReceivingStreamReady error=%s "
            "receiving_slice_buffer.has_value=%d recv_state=%" PRIdPTR,
            completion_data_.notify_tag.tag, error.ToString().c_str(),
            call_->receiving_slice_buffer_.has_value(),
            gpr_atm_no_barrier_load(&call_->recv_state_));
  }
  FilterStackCall* call = call_;
  if (!error.ok()) {
    call->receiving_slice_buffer_.reset();
    if (batch_error_.ok()) {
      batch_error_.set(error);
    }
    call->CancelWithError(error);
  }
  // If recv_state is kRecvNone, we will save the batch_control
  // object with rel_cas, and will not use it after the cas. Its corresponding
  // acq_load is in receiving_initial_metadata_ready()
  if (!error.ok() || !call->receiving_slice_buffer_.has_value() ||
      !gpr_atm_rel_cas(&call->recv_state_, kRecvNone,
                       reinterpret_cast<gpr_atm>(this))) {
    ProcessDataAfterMetadata();
  }
}

void FilterStackCall::HandleCompressionAlgorithmDisabled(
    grpc_compression_algorithm compression_algorithm) {
  const char* algo_name = nullptr;
  grpc_compression_algorithm_name(compression_algorithm, &algo_name);
  std::string error_msg =
      absl::StrFormat("Compression algorithm '%s' is disabled.", algo_name);
  gpr_log(GPR_ERROR, "%s", error_msg.c_str());
  CancelWithStatus(GRPC_STATUS_UNIMPLEMENTED, error_msg.c_str());
}

void FilterStackCall::HandleCompressionAlgorithmNotAccepted(
    grpc_compression_algorithm compression_algorithm) {
  const char* algo_name = nullptr;
  grpc_compression_algorithm_name(compression_algorithm, &algo_name);
  gpr_log(GPR_ERROR,
          "Compression algorithm ('%s') not present in the "
          "accepted encodings (%s)",
          algo_name,
          std::string(encodings_accepted_by_peer_.ToString()).c_str());
}

void FilterStackCall::BatchControl::ValidateFilteredMetadata() {
  FilterStackCall* call = call_;

  const grpc_compression_options compression_options =
      call->channel()->compression_options();
  const grpc_compression_algorithm compression_algorithm =
      call->incoming_compression_algorithm_;
  if (GPR_UNLIKELY(!CompressionAlgorithmSet::FromUint32(
                        compression_options.enabled_algorithms_bitset)
                        .IsSet(compression_algorithm))) {
    // check if algorithm is supported by current channel config
    call->HandleCompressionAlgorithmDisabled(compression_algorithm);
  }
  // GRPC_COMPRESS_NONE is always set.
  GPR_DEBUG_ASSERT(call->encodings_accepted_by_peer_.IsSet(GRPC_COMPRESS_NONE));
  if (GPR_UNLIKELY(
          !call->encodings_accepted_by_peer_.IsSet(compression_algorithm))) {
    if (GRPC_TRACE_FLAG_ENABLED(grpc_compression_trace)) {
      call->HandleCompressionAlgorithmNotAccepted(compression_algorithm);
    }
  }
}

void FilterStackCall::BatchControl::ReceivingInitialMetadataReady(
    grpc_error_handle error) {
  FilterStackCall* call = call_;

  GRPC_CALL_COMBINER_STOP(call->call_combiner(), "recv_initial_metadata_ready");

  if (error.ok()) {
    grpc_metadata_batch* md = &call->recv_initial_metadata_;
    call->RecvInitialFilter(md);

    // TODO(ctiller): this could be moved into recv_initial_filter now
    ValidateFilteredMetadata();

    Slice peer_string = md->get(PeerString());
    if (!peer_string.empty()) SetPeerString(std::move(peer_string));

    absl::optional<Timestamp> deadline = md->get(GrpcTimeoutMetadata());
    if (deadline.has_value() && !call->is_client()) {
      call_->set_send_deadline(*deadline);
    }
  } else {
    if (batch_error_.ok()) {
      batch_error_.set(error);
    }
    call->CancelWithError(error);
  }

  grpc_closure* saved_rsr_closure = nullptr;
  while (true) {
    gpr_atm rsr_bctlp = gpr_atm_acq_load(&call->recv_state_);
    // Should only receive initial metadata once
    GPR_ASSERT(rsr_bctlp != 1);
    if (rsr_bctlp == 0) {
      // We haven't seen initial metadata and messages before, thus initial
      // metadata is received first.
      // no_barrier_cas is used, as this function won't access the batch_control
      // object saved by receiving_stream_ready() if the initial metadata is
      // received first.
      if (gpr_atm_no_barrier_cas(&call->recv_state_, kRecvNone,
                                 kRecvInitialMetadataFirst)) {
        break;
      }
    } else {
      // Already received messages
      saved_rsr_closure = GRPC_CLOSURE_CREATE(
          [](void* bctl, grpc_error_handle error) {
            static_cast<BatchControl*>(bctl)->ReceivingStreamReady(error);
          },
          reinterpret_cast<BatchControl*>(rsr_bctlp),
          grpc_schedule_on_exec_ctx);
      // No need to modify recv_state
      break;
    }
  }
  if (saved_rsr_closure != nullptr) {
    Closure::Run(DEBUG_LOCATION, saved_rsr_closure, error);
  }

  FinishStep(PendingOp::kRecvInitialMetadata);
}

void FilterStackCall::BatchControl::ReceivingTrailingMetadataReady(
    grpc_error_handle error) {
  GRPC_CALL_COMBINER_STOP(call_->call_combiner(),
                          "recv_trailing_metadata_ready");
  grpc_metadata_batch* md = &call_->recv_trailing_metadata_;
  call_->RecvTrailingFilter(md, error);
  FinishStep(PendingOp::kRecvTrailingMetadata);
}

void FilterStackCall::BatchControl::FinishBatch(grpc_error_handle error) {
  GRPC_CALL_COMBINER_STOP(call_->call_combiner(), "on_complete");
  if (batch_error_.ok()) {
    batch_error_.set(error);
  }
  if (!error.ok()) {
    call_->CancelWithError(error);
  }
  FinishStep(PendingOp::kSends);
}

namespace {
void EndOpImmediately(grpc_completion_queue* cq, void* notify_tag,
                      bool is_notify_tag_closure) {
  if (!is_notify_tag_closure) {
    GPR_ASSERT(grpc_cq_begin_op(cq, notify_tag));
    grpc_cq_end_op(
        cq, notify_tag, absl::OkStatus(),
        [](void*, grpc_cq_completion* completion) { gpr_free(completion); },
        nullptr,
        static_cast<grpc_cq_completion*>(
            gpr_malloc(sizeof(grpc_cq_completion))));
  } else {
    Closure::Run(DEBUG_LOCATION, static_cast<grpc_closure*>(notify_tag),
                 absl::OkStatus());
  }
}
}  // namespace

grpc_call_error FilterStackCall::StartBatch(const grpc_op* ops, size_t nops,
                                            void* notify_tag,
                                            bool is_notify_tag_closure) {
  size_t i;
  const grpc_op* op;
  BatchControl* bctl;
  grpc_call_error error = GRPC_CALL_OK;
  grpc_transport_stream_op_batch* stream_op;
  grpc_transport_stream_op_batch_payload* stream_op_payload;
  uint32_t seen_ops = 0;
  intptr_t pending_ops = 0;

  for (i = 0; i < nops; i++) {
    if (seen_ops & (1u << ops[i].op)) {
      return GRPC_CALL_ERROR_TOO_MANY_OPERATIONS;
    }
    seen_ops |= (1u << ops[i].op);
  }

  if (!is_client() &&
      (seen_ops & (1u << GRPC_OP_SEND_STATUS_FROM_SERVER)) != 0 &&
      (seen_ops & (1u << GRPC_OP_RECV_MESSAGE)) != 0) {
    gpr_log(GPR_ERROR,
            "******************* SEND_STATUS WITH RECV_MESSAGE "
            "*******************");
    return GRPC_CALL_ERROR;
  }

  GRPC_CALL_LOG_BATCH(GPR_INFO, ops, nops);

  if (nops == 0) {
    EndOpImmediately(cq_, notify_tag, is_notify_tag_closure);
    error = GRPC_CALL_OK;
    goto done;
  }

  bctl = ReuseOrAllocateBatchControl(ops);
  if (bctl == nullptr) {
    return GRPC_CALL_ERROR_TOO_MANY_OPERATIONS;
  }
  bctl->completion_data_.notify_tag.tag = notify_tag;
  bctl->completion_data_.notify_tag.is_closure =
      static_cast<uint8_t>(is_notify_tag_closure != 0);

  stream_op = &bctl->op_;
  stream_op_payload = &stream_op_payload_;

  // rewrite batch ops into a transport op
  for (i = 0; i < nops; i++) {
    op = &ops[i];
    if (op->reserved != nullptr) {
      error = GRPC_CALL_ERROR;
      goto done_with_error;
    }
    switch (op->op) {
      case GRPC_OP_SEND_INITIAL_METADATA: {
        // Flag validation: currently allow no flags
        if (!AreInitialMetadataFlagsValid(op->flags)) {
          error = GRPC_CALL_ERROR_INVALID_FLAGS;
          goto done_with_error;
        }
        if (sent_initial_metadata_) {
          error = GRPC_CALL_ERROR_TOO_MANY_OPERATIONS;
          goto done_with_error;
        }
        // TODO(juanlishen): If the user has already specified a compression
        // algorithm by setting the initial metadata with key of
        // GRPC_COMPRESSION_REQUEST_ALGORITHM_MD_KEY, we shouldn't override that
        // with the compression algorithm mapped from compression level.
        // process compression level
        grpc_compression_level effective_compression_level =
            GRPC_COMPRESS_LEVEL_NONE;
        bool level_set = false;
        if (op->data.send_initial_metadata.maybe_compression_level.is_set) {
          effective_compression_level =
              op->data.send_initial_metadata.maybe_compression_level.level;
          level_set = true;
        } else {
          const grpc_compression_options copts =
              channel()->compression_options();
          if (copts.default_level.is_set) {
            level_set = true;
            effective_compression_level = copts.default_level.level;
          }
        }
        // Currently, only server side supports compression level setting.
        if (level_set && !is_client()) {
          const grpc_compression_algorithm calgo =
              encodings_accepted_by_peer_.CompressionAlgorithmForLevel(
                  effective_compression_level);
          // The following metadata will be checked and removed by the message
          // compression filter. It will be used as the call's compression
          // algorithm.
          send_initial_metadata_.Set(GrpcInternalEncodingRequest(), calgo);
        }
        if (op->data.send_initial_metadata.count > INT_MAX) {
          error = GRPC_CALL_ERROR_INVALID_METADATA;
          goto done_with_error;
        }
        stream_op->send_initial_metadata = true;
        sent_initial_metadata_ = true;
        if (!PrepareApplicationMetadata(op->data.send_initial_metadata.count,
                                        op->data.send_initial_metadata.metadata,
                                        false)) {
          error = GRPC_CALL_ERROR_INVALID_METADATA;
          goto done_with_error;
        }
        // Ignore any te metadata key value pairs specified.
        send_initial_metadata_.Remove(TeMetadata());
        // TODO(ctiller): just make these the same variable?
        if (is_client() && send_deadline() != Timestamp::InfFuture()) {
          send_initial_metadata_.Set(GrpcTimeoutMetadata(), send_deadline());
        }
        if (is_client()) {
          send_initial_metadata_.Set(
              WaitForReady(),
              WaitForReady::ValueType{
                  (op->flags & GRPC_INITIAL_METADATA_WAIT_FOR_READY) != 0,
                  (op->flags &
                   GRPC_INITIAL_METADATA_WAIT_FOR_READY_EXPLICITLY_SET) != 0});
        }
        stream_op_payload->send_initial_metadata.send_initial_metadata =
            &send_initial_metadata_;
<<<<<<< HEAD
        has_send_ops = true;
=======
        if (is_client()) {
          stream_op_payload->send_initial_metadata.peer_string =
              peer_string_atm_ptr();
        }
        pending_ops |= PendingOpMask(PendingOp::kSends);
>>>>>>> 6943c184
        break;
      }
      case GRPC_OP_SEND_MESSAGE: {
        if (!AreWriteFlagsValid(op->flags)) {
          error = GRPC_CALL_ERROR_INVALID_FLAGS;
          goto done_with_error;
        }
        if (op->data.send_message.send_message == nullptr) {
          error = GRPC_CALL_ERROR_INVALID_MESSAGE;
          goto done_with_error;
        }
        if (sending_message_) {
          error = GRPC_CALL_ERROR_TOO_MANY_OPERATIONS;
          goto done_with_error;
        }
        uint32_t flags = op->flags;
        // If the outgoing buffer is already compressed, mark it as so in the
        // flags. These will be picked up by the compression filter and further
        // (wasteful) attempts at compression skipped.
        if (op->data.send_message.send_message->data.raw.compression >
            GRPC_COMPRESS_NONE) {
          flags |= GRPC_WRITE_INTERNAL_COMPRESS;
        }
        stream_op->send_message = true;
        sending_message_ = true;
        send_slice_buffer_.Clear();
        grpc_slice_buffer_move_into(
            &op->data.send_message.send_message->data.raw.slice_buffer,
            send_slice_buffer_.c_slice_buffer());
        stream_op_payload->send_message.flags = flags;
        stream_op_payload->send_message.send_message = &send_slice_buffer_;
        pending_ops |= PendingOpMask(PendingOp::kSends);
        break;
      }
      case GRPC_OP_SEND_CLOSE_FROM_CLIENT: {
        // Flag validation: currently allow no flags
        if (op->flags != 0) {
          error = GRPC_CALL_ERROR_INVALID_FLAGS;
          goto done_with_error;
        }
        if (!is_client()) {
          error = GRPC_CALL_ERROR_NOT_ON_SERVER;
          goto done_with_error;
        }
        if (sent_final_op_) {
          error = GRPC_CALL_ERROR_TOO_MANY_OPERATIONS;
          goto done_with_error;
        }
        stream_op->send_trailing_metadata = true;
        sent_final_op_ = true;
        stream_op_payload->send_trailing_metadata.send_trailing_metadata =
            &send_trailing_metadata_;
        pending_ops |= PendingOpMask(PendingOp::kSends);
        break;
      }
      case GRPC_OP_SEND_STATUS_FROM_SERVER: {
        // Flag validation: currently allow no flags
        if (op->flags != 0) {
          error = GRPC_CALL_ERROR_INVALID_FLAGS;
          goto done_with_error;
        }
        if (is_client()) {
          error = GRPC_CALL_ERROR_NOT_ON_CLIENT;
          goto done_with_error;
        }
        if (sent_final_op_) {
          error = GRPC_CALL_ERROR_TOO_MANY_OPERATIONS;
          goto done_with_error;
        }
        if (op->data.send_status_from_server.trailing_metadata_count >
            INT_MAX) {
          error = GRPC_CALL_ERROR_INVALID_METADATA;
          goto done_with_error;
        }
        stream_op->send_trailing_metadata = true;
        sent_final_op_ = true;

        if (!PrepareApplicationMetadata(
                op->data.send_status_from_server.trailing_metadata_count,
                op->data.send_status_from_server.trailing_metadata, true)) {
          error = GRPC_CALL_ERROR_INVALID_METADATA;
          goto done_with_error;
        }

        grpc_error_handle status_error =
            op->data.send_status_from_server.status == GRPC_STATUS_OK
                ? absl::OkStatus()
                : grpc_error_set_int(
                      GRPC_ERROR_CREATE("Server returned error"),
                      StatusIntProperty::kRpcStatus,
                      static_cast<intptr_t>(
                          op->data.send_status_from_server.status));
        if (op->data.send_status_from_server.status_details != nullptr) {
          send_trailing_metadata_.Set(
              GrpcMessageMetadata(),
              Slice(grpc_slice_copy(
                  *op->data.send_status_from_server.status_details)));
          if (!status_error.ok()) {
            status_error = grpc_error_set_str(
                status_error, StatusStrProperty::kGrpcMessage,
                StringViewFromSlice(
                    *op->data.send_status_from_server.status_details));
          }
        }

        status_error_.set(status_error);

        send_trailing_metadata_.Set(GrpcStatusMetadata(),
                                    op->data.send_status_from_server.status);

        // Ignore any te metadata key value pairs specified.
        send_trailing_metadata_.Remove(TeMetadata());
        stream_op_payload->send_trailing_metadata.send_trailing_metadata =
            &send_trailing_metadata_;
        stream_op_payload->send_trailing_metadata.sent =
            &sent_server_trailing_metadata_;
        pending_ops |= PendingOpMask(PendingOp::kSends);
        break;
      }
      case GRPC_OP_RECV_INITIAL_METADATA: {
        // Flag validation: currently allow no flags
        if (op->flags != 0) {
          error = GRPC_CALL_ERROR_INVALID_FLAGS;
          goto done_with_error;
        }
        if (received_initial_metadata_) {
          error = GRPC_CALL_ERROR_TOO_MANY_OPERATIONS;
          goto done_with_error;
        }
        received_initial_metadata_ = true;
        buffered_metadata_[0] =
            op->data.recv_initial_metadata.recv_initial_metadata;
        GRPC_CLOSURE_INIT(
            &receiving_initial_metadata_ready_,
            [](void* bctl, grpc_error_handle error) {
              static_cast<BatchControl*>(bctl)->ReceivingInitialMetadataReady(
                  error);
            },
            bctl, grpc_schedule_on_exec_ctx);
        stream_op->recv_initial_metadata = true;
        stream_op_payload->recv_initial_metadata.recv_initial_metadata =
            &recv_initial_metadata_;
        stream_op_payload->recv_initial_metadata.recv_initial_metadata_ready =
            &receiving_initial_metadata_ready_;
        if (is_client()) {
          stream_op_payload->recv_initial_metadata.trailing_metadata_available =
              &is_trailers_only_;
        }
        pending_ops |= PendingOpMask(PendingOp::kRecvInitialMetadata);
        break;
      }
      case GRPC_OP_RECV_MESSAGE: {
        // Flag validation: currently allow no flags
        if (op->flags != 0) {
          error = GRPC_CALL_ERROR_INVALID_FLAGS;
          goto done_with_error;
        }
        if (receiving_message_) {
          error = GRPC_CALL_ERROR_TOO_MANY_OPERATIONS;
          goto done_with_error;
        }
        receiving_message_ = true;
        stream_op->recv_message = true;
        receiving_slice_buffer_.reset();
        receiving_buffer_ = op->data.recv_message.recv_message;
        stream_op_payload->recv_message.recv_message = &receiving_slice_buffer_;
        receiving_stream_flags_ = 0;
        stream_op_payload->recv_message.flags = &receiving_stream_flags_;
        stream_op_payload->recv_message.call_failed_before_recv_message =
            &call_failed_before_recv_message_;
        GRPC_CLOSURE_INIT(
            &receiving_stream_ready_,
            [](void* bctlp, grpc_error_handle error) {
              auto* bctl = static_cast<BatchControl*>(bctlp);
              auto* call = bctl->call_;
              //  Yields the call combiner before processing the received
              //  message.
              GRPC_CALL_COMBINER_STOP(call->call_combiner(),
                                      "recv_message_ready");
              bctl->ReceivingStreamReady(error);
            },
            bctl, grpc_schedule_on_exec_ctx);
        stream_op_payload->recv_message.recv_message_ready =
            &receiving_stream_ready_;
        pending_ops |= PendingOpMask(PendingOp::kRecvMessage);
        break;
      }
      case GRPC_OP_RECV_STATUS_ON_CLIENT: {
        // Flag validation: currently allow no flags
        if (op->flags != 0) {
          error = GRPC_CALL_ERROR_INVALID_FLAGS;
          goto done_with_error;
        }
        if (!is_client()) {
          error = GRPC_CALL_ERROR_NOT_ON_SERVER;
          goto done_with_error;
        }
        if (requested_final_op_) {
          error = GRPC_CALL_ERROR_TOO_MANY_OPERATIONS;
          goto done_with_error;
        }
        requested_final_op_ = true;
        buffered_metadata_[1] =
            op->data.recv_status_on_client.trailing_metadata;
        final_op_.client.status = op->data.recv_status_on_client.status;
        final_op_.client.status_details =
            op->data.recv_status_on_client.status_details;
        final_op_.client.error_string =
            op->data.recv_status_on_client.error_string;
        stream_op->recv_trailing_metadata = true;
        stream_op_payload->recv_trailing_metadata.recv_trailing_metadata =
            &recv_trailing_metadata_;
        stream_op_payload->recv_trailing_metadata.collect_stats =
            &final_info_.stats.transport_stream_stats;
        GRPC_CLOSURE_INIT(
            &receiving_trailing_metadata_ready_,
            [](void* bctl, grpc_error_handle error) {
              static_cast<BatchControl*>(bctl)->ReceivingTrailingMetadataReady(
                  error);
            },
            bctl, grpc_schedule_on_exec_ctx);
        stream_op_payload->recv_trailing_metadata.recv_trailing_metadata_ready =
            &receiving_trailing_metadata_ready_;
        pending_ops |= PendingOpMask(PendingOp::kRecvTrailingMetadata);
        break;
      }
      case GRPC_OP_RECV_CLOSE_ON_SERVER: {
        // Flag validation: currently allow no flags
        if (op->flags != 0) {
          error = GRPC_CALL_ERROR_INVALID_FLAGS;
          goto done_with_error;
        }
        if (is_client()) {
          error = GRPC_CALL_ERROR_NOT_ON_CLIENT;
          goto done_with_error;
        }
        if (requested_final_op_) {
          error = GRPC_CALL_ERROR_TOO_MANY_OPERATIONS;
          goto done_with_error;
        }
        requested_final_op_ = true;
        final_op_.server.cancelled = op->data.recv_close_on_server.cancelled;
        stream_op->recv_trailing_metadata = true;
        stream_op_payload->recv_trailing_metadata.recv_trailing_metadata =
            &recv_trailing_metadata_;
        stream_op_payload->recv_trailing_metadata.collect_stats =
            &final_info_.stats.transport_stream_stats;
        GRPC_CLOSURE_INIT(
            &receiving_trailing_metadata_ready_,
            [](void* bctl, grpc_error_handle error) {
              static_cast<BatchControl*>(bctl)->ReceivingTrailingMetadataReady(
                  error);
            },
            bctl, grpc_schedule_on_exec_ctx);
        stream_op_payload->recv_trailing_metadata.recv_trailing_metadata_ready =
            &receiving_trailing_metadata_ready_;
        pending_ops |= PendingOpMask(PendingOp::kRecvTrailingMetadata);
        break;
      }
    }
  }

  InternalRef("completion");
  if (!is_notify_tag_closure) {
    GPR_ASSERT(grpc_cq_begin_op(cq_, notify_tag));
  }
  bctl->set_pending_ops(pending_ops);

  if (pending_ops & PendingOpMask(PendingOp::kSends)) {
    GRPC_CLOSURE_INIT(
        &bctl->finish_batch_,
        [](void* bctl, grpc_error_handle error) {
          static_cast<BatchControl*>(bctl)->FinishBatch(error);
        },
        bctl, grpc_schedule_on_exec_ctx);
    stream_op->on_complete = &bctl->finish_batch_;
  }

  if (grpc_call_trace.enabled()) {
    gpr_log(GPR_DEBUG, "BATCH:%p START:%s BATCH:%s (tag:%p)", bctl,
            PendingOpString(pending_ops).c_str(),
            grpc_transport_stream_op_batch_string(stream_op).c_str(),
            bctl->completion_data_.notify_tag.tag);
  }

  ExecuteBatch(stream_op, &bctl->start_batch_);

done:
  return error;

done_with_error:
  // reverse any mutations that occurred
  if (stream_op->send_initial_metadata) {
    sent_initial_metadata_ = false;
    send_initial_metadata_.Clear();
  }
  if (stream_op->send_message) {
    sending_message_ = false;
  }
  if (stream_op->send_trailing_metadata) {
    sent_final_op_ = false;
    send_trailing_metadata_.Clear();
  }
  if (stream_op->recv_initial_metadata) {
    received_initial_metadata_ = false;
  }
  if (stream_op->recv_message) {
    receiving_message_ = false;
  }
  if (stream_op->recv_trailing_metadata) {
    requested_final_op_ = false;
  }
  goto done;
}

void FilterStackCall::ContextSet(grpc_context_index elem, void* value,
                                 void (*destroy)(void*)) {
  if (context_[elem].destroy) {
    context_[elem].destroy(context_[elem].value);
  }
  context_[elem].value = value;
  context_[elem].destroy = destroy;
}

///////////////////////////////////////////////////////////////////////////////
// Metadata validation helpers

namespace {
bool ValidateMetadata(size_t count, grpc_metadata* metadata) {
  for (size_t i = 0; i < count; i++) {
    grpc_metadata* md = &metadata[i];
    if (!GRPC_LOG_IF_ERROR("validate_metadata",
                           grpc_validate_header_key_is_legal(md->key))) {
      return false;
    } else if (!grpc_is_binary_header_internal(md->key) &&
               !GRPC_LOG_IF_ERROR(
                   "validate_metadata",
                   grpc_validate_header_nonbin_value_is_legal(md->value))) {
      return false;
    } else if (GRPC_SLICE_LENGTH(md->value) >= UINT32_MAX) {
      // HTTP2 hpack encoding has a maximum limit.
      return false;
    }
  }
  return true;
}
}  // namespace

///////////////////////////////////////////////////////////////////////////////
// PromiseBasedCall
// Will be folded into Call once the promise conversion is done

class PromiseBasedCall : public Call,
                         public Activity,
                         public Wakeable,
                         public grpc_event_engine::experimental::EventEngine::
                             Closure /* for deadlines */ {
 public:
  PromiseBasedCall(Arena* arena, uint32_t initial_external_refs,
                   const grpc_call_create_args& args);

  void ContextSet(grpc_context_index elem, void* value,
                  void (*destroy)(void* value)) override;
  void* ContextGet(grpc_context_index elem) const override;
  void SetCompletionQueue(grpc_completion_queue* cq) override;
  void SetCompletionQueueLocked(grpc_completion_queue* cq)
      ABSL_EXCLUSIVE_LOCKS_REQUIRED(mu_);
  void CancelWithError(absl::Status error) final ABSL_LOCKS_EXCLUDED(mu_) {
    MutexLock lock(&mu_);
    CancelWithErrorLocked(std::move(error));
  }
  virtual void CancelWithErrorLocked(absl::Status error)
      ABSL_EXCLUSIVE_LOCKS_REQUIRED(mu_) = 0;
  bool Completed() final ABSL_LOCKS_EXCLUDED(mu_) {
    MutexLock lock(&mu_);
    return completed_;
  }

  void Orphan() final {
    MutexLock lock(&mu_);
    if (!completed_) {
      CancelWithErrorLocked(absl::CancelledError("Call orphaned"));
    }
  }

  // Implementation of call refcounting: move this to DualRefCounted once we
  // don't need to maintain FilterStackCall compatibility
  void ExternalRef() final {
    const uint64_t prev_ref_pair =
        refs_.fetch_add(MakeRefPair(1, 0), std::memory_order_relaxed);
    if (grpc_call_refcount_trace.enabled()) {
      gpr_log(GPR_DEBUG, "%s EXTERNAL_REF: %d:%d->%d:%d", DebugTag().c_str(),
              GetStrongRefs(prev_ref_pair), GetWeakRefs(prev_ref_pair),
              GetStrongRefs(prev_ref_pair) + 1, GetWeakRefs(prev_ref_pair));
    }
  }
  void ExternalUnref() final {
    const uint64_t prev_ref_pair =
        refs_.fetch_add(MakeRefPair(-1, 1), std::memory_order_acq_rel);
    if (grpc_call_refcount_trace.enabled()) {
      gpr_log(GPR_DEBUG, "%s EXTERNAL_UNREF: %d:%d->%d:%d", DebugTag().c_str(),
              GetStrongRefs(prev_ref_pair), GetWeakRefs(prev_ref_pair),
              GetStrongRefs(prev_ref_pair) - 1, GetWeakRefs(prev_ref_pair) + 1);
    }
    const uint32_t strong_refs = GetStrongRefs(prev_ref_pair);
    if (GPR_UNLIKELY(strong_refs == 1)) {
      Orphan();
    }
    // Now drop the weak ref.
    InternalUnref("external_ref");
  }
  void InternalRef(const char* reason) final {
    uint64_t n = refs_.fetch_add(MakeRefPair(0, 1), std::memory_order_relaxed);
    if (grpc_call_refcount_trace.enabled()) {
      gpr_log(GPR_DEBUG, "%s REF: %s %d:%d->%d:%d", DebugTag().c_str(), reason,
              GetStrongRefs(n), GetWeakRefs(n), GetStrongRefs(n),
              GetWeakRefs(n) + 1);
    }
  }
  void InternalUnref(const char* reason) final {
    const uint64_t prev_ref_pair =
        refs_.fetch_sub(MakeRefPair(0, 1), std::memory_order_acq_rel);
    if (grpc_call_refcount_trace.enabled()) {
      gpr_log(GPR_DEBUG, "%s UNREF: %s %d:%d->%d:%d", DebugTag().c_str(),
              reason, GetStrongRefs(prev_ref_pair), GetWeakRefs(prev_ref_pair),
              GetStrongRefs(prev_ref_pair), GetWeakRefs(prev_ref_pair) - 1);
    }
    if (GPR_UNLIKELY(prev_ref_pair == MakeRefPair(0, 1))) {
      DeleteThis();
    }
  }

  // Activity methods
  void ForceImmediateRepoll() ABSL_EXCLUSIVE_LOCKS_REQUIRED(mu_) override;
  Waker MakeOwningWaker() ABSL_EXCLUSIVE_LOCKS_REQUIRED(mu_) override {
    InternalRef("wakeup");
// If ASAN is defined, we leverage it to detect dropped Waker objects.
// Usually Waker must be destroyed or woken up, but (especially with arenas)
// it's not uncommon to create a Waker and then do neither. In that case it's
// incredibly fraught to diagnose where the dropped reference to this object was
// created. Instead, leverage ASAN and create a new object per expected wakeup.
// Now when we drop such an object ASAN will fail and we'll get a callstack to
// the creation of the waker in question.
#if defined(__has_feature)
#if __has_feature(address_sanitizer)
#define GRPC_CALL_USES_ASAN_WAKER
    class AsanWaker final : public Wakeable {
     public:
      explicit AsanWaker(PromiseBasedCall* call) : call_(call) {}

      void Wakeup() override {
        call_->Wakeup();
        delete this;
      }

      void Drop() override {
        call_->Drop();
        delete this;
      }

      std::string ActivityDebugTag() const override {
        return call_->DebugTag();
      }

     private:
      PromiseBasedCall* call_;
    };
    return Waker(new AsanWaker(this));
#endif
#endif
#ifndef GRPC_CALL_USES_ASAN_WAKER
    return Waker(this);
#endif
  }
  Waker MakeNonOwningWaker() ABSL_EXCLUSIVE_LOCKS_REQUIRED(mu_) override;

  // Wakeable methods
  void Wakeup() override {
    channel()->event_engine()->Run([this] {
      ApplicationCallbackExecCtx app_exec_ctx;
      ExecCtx exec_ctx;
      {
        ScopedContext activity_context(this);
        MutexLock lock(&mu_);
        Update();
      }
      InternalUnref("wakeup");
    });
  }
  void Drop() override { InternalUnref("wakeup"); }

  void RunInContext(absl::AnyInvocable<void()> fn) {
    if (Activity::current() == this) {
      fn();
    } else {
      InternalRef("in_context");
      channel()->event_engine()->Run([this, fn = std::move(fn)]() mutable {
        ApplicationCallbackExecCtx app_exec_ctx;
        ExecCtx exec_ctx;
        {
          ScopedContext activity_context(this);
          MutexLock lock(&mu_);
          fn();
          Update();
        }
        InternalUnref("in_context");
      });
    }
  }

  grpc_compression_algorithm test_only_compression_algorithm() override {
    abort();
  }
  uint32_t test_only_message_flags() override { abort(); }
  uint32_t test_only_encodings_accepted_by_peer() override { abort(); }
  grpc_compression_algorithm compression_for_level(
      grpc_compression_level) override {
    abort();
  }

  // This should return nullptr for the promise stack (and alternative means
  // for that functionality be invented)
  grpc_call_stack* call_stack() override { return nullptr; }

  void UpdateDeadline(Timestamp deadline);
  void ResetDeadline();

  // Implementation of EventEngine::Closure, called when deadline expires
  void Run() override;

  virtual ServerCallContext* server_call_context() { return nullptr; }

 protected:
  class ScopedContext
      : public ScopedActivity,
        public promise_detail::Context<Arena>,
        public promise_detail::Context<grpc_call_context_element>,
        public promise_detail::Context<CallContext>,
        public promise_detail::Context<CallFinalization> {
   public:
    explicit ScopedContext(PromiseBasedCall* call)
        : ScopedActivity(call),
          promise_detail::Context<Arena>(call->arena()),
          promise_detail::Context<grpc_call_context_element>(call->context_),
          promise_detail::Context<CallContext>(&call->call_context_),
          promise_detail::Context<CallFinalization>(&call->finalization_) {}
  };

  class Completion {
   public:
    Completion() : index_(kNullIndex) {}
    ~Completion() { GPR_ASSERT(index_ == kNullIndex); }
    explicit Completion(uint8_t index) : index_(index) {}
    Completion(const Completion& other) = delete;
    Completion& operator=(const Completion& other) = delete;
    Completion(Completion&& other) noexcept : index_(other.index_) {
      other.index_ = kNullIndex;
    }
    Completion& operator=(Completion&& other) noexcept {
      GPR_ASSERT(index_ == kNullIndex);
      index_ = other.index_;
      other.index_ = kNullIndex;
      return *this;
    }

    uint8_t index() const { return index_; }
    uint8_t TakeIndex() { return std::exchange(index_, kNullIndex); }
    bool has_value() const { return index_ != kNullIndex; }

   private:
    enum : uint8_t { kNullIndex = 0xff };
    uint8_t index_;
  };

  ~PromiseBasedCall() override {
    if (non_owning_wakeable_) non_owning_wakeable_->DropActivity();
    if (cq_) GRPC_CQ_INTERNAL_UNREF(cq_, "bind");
  }

  // Enumerates why a Completion is still pending
  enum class PendingOp {
    // We're in the midst of starting a batch of operations
    kStartingBatch = 0,
    // The following correspond with the batch operations from above
    kReceiveInitialMetadata,
    kReceiveStatusOnClient,
    kReceiveCloseOnServer = kReceiveStatusOnClient,
    kSendMessage,
    kReceiveMessage,
    kSendStatusFromServer,
    kSendCloseFromClient = kSendStatusFromServer,
  };

  const char* PendingOpString(PendingOp reason) const {
    switch (reason) {
      case PendingOp::kStartingBatch:
        return "StartingBatch";
      case PendingOp::kReceiveInitialMetadata:
        return "ReceiveInitialMetadata";
      case PendingOp::kReceiveStatusOnClient:
        return is_client() ? "ReceiveStatusOnClient" : "ReceiveCloseOnServer";
      case PendingOp::kSendMessage:
        return "SendMessage";
      case PendingOp::kReceiveMessage:
        return "ReceiveMessage";
      case PendingOp::kSendStatusFromServer:
        return is_client() ? "SendCloseFromClient" : "SendStatusFromServer";
    }
    return "Unknown";
  }

  static constexpr uint8_t PendingOpBit(PendingOp reason) {
    return 1 << static_cast<int>(reason);
  }

  Mutex* mu() const ABSL_LOCK_RETURNED(mu_) { return &mu_; }
  // Begin work on a completion, recording the tag/closure to notify.
  // Use the op selected in \a ops to determine the index to allocate into.
  // Starts the "StartingBatch" PendingOp immediately.
  // Assumes at least one operation in \a ops.
  Completion StartCompletion(void* tag, bool is_closure, const grpc_op* ops)
      ABSL_EXCLUSIVE_LOCKS_REQUIRED(mu_);
  // Add one pending op to the completion, and return it.
  Completion AddOpToCompletion(const Completion& completion, PendingOp reason)
      ABSL_EXCLUSIVE_LOCKS_REQUIRED(mu_);
  // Stringify a completion
  std::string CompletionString(const Completion& completion) const {
    return completion.has_value()
               ? absl::StrFormat(
                     "%d:tag=%p", static_cast<int>(completion.index()),
                     completion_info_[completion.index()].pending.tag)
               : "no-completion";
  }
  // Finish one op on the completion. Must have been previously been added.
  // The completion as a whole finishes when all pending ops finish.
  void FinishOpOnCompletion(Completion* completion, PendingOp reason)
      ABSL_EXCLUSIVE_LOCKS_REQUIRED(mu_);
  // Mark the completion as failed. Does not finish it.
  void FailCompletion(const Completion& completion,
                      SourceLocation source_location = {});
  // Run the promise polling loop until it stalls.
  void Update() ABSL_EXCLUSIVE_LOCKS_REQUIRED(mu_);
  // Update the promise state once.
  virtual void UpdateOnce() ABSL_EXCLUSIVE_LOCKS_REQUIRED(mu_) = 0;
  // Accept the stats from the context (call once we have proof the transport is
  // done with them).
  // Right now this means that promise based calls do not record correct stats
  // with census if they are cancelled.
  // TODO(ctiller): this should be remedied before promise  based calls are
  // dexperimentalized.
  void AcceptTransportStatsFromContext() ABSL_EXCLUSIVE_LOCKS_REQUIRED(mu_) {
    final_stats_ = *call_context_.call_stats();
  }

  grpc_completion_queue* cq() ABSL_EXCLUSIVE_LOCKS_REQUIRED(mu_) { return cq_; }

  void CToMetadata(grpc_metadata* metadata, size_t count,
                   grpc_metadata_batch* batch);

  std::string ActivityDebugTag() const override { return DebugTag(); }

  // At the end of the call run any finalization actions.
  void RunFinalization(grpc_status_code status, const char* status_details) {
    grpc_call_final_info final_info;
    final_info.stats = final_stats_;
    final_info.final_status = status;
    final_info.error_string = status_details;
    finalization_.Run(&final_info);
  }

  std::string PresentAndCompletionText(const char* caption, bool has,
                                       const Completion& completion) const {
    if (has) {
      if (completion.has_value()) {
        return absl::StrCat(caption, ":", CompletionString(completion), " ");
      } else {
        return absl::StrCat(caption,
                            ":!!BUG:operation is present, no completion!! ");
      }
    } else {
      if (!completion.has_value()) {
        return "";
      } else {
        return absl::StrCat(caption, ":no-op:", CompletionString(completion),
                            " ");
      }
    }
  }

  std::string PollStateDebugString() const ABSL_EXCLUSIVE_LOCKS_REQUIRED(mu_) {
    return absl::StrCat(PresentAndCompletionText("outstanding_send",
                                                 outstanding_send_.has_value(),
                                                 send_message_completion_)
                            .c_str(),
                        PresentAndCompletionText("outstanding_recv",
                                                 outstanding_recv_.has_value(),
                                                 recv_message_completion_)
                            .c_str());
  }

  void StartRecvMessage(const grpc_op& op, const Completion& completion,
                        PipeReceiver<MessageHandle>* receiver)
      ABSL_EXCLUSIVE_LOCKS_REQUIRED(mu_);
  void PollRecvMessage(grpc_compression_algorithm compression_algorithm)
      ABSL_EXCLUSIVE_LOCKS_REQUIRED(mu_);
  void CancelRecvMessage() ABSL_EXCLUSIVE_LOCKS_REQUIRED(mu_);
  void StartSendMessage(const grpc_op& op, const Completion& completion,
                        PipeSender<MessageHandle>* sender)
      ABSL_EXCLUSIVE_LOCKS_REQUIRED(mu_);
  bool PollSendMessage() ABSL_EXCLUSIVE_LOCKS_REQUIRED(mu_);
  void CancelSendMessage() ABSL_EXCLUSIVE_LOCKS_REQUIRED(mu_);

  bool completed() const ABSL_EXCLUSIVE_LOCKS_REQUIRED(mu_) {
    return completed_;
  }
  void set_completed() ABSL_EXCLUSIVE_LOCKS_REQUIRED(mu_) { completed_ = true; }
  bool is_sending() const ABSL_EXCLUSIVE_LOCKS_REQUIRED(mu_) {
    return outstanding_send_.has_value();
  }

 private:
  union CompletionInfo {
    struct Pending {
      // Bitmask of PendingOps
      uint8_t pending_op_bits;
      bool is_closure;
      bool success;
      void* tag;
    } pending;
    grpc_cq_completion completion;
  };

  class NonOwningWakable final : public Wakeable {
   public:
    explicit NonOwningWakable(PromiseBasedCall* call) : call_(call) {}

    // Ref the Handle (not the activity).
    void Ref() { refs_.fetch_add(1, std::memory_order_relaxed); }

    // Activity is going away... drop its reference and sever the connection
    // back.
    void DropActivity() ABSL_LOCKS_EXCLUDED(mu_) {
      auto unref = absl::MakeCleanup([this]() { Unref(); });
      MutexLock lock(&mu_);
      GPR_ASSERT(call_ != nullptr);
      call_ = nullptr;
    }

    // Activity needs to wake up (if it still exists!) - wake it up, and drop
    // the ref that was kept for this handle.
    void Wakeup() override ABSL_LOCKS_EXCLUDED(mu_) {
      // Drop the ref to the handle at end of scope (we have one ref = one
      // wakeup semantics).
      auto unref = absl::MakeCleanup([this]() { Unref(); });
      ReleasableMutexLock lock(&mu_);
      // Note that activity refcount can drop to zero, but we could win the lock
      // against DropActivity, so we need to only increase activities refcount
      // if it is non-zero.
      PromiseBasedCall* call = call_;
      if (call != nullptr && call->RefIfNonZero()) {
        lock.Release();
        // Activity still exists and we have a reference: wake it up, which will
        // drop the ref.
        call->Wakeup();
      }
    }

    std::string ActivityDebugTag() const override {
      MutexLock lock(&mu_);
      return call_ == nullptr ? "<unknown>" : call_->DebugTag();
    }

    void Drop() override { Unref(); }

   private:
    // Unref the Handle (not the activity).
    void Unref() {
      if (1 == refs_.fetch_sub(1, std::memory_order_acq_rel)) {
        delete this;
      }
    }

    mutable Mutex mu_;
    // We have two initial refs: one for the wakeup that this is created for,
    // and will be dropped by Wakeup, and the other for the activity which is
    // dropped by DropActivity.
    std::atomic<size_t> refs_{2};
    PromiseBasedCall* call_ ABSL_GUARDED_BY(mu_);
  };

  static void OnDestroy(void* arg, grpc_error_handle) {
    auto* call = static_cast<PromiseBasedCall*>(arg);
    ScopedContext context(call);
    call->DeleteThis();
  }

  // First 32 bits are strong refs, next 32 bits are weak refs.
  static uint64_t MakeRefPair(uint32_t strong, uint32_t weak) {
    return (static_cast<uint64_t>(strong) << 32) + static_cast<int64_t>(weak);
  }
  static uint32_t GetStrongRefs(uint64_t ref_pair) {
    return static_cast<uint32_t>(ref_pair >> 32);
  }
  static uint32_t GetWeakRefs(uint64_t ref_pair) {
    return static_cast<uint32_t>(ref_pair & 0xffffffffu);
  }

  bool RefIfNonZero() {
    uint64_t prev_ref_pair = refs_.load(std::memory_order_acquire);
    do {
      const uint32_t strong_refs = GetStrongRefs(prev_ref_pair);
      if (strong_refs == 0) return false;
    } while (!refs_.compare_exchange_weak(
        prev_ref_pair, prev_ref_pair + MakeRefPair(1, 0),
        std::memory_order_acq_rel, std::memory_order_acquire));
    return true;
  }

  mutable Mutex mu_;
  std::atomic<uint64_t> refs_;
  CallContext call_context_{this};
  bool keep_polling_ ABSL_GUARDED_BY(mu()) = false;

  // Contexts for various subsystems (security, tracing, ...).
  grpc_call_context_element context_[GRPC_CONTEXT_COUNT] = {};
  grpc_completion_queue* cq_ ABSL_GUARDED_BY(mu_);
  NonOwningWakable* non_owning_wakeable_ ABSL_GUARDED_BY(mu_) = nullptr;
  CompletionInfo completion_info_[6];
  grpc_call_stats final_stats_{};
  CallFinalization finalization_;
  // Current deadline.
  Timestamp deadline_ = Timestamp::InfFuture();
  grpc_event_engine::experimental::EventEngine::TaskHandle deadline_task_;
  absl::optional<PipeSender<MessageHandle>::PushType> outstanding_send_
      ABSL_GUARDED_BY(mu_);
  absl::optional<PipeReceiverNextType<MessageHandle>> outstanding_recv_
      ABSL_GUARDED_BY(mu_);
  grpc_byte_buffer** recv_message_ ABSL_GUARDED_BY(mu_) = nullptr;
  Completion send_message_completion_ ABSL_GUARDED_BY(mu_);
  Completion recv_message_completion_ ABSL_GUARDED_BY(mu_);
  bool completed_ ABSL_GUARDED_BY(mu_) = false;
};

template <typename T>
grpc_error_handle MakePromiseBasedCall(grpc_call_create_args* args,
                                       grpc_call** out_call) {
  Channel* channel = args->channel.get();

  auto alloc = Arena::CreateWithAlloc(channel->CallSizeEstimate(), sizeof(T),
                                      channel->allocator());
  PromiseBasedCall* call = new (alloc.second) T(alloc.first, args);
  *out_call = call->c_ptr();
  GPR_DEBUG_ASSERT(Call::FromC(*out_call) == call);
  return absl::OkStatus();
}

PromiseBasedCall::PromiseBasedCall(Arena* arena, uint32_t initial_external_refs,
                                   const grpc_call_create_args& args)
    : Call(arena, args.server_transport_data == nullptr, args.send_deadline,
           args.channel->Ref()),
      refs_(MakeRefPair(initial_external_refs, 0)),
      cq_(args.cq) {
  if (args.cq != nullptr) {
    GPR_ASSERT(args.pollset_set_alternative == nullptr &&
               "Only one of 'cq' and 'pollset_set_alternative' should be "
               "non-nullptr.");
    GRPC_CQ_INTERNAL_REF(args.cq, "bind");
    call_context_.pollent_ =
        grpc_polling_entity_create_from_pollset(grpc_cq_pollset(args.cq));
  }
  if (args.pollset_set_alternative != nullptr) {
    call_context_.pollent_ = grpc_polling_entity_create_from_pollset_set(
        args.pollset_set_alternative);
  }
}

Waker PromiseBasedCall::MakeNonOwningWaker() {
  if (non_owning_wakeable_ == nullptr) {
    non_owning_wakeable_ = new NonOwningWakable(this);
  } else {
    non_owning_wakeable_->Ref();
  }
  return Waker(non_owning_wakeable_);
}

void PromiseBasedCall::CToMetadata(grpc_metadata* metadata, size_t count,
                                   grpc_metadata_batch* b) {
  for (size_t i = 0; i < count; i++) {
    grpc_metadata* md = &metadata[i];
    auto key = StringViewFromSlice(md->key);
    // Filter "content-length metadata"
    if (key == "content-length") continue;
    b->Append(key, Slice(CSliceRef(md->value)),
              [md](absl::string_view error, const Slice& value) {
                gpr_log(GPR_DEBUG, "Append error: %s",
                        absl::StrCat("key=", StringViewFromSlice(md->key),
                                     " error=", error,
                                     " value=", value.as_string_view())
                            .c_str());
              });
  }
}

void PromiseBasedCall::ContextSet(grpc_context_index elem, void* value,
                                  void (*destroy)(void*)) {
  if (context_[elem].destroy != nullptr) {
    context_[elem].destroy(context_[elem].value);
  }
  context_[elem].value = value;
  context_[elem].destroy = destroy;
}

void* PromiseBasedCall::ContextGet(grpc_context_index elem) const {
  return context_[elem].value;
}

PromiseBasedCall::Completion PromiseBasedCall::StartCompletion(
    void* tag, bool is_closure, const grpc_op* ops) {
  Completion c(BatchSlotForOp(ops[0].op));
  if (grpc_call_trace.enabled()) {
    gpr_log(GPR_INFO, "%s[call] StartCompletion %s tag=%p", DebugTag().c_str(),
            CompletionString(c).c_str(), tag);
  }
  if (!is_closure) {
    grpc_cq_begin_op(cq(), tag);
  }
  completion_info_[c.index()].pending = {
      PendingOpBit(PendingOp::kStartingBatch), is_closure, true, tag};
  return c;
}

PromiseBasedCall::Completion PromiseBasedCall::AddOpToCompletion(
    const Completion& completion, PendingOp reason) {
  if (grpc_call_trace.enabled()) {
    gpr_log(GPR_INFO, "%s[call] AddOpToCompletion %s %s", DebugTag().c_str(),
            CompletionString(completion).c_str(), PendingOpString(reason));
  }
  GPR_ASSERT(completion.has_value());
  auto& pending_op_bits =
      completion_info_[completion.index()].pending.pending_op_bits;
  GPR_ASSERT((pending_op_bits & PendingOpBit(reason)) == 0);
  pending_op_bits |= PendingOpBit(reason);
  return Completion(completion.index());
}

void PromiseBasedCall::FailCompletion(const Completion& completion,
                                      SourceLocation location) {
  if (grpc_call_trace.enabled()) {
    gpr_log(location.file(), location.line(), GPR_LOG_SEVERITY_ERROR,
            "%s[call] FailCompletion %s", DebugTag().c_str(),
            CompletionString(completion).c_str());
  }
  completion_info_[completion.index()].pending.success = false;
}

void PromiseBasedCall::FinishOpOnCompletion(Completion* completion,
                                            PendingOp reason) {
  if (grpc_call_trace.enabled()) {
    auto pending_op_bits =
        completion_info_[completion->index()].pending.pending_op_bits;
    bool success = completion_info_[completion->index()].pending.success;
    std::vector<const char*> pending;
    for (size_t i = 0; i < 8 * sizeof(pending_op_bits); i++) {
      if (static_cast<PendingOp>(i) == reason) continue;
      if (pending_op_bits & (1 << i)) {
        pending.push_back(PendingOpString(static_cast<PendingOp>(i)));
      }
    }
    gpr_log(
        GPR_INFO, "%s[call] FinishOpOnCompletion tag:%p %s %s %s",
        DebugTag().c_str(), completion_info_[completion->index()].pending.tag,
        CompletionString(*completion).c_str(), PendingOpString(reason),
        (pending.empty()
             ? (success ? std::string("done") : std::string("failed"))
             : absl::StrFormat("pending_ops={%s}", absl::StrJoin(pending, ",")))
            .c_str());
  }
  const uint8_t i = completion->TakeIndex();
  GPR_ASSERT(i < GPR_ARRAY_SIZE(completion_info_));
  CompletionInfo::Pending& pending = completion_info_[i].pending;
  GPR_ASSERT(pending.pending_op_bits & PendingOpBit(reason));
  pending.pending_op_bits &= ~PendingOpBit(reason);
  auto error = pending.success ? absl::OkStatus() : absl::CancelledError();
  if (pending.pending_op_bits == 0) {
    if (pending.is_closure) {
      ExecCtx::Run(DEBUG_LOCATION, static_cast<grpc_closure*>(pending.tag),
                   error);
    } else {
      grpc_cq_end_op(
          cq(), pending.tag, error, [](void*, grpc_cq_completion*) {}, nullptr,
          &completion_info_[i].completion);
    }
  }
}

void PromiseBasedCall::Update() {
  keep_polling_ = false;
  do {
    UpdateOnce();
  } while (std::exchange(keep_polling_, false));
}

void PromiseBasedCall::ForceImmediateRepoll() { keep_polling_ = true; }

void PromiseBasedCall::SetCompletionQueue(grpc_completion_queue* cq) {
  MutexLock lock(&mu_);
  SetCompletionQueueLocked(cq);
}

void PromiseBasedCall::SetCompletionQueueLocked(grpc_completion_queue* cq) {
  cq_ = cq;
  GRPC_CQ_INTERNAL_REF(cq, "bind");
  call_context_.pollent_ =
      grpc_polling_entity_create_from_pollset(grpc_cq_pollset(cq));
}

void PromiseBasedCall::UpdateDeadline(Timestamp deadline) {
  if (deadline >= deadline_) return;
  auto* const event_engine = channel()->event_engine();
  if (deadline_ != Timestamp::InfFuture()) {
    if (!event_engine->Cancel(deadline_task_)) return;
  } else {
    InternalRef("deadline");
  }
  event_engine->RunAfter(deadline - Timestamp::Now(), this);
}

void PromiseBasedCall::ResetDeadline() {
  if (deadline_ == Timestamp::InfFuture()) return;
  auto* const event_engine = channel()->event_engine();
  if (!event_engine->Cancel(deadline_task_)) return;
  deadline_ = Timestamp::InfFuture();
  InternalUnref("deadline");
}

void PromiseBasedCall::Run() {
  ApplicationCallbackExecCtx callback_exec_ctx;
  ExecCtx exec_ctx;
  CancelWithError(absl::DeadlineExceededError("Deadline exceeded"));
  InternalUnref("deadline");
}

void PromiseBasedCall::StartSendMessage(const grpc_op& op,
                                        const Completion& completion,
                                        PipeSender<MessageHandle>* sender) {
  GPR_ASSERT(!outstanding_send_.has_value());
  if (!completed_) {
    send_message_completion_ =
        AddOpToCompletion(completion, PendingOp::kSendMessage);
    SliceBuffer send;
    grpc_slice_buffer_swap(
        &op.data.send_message.send_message->data.raw.slice_buffer,
        send.c_slice_buffer());
    outstanding_send_.emplace(sender->Push(
        GetContext<Arena>()->MakePooled<Message>(std::move(send), op.flags)));
  } else {
    FailCompletion(completion);
  }
}

bool PromiseBasedCall::PollSendMessage() {
  if (!outstanding_send_.has_value()) return true;
  Poll<bool> r = (*outstanding_send_)();
  if (const bool* result = absl::get_if<bool>(&r)) {
    if (grpc_call_trace.enabled()) {
      gpr_log(GPR_DEBUG, "%sPollSendMessage completes %s", DebugTag().c_str(),
              *result ? "successfully" : "with failure");
    }
    if (!*result) {
      FailCompletion(send_message_completion_);
      return false;
    }
    FinishOpOnCompletion(&send_message_completion_, PendingOp::kSendMessage);
    outstanding_send_.reset();
  }
  return true;
}

void PromiseBasedCall::CancelSendMessage() {
  if (!outstanding_send_.has_value()) return;
  FinishOpOnCompletion(&send_message_completion_, PendingOp::kSendMessage);
  outstanding_send_.reset();
}

void PromiseBasedCall::StartRecvMessage(const grpc_op& op,
                                        const Completion& completion,
                                        PipeReceiver<MessageHandle>* receiver) {
  GPR_ASSERT(!outstanding_recv_.has_value());
  recv_message_ = op.data.recv_message.recv_message;
  recv_message_completion_ =
      AddOpToCompletion(completion, PendingOp::kReceiveMessage);
  outstanding_recv_.emplace(receiver->Next());
}

void PromiseBasedCall::PollRecvMessage(
    grpc_compression_algorithm incoming_compression_algorithm) {
  if (!outstanding_recv_.has_value()) return;
  Poll<NextResult<MessageHandle>> r = (*outstanding_recv_)();
  if (auto* result = absl::get_if<NextResult<MessageHandle>>(&r)) {
    outstanding_recv_.reset();
    if (result->has_value()) {
      MessageHandle& message = **result;
      if ((message->flags() & GRPC_WRITE_INTERNAL_COMPRESS) &&
          (incoming_compression_algorithm != GRPC_COMPRESS_NONE)) {
        *recv_message_ = grpc_raw_compressed_byte_buffer_create(
            nullptr, 0, incoming_compression_algorithm);
      } else {
        *recv_message_ = grpc_raw_byte_buffer_create(nullptr, 0);
      }
      grpc_slice_buffer_move_into(message->payload()->c_slice_buffer(),
                                  &(*recv_message_)->data.raw.slice_buffer);
      if (grpc_call_trace.enabled()) {
        gpr_log(GPR_INFO,
                "%s[call] PollRecvMessage: outstanding_recv finishes: received "
                "%" PRIdPTR " byte message",
                DebugTag().c_str(),
                (*recv_message_)->data.raw.slice_buffer.length);
      }
    } else if (result->cancelled()) {
      if (grpc_call_trace.enabled()) {
        gpr_log(GPR_INFO,
                "%s[call] PollRecvMessage: outstanding_recv finishes: received "
                "end-of-stream with error",
                DebugTag().c_str());
      }
      FailCompletion(recv_message_completion_);
      *recv_message_ = nullptr;
    } else {
      if (grpc_call_trace.enabled()) {
        gpr_log(GPR_INFO,
                "%s[call] PollRecvMessage: outstanding_recv finishes: received "
                "end-of-stream",
                DebugTag().c_str());
      }
      *recv_message_ = nullptr;
    }
    FinishOpOnCompletion(&recv_message_completion_, PendingOp::kReceiveMessage);
  } else if (completed_) {
    if (grpc_call_trace.enabled()) {
      gpr_log(GPR_INFO,
              "%s[call] UpdateOnce: outstanding_recv finishes: promise has "
              "completed without queuing a message, forcing end-of-stream",
              DebugTag().c_str());
    }
    outstanding_recv_.reset();
    *recv_message_ = nullptr;
    FinishOpOnCompletion(&recv_message_completion_, PendingOp::kReceiveMessage);
  }
}

void PromiseBasedCall::CancelRecvMessage() {
  if (!outstanding_recv_.has_value()) return;
  *recv_message_ = nullptr;
  outstanding_recv_.reset();
  FinishOpOnCompletion(&recv_message_completion_, PendingOp::kReceiveMessage);
}

///////////////////////////////////////////////////////////////////////////////
// CallContext

void CallContext::RunInContext(absl::AnyInvocable<void()> fn) {
  call_->RunInContext(std::move(fn));
}

void CallContext::IncrementRefCount(const char* reason) {
  call_->InternalRef(reason);
}

void CallContext::Unref(const char* reason) { call_->InternalUnref(reason); }

gpr_atm* CallContext::peer_string_atm_ptr() {
  return call_->peer_string_atm_ptr();
}

void CallContext::UpdateDeadline(Timestamp deadline) {
  call_->UpdateDeadline(deadline);
}

ServerCallContext* CallContext::server_call_context() {
  return call_->server_call_context();
}

///////////////////////////////////////////////////////////////////////////////
// PublishMetadataArray

namespace {
void PublishMetadataArray(grpc_metadata_batch* md, grpc_metadata_array* array) {
  const auto md_count = md->count();
  if (md_count > array->capacity) {
    array->capacity =
        std::max(array->capacity + md->count(), array->capacity * 3 / 2);
    array->metadata = static_cast<grpc_metadata*>(
        gpr_realloc(array->metadata, sizeof(grpc_metadata) * array->capacity));
  }
  PublishToAppEncoder encoder(array);
  md->Encode(&encoder);
}
}  // namespace

///////////////////////////////////////////////////////////////////////////////
// ClientPromiseBasedCall

#ifdef GRPC_EXPERIMENT_IS_INCLUDED_PROMISE_BASED_CLIENT_CALL
class ClientPromiseBasedCall final : public PromiseBasedCall {
 public:
  ClientPromiseBasedCall(Arena* arena, grpc_call_create_args* args)
      : PromiseBasedCall(arena, 1, *args) {
    global_stats().IncrementClientCallsCreated();
    ScopedContext context(this);
    send_initial_metadata_ =
        GetContext<Arena>()->MakePooled<ClientMetadata>(GetContext<Arena>());
    send_initial_metadata_->Set(HttpPathMetadata(), std::move(*args->path));
    if (args->authority.has_value()) {
      send_initial_metadata_->Set(HttpAuthorityMetadata(),
                                  std::move(*args->authority));
    }
    if (auto* channelz_channel = channel()->channelz_node()) {
      channelz_channel->RecordCallStarted();
    }
    if (args->send_deadline != Timestamp::InfFuture()) {
      UpdateDeadline(args->send_deadline);
    }
  }

  ~ClientPromiseBasedCall() override {
    ScopedContext context(this);
    send_initial_metadata_.reset();
    recv_status_on_client_ = absl::monostate();
    promise_ = ArenaPromise<ServerMetadataHandle>();
    // Need to destroy the pipes under the ScopedContext above, so we move them
    // out here and then allow the destructors to run at end of scope, but
    // before context.
    auto c2s = std::move(client_to_server_messages_);
    auto s2c = std::move(server_to_client_messages_);
    auto sim = std::move(server_initial_metadata_);
  }

  absl::string_view GetServerAuthority() const override { abort(); }
  void CancelWithErrorLocked(grpc_error_handle error) override
      ABSL_EXCLUSIVE_LOCKS_REQUIRED(mu());
  bool is_trailers_only() const override {
    MutexLock lock(mu());
    return is_trailers_only_;
  }
  bool failed_before_recv_message() const override { abort(); }

  grpc_call_error StartBatch(const grpc_op* ops, size_t nops, void* notify_tag,
                             bool is_notify_tag_closure) override;

  std::string DebugTag() const override {
    return absl::StrFormat("CLIENT_CALL[%p]: ", this);
  }

 private:
  // Poll the underlying promise (and sundry objects) once.
  void UpdateOnce() ABSL_EXCLUSIVE_LOCKS_REQUIRED(mu()) override;
  // Finish the call with the given status/trailing metadata.
  void Finish(ServerMetadataHandle trailing_metadata)
      ABSL_EXCLUSIVE_LOCKS_REQUIRED(mu());
  // Validate that a set of ops is valid for a client call.
  grpc_call_error ValidateBatch(const grpc_op* ops, size_t nops) const
      ABSL_EXCLUSIVE_LOCKS_REQUIRED(mu());
  // Commit a valid batch of operations to be executed.
  void CommitBatch(const grpc_op* ops, size_t nops,
                   const Completion& completion)
      ABSL_EXCLUSIVE_LOCKS_REQUIRED(mu());
  // Start the underlying promise.
  void StartPromise(ClientMetadataHandle client_initial_metadata)
      ABSL_EXCLUSIVE_LOCKS_REQUIRED(mu());
  // Publish status out to the application.
  void PublishStatus(
      grpc_op::grpc_op_data::grpc_op_recv_status_on_client op_args,
      ServerMetadataHandle trailing_metadata)
      ABSL_EXCLUSIVE_LOCKS_REQUIRED(mu());
  // Publish server initial metadata out to the application.
  void PublishInitialMetadata(ServerMetadata* metadata)
      ABSL_EXCLUSIVE_LOCKS_REQUIRED(mu());

  ArenaPromise<ServerMetadataHandle> promise_ ABSL_GUARDED_BY(mu());
  Pipe<ServerMetadataHandle> server_initial_metadata_ ABSL_GUARDED_BY(mu()){
      arena()};
  Pipe<MessageHandle> client_to_server_messages_ ABSL_GUARDED_BY(mu()){arena()};
  Pipe<MessageHandle> server_to_client_messages_ ABSL_GUARDED_BY(mu()){arena()};

  ClientMetadataHandle send_initial_metadata_;
  grpc_metadata_array* recv_initial_metadata_ ABSL_GUARDED_BY(mu()) = nullptr;
  absl::variant<absl::monostate,
                grpc_op::grpc_op_data::grpc_op_recv_status_on_client,
                ServerMetadataHandle>
      recv_status_on_client_ ABSL_GUARDED_BY(mu());
  absl::optional<PipeReceiverNextType<ServerMetadataHandle>>
      server_initial_metadata_ready_;
  absl::optional<grpc_compression_algorithm> incoming_compression_algorithm_;
  Completion recv_initial_metadata_completion_ ABSL_GUARDED_BY(mu());
  Completion recv_status_on_client_completion_ ABSL_GUARDED_BY(mu());
  Completion close_send_completion_ ABSL_GUARDED_BY(mu());
  bool is_trailers_only_ ABSL_GUARDED_BY(mu());
};

void ClientPromiseBasedCall::StartPromise(
    ClientMetadataHandle client_initial_metadata) {
  GPR_ASSERT(!promise_.has_value());
  promise_ = channel()->channel_stack()->MakeClientCallPromise(CallArgs{
      std::move(client_initial_metadata),
      &server_initial_metadata_.sender,
      &client_to_server_messages_.receiver,
      &server_to_client_messages_.sender,
  });
}

void ClientPromiseBasedCall::CancelWithErrorLocked(grpc_error_handle error) {
  ScopedContext context(this);
  Finish(ServerMetadataFromStatus(grpc_error_to_absl_status(error)));
}

grpc_call_error ClientPromiseBasedCall::ValidateBatch(const grpc_op* ops,
                                                      size_t nops) const {
  BitSet<8> got_ops;
  for (size_t op_idx = 0; op_idx < nops; op_idx++) {
    const grpc_op& op = ops[op_idx];
    switch (op.op) {
      case GRPC_OP_SEND_INITIAL_METADATA:
        if (!AreInitialMetadataFlagsValid(op.flags)) {
          return GRPC_CALL_ERROR_INVALID_FLAGS;
        }
        if (!ValidateMetadata(op.data.send_initial_metadata.count,
                              op.data.send_initial_metadata.metadata)) {
          return GRPC_CALL_ERROR_INVALID_METADATA;
        }
        break;
      case GRPC_OP_SEND_MESSAGE:
        if (!AreWriteFlagsValid(op.flags)) {
          return GRPC_CALL_ERROR_INVALID_FLAGS;
        }
        break;
      case GRPC_OP_RECV_INITIAL_METADATA:
      case GRPC_OP_RECV_MESSAGE:
      case GRPC_OP_SEND_CLOSE_FROM_CLIENT:
      case GRPC_OP_RECV_STATUS_ON_CLIENT:
        if (op.flags != 0) return GRPC_CALL_ERROR_INVALID_FLAGS;
        break;
      case GRPC_OP_RECV_CLOSE_ON_SERVER:
      case GRPC_OP_SEND_STATUS_FROM_SERVER:
        return GRPC_CALL_ERROR_NOT_ON_CLIENT;
    }
    if (got_ops.is_set(op.op)) return GRPC_CALL_ERROR_TOO_MANY_OPERATIONS;
    got_ops.set(op.op);
  }
  return GRPC_CALL_OK;
}

void ClientPromiseBasedCall::CommitBatch(const grpc_op* ops, size_t nops,
                                         const Completion& completion) {
  for (size_t op_idx = 0; op_idx < nops; op_idx++) {
    const grpc_op& op = ops[op_idx];
    switch (op.op) {
      case GRPC_OP_SEND_INITIAL_METADATA: {
        // compression not implemented
        GPR_ASSERT(
            !op.data.send_initial_metadata.maybe_compression_level.is_set);
        if (!completed()) {
          CToMetadata(op.data.send_initial_metadata.metadata,
                      op.data.send_initial_metadata.count,
                      send_initial_metadata_.get());
          StartPromise(std::move(send_initial_metadata_));
        }
      } break;
      case GRPC_OP_RECV_INITIAL_METADATA: {
        recv_initial_metadata_ =
            op.data.recv_initial_metadata.recv_initial_metadata;
        server_initial_metadata_ready_.emplace(
            server_initial_metadata_.receiver.Next());
        recv_initial_metadata_completion_ =
            AddOpToCompletion(completion, PendingOp::kReceiveInitialMetadata);
      } break;
      case GRPC_OP_RECV_STATUS_ON_CLIENT: {
        recv_status_on_client_completion_ =
            AddOpToCompletion(completion, PendingOp::kReceiveStatusOnClient);
        if (auto* finished_metadata =
                absl::get_if<ServerMetadataHandle>(&recv_status_on_client_)) {
          PublishStatus(op.data.recv_status_on_client,
                        std::move(*finished_metadata));
        } else {
          recv_status_on_client_ = op.data.recv_status_on_client;
        }
      } break;
      case GRPC_OP_SEND_MESSAGE:
        StartSendMessage(op, completion, &client_to_server_messages_.sender);
        break;
      case GRPC_OP_RECV_MESSAGE:
        StartRecvMessage(op, completion, &server_to_client_messages_.receiver);
        break;
      case GRPC_OP_SEND_CLOSE_FROM_CLIENT:
        close_send_completion_ =
            AddOpToCompletion(completion, PendingOp::kSendCloseFromClient);
        GPR_ASSERT(close_send_completion_.has_value());
        break;
      case GRPC_OP_SEND_STATUS_FROM_SERVER:
      case GRPC_OP_RECV_CLOSE_ON_SERVER:
        abort();  // unreachable
    }
  }
}

grpc_call_error ClientPromiseBasedCall::StartBatch(const grpc_op* ops,
                                                   size_t nops,
                                                   void* notify_tag,
                                                   bool is_notify_tag_closure) {
  MutexLock lock(mu());
  ScopedContext activity_context(this);
  if (nops == 0) {
    EndOpImmediately(cq(), notify_tag, is_notify_tag_closure);
    return GRPC_CALL_OK;
  }
  const grpc_call_error validation_result = ValidateBatch(ops, nops);
  if (validation_result != GRPC_CALL_OK) {
    return validation_result;
  }
  Completion completion =
      StartCompletion(notify_tag, is_notify_tag_closure, ops);
  CommitBatch(ops, nops, completion);
  Update();
  FinishOpOnCompletion(&completion, PendingOp::kStartingBatch);
  return GRPC_CALL_OK;
}

void ClientPromiseBasedCall::PublishInitialMetadata(ServerMetadata* metadata) {
  incoming_compression_algorithm_ =
      metadata->Take(GrpcEncodingMetadata()).value_or(GRPC_COMPRESS_NONE);
  Slice peer_string = md->get(PeerString());
  if (!peer_string.empty()) SetPeerString(std::move(peer_string));
  server_initial_metadata_ready_.reset();
  GPR_ASSERT(recv_initial_metadata_ != nullptr);
  PublishMetadataArray(metadata,
                       std::exchange(recv_initial_metadata_, nullptr));
  FinishOpOnCompletion(&recv_initial_metadata_completion_,
                       PendingOp::kReceiveInitialMetadata);
}

void ClientPromiseBasedCall::UpdateOnce() {
  if (grpc_call_trace.enabled()) {
    gpr_log(GPR_INFO, "%s[call] UpdateOnce: %s%shas_promise=%s",
            DebugTag().c_str(),
            PresentAndCompletionText("server_initial_metadata_ready",
                                     server_initial_metadata_ready_.has_value(),
                                     recv_initial_metadata_completion_)
                .c_str(),
            PollStateDebugString().c_str(),
            promise_.has_value() ? "true" : "false");
  }
  if (server_initial_metadata_ready_.has_value()) {
    Poll<NextResult<ServerMetadataHandle>> r =
        (*server_initial_metadata_ready_)();
    if (auto* server_initial_metadata =
            absl::get_if<NextResult<ServerMetadataHandle>>(&r)) {
      PublishInitialMetadata(server_initial_metadata->value().get());
    } else if (completed()) {
      ServerMetadata no_metadata{GetContext<Arena>()};
      PublishInitialMetadata(&no_metadata);
    }
  }
  if (!PollSendMessage()) {
    Finish(ServerMetadataFromStatus(absl::Status(
        absl::StatusCode::kInternal, "Failed to send message to server")));
  }
  if (!is_sending() && close_send_completion_.has_value()) {
    client_to_server_messages_.sender.Close();
    FinishOpOnCompletion(&close_send_completion_,
                         PendingOp::kSendCloseFromClient);
  }
  if (promise_.has_value()) {
    Poll<ServerMetadataHandle> r = promise_();
    if (grpc_call_trace.enabled()) {
      gpr_log(GPR_INFO, "%s[call] UpdateOnce: promise returns %s",
              DebugTag().c_str(),
              PollToString(r, [](const ServerMetadataHandle& h) {
                return h->DebugString();
              }).c_str());
    }
    if (auto* result = absl::get_if<ServerMetadataHandle>(&r)) {
      AcceptTransportStatsFromContext();
      Finish(std::move(*result));
    }
  }
  if (incoming_compression_algorithm_.has_value()) {
    PollRecvMessage(*incoming_compression_algorithm_);
  }
}

void ClientPromiseBasedCall::Finish(ServerMetadataHandle trailing_metadata) {
  if (grpc_call_trace.enabled()) {
    gpr_log(GPR_INFO, "%s[call] Finish: %s", DebugTag().c_str(),
            trailing_metadata->DebugString().c_str());
  }
  promise_ = ArenaPromise<ServerMetadataHandle>();
  ResetDeadline();
  set_completed();
  if (recv_initial_metadata_ != nullptr) {
    ForceImmediateRepoll();
  }
  const bool pending_initial_metadata =
      server_initial_metadata_ready_.has_value();
  if (!pending_initial_metadata) {
    server_initial_metadata_ready_.emplace(
        server_initial_metadata_.receiver.Next());
  }
  Poll<NextResult<ServerMetadataHandle>> r =
      (*server_initial_metadata_ready_)();
  server_initial_metadata_ready_.reset();
  if (auto* result = absl::get_if<NextResult<ServerMetadataHandle>>(&r)) {
    if (pending_initial_metadata) PublishInitialMetadata(result->value().get());
    is_trailers_only_ = false;
  } else {
    if (pending_initial_metadata) {
      ServerMetadata no_metadata{GetContext<Arena>()};
      PublishInitialMetadata(&no_metadata);
    }
    is_trailers_only_ = true;
  }
  if (auto* channelz_channel = channel()->channelz_node()) {
    if (trailing_metadata->get(GrpcStatusMetadata())
            .value_or(GRPC_STATUS_UNKNOWN) == GRPC_STATUS_OK) {
      channelz_channel->RecordCallSucceeded();
    } else {
      channelz_channel->RecordCallFailed();
    }
  }
  if (auto* status_request =
          absl::get_if<grpc_op::grpc_op_data::grpc_op_recv_status_on_client>(
              &recv_status_on_client_)) {
    PublishStatus(*status_request, std::move(trailing_metadata));
  } else {
    recv_status_on_client_ = std::move(trailing_metadata);
  }
}

namespace {
std::string MakeErrorString(const ServerMetadata* trailing_metadata) {
  std::string out = absl::StrCat(
      trailing_metadata->get(GrpcStatusFromWire()).value_or(false)
          ? "Error received from peer"
          : "Error generated by client",
      "grpc_status: ",
      grpc_status_code_to_string(trailing_metadata->get(GrpcStatusMetadata())
                                     .value_or(GRPC_STATUS_UNKNOWN)));
  if (const Slice* message =
          trailing_metadata->get_pointer(GrpcMessageMetadata())) {
    absl::StrAppend(&out, "\ngrpc_message: ", message->as_string_view());
  }
  if (auto annotations = trailing_metadata->get_pointer(GrpcStatusContext())) {
    absl::StrAppend(&out, "\nStatus Context:");
    for (const std::string& annotation : *annotations) {
      absl::StrAppend(&out, "\n  ", annotation);
    }
  }
  return out;
}
}  // namespace

void ClientPromiseBasedCall::PublishStatus(
    grpc_op::grpc_op_data::grpc_op_recv_status_on_client op_args,
    ServerMetadataHandle trailing_metadata) {
  const grpc_status_code status = trailing_metadata->get(GrpcStatusMetadata())
                                      .value_or(GRPC_STATUS_UNKNOWN);
  *op_args.status = status;
  absl::string_view message_string;
  if (Slice* message = trailing_metadata->get_pointer(GrpcMessageMetadata())) {
    message_string = message->as_string_view();
    *op_args.status_details = message->Ref().TakeCSlice();
  } else {
    *op_args.status_details = grpc_empty_slice();
  }
  if (message_string.empty()) {
    RunFinalization(status, nullptr);
  } else {
    std::string error_string(message_string);
    RunFinalization(status, error_string.c_str());
  }
  if (op_args.error_string != nullptr && status != GRPC_STATUS_OK) {
    *op_args.error_string =
        gpr_strdup(MakeErrorString(trailing_metadata.get()).c_str());
  }
  PublishMetadataArray(trailing_metadata.get(), op_args.trailing_metadata);
  // Clear state saying we have a RECV_STATUS_ON_CLIENT outstanding
  // (so we don't call through twice)
  recv_status_on_client_ = absl::monostate();
  FinishOpOnCompletion(&recv_status_on_client_completion_,
                       PendingOp::kReceiveStatusOnClient);
}
#endif

///////////////////////////////////////////////////////////////////////////////
// ServerPromiseBasedCall

#ifdef GRPC_EXPERIMENT_IS_INCLUDED_PROMISE_BASED_SERVER_CALL

class ServerPromiseBasedCall final : public PromiseBasedCall {
 public:
  ServerPromiseBasedCall(Arena* arena, grpc_call_create_args* args);

  void CancelWithErrorLocked(grpc_error_handle) override
      ABSL_EXCLUSIVE_LOCKS_REQUIRED(mu());
  grpc_call_error StartBatch(const grpc_op* ops, size_t nops, void* notify_tag,
                             bool is_notify_tag_closure) override;
  bool failed_before_recv_message() const override { abort(); }
  bool is_trailers_only() const override { abort(); }
  absl::string_view GetServerAuthority() const override { return ""; }

  // Polling order for the server promise stack:
  //
  // │ ┌───────────────────────────────────────┐
  // │ │ ServerPromiseBasedCall::UpdateOnce    ├──► Lifetime management,
  // │ ├───────────────────────────────────────┤    signal call end to app
  // │ │ ConnectedChannel                      ├─┐
  // │ ├───────────────────────────────────────┤ └► Interactions with the
  // │ │ ... closest to transport filter       │    transport - send/recv msgs
  // │ ├───────────────────────────────────────┤    and metadata, call phase
  // │ │ ...                                   │    ordering
  // │ ├───────────────────────────────────────┤
  // │ │ ... closest to app filter             │ ┌► Request matching, initial
  // │ ├───────────────────────────────────────┤ │  setup, publishing call to
  // │ │ Server::ChannelData::MakeCallPromise  ├─┘  application
  // │ ├───────────────────────────────────────┤
  // │ │ ServerPromiseBasedCall::PollTopOfCall ├──► Application interactions,
  // ▼ └───────────────────────────────────────┘    forwarding messages,
  // Polling &                                      sending trailing metadata
  // instantiation
  // order

  void UpdateOnce() ABSL_EXCLUSIVE_LOCKS_REQUIRED(mu()) override;
  Poll<ServerMetadataHandle> PollTopOfCall()
      ABSL_EXCLUSIVE_LOCKS_REQUIRED(mu());

  std::string DebugTag() const override {
    return absl::StrFormat("SERVER_CALL[%p]: ", this);
  }

  ServerCallContext* server_call_context() override { return &call_context_; }

 private:
  class RecvCloseOpCancelState {
   public:
    // Request that receiver be filled in per grpc_op_recv_close_on_server.
    // Returns true if the request can be fulfilled immediately.
    // Returns false if the request will be fulfilled later.
    bool ReceiveCloseOnServerOpStarted(int* receiver) {
      switch (state_) {
        case kUnset:
          state_ = reinterpret_cast<uintptr_t>(receiver);
          return false;
        case kFinishedWithFailure:
          *receiver = 1;
          return true;
        case kFinishedWithSuccess:
          *receiver = 0;
          return true;
        default:
          abort();  // unreachable
      }
    }

    // Mark the call as having completed.
    // Returns true if this finishes a previous RequestReceiveCloseOnServer.
    bool CompleteCall(bool success) {
      switch (state_) {
        case kUnset:
          state_ = success ? kFinishedWithSuccess : kFinishedWithFailure;
          return false;
        case kFinishedWithFailure:
        case kFinishedWithSuccess:
          abort();  // unreachable
        default:
          *reinterpret_cast<int*>(state_) = success ? 0 : 1;
          state_ = success ? kFinishedWithSuccess : kFinishedWithFailure;
          return true;
      }
    }

    std::string ToString() const {
      switch (state_) {
        case kUnset:
          return "Unset";
        case kFinishedWithFailure:
          return "FinishedWithFailure";
        case kFinishedWithSuccess:
          return "FinishedWithSuccess";
        default:
          return absl::StrFormat("WaitingForReceiver(%p)",
                                 reinterpret_cast<void*>(state_));
      }
    }

   private:
    static constexpr uintptr_t kUnset = 0;
    static constexpr uintptr_t kFinishedWithFailure = 1;
    static constexpr uintptr_t kFinishedWithSuccess = 2;
    // Holds one of kUnset, kFinishedWithFailure, or kFinishedWithSuccess
    // OR an int* that wants to receive the final status.
    uintptr_t state_ = kUnset;
  };

  grpc_call_error ValidateBatch(const grpc_op* ops, size_t nops) const;
  void CommitBatch(const grpc_op* ops, size_t nops,
                   const Completion& completion)
      ABSL_EXCLUSIVE_LOCKS_REQUIRED(mu());

  friend class ServerCallContext;
  ServerCallContext call_context_;
  Server* const server_;
  ArenaPromise<ServerMetadataHandle> promise_ ABSL_GUARDED_BY(mu());
  PipeSender<MessageHandle>* server_to_client_messages_ ABSL_GUARDED_BY(mu()) =
      nullptr;
  PipeReceiver<MessageHandle>* client_to_server_messages_
      ABSL_GUARDED_BY(mu()) = nullptr;
  using SendInitialMetadataState =
      absl::variant<absl::monostate, PipeSender<ServerMetadataHandle>*,
                    typename PipeSender<ServerMetadataHandle>::PushType>;
  SendInitialMetadataState send_initial_metadata_state_ ABSL_GUARDED_BY(mu()) =
      absl::monostate{};
  ServerMetadataHandle send_trailing_metadata_ ABSL_GUARDED_BY(mu());
  grpc_compression_algorithm incoming_compression_algorithm_
      ABSL_GUARDED_BY(mu());
  RecvCloseOpCancelState recv_close_op_cancel_state_ ABSL_GUARDED_BY(mu());
  Completion recv_close_completion_ ABSL_GUARDED_BY(mu());
  bool cancel_send_and_receive_ ABSL_GUARDED_BY(mu()) = false;
  Completion send_status_from_server_completion_ ABSL_GUARDED_BY(mu());
  ClientMetadataHandle client_initial_metadata_ ABSL_GUARDED_BY(mu());
};

ServerPromiseBasedCall::ServerPromiseBasedCall(Arena* arena,
                                               grpc_call_create_args* args)
    : PromiseBasedCall(arena, 0, *args),
      call_context_(this, args->server_transport_data),
      server_(args->server) {
  global_stats().IncrementServerCallsCreated();
  channelz::ServerNode* channelz_node = server_->channelz_node();
  if (channelz_node != nullptr) {
    channelz_node->RecordCallStarted();
  }
  MutexLock lock(mu());
  ScopedContext activity_context(this);
  promise_ = channel()->channel_stack()->MakeServerCallPromise(
      CallArgs{nullptr, nullptr, nullptr, nullptr});
}

Poll<ServerMetadataHandle> ServerPromiseBasedCall::PollTopOfCall() {
  if (grpc_call_trace.enabled()) {
    gpr_log(GPR_INFO, "%s[call] PollTopOfCall: %s%s%s", DebugTag().c_str(),
            cancel_send_and_receive_ ? "force-" : "",
            send_trailing_metadata_ != nullptr
                ? absl::StrCat("send-metadata:",
                               send_trailing_metadata_->DebugString(), " ")
                      .c_str()
                : " ",
            PollStateDebugString().c_str());
  }

  if (cancel_send_and_receive_) {
    CancelSendMessage();
    CancelRecvMessage();
  }

  PollSendMessage();
  PollRecvMessage(incoming_compression_algorithm_);

  if (!is_sending() && send_trailing_metadata_ != nullptr) {
    server_to_client_messages_->Close();
    return std::move(send_trailing_metadata_);
  }

  return Pending{};
}

void ServerPromiseBasedCall::UpdateOnce() {
  if (grpc_call_trace.enabled()) {
    gpr_log(
        GPR_INFO, "%s[call] UpdateOnce: recv_close:%s%s %s%shas_promise=%s",
        DebugTag().c_str(), recv_close_op_cancel_state_.ToString().c_str(),
        recv_close_completion_.has_value()
            ? absl::StrCat(":", CompletionString(recv_close_completion_))
                  .c_str()
            : "",
        send_status_from_server_completion_.has_value()
            ? absl::StrCat(
                  "send_status:",
                  CompletionString(send_status_from_server_completion_), " ")
                  .c_str()
            : "",
        PollStateDebugString().c_str(),
        promise_.has_value() ? "true" : "false");
  }
  if (auto* p =
          absl::get_if<typename PipeSender<ServerMetadataHandle>::PushType>(
              &send_initial_metadata_state_)) {
    if (!absl::holds_alternative<Pending>((*p)())) {
      send_initial_metadata_state_ = absl::monostate{};
    }
  }
  if (promise_.has_value()) {
    auto r = promise_();
    if (grpc_call_trace.enabled()) {
      gpr_log(GPR_INFO, "%s[call] UpdateOnce: promise returns %s",
              DebugTag().c_str(),
              PollToString(r, [](const ServerMetadataHandle& h) {
                return h->DebugString();
              }).c_str());
    }
    if (auto* result = absl::get_if<ServerMetadataHandle>(&r)) {
      if (grpc_call_trace.enabled()) {
        gpr_log(GPR_INFO, "%s[call] UpdateOnce: GotResult %s result:%s",
                DebugTag().c_str(),
                recv_close_op_cancel_state_.ToString().c_str(),
                (*result)->DebugString().c_str());
      }
      if (recv_close_op_cancel_state_.CompleteCall(
              (*result)->get(GrpcStatusFromWire()).value_or(false))) {
        FinishOpOnCompletion(&recv_close_completion_,
                             PendingOp::kReceiveCloseOnServer);
      }
      channelz::ServerNode* channelz_node = server_->channelz_node();
      if (channelz_node != nullptr) {
        if ((*result)
                ->get(GrpcStatusMetadata())
                .value_or(GRPC_STATUS_UNKNOWN) == GRPC_STATUS_OK) {
          channelz_node->RecordCallSucceeded();
        } else {
          channelz_node->RecordCallFailed();
        }
      }
      if (send_status_from_server_completion_.has_value()) {
        FinishOpOnCompletion(&send_status_from_server_completion_,
                             PendingOp::kSendStatusFromServer);
      }
      CancelSendMessage();
      CancelRecvMessage();
      set_completed();
      promise_ = ArenaPromise<ServerMetadataHandle>();
    }
  }
}

grpc_call_error ServerPromiseBasedCall::ValidateBatch(const grpc_op* ops,
                                                      size_t nops) const {
  BitSet<8> got_ops;
  for (size_t op_idx = 0; op_idx < nops; op_idx++) {
    const grpc_op& op = ops[op_idx];
    switch (op.op) {
      case GRPC_OP_SEND_INITIAL_METADATA:
        if (!AreInitialMetadataFlagsValid(op.flags)) {
          return GRPC_CALL_ERROR_INVALID_FLAGS;
        }
        if (!ValidateMetadata(op.data.send_initial_metadata.count,
                              op.data.send_initial_metadata.metadata)) {
          return GRPC_CALL_ERROR_INVALID_METADATA;
        }
        break;
      case GRPC_OP_SEND_MESSAGE:
        if (!AreWriteFlagsValid(op.flags)) {
          return GRPC_CALL_ERROR_INVALID_FLAGS;
        }
        break;
      case GRPC_OP_RECV_MESSAGE:
      case GRPC_OP_RECV_CLOSE_ON_SERVER:
      case GRPC_OP_SEND_STATUS_FROM_SERVER:
        if (op.flags != 0) return GRPC_CALL_ERROR_INVALID_FLAGS;
        break;
      case GRPC_OP_RECV_INITIAL_METADATA:
      case GRPC_OP_SEND_CLOSE_FROM_CLIENT:
      case GRPC_OP_RECV_STATUS_ON_CLIENT:
        return GRPC_CALL_ERROR_NOT_ON_SERVER;
    }
    if (got_ops.is_set(op.op)) return GRPC_CALL_ERROR_TOO_MANY_OPERATIONS;
    got_ops.set(op.op);
  }
  return GRPC_CALL_OK;
}

void ServerPromiseBasedCall::CommitBatch(const grpc_op* ops, size_t nops,
                                         const Completion& completion) {
  for (size_t op_idx = 0; op_idx < nops; op_idx++) {
    const grpc_op& op = ops[op_idx];
    switch (op.op) {
      case GRPC_OP_SEND_INITIAL_METADATA: {
        // compression not implemented
        GPR_ASSERT(
            !op.data.send_initial_metadata.maybe_compression_level.is_set);
        if (!completed()) {
          auto metadata = arena()->MakePooled<ServerMetadata>(arena());
          CToMetadata(op.data.send_initial_metadata.metadata,
                      op.data.send_initial_metadata.count, metadata.get());
          if (grpc_call_trace.enabled()) {
            gpr_log(GPR_INFO, "%s[call] Send initial metadata",
                    DebugTag().c_str());
          }
          auto* pipe = absl::get<PipeSender<ServerMetadataHandle>*>(
              send_initial_metadata_state_);
          send_initial_metadata_state_ = pipe->Push(std::move(metadata));
        }
      } break;
      case GRPC_OP_SEND_MESSAGE:
        StartSendMessage(op, completion, server_to_client_messages_);
        break;
      case GRPC_OP_RECV_MESSAGE:
        StartRecvMessage(op, completion, client_to_server_messages_);
        break;
      case GRPC_OP_SEND_STATUS_FROM_SERVER:
        send_trailing_metadata_ = arena()->MakePooled<ServerMetadata>(arena());
        CToMetadata(op.data.send_status_from_server.trailing_metadata,
                    op.data.send_status_from_server.trailing_metadata_count,
                    send_trailing_metadata_.get());
        send_trailing_metadata_->Set(GrpcStatusMetadata(),
                                     op.data.send_status_from_server.status);
        if (auto* details = op.data.send_status_from_server.status_details) {
          send_trailing_metadata_->Set(GrpcMessageMetadata(),
                                       Slice(CSliceRef(*details)));
        }
        send_status_from_server_completion_ =
            AddOpToCompletion(completion, PendingOp::kSendStatusFromServer);
        break;
      case GRPC_OP_RECV_CLOSE_ON_SERVER:
        if (grpc_call_trace.enabled()) {
          gpr_log(GPR_INFO, "%s[call] StartBatch: RecvClose %s",
                  DebugTag().c_str(),
                  recv_close_op_cancel_state_.ToString().c_str());
        }
        if (!recv_close_op_cancel_state_.ReceiveCloseOnServerOpStarted(
                op.data.recv_close_on_server.cancelled)) {
          recv_close_completion_ =
              AddOpToCompletion(completion, PendingOp::kReceiveCloseOnServer);
        }
        break;
      case GRPC_OP_RECV_STATUS_ON_CLIENT:
      case GRPC_OP_SEND_CLOSE_FROM_CLIENT:
      case GRPC_OP_RECV_INITIAL_METADATA:
        abort();  // unreachable
    }
  }
}

grpc_call_error ServerPromiseBasedCall::StartBatch(const grpc_op* ops,
                                                   size_t nops,
                                                   void* notify_tag,
                                                   bool is_notify_tag_closure) {
  MutexLock lock(mu());
  ScopedContext activity_context(this);
  if (nops == 0) {
    EndOpImmediately(cq(), notify_tag, is_notify_tag_closure);
    return GRPC_CALL_OK;
  }
  const grpc_call_error validation_result = ValidateBatch(ops, nops);
  if (validation_result != GRPC_CALL_OK) {
    return validation_result;
  }
  Completion completion =
      StartCompletion(notify_tag, is_notify_tag_closure, ops);
  CommitBatch(ops, nops, completion);
  Update();
  FinishOpOnCompletion(&completion, PendingOp::kStartingBatch);
  return GRPC_CALL_OK;
}

<<<<<<< HEAD
=======
void ServerPromiseBasedCall::CancelWithErrorLocked(absl::Status error) {
  if (!promise_.has_value()) return;
  cancel_send_and_receive_ = true;
  send_trailing_metadata_ = ServerMetadataFromStatus(error, arena());
  ForceWakeup();
}

#endif

#ifdef GRPC_EXPERIMENT_IS_INCLUDED_PROMISE_BASED_SERVER_CALL
ArenaPromise<ServerMetadataHandle>
ServerCallContext::MakeTopOfServerCallPromise(
    CallArgs call_args, grpc_completion_queue* cq,
    grpc_metadata_array* publish_initial_metadata,
    absl::FunctionRef<void(grpc_call* call)> publish) {
  call_->mu()->AssertHeld();
  call_->SetCompletionQueueLocked(cq);
  call_->server_to_client_messages_ = call_args.server_to_client_messages;
  call_->client_to_server_messages_ = call_args.client_to_server_messages;
  call_->send_initial_metadata_state_ = call_args.server_initial_metadata;
  call_->incoming_compression_algorithm_ =
      call_args.client_initial_metadata->get(GrpcEncodingMetadata())
          .value_or(GRPC_COMPRESS_NONE);
  call_->client_initial_metadata_ =
      std::move(call_args.client_initial_metadata);
  PublishMetadataArray(call_->client_initial_metadata_.get(),
                       publish_initial_metadata);
  call_->ExternalRef();
  publish(call_->c_ptr());
  return [this]() {
    call_->mu()->AssertHeld();
    return call_->PollTopOfCall();
  };
}
#else
ArenaPromise<ServerMetadataHandle>
ServerCallContext::MakeTopOfServerCallPromise(
    CallArgs, grpc_completion_queue*, grpc_metadata_array*,
    absl::FunctionRef<void(grpc_call*)>) {
  (void)call_;
  Crash("Promise-based server call is not enabled");
}
#endif

>>>>>>> 6943c184
}  // namespace grpc_core

///////////////////////////////////////////////////////////////////////////////
// C-based API

void* grpc_call_arena_alloc(grpc_call* call, size_t size) {
  grpc_core::ExecCtx exec_ctx;
  return grpc_core::Call::FromC(call)->arena()->Alloc(size);
}

size_t grpc_call_get_initial_size_estimate() {
  return grpc_core::FilterStackCall::InitialSizeEstimate();
}

grpc_error_handle grpc_call_create(grpc_call_create_args* args,
                                   grpc_call** out_call) {
#ifdef GRPC_EXPERIMENT_IS_INCLUDED_PROMISE_BASED_CLIENT_CALL
  if (grpc_core::IsPromiseBasedClientCallEnabled() &&
      args->server_transport_data == nullptr && args->channel->is_promising()) {
    return grpc_core::MakePromiseBasedCall<grpc_core::ClientPromiseBasedCall>(
        args, out_call);
  }
#endif
#ifdef GRPC_EXPERIMENT_IS_INCLUDED_PROMISE_BASED_SERVER_CALL
  if (grpc_core::IsPromiseBasedServerCallEnabled() &&
      args->server_transport_data != nullptr && args->channel->is_promising()) {
    return grpc_core::MakePromiseBasedCall<grpc_core::ServerPromiseBasedCall>(
        args, out_call);
  }
#endif
  return grpc_core::FilterStackCall::Create(args, out_call);
}

void grpc_call_set_completion_queue(grpc_call* call,
                                    grpc_completion_queue* cq) {
  grpc_core::Call::FromC(call)->SetCompletionQueue(cq);
}

void grpc_call_ref(grpc_call* c) { grpc_core::Call::FromC(c)->ExternalRef(); }

void grpc_call_unref(grpc_call* c) {
  grpc_core::ExecCtx exec_ctx;
  grpc_core::Call::FromC(c)->ExternalUnref();
}

char* grpc_call_get_peer(grpc_call* call) {
  return grpc_core::Call::FromC(call)->GetPeer();
}

grpc_call* grpc_call_from_top_element(grpc_call_element* surface_element) {
  return grpc_core::FilterStackCall::FromTopElem(surface_element)->c_ptr();
}

grpc_call_error grpc_call_cancel(grpc_call* call, void* reserved) {
  GRPC_API_TRACE("grpc_call_cancel(call=%p, reserved=%p)", 2, (call, reserved));
  GPR_ASSERT(reserved == nullptr);
  grpc_core::ApplicationCallbackExecCtx callback_exec_ctx;
  grpc_core::ExecCtx exec_ctx;
  grpc_core::Call::FromC(call)->CancelWithError(absl::CancelledError());
  return GRPC_CALL_OK;
}

grpc_call_error grpc_call_cancel_with_status(grpc_call* c,
                                             grpc_status_code status,
                                             const char* description,
                                             void* reserved) {
  GRPC_API_TRACE(
      "grpc_call_cancel_with_status("
      "c=%p, status=%d, description=%s, reserved=%p)",
      4, (c, (int)status, description, reserved));
  GPR_ASSERT(reserved == nullptr);
  grpc_core::ApplicationCallbackExecCtx callback_exec_ctx;
  grpc_core::ExecCtx exec_ctx;
  grpc_core::Call::FromC(c)->CancelWithStatus(status, description);
  return GRPC_CALL_OK;
}

void grpc_call_cancel_internal(grpc_call* call) {
  grpc_core::Call::FromC(call)->CancelWithError(absl::CancelledError());
}

grpc_compression_algorithm grpc_call_test_only_get_compression_algorithm(
    grpc_call* call) {
  return grpc_core::Call::FromC(call)->test_only_compression_algorithm();
}

uint32_t grpc_call_test_only_get_message_flags(grpc_call* call) {
  return grpc_core::Call::FromC(call)->test_only_message_flags();
}

uint32_t grpc_call_test_only_get_encodings_accepted_by_peer(grpc_call* call) {
  return grpc_core::Call::FromC(call)->test_only_encodings_accepted_by_peer();
}

grpc_core::Arena* grpc_call_get_arena(grpc_call* call) {
  return grpc_core::Call::FromC(call)->arena();
}

grpc_call_stack* grpc_call_get_call_stack(grpc_call* call) {
  return grpc_core::Call::FromC(call)->call_stack();
}

grpc_call_error grpc_call_start_batch(grpc_call* call, const grpc_op* ops,
                                      size_t nops, void* tag, void* reserved) {
  GRPC_API_TRACE(
      "grpc_call_start_batch(call=%p, ops=%p, nops=%lu, tag=%p, "
      "reserved=%p)",
      5, (call, ops, (unsigned long)nops, tag, reserved));

  if (reserved != nullptr) {
    return GRPC_CALL_ERROR;
  } else {
    grpc_core::ApplicationCallbackExecCtx callback_exec_ctx;
    grpc_core::ExecCtx exec_ctx;
    return grpc_core::Call::FromC(call)->StartBatch(ops, nops, tag, false);
  }
}

grpc_call_error grpc_call_start_batch_and_execute(grpc_call* call,
                                                  const grpc_op* ops,
                                                  size_t nops,
                                                  grpc_closure* closure) {
  return grpc_core::Call::FromC(call)->StartBatch(ops, nops, closure, true);
}

void grpc_call_context_set(grpc_call* call, grpc_context_index elem,
                           void* value, void (*destroy)(void* value)) {
  return grpc_core::Call::FromC(call)->ContextSet(elem, value, destroy);
}

void* grpc_call_context_get(grpc_call* call, grpc_context_index elem) {
  return grpc_core::Call::FromC(call)->ContextGet(elem);
}

uint8_t grpc_call_is_client(grpc_call* call) {
  return grpc_core::Call::FromC(call)->is_client();
}

grpc_compression_algorithm grpc_call_compression_for_level(
    grpc_call* call, grpc_compression_level level) {
  return grpc_core::Call::FromC(call)->compression_for_level(level);
}

bool grpc_call_is_trailers_only(const grpc_call* call) {
  return grpc_core::Call::FromC(call)->is_trailers_only();
}

int grpc_call_failed_before_recv_message(const grpc_call* c) {
  return grpc_core::Call::FromC(c)->failed_before_recv_message();
}

absl::string_view grpc_call_server_authority(const grpc_call* call) {
  return grpc_core::Call::FromC(call)->GetServerAuthority();
}

const char* grpc_call_error_to_string(grpc_call_error error) {
  switch (error) {
    case GRPC_CALL_ERROR:
      return "GRPC_CALL_ERROR";
    case GRPC_CALL_ERROR_ALREADY_ACCEPTED:
      return "GRPC_CALL_ERROR_ALREADY_ACCEPTED";
    case GRPC_CALL_ERROR_ALREADY_FINISHED:
      return "GRPC_CALL_ERROR_ALREADY_FINISHED";
    case GRPC_CALL_ERROR_ALREADY_INVOKED:
      return "GRPC_CALL_ERROR_ALREADY_INVOKED";
    case GRPC_CALL_ERROR_BATCH_TOO_BIG:
      return "GRPC_CALL_ERROR_BATCH_TOO_BIG";
    case GRPC_CALL_ERROR_INVALID_FLAGS:
      return "GRPC_CALL_ERROR_INVALID_FLAGS";
    case GRPC_CALL_ERROR_INVALID_MESSAGE:
      return "GRPC_CALL_ERROR_INVALID_MESSAGE";
    case GRPC_CALL_ERROR_INVALID_METADATA:
      return "GRPC_CALL_ERROR_INVALID_METADATA";
    case GRPC_CALL_ERROR_NOT_INVOKED:
      return "GRPC_CALL_ERROR_NOT_INVOKED";
    case GRPC_CALL_ERROR_NOT_ON_CLIENT:
      return "GRPC_CALL_ERROR_NOT_ON_CLIENT";
    case GRPC_CALL_ERROR_NOT_ON_SERVER:
      return "GRPC_CALL_ERROR_NOT_ON_SERVER";
    case GRPC_CALL_ERROR_NOT_SERVER_COMPLETION_QUEUE:
      return "GRPC_CALL_ERROR_NOT_SERVER_COMPLETION_QUEUE";
    case GRPC_CALL_ERROR_PAYLOAD_TYPE_MISMATCH:
      return "GRPC_CALL_ERROR_PAYLOAD_TYPE_MISMATCH";
    case GRPC_CALL_ERROR_TOO_MANY_OPERATIONS:
      return "GRPC_CALL_ERROR_TOO_MANY_OPERATIONS";
    case GRPC_CALL_ERROR_COMPLETION_QUEUE_SHUTDOWN:
      return "GRPC_CALL_ERROR_COMPLETION_QUEUE_SHUTDOWN";
    case GRPC_CALL_OK:
      return "GRPC_CALL_OK";
  }
  GPR_UNREACHABLE_CODE(return "GRPC_CALL_ERROR_UNKNOW");
}<|MERGE_RESOLUTION|>--- conflicted
+++ resolved
@@ -1532,15 +1532,7 @@
         }
         stream_op_payload->send_initial_metadata.send_initial_metadata =
             &send_initial_metadata_;
-<<<<<<< HEAD
-        has_send_ops = true;
-=======
-        if (is_client()) {
-          stream_op_payload->send_initial_metadata.peer_string =
-              peer_string_atm_ptr();
-        }
         pending_ops |= PendingOpMask(PendingOp::kSends);
->>>>>>> 6943c184
         break;
       }
       case GRPC_OP_SEND_MESSAGE: {
@@ -2711,10 +2703,6 @@
 
 void CallContext::Unref(const char* reason) { call_->InternalUnref(reason); }
 
-gpr_atm* CallContext::peer_string_atm_ptr() {
-  return call_->peer_string_atm_ptr();
-}
-
 void CallContext::UpdateDeadline(Timestamp deadline) {
   call_->UpdateDeadline(deadline);
 }
@@ -3502,8 +3490,6 @@
   return GRPC_CALL_OK;
 }
 
-<<<<<<< HEAD
-=======
 void ServerPromiseBasedCall::CancelWithErrorLocked(absl::Status error) {
   if (!promise_.has_value()) return;
   cancel_send_and_receive_ = true;
@@ -3548,7 +3534,6 @@
 }
 #endif
 
->>>>>>> 6943c184
 }  // namespace grpc_core
 
 ///////////////////////////////////////////////////////////////////////////////
