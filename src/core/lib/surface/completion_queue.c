/*
 *
 * Copyright 2015-2016, Google Inc.
 * All rights reserved.
 *
 * Redistribution and use in source and binary forms, with or without
 * modification, are permitted provided that the following conditions are
 * met:
 *
 *     * Redistributions of source code must retain the above copyright
 * notice, this list of conditions and the following disclaimer.
 *     * Redistributions in binary form must reproduce the above
 * copyright notice, this list of conditions and the following disclaimer
 * in the documentation and/or other materials provided with the
 * distribution.
 *     * Neither the name of Google Inc. nor the names of its
 * contributors may be used to endorse or promote products derived from
 * this software without specific prior written permission.
 *
 * THIS SOFTWARE IS PROVIDED BY THE COPYRIGHT HOLDERS AND CONTRIBUTORS
 * "AS IS" AND ANY EXPRESS OR IMPLIED WARRANTIES, INCLUDING, BUT NOT
 * LIMITED TO, THE IMPLIED WARRANTIES OF MERCHANTABILITY AND FITNESS FOR
 * A PARTICULAR PURPOSE ARE DISCLAIMED. IN NO EVENT SHALL THE COPYRIGHT
 * OWNER OR CONTRIBUTORS BE LIABLE FOR ANY DIRECT, INDIRECT, INCIDENTAL,
 * SPECIAL, EXEMPLARY, OR CONSEQUENTIAL DAMAGES (INCLUDING, BUT NOT
 * LIMITED TO, PROCUREMENT OF SUBSTITUTE GOODS OR SERVICES; LOSS OF USE,
 * DATA, OR PROFITS; OR BUSINESS INTERRUPTION) HOWEVER CAUSED AND ON ANY
 * THEORY OF LIABILITY, WHETHER IN CONTRACT, STRICT LIABILITY, OR TORT
 * (INCLUDING NEGLIGENCE OR OTHERWISE) ARISING IN ANY WAY OUT OF THE USE
 * OF THIS SOFTWARE, EVEN IF ADVISED OF THE POSSIBILITY OF SUCH DAMAGE.
 *
 */
#include "src/core/lib/surface/completion_queue.h"

#include <stdio.h>
#include <string.h>

#include <grpc/support/alloc.h>
#include <grpc/support/atm.h>
#include <grpc/support/log.h>
#include <grpc/support/string_util.h>
#include <grpc/support/time.h>

#include "src/core/lib/iomgr/pollset.h"
#include "src/core/lib/iomgr/timer.h"
#include "src/core/lib/profiling/timers.h"
#include "src/core/lib/support/spinlock.h"
#include "src/core/lib/support/string.h"
#include "src/core/lib/surface/api_trace.h"
#include "src/core/lib/surface/call.h"
#include "src/core/lib/surface/event_string.h"

grpc_tracer_flag grpc_trace_operation_failures = GRPC_TRACER_INITIALIZER(false);
#ifndef NDEBUG
grpc_tracer_flag grpc_trace_pending_tags = GRPC_TRACER_INITIALIZER(false);
#endif

typedef struct {
  grpc_pollset_worker **worker;
  void *tag;
} plucker;

typedef struct {
  bool can_get_pollset;
  bool can_listen;
  size_t (*size)(void);
  void (*init)(grpc_pollset *pollset, gpr_mu **mu);
  grpc_error *(*kick)(grpc_pollset *pollset,
                      grpc_pollset_worker *specific_worker);
  grpc_error *(*work)(grpc_exec_ctx *exec_ctx, grpc_pollset *pollset,
                      grpc_pollset_worker **worker, gpr_timespec now,
                      gpr_timespec deadline);
  void (*shutdown)(grpc_exec_ctx *exec_ctx, grpc_pollset *pollset,
                   grpc_closure *closure);
  void (*destroy)(grpc_exec_ctx *exec_ctx, grpc_pollset *pollset);
} cq_poller_vtable;

typedef struct non_polling_worker {
  gpr_cv cv;
  bool kicked;
  struct non_polling_worker *next;
  struct non_polling_worker *prev;
} non_polling_worker;

typedef struct {
  gpr_mu mu;
  non_polling_worker *root;
  grpc_closure *shutdown;
} non_polling_poller;

static size_t non_polling_poller_size(void) {
  return sizeof(non_polling_poller);
}

static void non_polling_poller_init(grpc_pollset *pollset, gpr_mu **mu) {
  non_polling_poller *npp = (non_polling_poller *)pollset;
  gpr_mu_init(&npp->mu);
  *mu = &npp->mu;
}

static void non_polling_poller_destroy(grpc_exec_ctx *exec_ctx,
                                       grpc_pollset *pollset) {
  non_polling_poller *npp = (non_polling_poller *)pollset;
  gpr_mu_destroy(&npp->mu);
}

static grpc_error *non_polling_poller_work(grpc_exec_ctx *exec_ctx,
                                           grpc_pollset *pollset,
                                           grpc_pollset_worker **worker,
                                           gpr_timespec now,
                                           gpr_timespec deadline) {
  non_polling_poller *npp = (non_polling_poller *)pollset;
  if (npp->shutdown) return GRPC_ERROR_NONE;
  non_polling_worker w;
  gpr_cv_init(&w.cv);
  if (worker != NULL) *worker = (grpc_pollset_worker *)&w;
  if (npp->root == NULL) {
    npp->root = w.next = w.prev = &w;
  } else {
    w.next = npp->root;
    w.prev = w.next->prev;
    w.next->prev = w.prev->next = &w;
  }
  w.kicked = false;
  while (!npp->shutdown && !w.kicked && !gpr_cv_wait(&w.cv, &npp->mu, deadline))
    ;
  if (&w == npp->root) {
    npp->root = w.next;
    if (&w == npp->root) {
      if (npp->shutdown) {
        grpc_closure_sched(exec_ctx, npp->shutdown, GRPC_ERROR_NONE);
      }
      npp->root = NULL;
    }
  }
  w.next->prev = w.prev;
  w.prev->next = w.next;
  gpr_cv_destroy(&w.cv);
  if (worker != NULL) *worker = NULL;
  return GRPC_ERROR_NONE;
}

static grpc_error *non_polling_poller_kick(
    grpc_pollset *pollset, grpc_pollset_worker *specific_worker) {
  non_polling_poller *p = (non_polling_poller *)pollset;
  if (specific_worker == NULL) specific_worker = (grpc_pollset_worker *)p->root;
  if (specific_worker != NULL) {
    non_polling_worker *w = (non_polling_worker *)specific_worker;
    if (!w->kicked) {
      w->kicked = true;
      gpr_cv_signal(&w->cv);
    }
  }
  return GRPC_ERROR_NONE;
}

static void non_polling_poller_shutdown(grpc_exec_ctx *exec_ctx,
                                        grpc_pollset *pollset,
                                        grpc_closure *closure) {
  non_polling_poller *p = (non_polling_poller *)pollset;
  GPR_ASSERT(closure != NULL);
  p->shutdown = closure;
  if (p->root == NULL) {
    grpc_closure_sched(exec_ctx, closure, GRPC_ERROR_NONE);
  } else {
    non_polling_worker *w = p->root;
    do {
      gpr_cv_signal(&w->cv);
      w = w->next;
    } while (w != p->root);
  }
}

static const cq_poller_vtable g_poller_vtable_by_poller_type[] = {
    /* GRPC_CQ_DEFAULT_POLLING */
    {.can_get_pollset = true,
     .can_listen = true,
     .size = grpc_pollset_size,
     .init = grpc_pollset_init,
     .kick = grpc_pollset_kick,
     .work = grpc_pollset_work,
     .shutdown = grpc_pollset_shutdown,
     .destroy = grpc_pollset_destroy},
    /* GRPC_CQ_NON_LISTENING */
    {.can_get_pollset = true,
     .can_listen = false,
     .size = grpc_pollset_size,
     .init = grpc_pollset_init,
     .kick = grpc_pollset_kick,
     .work = grpc_pollset_work,
     .shutdown = grpc_pollset_shutdown,
     .destroy = grpc_pollset_destroy},
    /* GRPC_CQ_NON_POLLING */
    {.can_get_pollset = false,
     .can_listen = false,
     .size = non_polling_poller_size,
     .init = non_polling_poller_init,
     .kick = non_polling_poller_kick,
     .work = non_polling_poller_work,
     .shutdown = non_polling_poller_shutdown,
     .destroy = non_polling_poller_destroy},
};

typedef struct cq_vtable {
  grpc_cq_completion_type cq_completion_type;
  size_t (*size)();
  void (*begin_op)(grpc_completion_queue *cc, void *tag);
  void (*end_op)(grpc_exec_ctx *exec_ctx, grpc_completion_queue *cc, void *tag,
                 grpc_error *error,
                 void (*done)(grpc_exec_ctx *exec_ctx, void *done_arg,
                              grpc_cq_completion *storage),
                 void *done_arg, grpc_cq_completion *storage);
  grpc_event (*next)(grpc_completion_queue *cc, gpr_timespec deadline,
                     void *reserved);
  grpc_event (*pluck)(grpc_completion_queue *cc, void *tag,
                      gpr_timespec deadline, void *reserved);
} cq_vtable;

/* Queue that holds the cq_completion_events. Internally uses gpr_mpscq queue
 * (a lockfree multiproducer single consumer queue). It uses a queue_lock
 * to support multiple consumers.
 * Only used in completion queues whose completion_type is GRPC_CQ_NEXT */
typedef struct grpc_cq_event_queue {
  /* Spinlock to serialize consumers i.e pop() operations */
  gpr_spinlock queue_lock;

  gpr_mpscq queue;

  /* A lazy counter of number of items in the queue. This is NOT atomically
     incremented/decremented along with push/pop operations and hence is only
     eventually consistent */
  gpr_atm num_queue_items;
} grpc_cq_event_queue;

/* TODO: sreek Refactor this based on the completion_type. Put completion-type
 * specific data in a different structure (and co-allocate memory for it along
 * with completion queue + pollset )*/
typedef struct cq_data {
  gpr_mu *mu;

  /** Completed events for completion-queues of type GRPC_CQ_PLUCK */
  grpc_cq_completion completed_head;
  grpc_cq_completion *completed_tail;

  /** Completed events for completion-queues of type GRPC_CQ_NEXT */
  grpc_cq_event_queue queue;

  /** Number of pending events (+1 if we're not shutdown) */
  gpr_refcount pending_events;

  /** Once owning_refs drops to zero, we will destroy the cq */
  gpr_refcount owning_refs;

  /** Counter of how many things have ever been queued on this completion queue
      useful for avoiding locks to check the queue */
  gpr_atm things_queued_ever;

  /** 0 initially, 1 once we've begun shutting down */
  gpr_atm shutdown;
  int shutdown_called;

  int is_server_cq;

  int num_pluckers;
  int num_polls;
  plucker pluckers[GRPC_MAX_COMPLETION_QUEUE_PLUCKERS];
  grpc_closure pollset_shutdown_done;

#ifndef NDEBUG
  void **outstanding_tags;
  size_t outstanding_tag_count;
  size_t outstanding_tag_capacity;
#endif
} cq_data;

/* Completion queue structure */
struct grpc_completion_queue {
  cq_data data;
  const cq_vtable *vtable;
  const cq_poller_vtable *poller_vtable;
};

/* Forward declarations */
static void cq_finish_shutdown(grpc_exec_ctx *exec_ctx,
                               grpc_completion_queue *cc);

static size_t cq_size(grpc_completion_queue *cc);

static void cq_begin_op(grpc_completion_queue *cc, void *tag);

static void cq_end_op_for_next(grpc_exec_ctx *exec_ctx,
                               grpc_completion_queue *cc, void *tag,
                               grpc_error *error,
                               void (*done)(grpc_exec_ctx *exec_ctx,
                                            void *done_arg,
                                            grpc_cq_completion *storage),
                               void *done_arg, grpc_cq_completion *storage);

static void cq_end_op_for_pluck(grpc_exec_ctx *exec_ctx,
                                grpc_completion_queue *cc, void *tag,
                                grpc_error *error,
                                void (*done)(grpc_exec_ctx *exec_ctx,
                                             void *done_arg,
                                             grpc_cq_completion *storage),
                                void *done_arg, grpc_cq_completion *storage);

static grpc_event cq_next(grpc_completion_queue *cc, gpr_timespec deadline,
                          void *reserved);

static grpc_event cq_pluck(grpc_completion_queue *cc, void *tag,
                           gpr_timespec deadline, void *reserved);

/* Completion queue vtables based on the completion-type */
static const cq_vtable g_cq_vtable[] = {
    /* GRPC_CQ_NEXT */
    {.cq_completion_type = GRPC_CQ_NEXT,
     .size = cq_size,
     .begin_op = cq_begin_op,
     .end_op = cq_end_op_for_next,
     .next = cq_next,
     .pluck = NULL},
    /* GRPC_CQ_PLUCK */
    {.cq_completion_type = GRPC_CQ_PLUCK,
     .size = cq_size,
     .begin_op = cq_begin_op,
     .end_op = cq_end_op_for_pluck,
     .next = NULL,
     .pluck = cq_pluck},
};

#define POLLSET_FROM_CQ(cq) ((grpc_pollset *)(cq + 1))
#define CQ_FROM_POLLSET(ps) (((grpc_completion_queue *)ps) - 1)

grpc_tracer_flag grpc_cq_pluck_trace = GRPC_TRACER_INITIALIZER(true);
grpc_tracer_flag grpc_cq_event_timeout_trace = GRPC_TRACER_INITIALIZER(true);

#define GRPC_SURFACE_TRACE_RETURNED_EVENT(cq, event)    \
  if (GRPC_TRACER_ON(grpc_api_trace) &&                 \
      (GRPC_TRACER_ON(grpc_cq_pluck_trace) ||           \
       (event)->type != GRPC_QUEUE_TIMEOUT)) {          \
    char *_ev = grpc_event_string(event);               \
    gpr_log(GPR_INFO, "RETURN_EVENT[%p]: %s", cq, _ev); \
    gpr_free(_ev);                                      \
  }

static void on_pollset_shutdown_done(grpc_exec_ctx *exec_ctx, void *cc,
                                     grpc_error *error);

static void cq_event_queue_init(grpc_cq_event_queue *q) {
  gpr_mpscq_init(&q->queue);
  q->queue_lock = GPR_SPINLOCK_INITIALIZER;
  gpr_atm_no_barrier_store(&q->num_queue_items, 0);
}

static void cq_event_queue_destroy(grpc_cq_event_queue *q) {
  gpr_mpscq_destroy(&q->queue);
}

static void cq_event_queue_push(grpc_cq_event_queue *q, grpc_cq_completion *c) {
  gpr_mpscq_push(&q->queue, (gpr_mpscq_node *)c);
  gpr_atm_no_barrier_fetch_add(&q->num_queue_items, 1);
}

static grpc_cq_completion *cq_event_queue_pop(grpc_cq_event_queue *q) {
  grpc_cq_completion *c = NULL;
  if (gpr_spinlock_trylock(&q->queue_lock)) {
    c = (grpc_cq_completion *)gpr_mpscq_pop(&q->queue);
    gpr_spinlock_unlock(&q->queue_lock);
  }

  if (c) {
    gpr_atm_no_barrier_fetch_add(&q->num_queue_items, -1);
  }

  return c;
}

/* Note: The counter is not incremented/decremented atomically with push/pop.
 * The count is only eventually consistent */
static long cq_event_queue_num_items(grpc_cq_event_queue *q) {
  return (long)gpr_atm_no_barrier_load(&q->num_queue_items);
}

static size_t cq_size(grpc_completion_queue *cc) {
  /* Size of the completion queue and the size of the pollset whose memory is
     allocated right after that of completion queue */
  return sizeof(grpc_completion_queue) + cc->poller_vtable->size();
}

grpc_completion_queue *grpc_completion_queue_create_internal(
    grpc_cq_completion_type completion_type,
    grpc_cq_polling_type polling_type) {
  grpc_completion_queue *cc;

  GPR_TIMER_BEGIN("grpc_completion_queue_create_internal", 0);

  GRPC_API_TRACE(
      "grpc_completion_queue_create_internal(completion_type=%d, "
      "polling_type=%d)",
      2, (completion_type, polling_type));

  const cq_vtable *vtable = &g_cq_vtable[completion_type];
  const cq_poller_vtable *poller_vtable =
      &g_poller_vtable_by_poller_type[polling_type];

  cc = gpr_zalloc(sizeof(grpc_completion_queue) + poller_vtable->size());
  cq_data *cqd = &cc->data;

  cc->vtable = vtable;
  cc->poller_vtable = poller_vtable;

  poller_vtable->init(POLLSET_FROM_CQ(cc), &cc->data.mu);

#ifndef NDEBUG
  cqd->outstanding_tags = NULL;
  cqd->outstanding_tag_capacity = 0;
#endif

  /* Initial ref is dropped by grpc_completion_queue_shutdown */
  gpr_ref_init(&cqd->pending_events, 1);
  /* One for destroy(), one for pollset_shutdown */
<<<<<<< HEAD
  gpr_ref_init(&cc->owning_refs, 2);
  cc->completed_tail = &cc->completed_head;
  cc->completed_head.next = (uintptr_t)cc->completed_tail;
  cc->shutdown = 0;
  cc->shutdown_called = 0;
  cc->is_server_cq = 0;
  cc->is_non_listening_server_cq = 0;
  cc->num_pluckers = 0;
  cc->num_polls = 0;
  gpr_atm_no_barrier_store(&cc->things_queued_ever, 0);
=======
  gpr_ref_init(&cqd->owning_refs, 2);
  cqd->completed_tail = &cqd->completed_head;
  cqd->completed_head.next = (uintptr_t)cqd->completed_tail;
  gpr_atm_no_barrier_store(&cqd->shutdown, 0);
  cqd->shutdown_called = 0;
  cqd->is_server_cq = 0;
  cqd->num_pluckers = 0;
  gpr_atm_no_barrier_store(&cqd->things_queued_ever, 0);
>>>>>>> 746f21ad
#ifndef NDEBUG
  cqd->outstanding_tag_count = 0;
#endif
  cq_event_queue_init(&cqd->queue);
  grpc_closure_init(&cqd->pollset_shutdown_done, on_pollset_shutdown_done, cc,
                    grpc_schedule_on_exec_ctx);

  GPR_TIMER_END("grpc_completion_queue_create_internal", 0);

  return cc;
}

grpc_cq_completion_type grpc_get_cq_completion_type(grpc_completion_queue *cc) {
  return cc->vtable->cq_completion_type;
}

int grpc_get_cq_poll_num(grpc_completion_queue *cc) {
  int cur_num_polls;
  gpr_mu_lock(cc->mu);
  cur_num_polls = cc->num_polls;
  gpr_mu_unlock(cc->mu);
  return cur_num_polls;
}

#ifdef GRPC_CQ_REF_COUNT_DEBUG
void grpc_cq_internal_ref(grpc_completion_queue *cc, const char *reason,
                          const char *file, int line) {
  cq_data *cqd = &cc->data;
  gpr_log(file, line, GPR_LOG_SEVERITY_DEBUG, "CQ:%p   ref %d -> %d %s", cc,
          (int)cqd->owning_refs.count, (int)cqd->owning_refs.count + 1, reason);
#else
void grpc_cq_internal_ref(grpc_completion_queue *cc) {
  cq_data *cqd = &cc->data;
#endif
  gpr_ref(&cqd->owning_refs);
}

static void on_pollset_shutdown_done(grpc_exec_ctx *exec_ctx, void *arg,
                                     grpc_error *error) {
  grpc_completion_queue *cc = arg;
  GRPC_CQ_INTERNAL_UNREF(exec_ctx, cc, "pollset_destroy");
}

#ifdef GRPC_CQ_REF_COUNT_DEBUG
void grpc_cq_internal_unref(grpc_completion_queue *cc, const char *reason,
                            const char *file, int line) {
  cq_data *cqd = &cc->data;
  gpr_log(file, line, GPR_LOG_SEVERITY_DEBUG, "CQ:%p unref %d -> %d %s", cc,
          (int)cqd->owning_refs.count, (int)cqd->owning_refs.count - 1, reason);
#else
void grpc_cq_internal_unref(grpc_exec_ctx *exec_ctx,
                            grpc_completion_queue *cc) {
  cq_data *cqd = &cc->data;
#endif
  if (gpr_unref(&cqd->owning_refs)) {
    GPR_ASSERT(cqd->completed_head.next == (uintptr_t)&cqd->completed_head);
    cc->poller_vtable->destroy(exec_ctx, POLLSET_FROM_CQ(cc));
    cq_event_queue_destroy(&cqd->queue);
#ifndef NDEBUG
    gpr_free(cqd->outstanding_tags);
#endif
    gpr_free(cc);
  }
}

static void cq_begin_op(grpc_completion_queue *cc, void *tag) {
  cq_data *cqd = &cc->data;
#ifndef NDEBUG
  gpr_mu_lock(cqd->mu);
  GPR_ASSERT(!cqd->shutdown_called);
  if (cqd->outstanding_tag_count == cqd->outstanding_tag_capacity) {
    cqd->outstanding_tag_capacity =
        GPR_MAX(4, 2 * cqd->outstanding_tag_capacity);
    cqd->outstanding_tags =
        gpr_realloc(cqd->outstanding_tags, sizeof(*cqd->outstanding_tags) *
                                               cqd->outstanding_tag_capacity);
  }
  cqd->outstanding_tags[cqd->outstanding_tag_count++] = tag;
  gpr_mu_unlock(cqd->mu);
#endif
  gpr_ref(&cqd->pending_events);
}

void grpc_cq_begin_op(grpc_completion_queue *cc, void *tag) {
  cc->vtable->begin_op(cc, tag);
}

#ifndef NDEBUG
static void cq_check_tag(grpc_completion_queue *cc, void *tag, bool lock_cq) {
  cq_data *cqd = &cc->data;
  int found = 0;
  if (lock_cq) {
    gpr_mu_lock(cqd->mu);
  }

  for (int i = 0; i < (int)cqd->outstanding_tag_count; i++) {
    if (cqd->outstanding_tags[i] == tag) {
      cqd->outstanding_tag_count--;
      GPR_SWAP(void *, cqd->outstanding_tags[i],
               cqd->outstanding_tags[cqd->outstanding_tag_count]);
      found = 1;
      break;
    }
  }

  if (lock_cq) {
    gpr_mu_unlock(cqd->mu);
  }

  GPR_ASSERT(found);
}
#else
static void cq_check_tag(grpc_completion_queue *cc, void *tag, bool lock_cq) {}
#endif

/* Queue a GRPC_OP_COMPLETED operation to a completion queue (with a completion
 * type of GRPC_CQ_NEXT) */
static void cq_end_op_for_next(grpc_exec_ctx *exec_ctx,
                               grpc_completion_queue *cc, void *tag,
                               grpc_error *error,
                               void (*done)(grpc_exec_ctx *exec_ctx,
                                            void *done_arg,
                                            grpc_cq_completion *storage),
                               void *done_arg, grpc_cq_completion *storage) {
  GPR_TIMER_BEGIN("cq_end_op_for_next", 0);

  if (GRPC_TRACER_ON(grpc_api_trace) ||
      (GRPC_TRACER_ON(grpc_trace_operation_failures) &&
       error != GRPC_ERROR_NONE)) {
    const char *errmsg = grpc_error_string(error);
    GRPC_API_TRACE(
        "cq_end_op_for_next(exec_ctx=%p, cc=%p, tag=%p, error=%s, "
        "done=%p, done_arg=%p, storage=%p)",
        7, (exec_ctx, cc, tag, errmsg, done, done_arg, storage));
    if (GRPC_TRACER_ON(grpc_trace_operation_failures) &&
        error != GRPC_ERROR_NONE) {
      gpr_log(GPR_ERROR, "Operation failed: tag=%p, error=%s", tag, errmsg);
    }
  }

  cq_data *cqd = &cc->data;
  int is_success = (error == GRPC_ERROR_NONE);

  storage->tag = tag;
  storage->done = done;
  storage->done_arg = done_arg;
  storage->next = (uintptr_t)(is_success);

  cq_check_tag(cc, tag, true); /* Used in debug builds only */

  /* Add the completion to the queue */
  cq_event_queue_push(&cqd->queue, storage);
  gpr_atm_no_barrier_fetch_add(&cqd->things_queued_ever, 1);

  int shutdown = gpr_unref(&cqd->pending_events);

  gpr_mu_lock(cqd->mu);
  if (!shutdown) {
    grpc_error *kick_error = cc->poller_vtable->kick(POLLSET_FROM_CQ(cc), NULL);
    gpr_mu_unlock(cqd->mu);

    if (kick_error != GRPC_ERROR_NONE) {
      const char *msg = grpc_error_string(kick_error);
      gpr_log(GPR_ERROR, "Kick failed: %s", msg);

      GRPC_ERROR_UNREF(kick_error);
    }
  } else {
    cq_finish_shutdown(exec_ctx, cc);
    gpr_mu_unlock(cqd->mu);
  }

  GPR_TIMER_END("cq_end_op_for_next", 0);

  GRPC_ERROR_UNREF(error);
}

/* Queue a GRPC_OP_COMPLETED operation to a completion queue (with a completion
 * type of GRPC_CQ_PLUCK) */
static void cq_end_op_for_pluck(grpc_exec_ctx *exec_ctx,
                                grpc_completion_queue *cc, void *tag,
                                grpc_error *error,
                                void (*done)(grpc_exec_ctx *exec_ctx,
                                             void *done_arg,
                                             grpc_cq_completion *storage),
                                void *done_arg, grpc_cq_completion *storage) {
  cq_data *cqd = &cc->data;
  int is_success = (error == GRPC_ERROR_NONE);

  GPR_TIMER_BEGIN("cq_end_op_for_pluck", 0);

  if (GRPC_TRACER_ON(grpc_api_trace) ||
      (GRPC_TRACER_ON(grpc_trace_operation_failures) &&
       error != GRPC_ERROR_NONE)) {
    const char *errmsg = grpc_error_string(error);
    GRPC_API_TRACE(
        "cq_end_op_for_pluck(exec_ctx=%p, cc=%p, tag=%p, error=%s, "
        "done=%p, done_arg=%p, storage=%p)",
        7, (exec_ctx, cc, tag, errmsg, done, done_arg, storage));
    if (GRPC_TRACER_ON(grpc_trace_operation_failures) &&
        error != GRPC_ERROR_NONE) {
      gpr_log(GPR_ERROR, "Operation failed: tag=%p, error=%s", tag, errmsg);
    }
  }

  storage->tag = tag;
  storage->done = done;
  storage->done_arg = done_arg;
  storage->next = ((uintptr_t)&cqd->completed_head) | ((uintptr_t)(is_success));

  gpr_mu_lock(cqd->mu);
  cq_check_tag(cc, tag, false); /* Used in debug builds only */

  /* Add to the list of completions */
  gpr_atm_no_barrier_fetch_add(&cqd->things_queued_ever, 1);
  cqd->completed_tail->next =
      ((uintptr_t)storage) | (1u & (uintptr_t)cqd->completed_tail->next);
  cqd->completed_tail = storage;

  int shutdown = gpr_unref(&cqd->pending_events);
  if (!shutdown) {
    grpc_pollset_worker *pluck_worker = NULL;
    for (int i = 0; i < cqd->num_pluckers; i++) {
      if (cqd->pluckers[i].tag == tag) {
        pluck_worker = *cqd->pluckers[i].worker;
        break;
      }
    }

    grpc_error *kick_error =
        cc->poller_vtable->kick(POLLSET_FROM_CQ(cc), pluck_worker);

    gpr_mu_unlock(cqd->mu);

    if (kick_error != GRPC_ERROR_NONE) {
      const char *msg = grpc_error_string(kick_error);
      gpr_log(GPR_ERROR, "Kick failed: %s", msg);

      GRPC_ERROR_UNREF(kick_error);
    }
  } else {
    cq_finish_shutdown(exec_ctx, cc);
    gpr_mu_unlock(cqd->mu);
  }

  GPR_TIMER_END("cq_end_op_for_pluck", 0);

  GRPC_ERROR_UNREF(error);
}

void grpc_cq_end_op(grpc_exec_ctx *exec_ctx, grpc_completion_queue *cc,
                    void *tag, grpc_error *error,
                    void (*done)(grpc_exec_ctx *exec_ctx, void *done_arg,
                                 grpc_cq_completion *storage),
                    void *done_arg, grpc_cq_completion *storage) {
  cc->vtable->end_op(exec_ctx, cc, tag, error, done, done_arg, storage);
}

typedef struct {
  gpr_atm last_seen_things_queued_ever;
  grpc_completion_queue *cq;
  gpr_timespec deadline;
  grpc_cq_completion *stolen_completion;
  void *tag; /* for pluck */
  bool first_loop;
} cq_is_finished_arg;

static bool cq_is_next_finished(grpc_exec_ctx *exec_ctx, void *arg) {
  cq_is_finished_arg *a = arg;
  grpc_completion_queue *cq = a->cq;
  cq_data *cqd = &cq->data;
  GPR_ASSERT(a->stolen_completion == NULL);

  gpr_atm current_last_seen_things_queued_ever =
      gpr_atm_no_barrier_load(&cqd->things_queued_ever);

  if (current_last_seen_things_queued_ever != a->last_seen_things_queued_ever) {
    a->last_seen_things_queued_ever =
        gpr_atm_no_barrier_load(&cqd->things_queued_ever);

    /* Pop a cq_completion from the queue. Returns NULL if the queue is empty
     * might return NULL in some cases even if the queue is not empty; but that
     * is ok and doesn't affect correctness. Might effect the tail latencies a
     * bit) */
    a->stolen_completion = cq_event_queue_pop(&cqd->queue);
    if (a->stolen_completion != NULL) {
      return true;
    }
  }
  return !a->first_loop &&
         gpr_time_cmp(a->deadline, gpr_now(a->deadline.clock_type)) < 0;
}

#ifndef NDEBUG
static void dump_pending_tags(grpc_completion_queue *cc) {
  if (!GRPC_TRACER_ON(grpc_trace_pending_tags)) return;

  cq_data *cqd = &cc->data;

  gpr_strvec v;
  gpr_strvec_init(&v);
  gpr_strvec_add(&v, gpr_strdup("PENDING TAGS:"));
  gpr_mu_lock(cqd->mu);
  for (size_t i = 0; i < cqd->outstanding_tag_count; i++) {
    char *s;
    gpr_asprintf(&s, " %p", cqd->outstanding_tags[i]);
    gpr_strvec_add(&v, s);
  }
  gpr_mu_unlock(cqd->mu);
  char *out = gpr_strvec_flatten(&v, NULL);
  gpr_strvec_destroy(&v);
  gpr_log(GPR_DEBUG, "%s", out);
  gpr_free(out);
}
#else
static void dump_pending_tags(grpc_completion_queue *cc) {}
#endif

static grpc_event cq_next(grpc_completion_queue *cc, gpr_timespec deadline,
                          void *reserved) {
  grpc_event ret;
  gpr_timespec now;
  cq_data *cqd = &cc->data;

  GPR_TIMER_BEGIN("grpc_completion_queue_next", 0);

  GRPC_API_TRACE(
      "grpc_completion_queue_next("
      "cc=%p, "
      "deadline=gpr_timespec { tv_sec: %" PRId64
      ", tv_nsec: %d, clock_type: %d }, "
      "reserved=%p)",
      5, (cc, deadline.tv_sec, deadline.tv_nsec, (int)deadline.clock_type,
          reserved));
  GPR_ASSERT(!reserved);

  dump_pending_tags(cc);

  deadline = gpr_convert_clock_type(deadline, GPR_CLOCK_MONOTONIC);

  GRPC_CQ_INTERNAL_REF(cc, "next");

  cq_is_finished_arg is_finished_arg = {
      .last_seen_things_queued_ever =
          gpr_atm_no_barrier_load(&cqd->things_queued_ever),
      .cq = cc,
      .deadline = deadline,
      .stolen_completion = NULL,
      .tag = NULL,
      .first_loop = true};
  grpc_exec_ctx exec_ctx =
      GRPC_EXEC_CTX_INITIALIZER(0, cq_is_next_finished, &is_finished_arg);

  for (;;) {
    gpr_timespec iteration_deadline = deadline;

    if (is_finished_arg.stolen_completion != NULL) {
      grpc_cq_completion *c = is_finished_arg.stolen_completion;
      is_finished_arg.stolen_completion = NULL;
      ret.type = GRPC_OP_COMPLETE;
      ret.success = c->next & 1u;
      ret.tag = c->tag;
      c->done(&exec_ctx, c->done_arg, c);
      break;
    }

    grpc_cq_completion *c = cq_event_queue_pop(&cqd->queue);

    if (c != NULL) {
      ret.type = GRPC_OP_COMPLETE;
      ret.success = c->next & 1u;
      ret.tag = c->tag;
      c->done(&exec_ctx, c->done_arg, c);
      break;
    } else {
      /* If c == NULL it means either the queue is empty OR in an transient
         inconsistent state. If it is the latter, we shold do a 0-timeout poll
         so that the thread comes back quickly from poll to make a second
         attempt at popping. Not doing this can potentially deadlock this thread
         forever (if the deadline is infinity) */
      if (cq_event_queue_num_items(&cqd->queue) > 0) {
        iteration_deadline = gpr_time_0(GPR_CLOCK_MONOTONIC);
      }
    }

    if (gpr_atm_no_barrier_load(&cqd->shutdown)) {
      /* Before returning, check if the queue has any items left over (since
         gpr_mpscq_pop() can sometimes return NULL even if the queue is not
         empty. If so, keep retrying but do not return GRPC_QUEUE_SHUTDOWN */
      if (cq_event_queue_num_items(&cqd->queue) > 0) {
        /* Go to the beginning of the loop. No point doing a poll because
           (cc->shutdown == true) is only possible when there is no pending work
           (i.e cc->pending_events == 0) and any outstanding grpc_cq_completion
           events are already queued on this cq */
        continue;
      }

      memset(&ret, 0, sizeof(ret));
      ret.type = GRPC_QUEUE_SHUTDOWN;
      break;
    }

    now = gpr_now(GPR_CLOCK_MONOTONIC);
    if (!is_finished_arg.first_loop && gpr_time_cmp(now, deadline) >= 0) {
      memset(&ret, 0, sizeof(ret));
      ret.type = GRPC_QUEUE_TIMEOUT;
      dump_pending_tags(cc);
      break;
    }
<<<<<<< HEAD
    /* Check alarms - these are a global resource so we just ping
       each time through on every pollset.
       May update deadline to ensure timely wakeups.
       TODO(ctiller): can this work be localized? */
    gpr_timespec iteration_deadline = deadline;
    if (grpc_timer_check(&exec_ctx, now, &iteration_deadline)) {
      GPR_TIMER_MARK("alarm_triggered", 0);
      gpr_mu_unlock(cc->mu);
      grpc_exec_ctx_flush(&exec_ctx);
      gpr_mu_lock(cc->mu);
      continue;
    } else {
      cc->num_polls++;
      grpc_error *err = cc->poller_vtable->work(&exec_ctx, POLLSET_FROM_CQ(cc),
                                                NULL, now, iteration_deadline);
      if (err != GRPC_ERROR_NONE) {
        gpr_mu_unlock(cc->mu);
        const char *msg = grpc_error_string(err);
        gpr_log(GPR_ERROR, "Completion queue next failed: %s", msg);

        GRPC_ERROR_UNREF(err);
        memset(&ret, 0, sizeof(ret));
        ret.type = GRPC_QUEUE_TIMEOUT;
        dump_pending_tags(cc);
        break;
      }
=======

    /* The main polling work happens in grpc_pollset_work */
    gpr_mu_lock(cqd->mu);
    grpc_error *err = cc->poller_vtable->work(&exec_ctx, POLLSET_FROM_CQ(cc),
                                              NULL, now, iteration_deadline);
    gpr_mu_unlock(cqd->mu);

    if (err != GRPC_ERROR_NONE) {
      const char *msg = grpc_error_string(err);
      gpr_log(GPR_ERROR, "Completion queue next failed: %s", msg);

      GRPC_ERROR_UNREF(err);
      memset(&ret, 0, sizeof(ret));
      ret.type = GRPC_QUEUE_TIMEOUT;
      dump_pending_tags(cc);
      break;
>>>>>>> 746f21ad
    }
    is_finished_arg.first_loop = false;
  }

  GRPC_SURFACE_TRACE_RETURNED_EVENT(cc, &ret);
  GRPC_CQ_INTERNAL_UNREF(&exec_ctx, cc, "next");
  grpc_exec_ctx_finish(&exec_ctx);
  GPR_ASSERT(is_finished_arg.stolen_completion == NULL);

  GPR_TIMER_END("grpc_completion_queue_next", 0);

  return ret;
}

grpc_event grpc_completion_queue_next(grpc_completion_queue *cc,
                                      gpr_timespec deadline, void *reserved) {
  return cc->vtable->next(cc, deadline, reserved);
}

static int add_plucker(grpc_completion_queue *cc, void *tag,
                       grpc_pollset_worker **worker) {
  cq_data *cqd = &cc->data;
  if (cqd->num_pluckers == GRPC_MAX_COMPLETION_QUEUE_PLUCKERS) {
    return 0;
  }
  cqd->pluckers[cqd->num_pluckers].tag = tag;
  cqd->pluckers[cqd->num_pluckers].worker = worker;
  cqd->num_pluckers++;
  return 1;
}

static void del_plucker(grpc_completion_queue *cc, void *tag,
                        grpc_pollset_worker **worker) {
  cq_data *cqd = &cc->data;
  for (int i = 0; i < cqd->num_pluckers; i++) {
    if (cqd->pluckers[i].tag == tag && cqd->pluckers[i].worker == worker) {
      cqd->num_pluckers--;
      GPR_SWAP(plucker, cqd->pluckers[i], cqd->pluckers[cqd->num_pluckers]);
      return;
    }
  }
  GPR_UNREACHABLE_CODE(return );
}

static bool cq_is_pluck_finished(grpc_exec_ctx *exec_ctx, void *arg) {
  cq_is_finished_arg *a = arg;
  grpc_completion_queue *cq = a->cq;
  cq_data *cqd = &cq->data;

  GPR_ASSERT(a->stolen_completion == NULL);
  gpr_atm current_last_seen_things_queued_ever =
      gpr_atm_no_barrier_load(&cqd->things_queued_ever);
  if (current_last_seen_things_queued_ever != a->last_seen_things_queued_ever) {
    gpr_mu_lock(cqd->mu);
    a->last_seen_things_queued_ever =
        gpr_atm_no_barrier_load(&cqd->things_queued_ever);
    grpc_cq_completion *c;
    grpc_cq_completion *prev = &cqd->completed_head;
    while ((c = (grpc_cq_completion *)(prev->next & ~(uintptr_t)1)) !=
           &cqd->completed_head) {
      if (c->tag == a->tag) {
        prev->next = (prev->next & (uintptr_t)1) | (c->next & ~(uintptr_t)1);
        if (c == cqd->completed_tail) {
          cqd->completed_tail = prev;
        }
        gpr_mu_unlock(cqd->mu);
        a->stolen_completion = c;
        return true;
      }
      prev = c;
    }
    gpr_mu_unlock(cqd->mu);
  }
  return !a->first_loop &&
         gpr_time_cmp(a->deadline, gpr_now(a->deadline.clock_type)) < 0;
}

static grpc_event cq_pluck(grpc_completion_queue *cc, void *tag,
                           gpr_timespec deadline, void *reserved) {
  grpc_event ret;
  grpc_cq_completion *c;
  grpc_cq_completion *prev;
  grpc_pollset_worker *worker = NULL;
  gpr_timespec now;
  cq_data *cqd = &cc->data;

  GPR_TIMER_BEGIN("grpc_completion_queue_pluck", 0);

  if (GRPC_TRACER_ON(grpc_cq_pluck_trace)) {
    GRPC_API_TRACE(
        "grpc_completion_queue_pluck("
        "cc=%p, tag=%p, "
        "deadline=gpr_timespec { tv_sec: %" PRId64
        ", tv_nsec: %d, clock_type: %d }, "
        "reserved=%p)",
        6, (cc, tag, deadline.tv_sec, deadline.tv_nsec,
            (int)deadline.clock_type, reserved));
  }
  GPR_ASSERT(!reserved);

  dump_pending_tags(cc);

  deadline = gpr_convert_clock_type(deadline, GPR_CLOCK_MONOTONIC);

  GRPC_CQ_INTERNAL_REF(cc, "pluck");
  gpr_mu_lock(cqd->mu);
  cq_is_finished_arg is_finished_arg = {
      .last_seen_things_queued_ever =
          gpr_atm_no_barrier_load(&cqd->things_queued_ever),
      .cq = cc,
      .deadline = deadline,
      .stolen_completion = NULL,
      .tag = tag,
      .first_loop = true};
  grpc_exec_ctx exec_ctx =
      GRPC_EXEC_CTX_INITIALIZER(0, cq_is_pluck_finished, &is_finished_arg);
  for (;;) {
    if (is_finished_arg.stolen_completion != NULL) {
      gpr_mu_unlock(cqd->mu);
      c = is_finished_arg.stolen_completion;
      is_finished_arg.stolen_completion = NULL;
      ret.type = GRPC_OP_COMPLETE;
      ret.success = c->next & 1u;
      ret.tag = c->tag;
      c->done(&exec_ctx, c->done_arg, c);
      break;
    }
    prev = &cqd->completed_head;
    while ((c = (grpc_cq_completion *)(prev->next & ~(uintptr_t)1)) !=
           &cqd->completed_head) {
      if (c->tag == tag) {
        prev->next = (prev->next & (uintptr_t)1) | (c->next & ~(uintptr_t)1);
        if (c == cqd->completed_tail) {
          cqd->completed_tail = prev;
        }
        gpr_mu_unlock(cqd->mu);
        ret.type = GRPC_OP_COMPLETE;
        ret.success = c->next & 1u;
        ret.tag = c->tag;
        c->done(&exec_ctx, c->done_arg, c);
        goto done;
      }
      prev = c;
    }
    if (gpr_atm_no_barrier_load(&cqd->shutdown)) {
      gpr_mu_unlock(cqd->mu);
      memset(&ret, 0, sizeof(ret));
      ret.type = GRPC_QUEUE_SHUTDOWN;
      break;
    }
    if (!add_plucker(cc, tag, &worker)) {
      gpr_log(GPR_DEBUG,
              "Too many outstanding grpc_completion_queue_pluck calls: maximum "
              "is %d",
              GRPC_MAX_COMPLETION_QUEUE_PLUCKERS);
      gpr_mu_unlock(cqd->mu);
      memset(&ret, 0, sizeof(ret));
      /* TODO(ctiller): should we use a different result here */
      ret.type = GRPC_QUEUE_TIMEOUT;
      dump_pending_tags(cc);
      break;
    }
    now = gpr_now(GPR_CLOCK_MONOTONIC);
    if (!is_finished_arg.first_loop && gpr_time_cmp(now, deadline) >= 0) {
      del_plucker(cc, tag, &worker);
      gpr_mu_unlock(cqd->mu);
      memset(&ret, 0, sizeof(ret));
      ret.type = GRPC_QUEUE_TIMEOUT;
      dump_pending_tags(cc);
      break;
    }
<<<<<<< HEAD
    /* Check alarms - these are a global resource so we just ping
       each time through on every pollset.
       May update deadline to ensure timely wakeups.
       TODO(ctiller): can this work be localized? */
    gpr_timespec iteration_deadline = deadline;
    if (grpc_timer_check(&exec_ctx, now, &iteration_deadline)) {
      GPR_TIMER_MARK("alarm_triggered", 0);
      gpr_mu_unlock(cc->mu);
      grpc_exec_ctx_flush(&exec_ctx);
      gpr_mu_lock(cc->mu);
    } else {
      cc->num_polls++;
      grpc_error *err = cc->poller_vtable->work(
          &exec_ctx, POLLSET_FROM_CQ(cc), &worker, now, iteration_deadline);
      if (err != GRPC_ERROR_NONE) {
        del_plucker(cc, tag, &worker);
        gpr_mu_unlock(cc->mu);
        const char *msg = grpc_error_string(err);
        gpr_log(GPR_ERROR, "Completion queue next failed: %s", msg);

        GRPC_ERROR_UNREF(err);
        memset(&ret, 0, sizeof(ret));
        ret.type = GRPC_QUEUE_TIMEOUT;
        dump_pending_tags(cc);
        break;
      }
=======

    grpc_error *err = cc->poller_vtable->work(&exec_ctx, POLLSET_FROM_CQ(cc),
                                              &worker, now, deadline);
    if (err != GRPC_ERROR_NONE) {
      del_plucker(cc, tag, &worker);
      gpr_mu_unlock(cqd->mu);
      const char *msg = grpc_error_string(err);
      gpr_log(GPR_ERROR, "Completion queue pluck failed: %s", msg);

      GRPC_ERROR_UNREF(err);
      memset(&ret, 0, sizeof(ret));
      ret.type = GRPC_QUEUE_TIMEOUT;
      dump_pending_tags(cc);
      break;
>>>>>>> 746f21ad
    }
    is_finished_arg.first_loop = false;
    del_plucker(cc, tag, &worker);
  }
done:
  GRPC_SURFACE_TRACE_RETURNED_EVENT(cc, &ret);
  GRPC_CQ_INTERNAL_UNREF(&exec_ctx, cc, "pluck");
  grpc_exec_ctx_finish(&exec_ctx);
  GPR_ASSERT(is_finished_arg.stolen_completion == NULL);

  GPR_TIMER_END("grpc_completion_queue_pluck", 0);

  return ret;
}

grpc_event grpc_completion_queue_pluck(grpc_completion_queue *cc, void *tag,
                                       gpr_timespec deadline, void *reserved) {
  return cc->vtable->pluck(cc, tag, deadline, reserved);
}

/* Finishes the completion queue shutdown. This means that there are no more
   completion events / tags expected from the completion queue
   - Must be called under completion queue lock
   - Must be called only once in completion queue's lifetime
   - grpc_completion_queue_shutdown() MUST have been called before calling
   this function */
static void cq_finish_shutdown(grpc_exec_ctx *exec_ctx,
                               grpc_completion_queue *cc) {
  cq_data *cqd = &cc->data;

  GPR_ASSERT(cqd->shutdown_called);
  GPR_ASSERT(!gpr_atm_no_barrier_load(&cqd->shutdown));
  gpr_atm_no_barrier_store(&cqd->shutdown, 1);

  cc->poller_vtable->shutdown(exec_ctx, POLLSET_FROM_CQ(cc),
                              &cqd->pollset_shutdown_done);
}

/* Shutdown simply drops a ref that we reserved at creation time; if we drop
   to zero here, then enter shutdown mode and wake up any waiters */
void grpc_completion_queue_shutdown(grpc_completion_queue *cc) {
  grpc_exec_ctx exec_ctx = GRPC_EXEC_CTX_INIT;
  GPR_TIMER_BEGIN("grpc_completion_queue_shutdown", 0);
  GRPC_API_TRACE("grpc_completion_queue_shutdown(cc=%p)", 1, (cc));
  cq_data *cqd = &cc->data;

  gpr_mu_lock(cqd->mu);
  if (cqd->shutdown_called) {
    gpr_mu_unlock(cqd->mu);
    GPR_TIMER_END("grpc_completion_queue_shutdown", 0);
    return;
  }
  cqd->shutdown_called = 1;
  if (gpr_unref(&cqd->pending_events)) {
    cq_finish_shutdown(&exec_ctx, cc);
  }
  gpr_mu_unlock(cqd->mu);
  grpc_exec_ctx_finish(&exec_ctx);
  GPR_TIMER_END("grpc_completion_queue_shutdown", 0);
}

void grpc_completion_queue_destroy(grpc_completion_queue *cc) {
  GRPC_API_TRACE("grpc_completion_queue_destroy(cc=%p)", 1, (cc));
  GPR_TIMER_BEGIN("grpc_completion_queue_destroy", 0);
  grpc_completion_queue_shutdown(cc);

  /* TODO (sreek): This should not ideally be here. Refactor it into the
   * cq_vtable (perhaps have a create/destroy methods in the cq vtable) */
  if (cc->vtable->cq_completion_type == GRPC_CQ_NEXT) {
    GPR_ASSERT(cq_event_queue_num_items(&cc->data.queue) == 0);
  }

  grpc_exec_ctx exec_ctx = GRPC_EXEC_CTX_INIT;
  GRPC_CQ_INTERNAL_UNREF(&exec_ctx, cc, "destroy");
  grpc_exec_ctx_finish(&exec_ctx);
  GPR_TIMER_END("grpc_completion_queue_destroy", 0);
}

grpc_pollset *grpc_cq_pollset(grpc_completion_queue *cc) {
  return cc->poller_vtable->can_get_pollset ? POLLSET_FROM_CQ(cc) : NULL;
}

grpc_completion_queue *grpc_cq_from_pollset(grpc_pollset *ps) {
  return CQ_FROM_POLLSET(ps);
}

void grpc_cq_mark_server_cq(grpc_completion_queue *cc) {
  cc->data.is_server_cq = 1;
}

bool grpc_cq_is_server_cq(grpc_completion_queue *cc) {
  return cc->data.is_server_cq;
}

bool grpc_cq_can_listen(grpc_completion_queue *cc) {
  return cc->poller_vtable->can_listen;
}<|MERGE_RESOLUTION|>--- conflicted
+++ resolved
@@ -419,18 +419,6 @@
   /* Initial ref is dropped by grpc_completion_queue_shutdown */
   gpr_ref_init(&cqd->pending_events, 1);
   /* One for destroy(), one for pollset_shutdown */
-<<<<<<< HEAD
-  gpr_ref_init(&cc->owning_refs, 2);
-  cc->completed_tail = &cc->completed_head;
-  cc->completed_head.next = (uintptr_t)cc->completed_tail;
-  cc->shutdown = 0;
-  cc->shutdown_called = 0;
-  cc->is_server_cq = 0;
-  cc->is_non_listening_server_cq = 0;
-  cc->num_pluckers = 0;
-  cc->num_polls = 0;
-  gpr_atm_no_barrier_store(&cc->things_queued_ever, 0);
-=======
   gpr_ref_init(&cqd->owning_refs, 2);
   cqd->completed_tail = &cqd->completed_head;
   cqd->completed_head.next = (uintptr_t)cqd->completed_tail;
@@ -438,8 +426,8 @@
   cqd->shutdown_called = 0;
   cqd->is_server_cq = 0;
   cqd->num_pluckers = 0;
+  cqd->num_polls = 0;
   gpr_atm_no_barrier_store(&cqd->things_queued_ever, 0);
->>>>>>> 746f21ad
 #ifndef NDEBUG
   cqd->outstanding_tag_count = 0;
 #endif
@@ -458,9 +446,9 @@
 
 int grpc_get_cq_poll_num(grpc_completion_queue *cc) {
   int cur_num_polls;
-  gpr_mu_lock(cc->mu);
-  cur_num_polls = cc->num_polls;
-  gpr_mu_unlock(cc->mu);
+  gpr_mu_lock(cc->data.mu);
+  cur_num_polls = cc->data.num_polls;
+  gpr_mu_unlock(cc->data.mu);
   return cur_num_polls;
 }
 
@@ -849,37 +837,10 @@
       dump_pending_tags(cc);
       break;
     }
-<<<<<<< HEAD
-    /* Check alarms - these are a global resource so we just ping
-       each time through on every pollset.
-       May update deadline to ensure timely wakeups.
-       TODO(ctiller): can this work be localized? */
-    gpr_timespec iteration_deadline = deadline;
-    if (grpc_timer_check(&exec_ctx, now, &iteration_deadline)) {
-      GPR_TIMER_MARK("alarm_triggered", 0);
-      gpr_mu_unlock(cc->mu);
-      grpc_exec_ctx_flush(&exec_ctx);
-      gpr_mu_lock(cc->mu);
-      continue;
-    } else {
-      cc->num_polls++;
-      grpc_error *err = cc->poller_vtable->work(&exec_ctx, POLLSET_FROM_CQ(cc),
-                                                NULL, now, iteration_deadline);
-      if (err != GRPC_ERROR_NONE) {
-        gpr_mu_unlock(cc->mu);
-        const char *msg = grpc_error_string(err);
-        gpr_log(GPR_ERROR, "Completion queue next failed: %s", msg);
-
-        GRPC_ERROR_UNREF(err);
-        memset(&ret, 0, sizeof(ret));
-        ret.type = GRPC_QUEUE_TIMEOUT;
-        dump_pending_tags(cc);
-        break;
-      }
-=======
 
     /* The main polling work happens in grpc_pollset_work */
     gpr_mu_lock(cqd->mu);
+    cqd->num_polls++;
     grpc_error *err = cc->poller_vtable->work(&exec_ctx, POLLSET_FROM_CQ(cc),
                                               NULL, now, iteration_deadline);
     gpr_mu_unlock(cqd->mu);
@@ -893,7 +854,6 @@
       ret.type = GRPC_QUEUE_TIMEOUT;
       dump_pending_tags(cc);
       break;
->>>>>>> 746f21ad
     }
     is_finished_arg.first_loop = false;
   }
@@ -1065,35 +1025,8 @@
       dump_pending_tags(cc);
       break;
     }
-<<<<<<< HEAD
-    /* Check alarms - these are a global resource so we just ping
-       each time through on every pollset.
-       May update deadline to ensure timely wakeups.
-       TODO(ctiller): can this work be localized? */
-    gpr_timespec iteration_deadline = deadline;
-    if (grpc_timer_check(&exec_ctx, now, &iteration_deadline)) {
-      GPR_TIMER_MARK("alarm_triggered", 0);
-      gpr_mu_unlock(cc->mu);
-      grpc_exec_ctx_flush(&exec_ctx);
-      gpr_mu_lock(cc->mu);
-    } else {
-      cc->num_polls++;
-      grpc_error *err = cc->poller_vtable->work(
-          &exec_ctx, POLLSET_FROM_CQ(cc), &worker, now, iteration_deadline);
-      if (err != GRPC_ERROR_NONE) {
-        del_plucker(cc, tag, &worker);
-        gpr_mu_unlock(cc->mu);
-        const char *msg = grpc_error_string(err);
-        gpr_log(GPR_ERROR, "Completion queue next failed: %s", msg);
-
-        GRPC_ERROR_UNREF(err);
-        memset(&ret, 0, sizeof(ret));
-        ret.type = GRPC_QUEUE_TIMEOUT;
-        dump_pending_tags(cc);
-        break;
-      }
-=======
-
+
+    cqd->num_polls++;
     grpc_error *err = cc->poller_vtable->work(&exec_ctx, POLLSET_FROM_CQ(cc),
                                               &worker, now, deadline);
     if (err != GRPC_ERROR_NONE) {
@@ -1107,7 +1040,6 @@
       ret.type = GRPC_QUEUE_TIMEOUT;
       dump_pending_tags(cc);
       break;
->>>>>>> 746f21ad
     }
     is_finished_arg.first_loop = false;
     del_plucker(cc, tag, &worker);
