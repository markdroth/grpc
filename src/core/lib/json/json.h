//
// Copyright 2015 gRPC authors.
//
// Licensed under the Apache License, Version 2.0 (the "License");
// you may not use this file except in compliance with the License.
// You may obtain a copy of the License at
//
//     http://www.apache.org/licenses/LICENSE-2.0
//
// Unless required by applicable law or agreed to in writing, software
// distributed under the License is distributed on an "AS IS" BASIS,
// WITHOUT WARRANTIES OR CONDITIONS OF ANY KIND, either express or implied.
// See the License for the specific language governing permissions and
// limitations under the License.
//

#ifndef GRPC_SRC_CORE_LIB_JSON_JSON_H
#define GRPC_SRC_CORE_LIB_JSON_JSON_H

#include <grpc/support/port_platform.h>

#include <map>
#include <string>
#include <utility>
#include <vector>

#include "absl/types/variant.h"

namespace grpc_core {

// A JSON value, which can be any one of object, array, string,
// number, true, false, or null.
class Json {
 public:
  // TODO(roth): Currently, numbers are stored internally as strings,
  // which makes the API a bit cumbersome to use. When we have time,
  // consider whether there's a better alternative (e.g., maybe storing
  // each numeric type as the native C++ type and automatically converting
  // to string as needed).
  enum class Type { kNull, kTrue, kFalse, kNumber, kString, kObject, kArray };

  using Object = std::map<std::string, Json>;
  using Array = std::vector<Json>;

// FIXME: make sure construction from nullptr does the right thing

<<<<<<< HEAD
  static Json FromString(const std::string& str) {
    Json json;
    json.value = str;
    return json;
  }
  static Json FromString(const char* str) {
    Json json;
    json.value = std::string(str);
    return json;
  }
  static Json FromString(std::string str) {
    Json json;
    json.value = std::move(str);
    return json;
  }

  static Json FromNumber(const std::string& str) {
    Json json;
    json.value = NumberValue(str);
    return json;
  }
  static Json FromNumber(const char* str) {
    Json json;
    json.value = NumberValue(std::string(str));
    return json;
  }
  static Json FromNumber(std::string str) {
    Json json;
    json.value = NumberValue(std::move(str));
    return json;
  }
  // Construct from any numeric type.
  template <typename NumericType>
  static Json FromNumber(NumericType number) {
    Json json;
    json.value = NumberValue{std::to_string(number)};
    return json;
  }

  static Json FromBool(bool b) {
    Json json;
    json.value = b;
    return json;
=======
  // Copyable.
  Json(const Json& other) = default;
  Json& operator=(const Json& other) = default;

  // Moveable.
  Json(Json&& other) noexcept : value_(std::move(other.value_)) {
    other.value_ = absl::monostate();
  }
  Json& operator=(Json&& other) noexcept {
    value_ = std::move(other.value_);
    other.value_ = absl::monostate();
    return *this;
>>>>>>> aee41600
  }

  static Json FromObject(const Object& object) {
    Json json;
    json.value = object;
    return json;
  }
  static Json FromObject(Object object) {
    Json json;
    json.value = std::move(object);
    return json;
  }

  static Json FromArray(const Array& array) {
    Json json;
    json.value = array;
    return json;
  }
  static Json FromArray(Array array) {
    Json json;
    json.value = std::move(array);
    return json;
  }

#if 0
  // Construct from copying a string.
  // If is_number is true, the type will be kNumber instead of kString.
  // NOLINTNEXTLINE(google-explicit-constructor)
  Json(const std::string& string, bool is_number = false)
      : value_(is_number ? Value(NumberValue{string}) : Value(string)) {}
  Json& operator=(const std::string& string) {
    value_ = string;
    return *this;
  }

// FIXME: maybe replace this with absl::string_view to avoid nullptr
// problem?
// FIXME: maybe avoid default arg by having static factory methods for
// each type, where the name of the factory method explicitly states the
// type?
  // Same thing for C-style strings, both const and mutable.
  // NOLINTNEXTLINE(google-explicit-constructor)
  Json(const char* string, bool is_number = false)
      : Json(std::string(string), is_number) {}
  Json& operator=(const char* string) {
    *this = std::string(string);
    return *this;
  }
  // NOLINTNEXTLINE(google-explicit-constructor)
  Json(char* string, bool is_number = false)
      : Json(std::string(string), is_number) {}
  Json& operator=(char* string) {
    *this = std::string(string);
    return *this;
  }

  // Construct by moving a string.
  // NOLINTNEXTLINE(google-explicit-constructor)
  Json(std::string&& string) : value_(Value(std::move(string))) {}
  Json& operator=(std::string&& string) {
    value_ = Value(std::move(string));
    return *this;
  }

  // Construct from bool.
  // NOLINTNEXTLINE(google-explicit-constructor)
  Json(bool b) : value_(b) {}
  Json& operator=(bool b) {
    value_ = b;
    return *this;
  }

  // Construct from any numeric type.
  template <typename NumericType>
  // NOLINTNEXTLINE(google-explicit-constructor)
  Json(NumericType number) : value_(NumberValue{std::to_string(number)}) {}
  template <typename NumericType>
  Json& operator=(NumericType number) {
    value_ = NumberValue{std::to_string(number)};
    return *this;
  }

  // Construct by copying object.
  // NOLINTNEXTLINE(google-explicit-constructor)
  Json(const Object& object) : value_(object) {}
  Json& operator=(const Object& object) {
    value_ = object;
    return *this;
  }

  // Construct by moving object.
  // NOLINTNEXTLINE(google-explicit-constructor)
  Json(Object&& object) : value_(std::move(object)) {}
  Json& operator=(Object&& object) {
    value_ = std::move(object);
    return *this;
  }

  // Construct by copying array.
  // NOLINTNEXTLINE(google-explicit-constructor)
  Json(const Array& array) : value_(array) {}
  Json& operator=(const Array& array) {
    value_ = array;
    return *this;
  }

  // Construct by moving array.
  // NOLINTNEXTLINE(google-explicit-constructor)
  Json(Array&& array) : value_(std::move(array)) {}
  Json& operator=(Array&& array) {
    value_ = std::move(array);
    return *this;
  }
#endif

  Json() = default;

  // Copyable.
  Json(const Json& other) = default;
  Json& operator=(const Json& other) = default;

  // Moveable.
  Json(Json&& other) noexcept : value_(std::move(other.value_)) {
    other.value_ = absl::monostate();
  }
  Json& operator=(Json&& other) noexcept {
    value_ = std::move(other.value_);
    other.value_ = absl::monostate();
    return *this;
  }

  // Returns the JSON type.
  Type type() const {
    struct ValueFunctor {
      Json::Type operator()(const absl::monostate&) { return Type::kNull; }
      Json::Type operator()(bool value) {
        return value ? Type::kTrue : Type::kFalse;
      }
      Json::Type operator()(const NumberValue&) { return Type::kNumber; }
      Json::Type operator()(const std::string&) { return Type::kString; }
      Json::Type operator()(const Object&) { return Type::kObject; }
      Json::Type operator()(const Array&) { return Type::kArray; }
    };
    return absl::visit(ValueFunctor(), value_);
  }

  // Returns the JSON type.
  Type type() const {
    struct ValueFunctor {
      Json::Type operator()(const absl::monostate&) { return Type::kNull; }
      Json::Type operator()(bool value) {
        return value ? Type::kTrue : Type::kFalse;
      }
      Json::Type operator()(const NumberValue&) { return Type::kNumber; }
      Json::Type operator()(const std::string&) { return Type::kString; }
      Json::Type operator()(const Object&) { return Type::kObject; }
      Json::Type operator()(const Array&) { return Type::kArray; }
    };
    return absl::visit(ValueFunctor(), value_);
  }

  // Accessor methods.
<<<<<<< HEAD
// FIXME: need these APIs to work if underlying data struct is a union
// or variant -- maybe assert on type_ in each method?
// (assert also important because we're using const reference return values)
// FIXME: maybe use string_view for strings?
=======
>>>>>>> aee41600
  const std::string& string() const {
    const NumberValue* num = absl::get_if<NumberValue>(&value_);
    if (num != nullptr) return num->value;
    return absl::get<std::string>(value_);
  }
  const Object& object() const { return absl::get<Object>(value_); }
  const Array& array() const { return absl::get<Array>(value_); }

  bool operator==(const Json& other) const { return value_ == other.value_; }
  bool operator!=(const Json& other) const { return !(*this == other); }

 private:
  struct NumberValue {
    std::string value;

    bool operator==(const NumberValue& other) const {
      return value == other.value;
    }
  };
  using Value = absl::variant<absl::monostate,  // kNull
                              bool,             // kTrue or kFalse
                              NumberValue,      // kNumber
                              std::string,      // kString
                              Object,           // kObject
                              Array>;           // kArray

  explicit Json(Value value) : value_(std::move(value)) {}

  Value value_;
};

}  // namespace grpc_core

#endif  // GRPC_SRC_CORE_LIB_JSON_JSON_H<|MERGE_RESOLUTION|>--- conflicted
+++ resolved
@@ -42,9 +42,6 @@
   using Object = std::map<std::string, Json>;
   using Array = std::vector<Json>;
 
-// FIXME: make sure construction from nullptr does the right thing
-
-<<<<<<< HEAD
   static Json FromString(const std::string& str) {
     Json json;
     json.value = str;
@@ -88,20 +85,6 @@
     Json json;
     json.value = b;
     return json;
-=======
-  // Copyable.
-  Json(const Json& other) = default;
-  Json& operator=(const Json& other) = default;
-
-  // Moveable.
-  Json(Json&& other) noexcept : value_(std::move(other.value_)) {
-    other.value_ = absl::monostate();
-  }
-  Json& operator=(Json&& other) noexcept {
-    value_ = std::move(other.value_);
-    other.value_ = absl::monostate();
-    return *this;
->>>>>>> aee41600
   }
 
   static Json FromObject(const Object& object) {
@@ -127,6 +110,8 @@
   }
 
 #if 0
+// FIXME: make sure construction from nullptr does the right thing
+
   // Construct from copying a string.
   // If is_number is true, the type will be kNumber instead of kString.
   // NOLINTNEXTLINE(google-explicit-constructor)
@@ -248,29 +233,11 @@
     return absl::visit(ValueFunctor(), value_);
   }
 
-  // Returns the JSON type.
-  Type type() const {
-    struct ValueFunctor {
-      Json::Type operator()(const absl::monostate&) { return Type::kNull; }
-      Json::Type operator()(bool value) {
-        return value ? Type::kTrue : Type::kFalse;
-      }
-      Json::Type operator()(const NumberValue&) { return Type::kNumber; }
-      Json::Type operator()(const std::string&) { return Type::kString; }
-      Json::Type operator()(const Object&) { return Type::kObject; }
-      Json::Type operator()(const Array&) { return Type::kArray; }
-    };
-    return absl::visit(ValueFunctor(), value_);
-  }
-
   // Accessor methods.
-<<<<<<< HEAD
 // FIXME: need these APIs to work if underlying data struct is a union
 // or variant -- maybe assert on type_ in each method?
 // (assert also important because we're using const reference return values)
 // FIXME: maybe use string_view for strings?
-=======
->>>>>>> aee41600
   const std::string& string() const {
     const NumberValue* num = absl::get_if<NumberValue>(&value_);
     if (num != nullptr) return num->value;
