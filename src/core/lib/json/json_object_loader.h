// Copyright 2020 gRPC authors.
//
// Licensed under the Apache License, Version 2.0 (the "License");
// you may not use this file except in compliance with the License.
// You may obtain a copy of the License at
//
//     http://www.apache.org/licenses/LICENSE-2.0
//
// Unless required by applicable law or agreed to in writing, software
// distributed under the License is distributed on an "AS IS" BASIS,
// WITHOUT WARRANTIES OR CONDITIONS OF ANY KIND, either express or implied.
// See the License for the specific language governing permissions and
// limitations under the License.

#ifndef GRPC_CORE_LIB_JSON_JSON_OBJECT_LOADER_H
#define GRPC_CORE_LIB_JSON_JSON_OBJECT_LOADER_H

#include <grpc/support/port_platform.h>

#include <cstdint>
#include <cstring>
#include <map>
#include <string>
#include <vector>

#include "absl/meta/type_traits.h"
#include "absl/status/status.h"
#include "absl/status/statusor.h"
#include "absl/strings/numbers.h"
#include "absl/strings/str_cat.h"
#include "absl/strings/string_view.h"
#include "absl/types/optional.h"

#include "src/core/lib/gprpp/time.h"
#include "src/core/lib/json/json.h"
#include "src/core/lib/json/json_args.h"

// Provides a means to load JSON objects into C++ objects, with the aim of
// minimizing object code size.
//
// Usage:
// Given struct Foo:
//   struct Foo {
//     int a;
//     int b;
//   };
// We add a static JsonLoader() method to Foo to declare how to load the
// object from JSON, and an optional JsonPostLoad() method to do any
// necessary post-processing:
//   struct Foo {
//     int a;
//     int b;
//     static const JsonLoaderInterface* JsonLoader() {
//       // Note: Field names must be string constants; they are not copied.
//       static const auto* loader = JsonObjectLoader<Foo>()
//           .Field("a", &Foo::a)
//           .Field("b", &Foo::b)
//           .Finish();
//       return loader;
//     }
//     // Optional; omit if no post-processing needed.
//     void JsonPostLoad(const Json& source, ErrorList* errors) { ++a; }
//   };
// Now we can load Foo objects from JSON:
//   absl::StatusOr<Foo> foo = LoadFromJson<Foo>(json);
namespace grpc_core {

// A list of errors that occurred during JSON parsing.
// If a non-empty list occurs during parsing, the parsing failed.
class ErrorList {
 public:
  // Record that we're reading some field.
  void PushField(absl::string_view ext) GPR_ATTRIBUTE_NOINLINE;
  // Record that we've finished reading that field.
  void PopField() GPR_ATTRIBUTE_NOINLINE;

  // Record that we've encountered an error.
  void AddError(absl::string_view error) GPR_ATTRIBUTE_NOINLINE;
  // Returns true if the current field has errors.
  bool FieldHasErrors() const GPR_ATTRIBUTE_NOINLINE;

  // Returns the resulting status of parsing.
  absl::Status status() const;
  absl::Status status(absl::string_view prefix) const;

  // Return true if there are no errors.
  bool ok() const { return field_errors_.empty(); }

  size_t size() const { return field_errors_.size(); }

 private:
  // TODO(roth): If we don't actually have any fields for which we
  // report more than one error, simplify this data structure.
  std::map<std::string /*field_name*/, std::vector<std::string>> field_errors_;
  std::vector<std::string> fields_;
};

// Note that we're reading a field, and remove it at the end of the scope.
class ScopedField {
 public:
  ScopedField(ErrorList* error_list, absl::string_view field_name)
      : error_list_(error_list) {
    error_list_->PushField(field_name);
  }
  ~ScopedField() { error_list_->PopField(); }

 private:
  ErrorList* error_list_;
};

namespace json_detail {

// An un-typed JSON loader.
class LoaderInterface {
 public:
  // Convert json value to whatever type we're loading at dst.
  // If errors occur, add them to error_list.
  virtual void LoadInto(const Json& json, const JsonArgs& args, void* dst,
                        ErrorList* errors) const = 0;

 protected:
  virtual ~LoaderInterface() = default;
};

// Loads a scalar (string or number).
class LoadScalar : public LoaderInterface {
 public:
  void LoadInto(const Json& json, const JsonArgs& args, void* dst,
                ErrorList* errors) const override;

 protected:
  ~LoadScalar() override = default;

 private:
  // true if we're loading a number, false if we're loading a string.
  // We use a virtual function to store this decision in a vtable instead of
  // needing an instance variable.
  virtual bool IsNumber() const = 0;

  virtual void LoadInto(const std::string& json, void* dst,
                        ErrorList* errors) const = 0;
};

// Load a string.
class LoadString : public LoadScalar {
 protected:
  ~LoadString() override = default;

 private:
  bool IsNumber() const override;
  void LoadInto(const std::string& value, void* dst,
                ErrorList* errors) const override;
};

// Load a Duration.
class LoadDuration : public LoadScalar {
 protected:
  ~LoadDuration() override = default;

 private:
  bool IsNumber() const override;
  void LoadInto(const std::string& value, void* dst,
                ErrorList* errors) const override;
};

// Load a number.
class LoadNumber : public LoadScalar {
 protected:
  ~LoadNumber() override = default;

 private:
  bool IsNumber() const override;
};

// Load a signed number of type T.
template <typename T>
class TypedLoadSignedNumber : public LoadNumber {
 protected:
  ~TypedLoadSignedNumber() override = default;

 private:
  void LoadInto(const std::string& value, void* dst,
                ErrorList* errors) const override {
    if (!absl::SimpleAtoi(value, static_cast<T*>(dst))) {
      errors->AddError("failed to parse number");
    }
  }
};

// Load an unsigned number of type T.
template <typename T>
class TypedLoadUnsignedNumber : public LoadNumber {
 protected:
  ~TypedLoadUnsignedNumber() override = default;

 private:
  void LoadInto(const std::string& value, void* dst,
                ErrorList* errors) const override {
    if (!absl::SimpleAtoi(value, static_cast<T*>(dst))) {
      errors->AddError("failed to parse non-negative number");
    }
  }
};

// Load a float.
class LoadFloat : public LoadNumber {
 protected:
  ~LoadFloat() override = default;

 private:
  void LoadInto(const std::string& value, void* dst,
                ErrorList* errors) const override {
    if (!absl::SimpleAtof(value, static_cast<float*>(dst))) {
      errors->AddError("failed to parse floating-point number");
    }
  }
};

// Load a double.
class LoadDouble : public LoadNumber {
 protected:
  ~LoadDouble() override = default;

 private:
  void LoadInto(const std::string& value, void* dst,
                ErrorList* errors) const override {
    if (!absl::SimpleAtod(value, static_cast<double*>(dst))) {
      errors->AddError("failed to parse floating-point number");
    }
  }
};

// Load a bool.
class LoadBool : public LoaderInterface {
 public:
  void LoadInto(const Json& json, const JsonArgs& /*args*/, void* dst,
                ErrorList* errors) const override;
};

// Loads an unprocessed JSON object value.
class LoadUnprocessedJsonObject : public LoaderInterface {
 public:
  void LoadInto(const Json& json, const JsonArgs& /*args*/, void* dst,
                ErrorList* errors) const override;
};

// Load a vector of some type.
class LoadVector : public LoaderInterface {
 public:
  void LoadInto(const Json& json, const JsonArgs& args, void* dst,
                ErrorList* errors) const override;

 protected:
  ~LoadVector() override = default;

 private:
  virtual void LoadOne(const Json& json, const JsonArgs& args, void* dst,
                       ErrorList* errors) const = 0;
};

// Load a map of string->some type.
class LoadMap : public LoaderInterface {
 public:
  void LoadInto(const Json& json, const JsonArgs& args, void* dst,
                ErrorList* errors) const override;

 protected:
  ~LoadMap() override = default;

 private:
  virtual void LoadOne(const Json& json, const JsonArgs& args,
                       const std::string& name, void* dst,
                       ErrorList* errors) const = 0;
};

// Fetch a LoaderInterface for some type.
template <typename T>
const LoaderInterface* LoaderForType();

// AutoLoader implements LoaderInterface for a type.
// The default asks the type for its LoaderInterface and then uses that.
// Classes that load from objects should provide a:
// static const JsonLoaderInterface* JsonLoader();
template <typename T>
class AutoLoader final : public LoaderInterface {
 public:
  void LoadInto(const Json& json, const JsonArgs& args, void* dst,
                ErrorList* errors) const override {
    T::JsonLoader(args)->LoadInto(json, args, dst, errors);
  }
};

// Specializations of AutoLoader for basic types.
template <>
class AutoLoader<std::string> final : public LoadString {};
template <>
class AutoLoader<Duration> final : public LoadDuration {};
template <>
class AutoLoader<int32_t> final : public TypedLoadSignedNumber<int32_t> {};
template <>
class AutoLoader<int64_t> final : public TypedLoadSignedNumber<int64_t> {};
template <>
class AutoLoader<uint32_t> final : public TypedLoadUnsignedNumber<uint32_t> {};
template <>
class AutoLoader<uint64_t> final : public TypedLoadUnsignedNumber<uint64_t> {};
template <>
class AutoLoader<float> final : public LoadFloat {};
template <>
class AutoLoader<double> final : public LoadDouble {};
template <>
class AutoLoader<bool> final : public LoadBool {};
template <>
class AutoLoader<Json::Object> final : public LoadUnprocessedJsonObject {};

// Specializations of AutoLoader for vectors.
template <typename T>
class AutoLoader<std::vector<T>> final : public LoadVector {
 private:
  void LoadOne(const Json& json, const JsonArgs& args, void* dst,
               ErrorList* errors) const final {
    auto* vec = static_cast<std::vector<T>*>(dst);
    T value{};
    LoaderForType<T>()->LoadInto(json, args, &value, errors);
    vec->push_back(std::move(value));
  }
};

// Specializations of AutoLoader for maps.
template <typename T>
class AutoLoader<std::map<std::string, T>> final : public LoadMap {
 private:
  void LoadOne(const Json& json, const JsonArgs& args, const std::string& name,
               void* dst, ErrorList* errors) const final {
    auto* map = static_cast<std::map<std::string, T>*>(dst);
    T value{};
    LoaderForType<T>()->LoadInto(json, args, &value, errors);
    map->emplace(name, std::move(value));
  }
};

// Specializations of AutoLoader for absl::optional<>.
template <typename T>
class AutoLoader<absl::optional<T>> final : public LoaderInterface {
 public:
  void LoadInto(const Json& json, const JsonArgs& args, void* dst,
                ErrorList* errors) const override {
    if (json.type() == Json::Type::JSON_NULL) return;
<<<<<<< HEAD
    T value{};
    size_t starting_error_size = errors->size();
    LoaderForType<T>()->LoadInto(json, &value, errors);
    if (errors->size() == starting_error_size) {
      auto* opt = static_cast<absl::optional<T>*>(dst);
      opt->emplace(std::move(value));
    }
=======
    auto* opt = static_cast<absl::optional<T>*>(dst);
    opt->emplace();
    LoaderForType<T>()->LoadInto(json, args, &**opt, errors);
>>>>>>> 576f7ebc
  }
};

// Implementation of aforementioned LoaderForType.
// Simply keeps a static AutoLoader<T> and returns a pointer to that.
template <typename T>
const LoaderInterface* LoaderForType() {
  static const auto* loader = new AutoLoader<T>();
  return loader;
}

// Element describes one typed field to be loaded from a JSON object.
struct Element {
  Element() = default;
  template <typename A, typename B>
  Element(const char* name, bool optional, B A::*p,
          const LoaderInterface* loader, const char* enable_key)
      : loader(loader),
        member_offset(static_cast<uint16_t>(
            reinterpret_cast<uintptr_t>(&(static_cast<A*>(nullptr)->*p)))),
        optional(optional),
        name(name),
        enable_key(enable_key) {}
  // The loader for this field.
  const LoaderInterface* loader;
  // Offset into the destination object to store the field.
  uint16_t member_offset;
  // Is this field optional?
  bool optional;
  // The name of the field.
  const char* name;
  // The key to use with JsonArgs to see if this field is enabled.
  const char* enable_key;
};

// Vec<T, kSize> provides a constant array type that can be appended to by
// copying. It's setup so that most compilers can optimize away all of its
// operations.
template <typename T, size_t kSize>
class Vec {
 public:
  Vec(const Vec<T, kSize - 1>& other, const T& new_value) {
    for (size_t i = 0; i < other.size(); i++) values_[i] = other.data()[i];
    values_[kSize - 1] = new_value;
  }

  const T* data() const { return values_; }
  size_t size() const { return kSize; }

 private:
  T values_[kSize];
};

template <typename T>
class Vec<T, 0> {
 public:
  const T* data() const { return nullptr; }
  size_t size() const { return 0; }
};

// Given a list of elements, and a destination object, load the elements into
// the object from some parsed JSON.
// Returns false if the JSON object was not of type Json::Type::OBJECT.
bool LoadObject(const Json& json, const JsonArgs& args, const Element* elements,
                size_t num_elements, void* dst, ErrorList* errors);

// Adaptor type - takes a compile time computed list of elements and implements
// LoaderInterface by calling LoadObject.
template <typename T, size_t kElemCount, typename Hidden = void>
class FinishedJsonObjectLoader final : public LoaderInterface {
 public:
  explicit FinishedJsonObjectLoader(const Vec<Element, kElemCount>& elements)
      : elements_(elements) {}

  void LoadInto(const Json& json, const JsonArgs& args, void* dst,
                ErrorList* errors) const override {
    LoadObject(json, args, elements_.data(), elements_.size(), dst, errors);
  }

 private:
  GPR_NO_UNIQUE_ADDRESS Vec<Element, kElemCount> elements_;
};

// Specialization for when the object has a JsonPostLoad function exposed.
template <typename T, size_t kElemCount>
class FinishedJsonObjectLoader<T, kElemCount,
                               absl::void_t<decltype(&T::JsonPostLoad)>>
    final : public LoaderInterface {
 public:
  explicit FinishedJsonObjectLoader(const Vec<Element, kElemCount>& elements)
      : elements_(elements) {}

  void LoadInto(const Json& json, const JsonArgs& args, void* dst,
                ErrorList* errors) const override {
    // Call JsonPostLoad() only if json is a JSON object.
    if (LoadObject(json, args, elements_.data(), elements_.size(), dst,
                   errors)) {
      static_cast<T*>(dst)->JsonPostLoad(json, args, errors);
    }
  }

 private:
  GPR_NO_UNIQUE_ADDRESS Vec<Element, kElemCount> elements_;
};

// Builder type for JSON object loaders.
// Concatenate fields with Field, OptionalField, and then call Finish to obtain
// an object that implements LoaderInterface.
template <typename T, size_t kElemCount = 0>
class JsonObjectLoader final {
 public:
  JsonObjectLoader() {
    static_assert(kElemCount == 0,
                  "Only initial loader step can have kElemCount==0.");
  }

  FinishedJsonObjectLoader<T, kElemCount>* Finish() const {
    return new FinishedJsonObjectLoader<T, kElemCount>(elements_);
  }

  template <typename U>
  JsonObjectLoader<T, kElemCount + 1> Field(
      const char* name, U T::*p, const char* enable_key = nullptr) const {
    return Field(name, false, p, enable_key);
  }

  template <typename U>
  JsonObjectLoader<T, kElemCount + 1> OptionalField(
      const char* name, U T::*p, const char* enable_key = nullptr) const {
    return Field(name, true, p, enable_key);
  }

  JsonObjectLoader(const Vec<Element, kElemCount - 1>& elements,
                   Element new_element)
      : elements_(elements, new_element) {}

 private:
  template <typename U>
  JsonObjectLoader<T, kElemCount + 1> Field(const char* name, bool optional,
                                            U T::*p,
                                            const char* enable_key) const {
    return JsonObjectLoader<T, kElemCount + 1>(
        elements_, Element(name, optional, p, LoaderForType<U>(), enable_key));
  }

  GPR_NO_UNIQUE_ADDRESS Vec<Element, kElemCount> elements_;
};

const Json* GetJsonObjectField(const Json::Object& json,
                               absl::string_view field, ErrorList* errors,
                               bool required);

}  // namespace json_detail

template <typename T>
using JsonObjectLoader = json_detail::JsonObjectLoader<T>;

using JsonLoaderInterface = json_detail::LoaderInterface;

template <typename T>
absl::StatusOr<T> LoadFromJson(const Json& json,
<<<<<<< HEAD
                               absl::string_view error_prefix) {
  ErrorList error_list;
  T result{};
  json_detail::LoaderForType<T>()->LoadInto(json, &result, &error_list);
  if (!error_list.ok()) return error_list.status(error_prefix);
  return std::move(result);
}

template <typename T>
absl::StatusOr<T> LoadFromJson(const Json& json) {
  return LoadFromJson<T>(json, "errors validating JSON");
=======
                               const JsonArgs& args = JsonArgs()) {
  ErrorList error_list;
  T result{};
  json_detail::LoaderForType<T>()->LoadInto(json, args, &result, &error_list);
  if (!error_list.ok()) return error_list.status();
  return std::move(result);
>>>>>>> 576f7ebc
}

template <typename T>
T LoadFromJson(const Json& json, const JsonArgs& args, ErrorList* error_list) {
  T result{};
  json_detail::LoaderForType<T>()->LoadInto(json, args, &result, error_list);
  return result;
}

template <typename T>
absl::optional<T> LoadJsonObjectField(const Json::Object& json,
                                      const JsonArgs& args,
                                      absl::string_view field,
                                      ErrorList* errors, bool required = true) {
  ScopedField error_field(errors, absl::StrCat(".", field));
  const Json* field_json =
      json_detail::GetJsonObjectField(json, field, errors, required);
  if (field_json == nullptr) return absl::nullopt;
  T result{};
  size_t starting_error_size = errors->size();
  json_detail::LoaderForType<T>()->LoadInto(*field_json, args, &result, errors);
  if (errors->size() > starting_error_size) return absl::nullopt;
  return std::move(result);
}

}  // namespace grpc_core

#endif  // GRPC_CORE_LIB_JSON_JSON_OBJECT_LOADER_H<|MERGE_RESOLUTION|>--- conflicted
+++ resolved
@@ -345,19 +345,13 @@
   void LoadInto(const Json& json, const JsonArgs& args, void* dst,
                 ErrorList* errors) const override {
     if (json.type() == Json::Type::JSON_NULL) return;
-<<<<<<< HEAD
     T value{};
     size_t starting_error_size = errors->size();
-    LoaderForType<T>()->LoadInto(json, &value, errors);
+    LoaderForType<T>()->LoadInto(json, args, &value, errors);
     if (errors->size() == starting_error_size) {
       auto* opt = static_cast<absl::optional<T>*>(dst);
       opt->emplace(std::move(value));
     }
-=======
-    auto* opt = static_cast<absl::optional<T>*>(dst);
-    opt->emplace();
-    LoaderForType<T>()->LoadInto(json, args, &**opt, errors);
->>>>>>> 576f7ebc
   }
 };
 
@@ -518,27 +512,14 @@
 using JsonLoaderInterface = json_detail::LoaderInterface;
 
 template <typename T>
-absl::StatusOr<T> LoadFromJson(const Json& json,
-<<<<<<< HEAD
-                               absl::string_view error_prefix) {
-  ErrorList error_list;
-  T result{};
-  json_detail::LoaderForType<T>()->LoadInto(json, &result, &error_list);
-  if (!error_list.ok()) return error_list.status(error_prefix);
-  return std::move(result);
-}
-
-template <typename T>
-absl::StatusOr<T> LoadFromJson(const Json& json) {
-  return LoadFromJson<T>(json, "errors validating JSON");
-=======
-                               const JsonArgs& args = JsonArgs()) {
+absl::StatusOr<T> LoadFromJson(
+    const Json& json, const JsonArgs& args = JsonArgs(),
+    absl::string_view error_prefix = "errors validating JSON") {
   ErrorList error_list;
   T result{};
   json_detail::LoaderForType<T>()->LoadInto(json, args, &result, &error_list);
-  if (!error_list.ok()) return error_list.status();
+  if (!error_list.ok()) return error_list.status(error_prefix);
   return std::move(result);
->>>>>>> 576f7ebc
 }
 
 template <typename T>
