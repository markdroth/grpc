/*
 *
 * Copyright 2015 gRPC authors.
 *
 * Licensed under the Apache License, Version 2.0 (the "License");
 * you may not use this file except in compliance with the License.
 * You may obtain a copy of the License at
 *
 *     http://www.apache.org/licenses/LICENSE-2.0
 *
 * Unless required by applicable law or agreed to in writing, software
 * distributed under the License is distributed on an "AS IS" BASIS,
 * WITHOUT WARRANTIES OR CONDITIONS OF ANY KIND, either express or implied.
 * See the License for the specific language governing permissions and
 * limitations under the License.
 *
 */

#include <string.h>

#include <grpc/support/alloc.h>
#include <grpc/support/log.h>

#include "src/core/lib/security/context/security_context.h"
#include "src/core/lib/security/credentials/credentials.h"
#include "src/core/lib/security/transport/auth_filters.h"
#include "src/core/lib/slice/slice_internal.h"

typedef enum {
  STATE_INIT = 0,
  STATE_DONE,
  STATE_CANCELLED,
} async_state;

typedef struct call_data {
  grpc_call_combiner* call_combiner;
  grpc_call_stack* owning_call;
  grpc_transport_stream_op_batch* recv_initial_metadata_batch;
  grpc_closure* original_recv_initial_metadata_ready;
  grpc_closure recv_initial_metadata_ready;
  grpc_metadata_array md;
  const grpc_metadata* consumed_md;
  size_t num_consumed_md;
  grpc_auth_context* auth_context;
  grpc_closure cancel_closure;
  gpr_atm state;  // async_state
} call_data;

typedef struct channel_data {
  grpc_auth_context* auth_context;
  grpc_server_credentials* creds;
} channel_data;

static grpc_metadata_array metadata_batch_to_md_array(
    const grpc_metadata_batch* batch) {
  grpc_linked_mdelem* l;
  grpc_metadata_array result;
  grpc_metadata_array_init(&result);
  for (l = batch->list.head; l != nullptr; l = l->next) {
    grpc_metadata* usr_md = nullptr;
    grpc_mdelem md = l->md;
    grpc_slice key = GRPC_MDKEY(md);
    grpc_slice value = GRPC_MDVALUE(md);
    if (result.count == result.capacity) {
      result.capacity = GPR_MAX(result.capacity + 8, result.capacity * 2);
      result.metadata = (grpc_metadata*)gpr_realloc(
          result.metadata, result.capacity * sizeof(grpc_metadata));
    }
    usr_md = &result.metadata[result.count++];
    usr_md->key = grpc_slice_ref_internal(key);
    usr_md->value = grpc_slice_ref_internal(value);
  }
  return result;
}

static grpc_filtered_mdelem remove_consumed_md(void* user_data,
                                               grpc_mdelem md) {
  grpc_call_element* elem = (grpc_call_element*)user_data;
  call_data* calld = (call_data*)elem->call_data;
  size_t i;
  for (i = 0; i < calld->num_consumed_md; i++) {
    const grpc_metadata* consumed_md = &calld->consumed_md[i];
    if (grpc_slice_eq(GRPC_MDKEY(md), consumed_md->key) &&
        grpc_slice_eq(GRPC_MDVALUE(md), consumed_md->value))
      return GRPC_FILTERED_REMOVE();
  }
  return GRPC_FILTERED_MDELEM(md);
}

static void on_md_processing_done_inner(grpc_call_element* elem,
                                        const grpc_metadata* consumed_md,
                                        size_t num_consumed_md,
                                        const grpc_metadata* response_md,
                                        size_t num_response_md,
                                        grpc_error* error) {
  call_data* calld = (call_data*)elem->call_data;
  grpc_transport_stream_op_batch* batch = calld->recv_initial_metadata_batch;
  /* TODO(jboeuf): Implement support for response_md. */
  if (response_md != nullptr && num_response_md > 0) {
    gpr_log(GPR_INFO,
            "response_md in auth metadata processing not supported for now. "
            "Ignoring...");
  }
  if (error == GRPC_ERROR_NONE) {
    calld->consumed_md = consumed_md;
    calld->num_consumed_md = num_consumed_md;
    error = grpc_metadata_batch_filter(
        batch->payload->recv_initial_metadata.recv_initial_metadata,
        remove_consumed_md, elem, "Response metadata filtering error");
  }
  GRPC_CLOSURE_SCHED(calld->original_recv_initial_metadata_ready, error);
}

// Called from application code.
static void on_md_processing_done(
    void* user_data, const grpc_metadata* consumed_md, size_t num_consumed_md,
    const grpc_metadata* response_md, size_t num_response_md,
    grpc_status_code status, const char* error_details) {
  grpc_call_element* elem = (grpc_call_element*)user_data;
  call_data* calld = (call_data*)elem->call_data;
  grpc_core::ExecCtx _local_exec_ctx;
  // If the call was not cancelled while we were in flight, process the result.
  if (gpr_atm_full_cas(&calld->state, (gpr_atm)STATE_INIT,
                       (gpr_atm)STATE_DONE)) {
    grpc_error* error = GRPC_ERROR_NONE;
    if (status != GRPC_STATUS_OK) {
      if (error_details == nullptr) {
        error_details = "Authentication metadata processing failed.";
      }
      error = grpc_error_set_int(
          GRPC_ERROR_CREATE_FROM_COPIED_STRING(error_details),
          GRPC_ERROR_INT_GRPC_STATUS, status);
    }
    on_md_processing_done_inner(elem, consumed_md, num_consumed_md, response_md,
                                num_response_md, error);
  }
  // Clean up.
  for (size_t i = 0; i < calld->md.count; i++) {
    grpc_slice_unref_internal(calld->md.metadata[i].key);
    grpc_slice_unref_internal(calld->md.metadata[i].value);
  }
  grpc_metadata_array_destroy(&calld->md);
  GRPC_CALL_STACK_UNREF(calld->owning_call, "server_auth_metadata");
}

static void cancel_call(void* arg, grpc_error* error) {
  grpc_call_element* elem = (grpc_call_element*)arg;
  call_data* calld = (call_data*)elem->call_data;
  // If the result was not already processed, invoke the callback now.
  if (error != GRPC_ERROR_NONE &&
      gpr_atm_full_cas(&calld->state, (gpr_atm)STATE_INIT,
                       (gpr_atm)STATE_CANCELLED)) {
<<<<<<< HEAD
    on_md_processing_done_inner(elem, NULL, 0, NULL, 0, GRPC_ERROR_REF(error));
=======
    on_md_processing_done_inner(exec_ctx, elem, nullptr, 0, nullptr, 0,
                                GRPC_ERROR_REF(error));
>>>>>>> 82c8f945
  }
  GRPC_CALL_STACK_UNREF(calld->owning_call, "cancel_call");
}

static void recv_initial_metadata_ready(void* arg, grpc_error* error) {
  grpc_call_element* elem = (grpc_call_element*)arg;
  channel_data* chand = (channel_data*)elem->channel_data;
  call_data* calld = (call_data*)elem->call_data;
  grpc_transport_stream_op_batch* batch = calld->recv_initial_metadata_batch;
  if (error == GRPC_ERROR_NONE) {
    if (chand->creds != nullptr && chand->creds->processor.process != nullptr) {
      // We're calling out to the application, so we need to make sure
      // to drop the call combiner early if we get cancelled.
      GRPC_CALL_STACK_REF(calld->owning_call, "cancel_call");
      GRPC_CLOSURE_INIT(&calld->cancel_closure, cancel_call, elem,
                        grpc_schedule_on_exec_ctx);
      grpc_call_combiner_set_notify_on_cancel(calld->call_combiner,
                                              &calld->cancel_closure);
      GRPC_CALL_STACK_REF(calld->owning_call, "server_auth_metadata");
      calld->md = metadata_batch_to_md_array(
          batch->payload->recv_initial_metadata.recv_initial_metadata);
      chand->creds->processor.process(
          chand->creds->processor.state, calld->auth_context,
          calld->md.metadata, calld->md.count, on_md_processing_done, elem);
      return;
    }
  }
  GRPC_CLOSURE_RUN(calld->original_recv_initial_metadata_ready,
                   GRPC_ERROR_REF(error));
}

static void auth_start_transport_stream_op_batch(
    grpc_call_element* elem, grpc_transport_stream_op_batch* batch) {
  call_data* calld = (call_data*)elem->call_data;
  if (batch->recv_initial_metadata) {
    // Inject our callback.
    calld->recv_initial_metadata_batch = batch;
    calld->original_recv_initial_metadata_ready =
        batch->payload->recv_initial_metadata.recv_initial_metadata_ready;
    batch->payload->recv_initial_metadata.recv_initial_metadata_ready =
        &calld->recv_initial_metadata_ready;
  }
  grpc_call_next_op(elem, batch);
}

/* Constructor for call_data */
static grpc_error* init_call_elem(grpc_call_element* elem,
                                  const grpc_call_element_args* args) {
  call_data* calld = (call_data*)elem->call_data;
  channel_data* chand = (channel_data*)elem->channel_data;
  calld->call_combiner = args->call_combiner;
  calld->owning_call = args->call_stack;
  GRPC_CLOSURE_INIT(&calld->recv_initial_metadata_ready,
                    recv_initial_metadata_ready, elem,
                    grpc_schedule_on_exec_ctx);
  // Create server security context.  Set its auth context from channel
  // data and save it in the call context.
  grpc_server_security_context* server_ctx =
      grpc_server_security_context_create();
  server_ctx->auth_context = grpc_auth_context_create(chand->auth_context);
  calld->auth_context = server_ctx->auth_context;
  if (args->context[GRPC_CONTEXT_SECURITY].value != nullptr) {
    args->context[GRPC_CONTEXT_SECURITY].destroy(
        args->context[GRPC_CONTEXT_SECURITY].value);
  }
  args->context[GRPC_CONTEXT_SECURITY].value = server_ctx;
  args->context[GRPC_CONTEXT_SECURITY].destroy =
      grpc_server_security_context_destroy;
  return GRPC_ERROR_NONE;
}

/* Destructor for call_data */
static void destroy_call_elem(grpc_call_element* elem,
                              const grpc_call_final_info* final_info,
                              grpc_closure* ignored) {}

/* Constructor for channel_data */
static grpc_error* init_channel_elem(grpc_channel_element* elem,
                                     grpc_channel_element_args* args) {
  GPR_ASSERT(!args->is_last);
  channel_data* chand = (channel_data*)elem->channel_data;
  grpc_auth_context* auth_context =
      grpc_find_auth_context_in_args(args->channel_args);
  GPR_ASSERT(auth_context != nullptr);
  chand->auth_context =
      GRPC_AUTH_CONTEXT_REF(auth_context, "server_auth_filter");
  grpc_server_credentials* creds =
      grpc_find_server_credentials_in_args(args->channel_args);
  chand->creds = grpc_server_credentials_ref(creds);
  return GRPC_ERROR_NONE;
}

/* Destructor for channel data */
static void destroy_channel_elem(grpc_channel_element* elem) {
  channel_data* chand = (channel_data*)elem->channel_data;
  GRPC_AUTH_CONTEXT_UNREF(chand->auth_context, "server_auth_filter");
  grpc_server_credentials_unref(chand->creds);
}

const grpc_channel_filter grpc_server_auth_filter = {
    auth_start_transport_stream_op_batch,
    grpc_channel_next_op,
    sizeof(call_data),
    init_call_elem,
    grpc_call_stack_ignore_set_pollset_or_pollset_set,
    destroy_call_elem,
    sizeof(channel_data),
    init_channel_elem,
    destroy_channel_elem,
    grpc_channel_next_get_info,
    "server-auth"};<|MERGE_RESOLUTION|>--- conflicted
+++ resolved
@@ -150,12 +150,8 @@
   if (error != GRPC_ERROR_NONE &&
       gpr_atm_full_cas(&calld->state, (gpr_atm)STATE_INIT,
                        (gpr_atm)STATE_CANCELLED)) {
-<<<<<<< HEAD
-    on_md_processing_done_inner(elem, NULL, 0, NULL, 0, GRPC_ERROR_REF(error));
-=======
-    on_md_processing_done_inner(exec_ctx, elem, nullptr, 0, nullptr, 0,
+    on_md_processing_done_inner(elem, nullptr, 0, nullptr, 0,
                                 GRPC_ERROR_REF(error));
->>>>>>> 82c8f945
   }
   GRPC_CALL_STACK_UNREF(calld->owning_call, "cancel_call");
 }
