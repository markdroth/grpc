--- conflicted
+++ resolved
@@ -52,16 +52,9 @@
   tracker->name = gpr_strdup(name);
 }
 
-<<<<<<< HEAD
-void grpc_connectivity_state_destroy(grpc_connectivity_state_tracker *tracker) {
-  grpc_error *error;
-  grpc_connectivity_state_watcher *w;
-=======
-void grpc_connectivity_state_destroy(grpc_exec_ctx* exec_ctx,
-                                     grpc_connectivity_state_tracker* tracker) {
+void grpc_connectivity_state_destroy(grpc_connectivity_state_tracker* tracker) {
   grpc_error* error;
   grpc_connectivity_state_watcher* w;
->>>>>>> d9da7387
   while ((w = tracker->watchers)) {
     tracker->watchers = w->next;
 
@@ -112,13 +105,8 @@
 }
 
 bool grpc_connectivity_state_notify_on_state_change(
-<<<<<<< HEAD
-    grpc_connectivity_state_tracker *tracker, grpc_connectivity_state *current,
-    grpc_closure *notify) {
-=======
-    grpc_exec_ctx* exec_ctx, grpc_connectivity_state_tracker* tracker,
-    grpc_connectivity_state* current, grpc_closure* notify) {
->>>>>>> d9da7387
+    grpc_connectivity_state_tracker* tracker, grpc_connectivity_state* current,
+    grpc_closure* notify) {
   grpc_connectivity_state cur =
       (grpc_connectivity_state)gpr_atm_no_barrier_load(
           &tracker->current_state_atm);
@@ -167,12 +155,7 @@
   }
 }
 
-<<<<<<< HEAD
-void grpc_connectivity_state_set(grpc_connectivity_state_tracker *tracker,
-=======
-void grpc_connectivity_state_set(grpc_exec_ctx* exec_ctx,
-                                 grpc_connectivity_state_tracker* tracker,
->>>>>>> d9da7387
+void grpc_connectivity_state_set(grpc_connectivity_state_tracker* tracker,
                                  grpc_connectivity_state state,
                                  grpc_error* error, const char* reason) {
   grpc_connectivity_state cur =
