--- conflicted
+++ resolved
@@ -203,9 +203,9 @@
 
   if (b->idx.named.path == NULL) {
     add_error(error_name, &error,
-<<<<<<< HEAD
-              grpc_error_set_str(GRPC_ERROR_CREATE("Missing header"),
-                                 GRPC_ERROR_STR_KEY, ":path"));
+              grpc_error_set_str(
+                  GRPC_ERROR_CREATE_FROM_STATIC_STRING("Missing header"),
+                  GRPC_ERROR_STR_KEY, grpc_slice_from_static_string(":path")));
   } else if (*calld->recv_cacheable_request == true) {
     /* We have a cacheable request made with GET verb. The path contains the
      * query parameter which is base64 encoded request payload. */
@@ -242,11 +242,6 @@
     } else {
       gpr_log(GPR_ERROR, "GET request without QUERY");
     }
-=======
-              grpc_error_set_str(
-                  GRPC_ERROR_CREATE_FROM_STATIC_STRING("Missing header"),
-                  GRPC_ERROR_STR_KEY, grpc_slice_from_static_string(":path")));
->>>>>>> d99975bd
   }
 
   if (b->idx.named.host != NULL && b->idx.named.authority == NULL) {
