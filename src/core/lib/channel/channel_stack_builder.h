--- conflicted
+++ resolved
@@ -58,12 +58,7 @@
 
 /// Set channel arguments: copies args
 void grpc_channel_stack_builder_set_channel_arguments(
-<<<<<<< HEAD
-    grpc_channel_stack_builder *builder, const grpc_channel_args *args);
-=======
-    grpc_exec_ctx* exec_ctx, grpc_channel_stack_builder* builder,
-    const grpc_channel_args* args);
->>>>>>> d9da7387
+    grpc_channel_stack_builder* builder, const grpc_channel_args* args);
 
 /// Return a borrowed pointer to the channel arguments
 const grpc_channel_args* grpc_channel_stack_builder_get_channel_arguments(
@@ -155,23 +150,12 @@
 /// Returns the base pointer of the allocated block
 /// \a initial_refs, \a destroy, \a destroy_arg are as per
 /// grpc_channel_stack_init
-<<<<<<< HEAD
-grpc_error *grpc_channel_stack_builder_finish(
-    grpc_channel_stack_builder *builder, size_t prefix_bytes, int initial_refs,
-    grpc_iomgr_cb_func destroy, void *destroy_arg, void **result);
+grpc_error* grpc_channel_stack_builder_finish(
+    grpc_channel_stack_builder* builder, size_t prefix_bytes, int initial_refs,
+    grpc_iomgr_cb_func destroy, void* destroy_arg, void** result);
 
 /// Destroy the builder without creating a channel stack
-void grpc_channel_stack_builder_destroy(grpc_channel_stack_builder *builder);
-=======
-grpc_error* grpc_channel_stack_builder_finish(
-    grpc_exec_ctx* exec_ctx, grpc_channel_stack_builder* builder,
-    size_t prefix_bytes, int initial_refs, grpc_iomgr_cb_func destroy,
-    void* destroy_arg, void** result);
-
-/// Destroy the builder without creating a channel stack
-void grpc_channel_stack_builder_destroy(grpc_exec_ctx* exec_ctx,
-                                        grpc_channel_stack_builder* builder);
->>>>>>> d9da7387
+void grpc_channel_stack_builder_destroy(grpc_channel_stack_builder* builder);
 
 extern grpc_tracer_flag grpc_trace_channel_stack_builder;
 
