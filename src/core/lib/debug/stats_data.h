/*
 * Copyright 2017 gRPC authors.
 *
 * Licensed under the Apache License, Version 2.0 (the "License");
 * you may not use this file except in compliance with the License.
 * You may obtain a copy of the License at
 *
 *     http://www.apache.org/licenses/LICENSE-2.0
 *
 * Unless required by applicable law or agreed to in writing, software
 * distributed under the License is distributed on an "AS IS" BASIS,
 * WITHOUT WARRANTIES OR CONDITIONS OF ANY KIND, either express or implied.
 * See the License for the specific language governing permissions and
 * limitations under the License.
 */

/*
 * Automatically generated by tools/codegen/core/gen_stats_data.py
 */

#ifndef GRPC_CORE_LIB_DEBUG_STATS_DATA_H
#define GRPC_CORE_LIB_DEBUG_STATS_DATA_H

#include <inttypes.h>
#include "src/core/lib/iomgr/exec_ctx.h"

typedef enum {
  GRPC_STATS_COUNTER_CLIENT_CALLS_CREATED,
  GRPC_STATS_COUNTER_SERVER_CALLS_CREATED,
  GRPC_STATS_COUNTER_SYSCALL_POLL,
  GRPC_STATS_COUNTER_SYSCALL_WAIT,
  GRPC_STATS_COUNTER_POLLSET_KICK,
  GRPC_STATS_COUNTER_POLLSET_KICKED_WITHOUT_POLLER,
  GRPC_STATS_COUNTER_POLLSET_KICKED_AGAIN,
  GRPC_STATS_COUNTER_POLLSET_KICK_WAKEUP_FD,
  GRPC_STATS_COUNTER_POLLSET_KICK_WAKEUP_CV,
  GRPC_STATS_COUNTER_POLLSET_KICK_OWN_THREAD,
  GRPC_STATS_COUNTER_HISTOGRAM_SLOW_LOOKUPS,
  GRPC_STATS_COUNTER_SYSCALL_WRITE,
  GRPC_STATS_COUNTER_SYSCALL_READ,
  GRPC_STATS_COUNTER_TCP_BACKUP_POLLERS_CREATED,
  GRPC_STATS_COUNTER_TCP_BACKUP_POLLER_POLLS,
  GRPC_STATS_COUNTER_HTTP2_OP_BATCHES,
  GRPC_STATS_COUNTER_HTTP2_OP_CANCEL,
  GRPC_STATS_COUNTER_HTTP2_OP_SEND_INITIAL_METADATA,
  GRPC_STATS_COUNTER_HTTP2_OP_SEND_MESSAGE,
  GRPC_STATS_COUNTER_HTTP2_OP_SEND_TRAILING_METADATA,
  GRPC_STATS_COUNTER_HTTP2_OP_RECV_INITIAL_METADATA,
  GRPC_STATS_COUNTER_HTTP2_OP_RECV_MESSAGE,
  GRPC_STATS_COUNTER_HTTP2_OP_RECV_TRAILING_METADATA,
  GRPC_STATS_COUNTER_HTTP2_SETTINGS_WRITES,
  GRPC_STATS_COUNTER_HTTP2_PINGS_SENT,
  GRPC_STATS_COUNTER_HTTP2_WRITES_BEGUN,
  GRPC_STATS_COUNTER_HTTP2_WRITES_OFFLOADED,
  GRPC_STATS_COUNTER_HTTP2_WRITES_CONTINUED,
  GRPC_STATS_COUNTER_HTTP2_PARTIAL_WRITES,
  GRPC_STATS_COUNTER_COMBINER_LOCKS_INITIATED,
  GRPC_STATS_COUNTER_COMBINER_LOCKS_SCHEDULED_ITEMS,
  GRPC_STATS_COUNTER_COMBINER_LOCKS_SCHEDULED_FINAL_ITEMS,
  GRPC_STATS_COUNTER_COMBINER_LOCKS_OFFLOADED,
  GRPC_STATS_COUNTER_EXECUTOR_SCHEDULED_SHORT_ITEMS,
  GRPC_STATS_COUNTER_EXECUTOR_SCHEDULED_LONG_ITEMS,
  GRPC_STATS_COUNTER_EXECUTOR_SCHEDULED_TO_SELF,
  GRPC_STATS_COUNTER_EXECUTOR_WAKEUP_INITIATED,
  GRPC_STATS_COUNTER_EXECUTOR_QUEUE_DRAINED,
  GRPC_STATS_COUNTER_EXECUTOR_PUSH_RETRIES,
  GRPC_STATS_COUNTER_SERVER_REQUESTED_CALLS,
  GRPC_STATS_COUNTER_SERVER_SLOWPATH_REQUESTS_QUEUED,
  GRPC_STATS_COUNTER_COUNT
} grpc_stats_counters;
extern const char *grpc_stats_counter_name[GRPC_STATS_COUNTER_COUNT];
extern const char *grpc_stats_counter_doc[GRPC_STATS_COUNTER_COUNT];
typedef enum {
  GRPC_STATS_HISTOGRAM_CALL_INITIAL_SIZE,
  GRPC_STATS_HISTOGRAM_POLL_EVENTS_RETURNED,
  GRPC_STATS_HISTOGRAM_TCP_WRITE_SIZE,
  GRPC_STATS_HISTOGRAM_TCP_WRITE_IOV_SIZE,
  GRPC_STATS_HISTOGRAM_TCP_READ_SIZE,
  GRPC_STATS_HISTOGRAM_TCP_READ_OFFER,
  GRPC_STATS_HISTOGRAM_TCP_READ_OFFER_IOV_SIZE,
  GRPC_STATS_HISTOGRAM_HTTP2_SEND_MESSAGE_SIZE,
  GRPC_STATS_HISTOGRAM_HTTP2_SEND_INITIAL_METADATA_PER_WRITE,
  GRPC_STATS_HISTOGRAM_HTTP2_SEND_MESSAGE_PER_WRITE,
  GRPC_STATS_HISTOGRAM_HTTP2_SEND_TRAILING_METADATA_PER_WRITE,
  GRPC_STATS_HISTOGRAM_HTTP2_SEND_FLOWCTL_PER_WRITE,
  GRPC_STATS_HISTOGRAM_SERVER_CQS_CHECKED,
  GRPC_STATS_HISTOGRAM_COUNT
} grpc_stats_histograms;
extern const char *grpc_stats_histogram_name[GRPC_STATS_HISTOGRAM_COUNT];
extern const char *grpc_stats_histogram_doc[GRPC_STATS_HISTOGRAM_COUNT];
typedef enum {
  GRPC_STATS_HISTOGRAM_CALL_INITIAL_SIZE_FIRST_SLOT = 0,
  GRPC_STATS_HISTOGRAM_CALL_INITIAL_SIZE_BUCKETS = 64,
  GRPC_STATS_HISTOGRAM_POLL_EVENTS_RETURNED_FIRST_SLOT = 64,
  GRPC_STATS_HISTOGRAM_POLL_EVENTS_RETURNED_BUCKETS = 128,
  GRPC_STATS_HISTOGRAM_TCP_WRITE_SIZE_FIRST_SLOT = 192,
  GRPC_STATS_HISTOGRAM_TCP_WRITE_SIZE_BUCKETS = 64,
  GRPC_STATS_HISTOGRAM_TCP_WRITE_IOV_SIZE_FIRST_SLOT = 256,
  GRPC_STATS_HISTOGRAM_TCP_WRITE_IOV_SIZE_BUCKETS = 64,
  GRPC_STATS_HISTOGRAM_TCP_READ_SIZE_FIRST_SLOT = 320,
  GRPC_STATS_HISTOGRAM_TCP_READ_SIZE_BUCKETS = 64,
  GRPC_STATS_HISTOGRAM_TCP_READ_OFFER_FIRST_SLOT = 384,
  GRPC_STATS_HISTOGRAM_TCP_READ_OFFER_BUCKETS = 64,
  GRPC_STATS_HISTOGRAM_TCP_READ_OFFER_IOV_SIZE_FIRST_SLOT = 448,
  GRPC_STATS_HISTOGRAM_TCP_READ_OFFER_IOV_SIZE_BUCKETS = 64,
  GRPC_STATS_HISTOGRAM_HTTP2_SEND_MESSAGE_SIZE_FIRST_SLOT = 512,
  GRPC_STATS_HISTOGRAM_HTTP2_SEND_MESSAGE_SIZE_BUCKETS = 64,
  GRPC_STATS_HISTOGRAM_HTTP2_SEND_INITIAL_METADATA_PER_WRITE_FIRST_SLOT = 576,
  GRPC_STATS_HISTOGRAM_HTTP2_SEND_INITIAL_METADATA_PER_WRITE_BUCKETS = 64,
  GRPC_STATS_HISTOGRAM_HTTP2_SEND_MESSAGE_PER_WRITE_FIRST_SLOT = 640,
  GRPC_STATS_HISTOGRAM_HTTP2_SEND_MESSAGE_PER_WRITE_BUCKETS = 64,
  GRPC_STATS_HISTOGRAM_HTTP2_SEND_TRAILING_METADATA_PER_WRITE_FIRST_SLOT = 704,
  GRPC_STATS_HISTOGRAM_HTTP2_SEND_TRAILING_METADATA_PER_WRITE_BUCKETS = 64,
  GRPC_STATS_HISTOGRAM_HTTP2_SEND_FLOWCTL_PER_WRITE_FIRST_SLOT = 768,
  GRPC_STATS_HISTOGRAM_HTTP2_SEND_FLOWCTL_PER_WRITE_BUCKETS = 64,
<<<<<<< HEAD
  GRPC_STATS_HISTOGRAM_BUCKETS = 832
=======
  GRPC_STATS_HISTOGRAM_SERVER_CQS_CHECKED_FIRST_SLOT = 640,
  GRPC_STATS_HISTOGRAM_SERVER_CQS_CHECKED_BUCKETS = 8,
  GRPC_STATS_HISTOGRAM_BUCKETS = 648
>>>>>>> af57a57a
} grpc_stats_histogram_constants;
#define GRPC_STATS_INC_CLIENT_CALLS_CREATED(exec_ctx) \
  GRPC_STATS_INC_COUNTER((exec_ctx), GRPC_STATS_COUNTER_CLIENT_CALLS_CREATED)
#define GRPC_STATS_INC_SERVER_CALLS_CREATED(exec_ctx) \
  GRPC_STATS_INC_COUNTER((exec_ctx), GRPC_STATS_COUNTER_SERVER_CALLS_CREATED)
#define GRPC_STATS_INC_SYSCALL_POLL(exec_ctx) \
  GRPC_STATS_INC_COUNTER((exec_ctx), GRPC_STATS_COUNTER_SYSCALL_POLL)
#define GRPC_STATS_INC_SYSCALL_WAIT(exec_ctx) \
  GRPC_STATS_INC_COUNTER((exec_ctx), GRPC_STATS_COUNTER_SYSCALL_WAIT)
#define GRPC_STATS_INC_POLLSET_KICK(exec_ctx) \
  GRPC_STATS_INC_COUNTER((exec_ctx), GRPC_STATS_COUNTER_POLLSET_KICK)
#define GRPC_STATS_INC_POLLSET_KICKED_WITHOUT_POLLER(exec_ctx) \
  GRPC_STATS_INC_COUNTER((exec_ctx),                           \
                         GRPC_STATS_COUNTER_POLLSET_KICKED_WITHOUT_POLLER)
#define GRPC_STATS_INC_POLLSET_KICKED_AGAIN(exec_ctx) \
  GRPC_STATS_INC_COUNTER((exec_ctx), GRPC_STATS_COUNTER_POLLSET_KICKED_AGAIN)
#define GRPC_STATS_INC_POLLSET_KICK_WAKEUP_FD(exec_ctx) \
  GRPC_STATS_INC_COUNTER((exec_ctx), GRPC_STATS_COUNTER_POLLSET_KICK_WAKEUP_FD)
#define GRPC_STATS_INC_POLLSET_KICK_WAKEUP_CV(exec_ctx) \
  GRPC_STATS_INC_COUNTER((exec_ctx), GRPC_STATS_COUNTER_POLLSET_KICK_WAKEUP_CV)
#define GRPC_STATS_INC_POLLSET_KICK_OWN_THREAD(exec_ctx) \
  GRPC_STATS_INC_COUNTER((exec_ctx), GRPC_STATS_COUNTER_POLLSET_KICK_OWN_THREAD)
#define GRPC_STATS_INC_HISTOGRAM_SLOW_LOOKUPS(exec_ctx) \
  GRPC_STATS_INC_COUNTER((exec_ctx), GRPC_STATS_COUNTER_HISTOGRAM_SLOW_LOOKUPS)
#define GRPC_STATS_INC_SYSCALL_WRITE(exec_ctx) \
  GRPC_STATS_INC_COUNTER((exec_ctx), GRPC_STATS_COUNTER_SYSCALL_WRITE)
#define GRPC_STATS_INC_SYSCALL_READ(exec_ctx) \
  GRPC_STATS_INC_COUNTER((exec_ctx), GRPC_STATS_COUNTER_SYSCALL_READ)
#define GRPC_STATS_INC_TCP_BACKUP_POLLERS_CREATED(exec_ctx) \
  GRPC_STATS_INC_COUNTER((exec_ctx),                        \
                         GRPC_STATS_COUNTER_TCP_BACKUP_POLLERS_CREATED)
#define GRPC_STATS_INC_TCP_BACKUP_POLLER_POLLS(exec_ctx) \
  GRPC_STATS_INC_COUNTER((exec_ctx), GRPC_STATS_COUNTER_TCP_BACKUP_POLLER_POLLS)
#define GRPC_STATS_INC_HTTP2_OP_BATCHES(exec_ctx) \
  GRPC_STATS_INC_COUNTER((exec_ctx), GRPC_STATS_COUNTER_HTTP2_OP_BATCHES)
#define GRPC_STATS_INC_HTTP2_OP_CANCEL(exec_ctx) \
  GRPC_STATS_INC_COUNTER((exec_ctx), GRPC_STATS_COUNTER_HTTP2_OP_CANCEL)
#define GRPC_STATS_INC_HTTP2_OP_SEND_INITIAL_METADATA(exec_ctx) \
  GRPC_STATS_INC_COUNTER((exec_ctx),                            \
                         GRPC_STATS_COUNTER_HTTP2_OP_SEND_INITIAL_METADATA)
#define GRPC_STATS_INC_HTTP2_OP_SEND_MESSAGE(exec_ctx) \
  GRPC_STATS_INC_COUNTER((exec_ctx), GRPC_STATS_COUNTER_HTTP2_OP_SEND_MESSAGE)
#define GRPC_STATS_INC_HTTP2_OP_SEND_TRAILING_METADATA(exec_ctx) \
  GRPC_STATS_INC_COUNTER((exec_ctx),                             \
                         GRPC_STATS_COUNTER_HTTP2_OP_SEND_TRAILING_METADATA)
#define GRPC_STATS_INC_HTTP2_OP_RECV_INITIAL_METADATA(exec_ctx) \
  GRPC_STATS_INC_COUNTER((exec_ctx),                            \
                         GRPC_STATS_COUNTER_HTTP2_OP_RECV_INITIAL_METADATA)
#define GRPC_STATS_INC_HTTP2_OP_RECV_MESSAGE(exec_ctx) \
  GRPC_STATS_INC_COUNTER((exec_ctx), GRPC_STATS_COUNTER_HTTP2_OP_RECV_MESSAGE)
#define GRPC_STATS_INC_HTTP2_OP_RECV_TRAILING_METADATA(exec_ctx) \
  GRPC_STATS_INC_COUNTER((exec_ctx),                             \
                         GRPC_STATS_COUNTER_HTTP2_OP_RECV_TRAILING_METADATA)
#define GRPC_STATS_INC_HTTP2_SETTINGS_WRITES(exec_ctx) \
  GRPC_STATS_INC_COUNTER((exec_ctx), GRPC_STATS_COUNTER_HTTP2_SETTINGS_WRITES)
#define GRPC_STATS_INC_HTTP2_PINGS_SENT(exec_ctx) \
  GRPC_STATS_INC_COUNTER((exec_ctx), GRPC_STATS_COUNTER_HTTP2_PINGS_SENT)
#define GRPC_STATS_INC_HTTP2_WRITES_BEGUN(exec_ctx) \
  GRPC_STATS_INC_COUNTER((exec_ctx), GRPC_STATS_COUNTER_HTTP2_WRITES_BEGUN)
#define GRPC_STATS_INC_HTTP2_WRITES_OFFLOADED(exec_ctx) \
  GRPC_STATS_INC_COUNTER((exec_ctx), GRPC_STATS_COUNTER_HTTP2_WRITES_OFFLOADED)
#define GRPC_STATS_INC_HTTP2_WRITES_CONTINUED(exec_ctx) \
  GRPC_STATS_INC_COUNTER((exec_ctx), GRPC_STATS_COUNTER_HTTP2_WRITES_CONTINUED)
#define GRPC_STATS_INC_HTTP2_PARTIAL_WRITES(exec_ctx) \
  GRPC_STATS_INC_COUNTER((exec_ctx), GRPC_STATS_COUNTER_HTTP2_PARTIAL_WRITES)
#define GRPC_STATS_INC_COMBINER_LOCKS_INITIATED(exec_ctx) \
  GRPC_STATS_INC_COUNTER((exec_ctx),                      \
                         GRPC_STATS_COUNTER_COMBINER_LOCKS_INITIATED)
#define GRPC_STATS_INC_COMBINER_LOCKS_SCHEDULED_ITEMS(exec_ctx) \
  GRPC_STATS_INC_COUNTER((exec_ctx),                            \
                         GRPC_STATS_COUNTER_COMBINER_LOCKS_SCHEDULED_ITEMS)
#define GRPC_STATS_INC_COMBINER_LOCKS_SCHEDULED_FINAL_ITEMS(exec_ctx) \
  GRPC_STATS_INC_COUNTER(                                             \
      (exec_ctx), GRPC_STATS_COUNTER_COMBINER_LOCKS_SCHEDULED_FINAL_ITEMS)
#define GRPC_STATS_INC_COMBINER_LOCKS_OFFLOADED(exec_ctx) \
  GRPC_STATS_INC_COUNTER((exec_ctx),                      \
                         GRPC_STATS_COUNTER_COMBINER_LOCKS_OFFLOADED)
#define GRPC_STATS_INC_EXECUTOR_SCHEDULED_SHORT_ITEMS(exec_ctx) \
  GRPC_STATS_INC_COUNTER((exec_ctx),                            \
                         GRPC_STATS_COUNTER_EXECUTOR_SCHEDULED_SHORT_ITEMS)
#define GRPC_STATS_INC_EXECUTOR_SCHEDULED_LONG_ITEMS(exec_ctx) \
  GRPC_STATS_INC_COUNTER((exec_ctx),                           \
                         GRPC_STATS_COUNTER_EXECUTOR_SCHEDULED_LONG_ITEMS)
#define GRPC_STATS_INC_EXECUTOR_SCHEDULED_TO_SELF(exec_ctx) \
  GRPC_STATS_INC_COUNTER((exec_ctx),                        \
                         GRPC_STATS_COUNTER_EXECUTOR_SCHEDULED_TO_SELF)
#define GRPC_STATS_INC_EXECUTOR_WAKEUP_INITIATED(exec_ctx) \
  GRPC_STATS_INC_COUNTER((exec_ctx),                       \
                         GRPC_STATS_COUNTER_EXECUTOR_WAKEUP_INITIATED)
#define GRPC_STATS_INC_EXECUTOR_QUEUE_DRAINED(exec_ctx) \
  GRPC_STATS_INC_COUNTER((exec_ctx), GRPC_STATS_COUNTER_EXECUTOR_QUEUE_DRAINED)
#define GRPC_STATS_INC_EXECUTOR_PUSH_RETRIES(exec_ctx) \
  GRPC_STATS_INC_COUNTER((exec_ctx), GRPC_STATS_COUNTER_EXECUTOR_PUSH_RETRIES)
<<<<<<< HEAD
#define GRPC_STATS_INC_CALL_INITIAL_SIZE(exec_ctx, value) \
  grpc_stats_inc_call_initial_size((exec_ctx), (int)(value))
void grpc_stats_inc_call_initial_size(grpc_exec_ctx *exec_ctx, int x);
#define GRPC_STATS_INC_POLL_EVENTS_RETURNED(exec_ctx, value) \
  grpc_stats_inc_poll_events_returned((exec_ctx), (int)(value))
void grpc_stats_inc_poll_events_returned(grpc_exec_ctx *exec_ctx, int x);
=======
#define GRPC_STATS_INC_SERVER_REQUESTED_CALLS(exec_ctx) \
  GRPC_STATS_INC_COUNTER((exec_ctx), GRPC_STATS_COUNTER_SERVER_REQUESTED_CALLS)
#define GRPC_STATS_INC_SERVER_SLOWPATH_REQUESTS_QUEUED(exec_ctx) \
  GRPC_STATS_INC_COUNTER((exec_ctx),                             \
                         GRPC_STATS_COUNTER_SERVER_SLOWPATH_REQUESTS_QUEUED)
>>>>>>> af57a57a
#define GRPC_STATS_INC_TCP_WRITE_SIZE(exec_ctx, value) \
  grpc_stats_inc_tcp_write_size((exec_ctx), (int)(value))
void grpc_stats_inc_tcp_write_size(grpc_exec_ctx *exec_ctx, int x);
#define GRPC_STATS_INC_TCP_WRITE_IOV_SIZE(exec_ctx, value) \
  grpc_stats_inc_tcp_write_iov_size((exec_ctx), (int)(value))
void grpc_stats_inc_tcp_write_iov_size(grpc_exec_ctx *exec_ctx, int x);
#define GRPC_STATS_INC_TCP_READ_SIZE(exec_ctx, value) \
  grpc_stats_inc_tcp_read_size((exec_ctx), (int)(value))
void grpc_stats_inc_tcp_read_size(grpc_exec_ctx *exec_ctx, int x);
#define GRPC_STATS_INC_TCP_READ_OFFER(exec_ctx, value) \
  grpc_stats_inc_tcp_read_offer((exec_ctx), (int)(value))
void grpc_stats_inc_tcp_read_offer(grpc_exec_ctx *exec_ctx, int x);
#define GRPC_STATS_INC_TCP_READ_OFFER_IOV_SIZE(exec_ctx, value) \
  grpc_stats_inc_tcp_read_offer_iov_size((exec_ctx), (int)(value))
void grpc_stats_inc_tcp_read_offer_iov_size(grpc_exec_ctx *exec_ctx, int x);
#define GRPC_STATS_INC_HTTP2_SEND_MESSAGE_SIZE(exec_ctx, value) \
  grpc_stats_inc_http2_send_message_size((exec_ctx), (int)(value))
void grpc_stats_inc_http2_send_message_size(grpc_exec_ctx *exec_ctx, int x);
#define GRPC_STATS_INC_HTTP2_SEND_INITIAL_METADATA_PER_WRITE(exec_ctx, value) \
  grpc_stats_inc_http2_send_initial_metadata_per_write((exec_ctx), (int)(value))
void grpc_stats_inc_http2_send_initial_metadata_per_write(
    grpc_exec_ctx *exec_ctx, int x);
#define GRPC_STATS_INC_HTTP2_SEND_MESSAGE_PER_WRITE(exec_ctx, value) \
  grpc_stats_inc_http2_send_message_per_write((exec_ctx), (int)(value))
void grpc_stats_inc_http2_send_message_per_write(grpc_exec_ctx *exec_ctx,
                                                 int x);
#define GRPC_STATS_INC_HTTP2_SEND_TRAILING_METADATA_PER_WRITE(exec_ctx, value) \
  grpc_stats_inc_http2_send_trailing_metadata_per_write((exec_ctx),            \
                                                        (int)(value))
void grpc_stats_inc_http2_send_trailing_metadata_per_write(
    grpc_exec_ctx *exec_ctx, int x);
#define GRPC_STATS_INC_HTTP2_SEND_FLOWCTL_PER_WRITE(exec_ctx, value) \
  grpc_stats_inc_http2_send_flowctl_per_write((exec_ctx), (int)(value))
void grpc_stats_inc_http2_send_flowctl_per_write(grpc_exec_ctx *exec_ctx,
                                                 int x);
<<<<<<< HEAD
extern const int grpc_stats_histo_buckets[12];
extern const int grpc_stats_histo_start[12];
extern const int *const grpc_stats_histo_bucket_boundaries[12];
extern void (*const grpc_stats_inc_histogram[12])(grpc_exec_ctx *exec_ctx,
=======
#define GRPC_STATS_INC_SERVER_CQS_CHECKED(exec_ctx, value) \
  grpc_stats_inc_server_cqs_checked((exec_ctx), (int)(value))
void grpc_stats_inc_server_cqs_checked(grpc_exec_ctx *exec_ctx, int x);
extern const int grpc_stats_histo_buckets[11];
extern const int grpc_stats_histo_start[11];
extern const int *const grpc_stats_histo_bucket_boundaries[11];
extern void (*const grpc_stats_inc_histogram[11])(grpc_exec_ctx *exec_ctx,
>>>>>>> af57a57a
                                                  int x);

#endif /* GRPC_CORE_LIB_DEBUG_STATS_DATA_H */<|MERGE_RESOLUTION|>--- conflicted
+++ resolved
@@ -113,13 +113,9 @@
   GRPC_STATS_HISTOGRAM_HTTP2_SEND_TRAILING_METADATA_PER_WRITE_BUCKETS = 64,
   GRPC_STATS_HISTOGRAM_HTTP2_SEND_FLOWCTL_PER_WRITE_FIRST_SLOT = 768,
   GRPC_STATS_HISTOGRAM_HTTP2_SEND_FLOWCTL_PER_WRITE_BUCKETS = 64,
-<<<<<<< HEAD
-  GRPC_STATS_HISTOGRAM_BUCKETS = 832
-=======
-  GRPC_STATS_HISTOGRAM_SERVER_CQS_CHECKED_FIRST_SLOT = 640,
+  GRPC_STATS_HISTOGRAM_SERVER_CQS_CHECKED_FIRST_SLOT = 832,
   GRPC_STATS_HISTOGRAM_SERVER_CQS_CHECKED_BUCKETS = 8,
-  GRPC_STATS_HISTOGRAM_BUCKETS = 648
->>>>>>> af57a57a
+  GRPC_STATS_HISTOGRAM_BUCKETS = 840
 } grpc_stats_histogram_constants;
 #define GRPC_STATS_INC_CLIENT_CALLS_CREATED(exec_ctx) \
   GRPC_STATS_INC_COUNTER((exec_ctx), GRPC_STATS_COUNTER_CLIENT_CALLS_CREATED)
@@ -213,20 +209,17 @@
   GRPC_STATS_INC_COUNTER((exec_ctx), GRPC_STATS_COUNTER_EXECUTOR_QUEUE_DRAINED)
 #define GRPC_STATS_INC_EXECUTOR_PUSH_RETRIES(exec_ctx) \
   GRPC_STATS_INC_COUNTER((exec_ctx), GRPC_STATS_COUNTER_EXECUTOR_PUSH_RETRIES)
-<<<<<<< HEAD
+#define GRPC_STATS_INC_SERVER_REQUESTED_CALLS(exec_ctx) \
+  GRPC_STATS_INC_COUNTER((exec_ctx), GRPC_STATS_COUNTER_SERVER_REQUESTED_CALLS)
+#define GRPC_STATS_INC_SERVER_SLOWPATH_REQUESTS_QUEUED(exec_ctx) \
+  GRPC_STATS_INC_COUNTER((exec_ctx),                             \
+                         GRPC_STATS_COUNTER_SERVER_SLOWPATH_REQUESTS_QUEUED)
 #define GRPC_STATS_INC_CALL_INITIAL_SIZE(exec_ctx, value) \
   grpc_stats_inc_call_initial_size((exec_ctx), (int)(value))
 void grpc_stats_inc_call_initial_size(grpc_exec_ctx *exec_ctx, int x);
 #define GRPC_STATS_INC_POLL_EVENTS_RETURNED(exec_ctx, value) \
   grpc_stats_inc_poll_events_returned((exec_ctx), (int)(value))
 void grpc_stats_inc_poll_events_returned(grpc_exec_ctx *exec_ctx, int x);
-=======
-#define GRPC_STATS_INC_SERVER_REQUESTED_CALLS(exec_ctx) \
-  GRPC_STATS_INC_COUNTER((exec_ctx), GRPC_STATS_COUNTER_SERVER_REQUESTED_CALLS)
-#define GRPC_STATS_INC_SERVER_SLOWPATH_REQUESTS_QUEUED(exec_ctx) \
-  GRPC_STATS_INC_COUNTER((exec_ctx),                             \
-                         GRPC_STATS_COUNTER_SERVER_SLOWPATH_REQUESTS_QUEUED)
->>>>>>> af57a57a
 #define GRPC_STATS_INC_TCP_WRITE_SIZE(exec_ctx, value) \
   grpc_stats_inc_tcp_write_size((exec_ctx), (int)(value))
 void grpc_stats_inc_tcp_write_size(grpc_exec_ctx *exec_ctx, int x);
@@ -262,20 +255,13 @@
   grpc_stats_inc_http2_send_flowctl_per_write((exec_ctx), (int)(value))
 void grpc_stats_inc_http2_send_flowctl_per_write(grpc_exec_ctx *exec_ctx,
                                                  int x);
-<<<<<<< HEAD
-extern const int grpc_stats_histo_buckets[12];
-extern const int grpc_stats_histo_start[12];
-extern const int *const grpc_stats_histo_bucket_boundaries[12];
-extern void (*const grpc_stats_inc_histogram[12])(grpc_exec_ctx *exec_ctx,
-=======
 #define GRPC_STATS_INC_SERVER_CQS_CHECKED(exec_ctx, value) \
   grpc_stats_inc_server_cqs_checked((exec_ctx), (int)(value))
 void grpc_stats_inc_server_cqs_checked(grpc_exec_ctx *exec_ctx, int x);
-extern const int grpc_stats_histo_buckets[11];
-extern const int grpc_stats_histo_start[11];
-extern const int *const grpc_stats_histo_bucket_boundaries[11];
-extern void (*const grpc_stats_inc_histogram[11])(grpc_exec_ctx *exec_ctx,
->>>>>>> af57a57a
+extern const int grpc_stats_histo_buckets[13];
+extern const int grpc_stats_histo_start[13];
+extern const int *const grpc_stats_histo_bucket_boundaries[13];
+extern void (*const grpc_stats_inc_histogram[13])(grpc_exec_ctx *exec_ctx,
                                                   int x);
 
 #endif /* GRPC_CORE_LIB_DEBUG_STATS_DATA_H */