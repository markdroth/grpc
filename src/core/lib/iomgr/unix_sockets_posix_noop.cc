--- conflicted
+++ resolved
@@ -26,14 +26,6 @@
 
 #include "absl/log/check.h"
 
-<<<<<<< HEAD
-#include <grpc/support/log.h>
-
-#include "src/core/util/crash.h"
-=======
-#include "src/core/lib/gprpp/crash.h"
->>>>>>> 8260e319
-
 void grpc_create_socketpair_if_unix(int /* sv */[2]) {
   // TODO: Either implement this for the non-Unix socket case or make
   // sure that it is never called in any such case. Until then, leave an
