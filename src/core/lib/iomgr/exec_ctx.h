/*
 *
 * Copyright 2015 gRPC authors.
 *
 * Licensed under the Apache License, Version 2.0 (the "License");
 * you may not use this file except in compliance with the License.
 * You may obtain a copy of the License at
 *
 *     http://www.apache.org/licenses/LICENSE-2.0
 *
 * Unless required by applicable law or agreed to in writing, software
 * distributed under the License is distributed on an "AS IS" BASIS,
 * WITHOUT WARRANTIES OR CONDITIONS OF ANY KIND, either express or implied.
 * See the License for the specific language governing permissions and
 * limitations under the License.
 *
 */

#ifndef GRPC_CORE_LIB_IOMGR_EXEC_CTX_H
#define GRPC_CORE_LIB_IOMGR_EXEC_CTX_H

#include <grpc/support/atm.h>
#include <grpc/support/cpu.h>

#include "src/core/lib/iomgr/closure.h"

<<<<<<< HEAD
typedef gpr_atm grpc_millis;

#define GRPC_MILLIS_INF_FUTURE GPR_ATM_MAX
#define GRPC_MILLIS_INF_PAST GPR_ATM_MIN
=======
#ifdef __cplusplus
extern "C" {
#endif

/* #define GRPC_EXECUTION_CONTEXT_SANITIZER 1 */
>>>>>>> c277fc08

/** A workqueue represents a list of work to be executed asynchronously.
    Forward declared here to avoid a circular dependency with workqueue.h. */
typedef struct grpc_workqueue grpc_workqueue;
typedef struct grpc_combiner grpc_combiner;

/* This exec_ctx is ready to return: either pre-populated, or cached as soon as
   the finish_check returns true */
#define GRPC_EXEC_CTX_FLAG_IS_FINISHED 1
/* The exec_ctx's thread is (potentially) owned by a call or channel: care
   should be given to not delete said call/channel from this exec_ctx */
#define GRPC_EXEC_CTX_FLAG_THREAD_RESOURCE_LOOP 2

/** Execution context.
 *  A bag of data that collects information along a callstack.
 *  Generally created at public API entry points, and passed down as
 *  pointer to child functions that manipulate it.
 *
 *  Specific responsibilities (this may grow in the future):
 *  - track a list of work that needs to be delayed until the top of the
 *    call stack (this provides a convenient mechanism to run callbacks
 *    without worrying about locking issues)
 *  - provide a decision maker (via grpc_exec_ctx_ready_to_finish) that provides
 *    signal as to whether a borrowed thread should continue to do work or
 *    should actively try to finish up and get this thread back to its owner
 *
 *  CONVENTIONS:
 *  - Instance of this must ALWAYS be constructed on the stack, never
 *    heap allocated.
 *  - Instances and pointers to them must always be called exec_ctx.
 *  - Instances are always passed as the first argument to a function that
 *    takes it, and always as a pointer (grpc_exec_ctx is never copied).
 */
struct grpc_exec_ctx {
  grpc_closure_list closure_list;
  /** currently active combiner: updated only via combiner.c */
  grpc_combiner *active_combiner;
  /** last active combiner in the active combiner list */
  grpc_combiner *last_combiner;
  uintptr_t flags;
  unsigned starting_cpu;
  void *check_ready_to_finish_arg;
  bool (*check_ready_to_finish)(grpc_exec_ctx *exec_ctx, void *arg);

  bool now_is_valid;
  grpc_millis now;
};

/* initializer for grpc_exec_ctx:
   prefer to use GRPC_EXEC_CTX_INIT whenever possible */
#define GRPC_EXEC_CTX_INITIALIZER(flags, finish_check, finish_check_arg) \
  {                                                                      \
    GRPC_CLOSURE_LIST_INIT, NULL, NULL, flags, gpr_cpu_current_cpu(),    \
        finish_check_arg, finish_check, false, 0                         \
  }

/* initialize an execution context at the top level of an API call into grpc
   (this is safe to use elsewhere, though possibly not as efficient) */
#define GRPC_EXEC_CTX_INIT \
  GRPC_EXEC_CTX_INITIALIZER(GRPC_EXEC_CTX_FLAG_IS_FINISHED, NULL, NULL)

extern grpc_closure_scheduler *grpc_schedule_on_exec_ctx;

bool grpc_exec_ctx_has_work(grpc_exec_ctx *exec_ctx);

/** Flush any work that has been enqueued onto this grpc_exec_ctx.
 *  Caller must guarantee that no interfering locks are held.
 *  Returns true if work was performed, false otherwise. */
bool grpc_exec_ctx_flush(grpc_exec_ctx *exec_ctx);
/** Finish any pending work for a grpc_exec_ctx. Must be called before
 *  the instance is destroyed, or work may be lost. */
void grpc_exec_ctx_finish(grpc_exec_ctx *exec_ctx);
/** Returns true if we'd like to leave this execution context as soon as
    possible: useful for deciding whether to do something more or not depending
    on outside context */
bool grpc_exec_ctx_ready_to_finish(grpc_exec_ctx *exec_ctx);
/** A finish check that is never ready to finish */
bool grpc_never_ready_to_finish(grpc_exec_ctx *exec_ctx, void *arg_ignored);
/** A finish check that is always ready to finish */
bool grpc_always_ready_to_finish(grpc_exec_ctx *exec_ctx, void *arg_ignored);

void grpc_exec_ctx_global_init(void);

void grpc_exec_ctx_global_init(void);
void grpc_exec_ctx_global_shutdown(void);

<<<<<<< HEAD
grpc_millis grpc_exec_ctx_now(grpc_exec_ctx *exec_ctx);
void grpc_exec_ctx_invalidate_now(grpc_exec_ctx *exec_ctx);
gpr_timespec grpc_millis_to_timespec(grpc_millis millis, gpr_clock_type clock);
grpc_millis grpc_timespec_to_millis_round_down(gpr_timespec timespec);
grpc_millis grpc_timespec_to_millis_round_up(gpr_timespec timespec);
=======
#ifdef __cplusplus
}
#endif
>>>>>>> c277fc08

#endif /* GRPC_CORE_LIB_IOMGR_EXEC_CTX_H */<|MERGE_RESOLUTION|>--- conflicted
+++ resolved
@@ -24,18 +24,14 @@
 
 #include "src/core/lib/iomgr/closure.h"
 
-<<<<<<< HEAD
+#ifdef __cplusplus
+extern "C" {
+#endif
+
 typedef gpr_atm grpc_millis;
 
 #define GRPC_MILLIS_INF_FUTURE GPR_ATM_MAX
 #define GRPC_MILLIS_INF_PAST GPR_ATM_MIN
-=======
-#ifdef __cplusplus
-extern "C" {
-#endif
-
-/* #define GRPC_EXECUTION_CONTEXT_SANITIZER 1 */
->>>>>>> c277fc08
 
 /** A workqueue represents a list of work to be executed asynchronously.
     Forward declared here to avoid a circular dependency with workqueue.h. */
@@ -122,16 +118,14 @@
 void grpc_exec_ctx_global_init(void);
 void grpc_exec_ctx_global_shutdown(void);
 
-<<<<<<< HEAD
 grpc_millis grpc_exec_ctx_now(grpc_exec_ctx *exec_ctx);
 void grpc_exec_ctx_invalidate_now(grpc_exec_ctx *exec_ctx);
 gpr_timespec grpc_millis_to_timespec(grpc_millis millis, gpr_clock_type clock);
 grpc_millis grpc_timespec_to_millis_round_down(gpr_timespec timespec);
 grpc_millis grpc_timespec_to_millis_round_up(gpr_timespec timespec);
-=======
+
 #ifdef __cplusplus
 }
 #endif
->>>>>>> c277fc08
 
 #endif /* GRPC_CORE_LIB_IOMGR_EXEC_CTX_H */