--- conflicted
+++ resolved
@@ -416,13 +416,8 @@
           static_cast<socklen_t>(sizeof(struct sockaddr_storage));
       if (0 ==
           getsockname(sp->fd,
-<<<<<<< HEAD
-                      reinterpret_cast<struct sockaddr*>(&sockname_temp.addr),
+                      reinterpret_cast<grpc_sockaddr*>(&sockname_temp.addr),
                       &sockname_temp.len)) {
-=======
-                      reinterpret_cast<grpc_sockaddr*>(&sockname_temp.addr),
-                      reinterpret_cast<socklen_t*>(&sockname_temp.len))) {
->>>>>>> 7e24da46
         int used_port = grpc_sockaddr_get_port(&sockname_temp);
         if (used_port > 0) {
           memcpy(&sockname_temp, addr, sizeof(grpc_resolved_address));
