--- conflicted
+++ resolved
@@ -37,14 +37,8 @@
   GPR_ASSERT(resolved_addr->len <= (socklen_t)-1);
   flags |= nonblock ? SOCK_NONBLOCK : 0;
   flags |= cloexec ? SOCK_CLOEXEC : 0;
-<<<<<<< HEAD
-  return accept4(sockfd,
-                 reinterpret_cast<struct sockaddr*>(resolved_addr->addr),
+  return accept4(sockfd, reinterpret_cast<grpc_sockaddr*>(resolved_addr->addr),
                  &resolved_addr->len, flags);
-=======
-  return accept4(sockfd, reinterpret_cast<grpc_sockaddr*>(resolved_addr->addr),
-                 reinterpret_cast<socklen_t*>(&resolved_addr->len), flags);
->>>>>>> 7e24da46
 }
 
 #endif