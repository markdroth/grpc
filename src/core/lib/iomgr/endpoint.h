--- conflicted
+++ resolved
@@ -34,16 +34,9 @@
 
 struct grpc_endpoint_vtable {
   void (*read)(grpc_exec_ctx *exec_ctx, grpc_endpoint *ep,
-               grpc_slice_buffer *slices, bool covered_by_poller,
-               grpc_closure *cb);
+               grpc_slice_buffer *slices, grpc_closure *cb);
   void (*write)(grpc_exec_ctx *exec_ctx, grpc_endpoint *ep,
-<<<<<<< HEAD
-                grpc_slice_buffer *slices, bool covered_by_poller,
-                grpc_closure *cb);
-  grpc_workqueue *(*get_workqueue)(grpc_endpoint *ep);
-=======
                 grpc_slice_buffer *slices, grpc_closure *cb);
->>>>>>> 809fbfdc
   void (*add_to_pollset)(grpc_exec_ctx *exec_ctx, grpc_endpoint *ep,
                          grpc_pollset *pollset);
   void (*add_to_pollset_set)(grpc_exec_ctx *exec_ctx, grpc_endpoint *ep,
@@ -61,8 +54,7 @@
    Valid slices may be placed into \a slices even when the callback is
    invoked with error != GRPC_ERROR_NONE. */
 void grpc_endpoint_read(grpc_exec_ctx *exec_ctx, grpc_endpoint *ep,
-                        grpc_slice_buffer *slices, bool covered_by_poller,
-                        grpc_closure *cb);
+                        grpc_slice_buffer *slices, grpc_closure *cb);
 
 char *grpc_endpoint_get_peer(grpc_endpoint *ep);
 
@@ -81,8 +73,7 @@
    it is a valid slice buffer.
    */
 void grpc_endpoint_write(grpc_exec_ctx *exec_ctx, grpc_endpoint *ep,
-                         grpc_slice_buffer *slices, bool covered_by_poller,
-                         grpc_closure *cb);
+                         grpc_slice_buffer *slices, grpc_closure *cb);
 
 /* Causes any pending and future read/write callbacks to run immediately with
    success==0 */
