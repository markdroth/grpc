/*
 *
 * Copyright 2016, Google Inc.
 * All rights reserved.
 *
 * Redistribution and use in source and binary forms, with or without
 * modification, are permitted provided that the following conditions are
 * met:
 *
 *     * Redistributions of source code must retain the above copyright
 * notice, this list of conditions and the following disclaimer.
 *     * Redistributions in binary form must reproduce the above
 * copyright notice, this list of conditions and the following disclaimer
 * in the documentation and/or other materials provided with the
 * distribution.
 *     * Neither the name of Google Inc. nor the names of its
 * contributors may be used to endorse or promote products derived from
 * this software without specific prior written permission.
 *
 * THIS SOFTWARE IS PROVIDED BY THE COPYRIGHT HOLDERS AND CONTRIBUTORS
 * "AS IS" AND ANY EXPRESS OR IMPLIED WARRANTIES, INCLUDING, BUT NOT
 * LIMITED TO, THE IMPLIED WARRANTIES OF MERCHANTABILITY AND FITNESS FOR
 * A PARTICULAR PURPOSE ARE DISCLAIMED. IN NO EVENT SHALL THE COPYRIGHT
 * OWNER OR CONTRIBUTORS BE LIABLE FOR ANY DIRECT, INDIRECT, INCIDENTAL,
 * SPECIAL, EXEMPLARY, OR CONSEQUENTIAL DAMAGES (INCLUDING, BUT NOT
 * LIMITED TO, PROCUREMENT OF SUBSTITUTE GOODS OR SERVICES; LOSS OF USE,
 * DATA, OR PROFITS; OR BUSINESS INTERRUPTION) HOWEVER CAUSED AND ON ANY
 * THEORY OF LIABILITY, WHETHER IN CONTRACT, STRICT LIABILITY, OR TORT
 * (INCLUDING NEGLIGENCE OR OTHERWISE) ARISING IN ANY WAY OUT OF THE USE
 * OF THIS SOFTWARE, EVEN IF ADVISED OF THE POSSIBILITY OF SUCH DAMAGE.
 *
 */

#include "src/core/lib/iomgr/resource_quota.h"

#include <string.h>

#include <grpc/support/alloc.h>
#include <grpc/support/log.h>
#include <grpc/support/string_util.h>
#include <grpc/support/useful.h>

#include "src/core/lib/iomgr/combiner.h"

int grpc_resource_quota_trace = 0;

/* Internal linked list pointers for a resource user */
typedef struct {
  grpc_resource_user *next;
  grpc_resource_user *prev;
} grpc_resource_user_link;

/* Resource users are kept in (potentially) several intrusive linked lists
   at once. These are the list names. */
typedef enum {
  /* Resource users that are waiting for an allocation */
  GRPC_RULIST_AWAITING_ALLOCATION,
  /* Resource users that have free memory available for internal reclamation */
  GRPC_RULIST_NON_EMPTY_FREE_POOL,
  /* Resource users that have published a benign reclamation is available */
  GRPC_RULIST_RECLAIMER_BENIGN,
  /* Resource users that have published a destructive reclamation is
     available */
  GRPC_RULIST_RECLAIMER_DESTRUCTIVE,
  /* Number of lists: must be last */
  GRPC_RULIST_COUNT
} grpc_rulist;

struct grpc_resource_user {
  /* The quota this resource user consumes from */
  grpc_resource_quota *resource_quota;

  /* Closure to schedule an allocation under the resource quota combiner lock */
  grpc_closure allocate_closure;
  /* Closure to publish a non empty free pool under the resource quota combiner
     lock */
  grpc_closure add_to_free_pool_closure;

  /* one ref for each ref call (released by grpc_resource_user_unref), and one
     ref for each byte allocated (released by grpc_resource_user_free) */
  gpr_atm refs;
  /* is this resource user unlocked? starts at 0, increases for each shutdown
     call */
  gpr_atm shutdown;

  gpr_mu mu;
  /* The amount of memory (in bytes) this user has cached for its own use: to
     avoid quota contention, each resource user can keep some memory in
     addition to what it is immediately using (e.g., for caching), and the quota
     can pull it back under memory pressure.
     This value can become negative if more memory has been requested than
     existed in the free pool, at which point the quota is consulted to bring
     this value non-negative (asynchronously). */
  int64_t free_pool;
  /* A list of closures to call once free_pool becomes non-negative - ie when
     all outstanding allocations have been granted. */
  grpc_closure_list on_allocated;
  /* True if we are currently trying to allocate from the quota, false if not */
  bool allocating;
  /* True if we are currently trying to add ourselves to the non-free quota
     list, false otherwise */
  bool added_to_free_pool;

  /* Reclaimers: index 0 is the benign reclaimer, 1 is the destructive reclaimer
   */
  grpc_closure *reclaimers[2];
  /* Trampoline closures to finish reclamation and re-enter the quota combiner
     lock */
  grpc_closure post_reclaimer_closure[2];

  /* Closure to execute under the quota combiner to de-register and shutdown the
     resource user */
  grpc_closure destroy_closure;

  /* Links in the various grpc_rulist lists */
  grpc_resource_user_link links[GRPC_RULIST_COUNT];

  /* The name of this resource user, for debugging/tracing */
  char *name;
};

struct grpc_resource_quota {
  /* refcount */
  gpr_refcount refs;

  /* Master combiner lock: all activity on a quota executes under this combiner
   * (so no mutex is needed for this data structure)
   */
  grpc_combiner *combiner;
  /* Size of the resource quota */
  int64_t size;
  /* Amount of free memory in the resource quota */
  int64_t free_pool;

  /* Has rq_step been scheduled to occur? */
  bool step_scheduled;
  /* Are we currently reclaiming memory */
  bool reclaiming;
  /* Closure around rq_step */
  grpc_closure rq_step_closure;
  /* Closure around rq_reclamation_done */
  grpc_closure rq_reclamation_done_closure;

  /* Roots of all resource user lists */
  grpc_resource_user *roots[GRPC_RULIST_COUNT];

  char *name;
};

/*******************************************************************************
 * list management
 */

static void rulist_add_head(grpc_resource_user *resource_user,
                            grpc_rulist list) {
  grpc_resource_quota *resource_quota = resource_user->resource_quota;
  grpc_resource_user **root = &resource_quota->roots[list];
  if (*root == NULL) {
    *root = resource_user;
    resource_user->links[list].next = resource_user->links[list].prev =
        resource_user;
  } else {
    resource_user->links[list].next = *root;
    resource_user->links[list].prev = (*root)->links[list].prev;
    resource_user->links[list].next->links[list].prev =
        resource_user->links[list].prev->links[list].next = resource_user;
    *root = resource_user;
  }
}

static void rulist_add_tail(grpc_resource_user *resource_user,
                            grpc_rulist list) {
  grpc_resource_quota *resource_quota = resource_user->resource_quota;
  grpc_resource_user **root = &resource_quota->roots[list];
  if (*root == NULL) {
    *root = resource_user;
    resource_user->links[list].next = resource_user->links[list].prev =
        resource_user;
  } else {
    resource_user->links[list].next = (*root)->links[list].next;
    resource_user->links[list].prev = *root;
    resource_user->links[list].next->links[list].prev =
        resource_user->links[list].prev->links[list].next = resource_user;
  }
}

static bool rulist_empty(grpc_resource_quota *resource_quota,
                         grpc_rulist list) {
  return resource_quota->roots[list] == NULL;
}

static grpc_resource_user *rulist_pop_head(grpc_resource_quota *resource_quota,
                                           grpc_rulist list) {
  grpc_resource_user **root = &resource_quota->roots[list];
  grpc_resource_user *resource_user = *root;
  if (resource_user == NULL) {
    return NULL;
  }
  if (resource_user->links[list].next == resource_user) {
    *root = NULL;
  } else {
    resource_user->links[list].next->links[list].prev =
        resource_user->links[list].prev;
    resource_user->links[list].prev->links[list].next =
        resource_user->links[list].next;
    *root = resource_user->links[list].next;
  }
  resource_user->links[list].next = resource_user->links[list].prev = NULL;
  return resource_user;
}

static void rulist_remove(grpc_resource_user *resource_user, grpc_rulist list) {
  if (resource_user->links[list].next == NULL) return;
  grpc_resource_quota *resource_quota = resource_user->resource_quota;
  if (resource_quota->roots[list] == resource_user) {
    resource_quota->roots[list] = resource_user->links[list].next;
    if (resource_quota->roots[list] == resource_user) {
      resource_quota->roots[list] = NULL;
    }
  }
  resource_user->links[list].next->links[list].prev =
      resource_user->links[list].prev;
  resource_user->links[list].prev->links[list].next =
      resource_user->links[list].next;
}

/*******************************************************************************
 * resource quota state machine
 */

static bool rq_alloc(grpc_exec_ctx *exec_ctx,
                     grpc_resource_quota *resource_quota);
static bool rq_reclaim_from_per_user_free_pool(
    grpc_exec_ctx *exec_ctx, grpc_resource_quota *resource_quota);
static bool rq_reclaim(grpc_exec_ctx *exec_ctx,
                       grpc_resource_quota *resource_quota, bool destructive);

static void rq_step(grpc_exec_ctx *exec_ctx, void *rq, grpc_error *error) {
  grpc_resource_quota *resource_quota = rq;
  resource_quota->step_scheduled = false;
  do {
    if (rq_alloc(exec_ctx, resource_quota)) goto done;
  } while (rq_reclaim_from_per_user_free_pool(exec_ctx, resource_quota));

  if (!rq_reclaim(exec_ctx, resource_quota, false)) {
    rq_reclaim(exec_ctx, resource_quota, true);
  }

done:
  grpc_resource_quota_unref_internal(exec_ctx, resource_quota);
}

static void rq_step_sched(grpc_exec_ctx *exec_ctx,
                          grpc_resource_quota *resource_quota) {
  if (resource_quota->step_scheduled) return;
  resource_quota->step_scheduled = true;
  grpc_resource_quota_ref_internal(resource_quota);
  grpc_combiner_execute_finally(exec_ctx, resource_quota->combiner,
                                &resource_quota->rq_step_closure,
                                GRPC_ERROR_NONE, false);
}

/* returns true if all allocations are completed */
static bool rq_alloc(grpc_exec_ctx *exec_ctx,
                     grpc_resource_quota *resource_quota) {
  grpc_resource_user *resource_user;
  while ((resource_user = rulist_pop_head(resource_quota,
                                          GRPC_RULIST_AWAITING_ALLOCATION))) {
    gpr_mu_lock(&resource_user->mu);
    if (resource_user->free_pool < 0 &&
        -resource_user->free_pool <= resource_quota->free_pool) {
      int64_t amt = -resource_user->free_pool;
      resource_user->free_pool = 0;
      resource_quota->free_pool -= amt;
      if (grpc_resource_quota_trace) {
        gpr_log(GPR_DEBUG, "RQ %s %s: grant alloc %" PRId64
                           " bytes; rq_free_pool -> %" PRId64,
                resource_quota->name, resource_user->name, amt,
                resource_quota->free_pool);
      }
    } else if (grpc_resource_quota_trace && resource_user->free_pool >= 0) {
      gpr_log(GPR_DEBUG, "RQ %s %s: discard already satisfied alloc request",
              resource_quota->name, resource_user->name);
    }
    if (resource_user->free_pool >= 0) {
      resource_user->allocating = false;
      grpc_exec_ctx_enqueue_list(exec_ctx, &resource_user->on_allocated, NULL);
      gpr_mu_unlock(&resource_user->mu);
    } else {
      rulist_add_head(resource_user, GRPC_RULIST_AWAITING_ALLOCATION);
      gpr_mu_unlock(&resource_user->mu);
      return false;
    }
  }
  return true;
}

/* returns true if any memory could be reclaimed from buffers */
static bool rq_reclaim_from_per_user_free_pool(
    grpc_exec_ctx *exec_ctx, grpc_resource_quota *resource_quota) {
  grpc_resource_user *resource_user;
  while ((resource_user = rulist_pop_head(resource_quota,
                                          GRPC_RULIST_NON_EMPTY_FREE_POOL))) {
    gpr_mu_lock(&resource_user->mu);
    if (resource_user->free_pool > 0) {
      int64_t amt = resource_user->free_pool;
      resource_user->free_pool = 0;
      resource_quota->free_pool += amt;
      if (grpc_resource_quota_trace) {
        gpr_log(GPR_DEBUG, "RQ %s %s: reclaim_from_per_user_free_pool %" PRId64
                           " bytes; rq_free_pool -> %" PRId64,
                resource_quota->name, resource_user->name, amt,
                resource_quota->free_pool);
      }
      gpr_mu_unlock(&resource_user->mu);
      return true;
    } else {
      gpr_mu_unlock(&resource_user->mu);
    }
  }
  return false;
}

/* returns true if reclamation is proceeding */
static bool rq_reclaim(grpc_exec_ctx *exec_ctx,
                       grpc_resource_quota *resource_quota, bool destructive) {
  if (resource_quota->reclaiming) return true;
  grpc_rulist list = destructive ? GRPC_RULIST_RECLAIMER_DESTRUCTIVE
                                 : GRPC_RULIST_RECLAIMER_BENIGN;
  grpc_resource_user *resource_user = rulist_pop_head(resource_quota, list);
  if (resource_user == NULL) return false;
  if (grpc_resource_quota_trace) {
    gpr_log(GPR_DEBUG, "RQ %s %s: initiate %s reclamation",
            resource_quota->name, resource_user->name,
            destructive ? "destructive" : "benign");
  }
  resource_quota->reclaiming = true;
  grpc_resource_quota_ref_internal(resource_quota);
  grpc_closure *c = resource_user->reclaimers[destructive];
  resource_user->reclaimers[destructive] = NULL;
  grpc_closure_run(exec_ctx, c, GRPC_ERROR_NONE);
  return true;
}

/*******************************************************************************
 * ru_slice: a slice implementation that is backed by a grpc_resource_user
 */

typedef struct {
  grpc_slice_refcount base;
  gpr_refcount refs;
  grpc_resource_user *resource_user;
  size_t size;
} ru_slice_refcount;

static void ru_slice_ref(void *p) {
  ru_slice_refcount *rc = p;
  gpr_ref(&rc->refs);
}

static void ru_slice_unref(grpc_exec_ctx *exec_ctx, void *p) {
  ru_slice_refcount *rc = p;
  if (gpr_unref(&rc->refs)) {
    grpc_resource_user_free(exec_ctx, rc->resource_user, rc->size);
    gpr_free(rc);
  }
}

static grpc_slice ru_slice_create(grpc_resource_user *resource_user,
                                  size_t size) {
  ru_slice_refcount *rc = gpr_malloc(sizeof(ru_slice_refcount) + size);
  rc->base.ref = ru_slice_ref;
  rc->base.unref = ru_slice_unref;
  gpr_ref_init(&rc->refs, 1);
  rc->resource_user = resource_user;
  rc->size = size;
  grpc_slice slice;
  slice.refcount = &rc->base;
  slice.data.refcounted.bytes = (uint8_t *)(rc + 1);
  slice.data.refcounted.length = size;
  return slice;
}

/*******************************************************************************
 * grpc_resource_quota internal implementation: resource user manipulation under
 * the combiner
 */

static void ru_allocate(grpc_exec_ctx *exec_ctx, void *ru, grpc_error *error) {
  grpc_resource_user *resource_user = ru;
  if (rulist_empty(resource_user->resource_quota,
                   GRPC_RULIST_AWAITING_ALLOCATION)) {
    rq_step_sched(exec_ctx, resource_user->resource_quota);
  }
  rulist_add_tail(resource_user, GRPC_RULIST_AWAITING_ALLOCATION);
}

static void ru_add_to_free_pool(grpc_exec_ctx *exec_ctx, void *ru,
                                grpc_error *error) {
  grpc_resource_user *resource_user = ru;
  if (!rulist_empty(resource_user->resource_quota,
                    GRPC_RULIST_AWAITING_ALLOCATION) &&
      rulist_empty(resource_user->resource_quota,
                   GRPC_RULIST_NON_EMPTY_FREE_POOL)) {
    rq_step_sched(exec_ctx, resource_user->resource_quota);
  }
  rulist_add_tail(resource_user, GRPC_RULIST_NON_EMPTY_FREE_POOL);
}

static void ru_post_benign_reclaimer(grpc_exec_ctx *exec_ctx, void *ru,
                                     grpc_error *error) {
  grpc_resource_user *resource_user = ru;
  if (!rulist_empty(resource_user->resource_quota,
                    GRPC_RULIST_AWAITING_ALLOCATION) &&
      rulist_empty(resource_user->resource_quota,
                   GRPC_RULIST_NON_EMPTY_FREE_POOL) &&
      rulist_empty(resource_user->resource_quota,
                   GRPC_RULIST_RECLAIMER_BENIGN)) {
    rq_step_sched(exec_ctx, resource_user->resource_quota);
  }
  rulist_add_tail(resource_user, GRPC_RULIST_RECLAIMER_BENIGN);
}

static void ru_post_destructive_reclaimer(grpc_exec_ctx *exec_ctx, void *ru,
                                          grpc_error *error) {
  grpc_resource_user *resource_user = ru;
  if (!rulist_empty(resource_user->resource_quota,
                    GRPC_RULIST_AWAITING_ALLOCATION) &&
      rulist_empty(resource_user->resource_quota,
                   GRPC_RULIST_NON_EMPTY_FREE_POOL) &&
      rulist_empty(resource_user->resource_quota,
                   GRPC_RULIST_RECLAIMER_BENIGN) &&
      rulist_empty(resource_user->resource_quota,
                   GRPC_RULIST_RECLAIMER_DESTRUCTIVE)) {
    rq_step_sched(exec_ctx, resource_user->resource_quota);
  }
  rulist_add_tail(resource_user, GRPC_RULIST_RECLAIMER_DESTRUCTIVE);
}

static void ru_shutdown(grpc_exec_ctx *exec_ctx, void *ru, grpc_error *error) {
  grpc_resource_user *resource_user = ru;
  grpc_exec_ctx_sched(exec_ctx, resource_user->reclaimers[0],
                      GRPC_ERROR_CANCELLED, NULL);
  grpc_exec_ctx_sched(exec_ctx, resource_user->reclaimers[1],
                      GRPC_ERROR_CANCELLED, NULL);
  resource_user->reclaimers[0] = NULL;
  resource_user->reclaimers[1] = NULL;
}

static void ru_destroy(grpc_exec_ctx *exec_ctx, void *ru, grpc_error *error) {
  grpc_resource_user *resource_user = ru;
  GPR_ASSERT(gpr_atm_no_barrier_load(&resource_user->refs) == 0);
  for (int i = 0; i < GRPC_RULIST_COUNT; i++) {
    rulist_remove(resource_user, (grpc_rulist)i);
  }
  grpc_exec_ctx_sched(exec_ctx, resource_user->reclaimers[0],
                      GRPC_ERROR_CANCELLED, NULL);
  grpc_exec_ctx_sched(exec_ctx, resource_user->reclaimers[1],
                      GRPC_ERROR_CANCELLED, NULL);
  if (resource_user->free_pool != 0) {
    resource_user->resource_quota->free_pool += resource_user->free_pool;
    rq_step_sched(exec_ctx, resource_user->resource_quota);
  }
  grpc_resource_quota_internal_unref(exec_ctx, resource_user->resource_quota);
  gpr_mu_destroy(&resource_user->mu);
  gpr_free(resource_user->name);
  gpr_free(resource_user);
}

static void ru_allocated_slices(grpc_exec_ctx *exec_ctx, void *arg,
                                grpc_error *error) {
  grpc_resource_user_slice_allocator *slice_allocator = arg;
  if (error == GRPC_ERROR_NONE) {
    for (size_t i = 0; i < slice_allocator->count; i++) {
      grpc_slice_buffer_add_indexed(
          slice_allocator->dest, ru_slice_create(slice_allocator->resource_user,
                                                 slice_allocator->length));
    }
  }
  grpc_closure_run(exec_ctx, &slice_allocator->on_done, GRPC_ERROR_REF(error));
}

/*******************************************************************************
 * grpc_resource_quota internal implementation: quota manipulation under the
 * combiner
 */

typedef struct {
  int64_t size;
  grpc_resource_quota *resource_quota;
  grpc_closure closure;
} rq_resize_args;

static void rq_resize(grpc_exec_ctx *exec_ctx, void *args, grpc_error *error) {
  rq_resize_args *a = args;
  int64_t delta = a->size - a->resource_quota->size;
  a->resource_quota->size += delta;
  a->resource_quota->free_pool += delta;
  rq_step_sched(exec_ctx, a->resource_quota);
  grpc_resource_quota_unref_internal(exec_ctx, a->resource_quota);
  gpr_free(a);
}

static void rq_reclamation_done(grpc_exec_ctx *exec_ctx, void *rq,
                                grpc_error *error) {
  grpc_resource_quota *resource_quota = rq;
  resource_quota->reclaiming = false;
  rq_step_sched(exec_ctx, resource_quota);
  grpc_resource_quota_unref_internal(exec_ctx, resource_quota);
}

/*******************************************************************************
 * grpc_resource_quota api
 */

/* Public API */
grpc_resource_quota *grpc_resource_quota_create(const char *name) {
  grpc_resource_quota *resource_quota = gpr_malloc(sizeof(*resource_quota));
  gpr_ref_init(&resource_quota->refs, 1);
  resource_quota->combiner = grpc_combiner_create(NULL);
  resource_quota->free_pool = INT64_MAX;
  resource_quota->size = INT64_MAX;
  resource_quota->step_scheduled = false;
  resource_quota->reclaiming = false;
  if (name != NULL) {
    resource_quota->name = gpr_strdup(name);
  } else {
    gpr_asprintf(&resource_quota->name, "anonymous_pool_%" PRIxPTR,
                 (intptr_t)resource_quota);
  }
  grpc_closure_init(&resource_quota->rq_step_closure, rq_step, resource_quota);
  grpc_closure_init(&resource_quota->rq_reclamation_done_closure,
                    rq_reclamation_done, resource_quota);
  for (int i = 0; i < GRPC_RULIST_COUNT; i++) {
    resource_quota->roots[i] = NULL;
  }
  return resource_quota;
}

void grpc_resource_quota_unref_internal(grpc_exec_ctx *exec_ctx,
                                        grpc_resource_quota *resource_quota) {
  if (gpr_unref(&resource_quota->refs)) {
    grpc_combiner_destroy(exec_ctx, resource_quota->combiner);
    gpr_free(resource_quota->name);
    gpr_free(resource_quota);
  }
}

/* Public API */
void grpc_resource_quota_unref(grpc_resource_quota *resource_quota) {
  grpc_exec_ctx exec_ctx = GRPC_EXEC_CTX_INIT;
  grpc_resource_quota_unref_internal(&exec_ctx, resource_quota);
  grpc_exec_ctx_finish(&exec_ctx);
}

grpc_resource_quota *grpc_resource_quota_ref_internal(
    grpc_resource_quota *resource_quota) {
  gpr_ref(&resource_quota->refs);
  return resource_quota;
}

/* Public API */
void grpc_resource_quota_ref(grpc_resource_quota *resource_quota) {
  grpc_resource_quota_ref_internal(resource_quota);
}

/* Public API */
void grpc_resource_quota_resize(grpc_resource_quota *resource_quota,
                                size_t size) {
  grpc_exec_ctx exec_ctx = GRPC_EXEC_CTX_INIT;
  rq_resize_args *a = gpr_malloc(sizeof(*a));
  a->resource_quota = grpc_resource_quota_ref_internal(resource_quota);
  a->size = (int64_t)size;
  grpc_closure_init(&a->closure, rq_resize, a);
  grpc_combiner_execute(&exec_ctx, resource_quota->combiner, &a->closure,
                        GRPC_ERROR_NONE, false);
  grpc_exec_ctx_finish(&exec_ctx);
}

/*******************************************************************************
 * grpc_resource_user channel args api
 */

grpc_resource_quota *grpc_resource_quota_from_channel_args(
    const grpc_channel_args *channel_args) {
  for (size_t i = 0; i < channel_args->num_args; i++) {
    if (0 == strcmp(channel_args->args[i].key, GRPC_ARG_RESOURCE_QUOTA)) {
      if (channel_args->args[i].type == GRPC_ARG_POINTER) {
        return grpc_resource_quota_ref_internal(
            channel_args->args[i].value.pointer.p);
      } else {
        gpr_log(GPR_DEBUG, GRPC_ARG_RESOURCE_QUOTA " should be a pointer");
      }
    }
  }
  return grpc_resource_quota_create(NULL);
}

static void *rq_copy(void *rq) {
  grpc_resource_quota_ref(rq);
  return rq;
}

static void rq_destroy(grpc_exec_ctx *exec_ctx, void *rq) {
  grpc_resource_quota_unref_internal(exec_ctx, rq);
}

static int rq_cmp(void *a, void *b) { return GPR_ICMP(a, b); }

const grpc_arg_pointer_vtable *grpc_resource_quota_arg_vtable(void) {
  static const grpc_arg_pointer_vtable vtable = {rq_copy, rq_destroy, rq_cmp};
  return &vtable;
}

/*******************************************************************************
 * grpc_resource_user api
 */

grpc_resource_user *grpc_resource_user_create(
    grpc_resource_quota *resource_quota, const char *name) {
  grpc_resource_user *resource_user = gpr_malloc(sizeof(*resource_user));
  resource_user->resource_quota =
      grpc_resource_quota_ref_internal(resource_quota);
  grpc_closure_init(&resource_user->allocate_closure, &ru_allocate,
                    resource_user);
  grpc_closure_init(&resource_user->add_to_free_pool_closure,
                    &ru_add_to_free_pool, resource_user);
  grpc_closure_init(&resource_user->post_reclaimer_closure[0],
                    &ru_post_benign_reclaimer, resource_user);
  grpc_closure_init(&resource_user->post_reclaimer_closure[1],
                    &ru_post_destructive_reclaimer, resource_user);
  grpc_closure_init(&resource_user->destroy_closure, &ru_destroy,
                    resource_user);
  gpr_mu_init(&resource_user->mu);
  gpr_atm_rel_store(&resource_user->refs, 1);
  gpr_atm_rel_store(&resource_user->shutdown, 0);
  resource_user->free_pool = 0;
  grpc_closure_list_init(&resource_user->on_allocated);
  resource_user->allocating = false;
  resource_user->added_to_free_pool = false;
  resource_user->reclaimers[0] = NULL;
  resource_user->reclaimers[1] = NULL;
  for (int i = 0; i < GRPC_RULIST_COUNT; i++) {
    resource_user->links[i].next = resource_user->links[i].prev = NULL;
  }
  if (name != NULL) {
    resource_user->name = gpr_strdup(name);
  } else {
    gpr_asprintf(&resource_user->name, "anonymous_resource_user_%" PRIxPTR,
                 (intptr_t)resource_user);
  }
  return resource_user;
}

static void ru_ref_by(grpc_resource_user *resource_user, gpr_atm amount) {
  GPR_ASSERT(amount > 0);
  GPR_ASSERT(gpr_atm_no_barrier_fetch_add(&resource_user->refs, amount) != 0);
}

static void ru_unref_by(grpc_exec_ctx *exec_ctx,
                        grpc_resource_user *resource_user, gpr_atm amount) {
  GPR_ASSERT(amount > 0);
  gpr_atm old = gpr_atm_full_fetch_add(&resource_user->refs, -amount);
  GPR_ASSERT(old >= amount);
  if (old == amount) {
    grpc_combiner_execute(exec_ctx, resource_user->resource_quota->combiner,
                          &resource_user->destroy_closure, GRPC_ERROR_NONE,
                          false);
  }
}

<<<<<<< HEAD
void grpc_resource_user_destroy(grpc_exec_ctx *exec_ctx,
                                grpc_resource_user *resource_user) {
  grpc_resource_quota_unref_internal(exec_ctx, resource_user->resource_quota);
  gpr_mu_destroy(&resource_user->mu);
  gpr_free(resource_user->name);
=======
void grpc_resource_user_ref(grpc_resource_user *resource_user) {
  ru_ref_by(resource_user, 1);
}

void grpc_resource_user_unref(grpc_exec_ctx *exec_ctx,
                              grpc_resource_user *resource_user) {
  ru_unref_by(exec_ctx, resource_user, 1);
}

void grpc_resource_user_shutdown(grpc_exec_ctx *exec_ctx,
                                 grpc_resource_user *resource_user) {
  if (gpr_atm_full_fetch_add(&resource_user->shutdown, 1) == 0) {
    grpc_combiner_execute(exec_ctx, resource_user->resource_quota->combiner,
                          grpc_closure_create(ru_shutdown, resource_user),
                          GRPC_ERROR_NONE, false);
  }
>>>>>>> db096f3d
}

void grpc_resource_user_alloc(grpc_exec_ctx *exec_ctx,
                              grpc_resource_user *resource_user, size_t size,
                              grpc_closure *optional_on_done) {
  gpr_mu_lock(&resource_user->mu);
  ru_ref_by(resource_user, (gpr_atm)size);
  resource_user->free_pool -= (int64_t)size;
  if (grpc_resource_quota_trace) {
    gpr_log(GPR_DEBUG, "RQ %s %s: alloc %" PRIdPTR "; free_pool -> %" PRId64,
            resource_user->resource_quota->name, resource_user->name, size,
            resource_user->free_pool);
  }
  if (resource_user->free_pool < 0) {
    grpc_closure_list_append(&resource_user->on_allocated, optional_on_done,
                             GRPC_ERROR_NONE);
    if (!resource_user->allocating) {
      resource_user->allocating = true;
      grpc_combiner_execute(exec_ctx, resource_user->resource_quota->combiner,
                            &resource_user->allocate_closure, GRPC_ERROR_NONE,
                            false);
    }
  } else {
    grpc_exec_ctx_sched(exec_ctx, optional_on_done, GRPC_ERROR_NONE, NULL);
  }
  gpr_mu_unlock(&resource_user->mu);
}

void grpc_resource_user_free(grpc_exec_ctx *exec_ctx,
                             grpc_resource_user *resource_user, size_t size) {
  gpr_mu_lock(&resource_user->mu);
  bool was_zero_or_negative = resource_user->free_pool <= 0;
  resource_user->free_pool += (int64_t)size;
  if (grpc_resource_quota_trace) {
    gpr_log(GPR_DEBUG, "RQ %s %s: free %" PRIdPTR "; free_pool -> %" PRId64,
            resource_user->resource_quota->name, resource_user->name, size,
            resource_user->free_pool);
  }
  bool is_bigger_than_zero = resource_user->free_pool > 0;
  if (is_bigger_than_zero && was_zero_or_negative &&
      !resource_user->added_to_free_pool) {
    resource_user->added_to_free_pool = true;
    grpc_combiner_execute(exec_ctx, resource_user->resource_quota->combiner,
                          &resource_user->add_to_free_pool_closure,
                          GRPC_ERROR_NONE, false);
  }
  gpr_mu_unlock(&resource_user->mu);
  ru_unref_by(exec_ctx, resource_user, (gpr_atm)size);
}

void grpc_resource_user_post_reclaimer(grpc_exec_ctx *exec_ctx,
                                       grpc_resource_user *resource_user,
                                       bool destructive,
                                       grpc_closure *closure) {
  GPR_ASSERT(resource_user->reclaimers[destructive] == NULL);
  if (gpr_atm_acq_load(&resource_user->shutdown) > 0) {
    grpc_exec_ctx_sched(exec_ctx, closure, GRPC_ERROR_CANCELLED, NULL);
    return;
  }
  resource_user->reclaimers[destructive] = closure;
  grpc_combiner_execute(exec_ctx, resource_user->resource_quota->combiner,
                        &resource_user->post_reclaimer_closure[destructive],
                        GRPC_ERROR_NONE, false);
}

void grpc_resource_user_finish_reclamation(grpc_exec_ctx *exec_ctx,
                                           grpc_resource_user *resource_user) {
  if (grpc_resource_quota_trace) {
    gpr_log(GPR_DEBUG, "RQ %s %s: reclamation complete",
            resource_user->resource_quota->name, resource_user->name);
  }
  grpc_combiner_execute(
      exec_ctx, resource_user->resource_quota->combiner,
      &resource_user->resource_quota->rq_reclamation_done_closure,
      GRPC_ERROR_NONE, false);
}

void grpc_resource_user_slice_allocator_init(
    grpc_resource_user_slice_allocator *slice_allocator,
    grpc_resource_user *resource_user, grpc_iomgr_cb_func cb, void *p) {
  grpc_closure_init(&slice_allocator->on_allocated, ru_allocated_slices,
                    slice_allocator);
  grpc_closure_init(&slice_allocator->on_done, cb, p);
  slice_allocator->resource_user = resource_user;
}

void grpc_resource_user_alloc_slices(
    grpc_exec_ctx *exec_ctx,
    grpc_resource_user_slice_allocator *slice_allocator, size_t length,
    size_t count, grpc_slice_buffer *dest) {
  slice_allocator->length = length;
  slice_allocator->count = count;
  slice_allocator->dest = dest;
  grpc_resource_user_alloc(exec_ctx, slice_allocator->resource_user,
                           count * length, &slice_allocator->on_allocated);
}

grpc_slice grpc_resource_user_slice_malloc(grpc_exec_ctx *exec_ctx,
                                           grpc_resource_user *resource_user,
                                           size_t size) {
  grpc_resource_user_alloc(exec_ctx, resource_user, size, NULL);
  return ru_slice_create(resource_user, size);
}<|MERGE_RESOLUTION|>--- conflicted
+++ resolved
@@ -461,7 +461,7 @@
     resource_user->resource_quota->free_pool += resource_user->free_pool;
     rq_step_sched(exec_ctx, resource_user->resource_quota);
   }
-  grpc_resource_quota_internal_unref(exec_ctx, resource_user->resource_quota);
+  grpc_resource_quota_unref_internal(exec_ctx, resource_user->resource_quota);
   gpr_mu_destroy(&resource_user->mu);
   gpr_free(resource_user->name);
   gpr_free(resource_user);
@@ -669,13 +669,6 @@
   }
 }
 
-<<<<<<< HEAD
-void grpc_resource_user_destroy(grpc_exec_ctx *exec_ctx,
-                                grpc_resource_user *resource_user) {
-  grpc_resource_quota_unref_internal(exec_ctx, resource_user->resource_quota);
-  gpr_mu_destroy(&resource_user->mu);
-  gpr_free(resource_user->name);
-=======
 void grpc_resource_user_ref(grpc_resource_user *resource_user) {
   ru_ref_by(resource_user, 1);
 }
@@ -692,7 +685,6 @@
                           grpc_closure_create(ru_shutdown, resource_user),
                           GRPC_ERROR_NONE, false);
   }
->>>>>>> db096f3d
 }
 
 void grpc_resource_user_alloc(grpc_exec_ctx *exec_ctx,
