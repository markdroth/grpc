--- conflicted
+++ resolved
@@ -110,27 +110,13 @@
 static gpr_atm g_uncovered_notifications_pending;
 static gpr_atm g_backup_poller; /* backup_poller* */
 
-<<<<<<< HEAD
-static void tcp_handle_read(void *arg /* grpc_tcp */, grpc_error *error);
-static void tcp_handle_write(void *arg /* grpc_tcp */, grpc_error *error);
-static void tcp_drop_uncovered_then_handle_write(void *arg /* grpc_tcp */,
-                                                 grpc_error *error);
-
-static void done_poller(void *bp, grpc_error *error_ignored) {
-  backup_poller *p = (backup_poller *)bp;
-=======
-static void tcp_handle_read(grpc_exec_ctx* exec_ctx, void* arg /* grpc_tcp */,
-                            grpc_error* error);
-static void tcp_handle_write(grpc_exec_ctx* exec_ctx, void* arg /* grpc_tcp */,
-                             grpc_error* error);
-static void tcp_drop_uncovered_then_handle_write(grpc_exec_ctx* exec_ctx,
-                                                 void* arg /* grpc_tcp */,
+static void tcp_handle_read(void* arg /* grpc_tcp */, grpc_error* error);
+static void tcp_handle_write(void* arg /* grpc_tcp */, grpc_error* error);
+static void tcp_drop_uncovered_then_handle_write(void* arg /* grpc_tcp */,
                                                  grpc_error* error);
 
-static void done_poller(grpc_exec_ctx* exec_ctx, void* bp,
-                        grpc_error* error_ignored) {
+static void done_poller(void* bp, grpc_error* error_ignored) {
   backup_poller* p = (backup_poller*)bp;
->>>>>>> d9da7387
   if (GRPC_TRACER_ON(grpc_tcp_trace)) {
     gpr_log(GPR_DEBUG, "BACKUP_POLLER:%p destroy", p);
   }
@@ -138,14 +124,8 @@
   gpr_free(p);
 }
 
-<<<<<<< HEAD
-static void run_poller(void *bp, grpc_error *error_ignored) {
-  backup_poller *p = (backup_poller *)bp;
-=======
-static void run_poller(grpc_exec_ctx* exec_ctx, void* bp,
-                       grpc_error* error_ignored) {
+static void run_poller(void* bp, grpc_error* error_ignored) {
   backup_poller* p = (backup_poller*)bp;
->>>>>>> d9da7387
   if (GRPC_TRACER_ON(grpc_tcp_trace)) {
     gpr_log(GPR_DEBUG, "BACKUP_POLLER:%p run", p);
   }
@@ -180,13 +160,8 @@
   }
 }
 
-<<<<<<< HEAD
-static void drop_uncovered(grpc_tcp *tcp) {
-  backup_poller *p = (backup_poller *)gpr_atm_acq_load(&g_backup_poller);
-=======
-static void drop_uncovered(grpc_exec_ctx* exec_ctx, grpc_tcp* tcp) {
+static void drop_uncovered(grpc_tcp* tcp) {
   backup_poller* p = (backup_poller*)gpr_atm_acq_load(&g_backup_poller);
->>>>>>> d9da7387
   gpr_atm old_count =
       gpr_atm_no_barrier_fetch_add(&g_uncovered_notifications_pending, -1);
   if (GRPC_TRACER_ON(grpc_tcp_trace)) {
@@ -196,13 +171,8 @@
   GPR_ASSERT(old_count != 1);
 }
 
-<<<<<<< HEAD
-static void cover_self(grpc_tcp *tcp) {
-  backup_poller *p;
-=======
-static void cover_self(grpc_exec_ctx* exec_ctx, grpc_tcp* tcp) {
+static void cover_self(grpc_tcp* tcp) {
   backup_poller* p;
->>>>>>> d9da7387
   gpr_atm old_count =
       gpr_atm_no_barrier_fetch_add(&g_uncovered_notifications_pending, 2);
   if (GRPC_TRACER_ON(grpc_tcp_trace)) {
@@ -210,13 +180,8 @@
             2 + (int)old_count);
   }
   if (old_count == 0) {
-<<<<<<< HEAD
     GRPC_STATS_INC_TCP_BACKUP_POLLERS_CREATED();
-    p = (backup_poller *)gpr_malloc(sizeof(*p) + grpc_pollset_size());
-=======
-    GRPC_STATS_INC_TCP_BACKUP_POLLERS_CREATED(exec_ctx);
-    p = (backup_poller*)gpr_zalloc(sizeof(*p) + grpc_pollset_size());
->>>>>>> d9da7387
+    p = (backup_poller*)gpr_malloc(sizeof(*p) + grpc_pollset_size());
     if (GRPC_TRACER_ON(grpc_tcp_trace)) {
       gpr_log(GPR_DEBUG, "BACKUP_POLLER:%p create", p);
     }
@@ -240,11 +205,7 @@
   }
 }
 
-<<<<<<< HEAD
-static void notify_on_read(grpc_tcp *tcp) {
-=======
-static void notify_on_read(grpc_exec_ctx* exec_ctx, grpc_tcp* tcp) {
->>>>>>> d9da7387
+static void notify_on_read(grpc_tcp* tcp) {
   if (GRPC_TRACER_ON(grpc_tcp_trace)) {
     gpr_log(GPR_DEBUG, "TCP:%p notify_on_read", tcp);
   }
@@ -253,11 +214,7 @@
   grpc_fd_notify_on_read(tcp->em_fd, &tcp->read_done_closure);
 }
 
-<<<<<<< HEAD
-static void notify_on_write(grpc_tcp *tcp) {
-=======
-static void notify_on_write(grpc_exec_ctx* exec_ctx, grpc_tcp* tcp) {
->>>>>>> d9da7387
+static void notify_on_write(grpc_tcp* tcp) {
   if (GRPC_TRACER_ON(grpc_tcp_trace)) {
     gpr_log(GPR_DEBUG, "TCP:%p notify_on_write", tcp);
   }
@@ -268,22 +225,12 @@
   grpc_fd_notify_on_write(tcp->em_fd, &tcp->write_done_closure);
 }
 
-<<<<<<< HEAD
-static void tcp_drop_uncovered_then_handle_write(void *arg, grpc_error *error) {
+static void tcp_drop_uncovered_then_handle_write(void* arg, grpc_error* error) {
   if (GRPC_TRACER_ON(grpc_tcp_trace)) {
     gpr_log(GPR_DEBUG, "TCP:%p got_write: %s", arg, grpc_error_string(error));
   }
-  drop_uncovered((grpc_tcp *)arg);
+  drop_uncovered((grpc_tcp*)arg);
   tcp_handle_write(arg, error);
-=======
-static void tcp_drop_uncovered_then_handle_write(grpc_exec_ctx* exec_ctx,
-                                                 void* arg, grpc_error* error) {
-  if (GRPC_TRACER_ON(grpc_tcp_trace)) {
-    gpr_log(GPR_DEBUG, "TCP:%p got_write: %s", arg, grpc_error_string(error));
-  }
-  drop_uncovered(exec_ctx, (grpc_tcp*)arg);
-  tcp_handle_write(exec_ctx, arg, error);
->>>>>>> d9da7387
 }
 
 static void add_to_estimate(grpc_tcp* tcp, size_t bytes) {
@@ -329,34 +276,17 @@
       grpc_slice_from_copied_string(tcp->peer_string));
 }
 
-<<<<<<< HEAD
-static void tcp_handle_read(void *arg /* grpc_tcp */, grpc_error *error);
-static void tcp_handle_write(void *arg /* grpc_tcp */, grpc_error *error);
-
-static void tcp_shutdown(grpc_endpoint *ep, grpc_error *why) {
-  grpc_tcp *tcp = (grpc_tcp *)ep;
+static void tcp_handle_read(void* arg /* grpc_tcp */, grpc_error* error);
+static void tcp_handle_write(void* arg /* grpc_tcp */, grpc_error* error);
+
+static void tcp_shutdown(grpc_endpoint* ep, grpc_error* why) {
+  grpc_tcp* tcp = (grpc_tcp*)ep;
   grpc_fd_shutdown(tcp->em_fd, why);
   grpc_resource_user_shutdown(tcp->resource_user);
 }
 
-static void tcp_free(grpc_tcp *tcp) {
+static void tcp_free(grpc_tcp* tcp) {
   grpc_fd_orphan(tcp->em_fd, tcp->release_fd_cb, tcp->release_fd,
-=======
-static void tcp_handle_read(grpc_exec_ctx* exec_ctx, void* arg /* grpc_tcp */,
-                            grpc_error* error);
-static void tcp_handle_write(grpc_exec_ctx* exec_ctx, void* arg /* grpc_tcp */,
-                             grpc_error* error);
-
-static void tcp_shutdown(grpc_exec_ctx* exec_ctx, grpc_endpoint* ep,
-                         grpc_error* why) {
-  grpc_tcp* tcp = (grpc_tcp*)ep;
-  grpc_fd_shutdown(exec_ctx, tcp->em_fd, why);
-  grpc_resource_user_shutdown(exec_ctx, tcp->resource_user);
-}
-
-static void tcp_free(grpc_exec_ctx* exec_ctx, grpc_tcp* tcp) {
-  grpc_fd_orphan(exec_ctx, tcp->em_fd, tcp->release_fd_cb, tcp->release_fd,
->>>>>>> d9da7387
                  false /* already_closed */, "tcp_unref_orphan");
   grpc_slice_buffer_destroy_internal(&tcp->last_read_buffer);
   grpc_resource_user_unref(tcp->resource_user);
@@ -367,13 +297,8 @@
 #ifndef NDEBUG
 #define TCP_UNREF(tcp, reason) tcp_unref((tcp), (reason), __FILE__, __LINE__)
 #define TCP_REF(tcp, reason) tcp_ref((tcp), (reason), __FILE__, __LINE__)
-<<<<<<< HEAD
-static void tcp_unref(grpc_tcp *tcp, const char *reason, const char *file,
+static void tcp_unref(grpc_tcp* tcp, const char* reason, const char* file,
                       int line) {
-=======
-static void tcp_unref(grpc_exec_ctx* exec_ctx, grpc_tcp* tcp,
-                      const char* reason, const char* file, int line) {
->>>>>>> d9da7387
   if (GRPC_TRACER_ON(grpc_tcp_trace)) {
     gpr_atm val = gpr_atm_no_barrier_load(&tcp->refcount.count);
     gpr_log(file, line, GPR_LOG_SEVERITY_DEBUG,
@@ -398,11 +323,7 @@
 #else
 #define TCP_UNREF(tcp, reason) tcp_unref((tcp))
 #define TCP_REF(tcp, reason) tcp_ref((tcp))
-<<<<<<< HEAD
-static void tcp_unref(grpc_tcp *tcp) {
-=======
-static void tcp_unref(grpc_exec_ctx* exec_ctx, grpc_tcp* tcp) {
->>>>>>> d9da7387
+static void tcp_unref(grpc_tcp* tcp) {
   if (gpr_unref(&tcp->refcount)) {
     tcp_free(tcp);
   }
@@ -411,28 +332,15 @@
 static void tcp_ref(grpc_tcp* tcp) { gpr_ref(&tcp->refcount); }
 #endif
 
-<<<<<<< HEAD
-static void tcp_destroy(grpc_endpoint *ep) {
+static void tcp_destroy(grpc_endpoint* ep) {
   grpc_network_status_unregister_endpoint(ep);
-  grpc_tcp *tcp = (grpc_tcp *)ep;
+  grpc_tcp* tcp = (grpc_tcp*)ep;
   grpc_slice_buffer_reset_and_unref_internal(&tcp->last_read_buffer);
   TCP_UNREF(tcp, "destroy");
 }
 
-static void call_read_cb(grpc_tcp *tcp, grpc_error *error) {
-  grpc_closure *cb = tcp->read_cb;
-=======
-static void tcp_destroy(grpc_exec_ctx* exec_ctx, grpc_endpoint* ep) {
-  grpc_network_status_unregister_endpoint(ep);
-  grpc_tcp* tcp = (grpc_tcp*)ep;
-  grpc_slice_buffer_reset_and_unref_internal(exec_ctx, &tcp->last_read_buffer);
-  TCP_UNREF(exec_ctx, tcp, "destroy");
-}
-
-static void call_read_cb(grpc_exec_ctx* exec_ctx, grpc_tcp* tcp,
-                         grpc_error* error) {
+static void call_read_cb(grpc_tcp* tcp, grpc_error* error) {
   grpc_closure* cb = tcp->read_cb;
->>>>>>> d9da7387
 
   if (GRPC_TRACER_ON(grpc_tcp_trace)) {
     gpr_log(GPR_DEBUG, "TCP:%p call_cb %p %p:%p", tcp, cb, cb->cb, cb->cb_arg);
@@ -454,11 +362,7 @@
 }
 
 #define MAX_READ_IOVEC 4
-<<<<<<< HEAD
-static void tcp_do_read(grpc_tcp *tcp) {
-=======
-static void tcp_do_read(grpc_exec_ctx* exec_ctx, grpc_tcp* tcp) {
->>>>>>> d9da7387
+static void tcp_do_read(grpc_tcp* tcp) {
   struct msghdr msg;
   struct iovec iov[MAX_READ_IOVEC];
   ssize_t read_bytes;
@@ -529,14 +433,8 @@
   GPR_TIMER_END("tcp_continue_read", 0);
 }
 
-<<<<<<< HEAD
-static void tcp_read_allocation_done(void *tcpp, grpc_error *error) {
-  grpc_tcp *tcp = (grpc_tcp *)tcpp;
-=======
-static void tcp_read_allocation_done(grpc_exec_ctx* exec_ctx, void* tcpp,
-                                     grpc_error* error) {
+static void tcp_read_allocation_done(void* tcpp, grpc_error* error) {
   grpc_tcp* tcp = (grpc_tcp*)tcpp;
->>>>>>> d9da7387
   if (GRPC_TRACER_ON(grpc_tcp_trace)) {
     gpr_log(GPR_DEBUG, "TCP:%p read_allocation_done: %s", tcp,
             grpc_error_string(error));
@@ -551,11 +449,7 @@
   }
 }
 
-<<<<<<< HEAD
-static void tcp_continue_read(grpc_tcp *tcp) {
-=======
-static void tcp_continue_read(grpc_exec_ctx* exec_ctx, grpc_tcp* tcp) {
->>>>>>> d9da7387
+static void tcp_continue_read(grpc_tcp* tcp) {
   size_t target_read_size = get_target_read_size(tcp);
   if (tcp->incoming_buffer->length < target_read_size &&
       tcp->incoming_buffer->count < MAX_READ_IOVEC) {
@@ -572,14 +466,8 @@
   }
 }
 
-<<<<<<< HEAD
-static void tcp_handle_read(void *arg /* grpc_tcp */, grpc_error *error) {
-  grpc_tcp *tcp = (grpc_tcp *)arg;
-=======
-static void tcp_handle_read(grpc_exec_ctx* exec_ctx, void* arg /* grpc_tcp */,
-                            grpc_error* error) {
+static void tcp_handle_read(void* arg /* grpc_tcp */, grpc_error* error) {
   grpc_tcp* tcp = (grpc_tcp*)arg;
->>>>>>> d9da7387
   GPR_ASSERT(!tcp->finished_edge);
   if (GRPC_TRACER_ON(grpc_tcp_trace)) {
     gpr_log(GPR_DEBUG, "TCP:%p got_read: %s", tcp, grpc_error_string(error));
@@ -595,15 +483,9 @@
   }
 }
 
-<<<<<<< HEAD
-static void tcp_read(grpc_endpoint *ep, grpc_slice_buffer *incoming_buffer,
-                     grpc_closure *cb) {
-  grpc_tcp *tcp = (grpc_tcp *)ep;
-=======
-static void tcp_read(grpc_exec_ctx* exec_ctx, grpc_endpoint* ep,
-                     grpc_slice_buffer* incoming_buffer, grpc_closure* cb) {
-  grpc_tcp* tcp = (grpc_tcp*)ep;
->>>>>>> d9da7387
+static void tcp_read(grpc_endpoint* ep, grpc_slice_buffer* incoming_buffer,
+                     grpc_closure* cb) {
+  grpc_tcp* tcp = (grpc_tcp*)ep;
   GPR_ASSERT(tcp->read_cb == NULL);
   tcp->read_cb = cb;
   tcp->incoming_buffer = incoming_buffer;
@@ -620,12 +502,7 @@
 
 /* returns true if done, false if pending; if returning true, *error is set */
 #define MAX_WRITE_IOVEC 1000
-<<<<<<< HEAD
-static bool tcp_flush(grpc_tcp *tcp, grpc_error **error) {
-=======
-static bool tcp_flush(grpc_exec_ctx* exec_ctx, grpc_tcp* tcp,
-                      grpc_error** error) {
->>>>>>> d9da7387
+static bool tcp_flush(grpc_tcp* tcp, grpc_error** error) {
   struct msghdr msg;
   struct iovec iov[MAX_WRITE_IOVEC];
   msg_iovlen_type iov_size;
@@ -714,16 +591,9 @@
   };
 }
 
-<<<<<<< HEAD
-static void tcp_handle_write(void *arg /* grpc_tcp */, grpc_error *error) {
-  grpc_tcp *tcp = (grpc_tcp *)arg;
-  grpc_closure *cb;
-=======
-static void tcp_handle_write(grpc_exec_ctx* exec_ctx, void* arg /* grpc_tcp */,
-                             grpc_error* error) {
+static void tcp_handle_write(void* arg /* grpc_tcp */, grpc_error* error) {
   grpc_tcp* tcp = (grpc_tcp*)arg;
   grpc_closure* cb;
->>>>>>> d9da7387
 
   if (error != GRPC_ERROR_NONE) {
     cb = tcp->write_cb;
@@ -751,17 +621,10 @@
   }
 }
 
-<<<<<<< HEAD
-static void tcp_write(grpc_endpoint *ep, grpc_slice_buffer *buf,
-                      grpc_closure *cb) {
-  grpc_tcp *tcp = (grpc_tcp *)ep;
-  grpc_error *error = GRPC_ERROR_NONE;
-=======
-static void tcp_write(grpc_exec_ctx* exec_ctx, grpc_endpoint* ep,
-                      grpc_slice_buffer* buf, grpc_closure* cb) {
+static void tcp_write(grpc_endpoint* ep, grpc_slice_buffer* buf,
+                      grpc_closure* cb) {
   grpc_tcp* tcp = (grpc_tcp*)ep;
   grpc_error* error = GRPC_ERROR_NONE;
->>>>>>> d9da7387
 
   if (GRPC_TRACER_ON(grpc_tcp_trace)) {
     size_t i;
@@ -808,35 +671,21 @@
   GPR_TIMER_END("tcp_write", 0);
 }
 
-<<<<<<< HEAD
-static void tcp_add_to_pollset(grpc_endpoint *ep, grpc_pollset *pollset) {
-  grpc_tcp *tcp = (grpc_tcp *)ep;
+static void tcp_add_to_pollset(grpc_endpoint* ep, grpc_pollset* pollset) {
+  grpc_tcp* tcp = (grpc_tcp*)ep;
   grpc_pollset_add_fd(pollset, tcp->em_fd);
 }
 
-static void tcp_add_to_pollset_set(grpc_endpoint *ep,
-                                   grpc_pollset_set *pollset_set) {
-  grpc_tcp *tcp = (grpc_tcp *)ep;
+static void tcp_add_to_pollset_set(grpc_endpoint* ep,
+                                   grpc_pollset_set* pollset_set) {
+  grpc_tcp* tcp = (grpc_tcp*)ep;
   grpc_pollset_set_add_fd(pollset_set, tcp->em_fd);
-=======
-static void tcp_add_to_pollset(grpc_exec_ctx* exec_ctx, grpc_endpoint* ep,
-                               grpc_pollset* pollset) {
-  grpc_tcp* tcp = (grpc_tcp*)ep;
-  grpc_pollset_add_fd(exec_ctx, pollset, tcp->em_fd);
-}
-
-static void tcp_add_to_pollset_set(grpc_exec_ctx* exec_ctx, grpc_endpoint* ep,
-                                   grpc_pollset_set* pollset_set) {
-  grpc_tcp* tcp = (grpc_tcp*)ep;
-  grpc_pollset_set_add_fd(exec_ctx, pollset_set, tcp->em_fd);
->>>>>>> d9da7387
-}
-
-static void tcp_delete_from_pollset_set(grpc_exec_ctx* exec_ctx,
-                                        grpc_endpoint* ep,
+}
+
+static void tcp_delete_from_pollset_set(grpc_endpoint* ep,
                                         grpc_pollset_set* pollset_set) {
   grpc_tcp* tcp = (grpc_tcp*)ep;
-  grpc_pollset_set_del_fd(exec_ctx, pollset_set, tcp->em_fd);
+  grpc_pollset_set_del_fd(pollset_set, tcp->em_fd);
 }
 
 static char* tcp_get_peer(grpc_endpoint* ep) {
@@ -867,15 +716,9 @@
 
 #define MAX_CHUNK_SIZE 32 * 1024 * 1024
 
-<<<<<<< HEAD
-grpc_endpoint *grpc_tcp_create(grpc_fd *em_fd,
-                               const grpc_channel_args *channel_args,
-                               const char *peer_string) {
-=======
-grpc_endpoint* grpc_tcp_create(grpc_exec_ctx* exec_ctx, grpc_fd* em_fd,
+grpc_endpoint* grpc_tcp_create(grpc_fd* em_fd,
                                const grpc_channel_args* channel_args,
                                const char* peer_string) {
->>>>>>> d9da7387
   int tcp_read_chunk_size = GRPC_TCP_DEFAULT_READ_SLICE_SIZE;
   int tcp_max_read_chunk_size = 4 * 1024 * 1024;
   int tcp_min_read_chunk_size = 256;
@@ -950,13 +793,8 @@
   return grpc_fd_wrapped_fd(tcp->em_fd);
 }
 
-<<<<<<< HEAD
-void grpc_tcp_destroy_and_release_fd(grpc_endpoint *ep, int *fd,
-                                     grpc_closure *done) {
-=======
-void grpc_tcp_destroy_and_release_fd(grpc_exec_ctx* exec_ctx, grpc_endpoint* ep,
-                                     int* fd, grpc_closure* done) {
->>>>>>> d9da7387
+void grpc_tcp_destroy_and_release_fd(grpc_endpoint* ep, int* fd,
+                                     grpc_closure* done) {
   grpc_network_status_unregister_endpoint(ep);
   grpc_tcp* tcp = (grpc_tcp*)ep;
   GPR_ASSERT(ep->vtable == &vtable);
