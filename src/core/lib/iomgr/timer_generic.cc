/*
 *
 * Copyright 2015 gRPC authors.
 *
 * Licensed under the Apache License, Version 2.0 (the "License");
 * you may not use this file except in compliance with the License.
 * You may obtain a copy of the License at
 *
 *     http://www.apache.org/licenses/LICENSE-2.0
 *
 * Unless required by applicable law or agreed to in writing, software
 * distributed under the License is distributed on an "AS IS" BASIS,
 * WITHOUT WARRANTIES OR CONDITIONS OF ANY KIND, either express or implied.
 * See the License for the specific language governing permissions and
 * limitations under the License.
 *
 */

#include "src/core/lib/iomgr/port.h"

#include <inttypes.h>

#ifdef GRPC_TIMER_USE_GENERIC

#include "src/core/lib/iomgr/timer.h"

#include <grpc/support/alloc.h>
#include <grpc/support/log.h>
#include <grpc/support/string_util.h>
#include <grpc/support/sync.h>
#include <grpc/support/tls.h>
#include <grpc/support/useful.h>
#include "src/core/lib/debug/trace.h"
#include "src/core/lib/iomgr/time_averaged_stats.h"
#include "src/core/lib/iomgr/timer_heap.h"
#include "src/core/lib/support/spinlock.h"

#define INVALID_HEAP_INDEX 0xffffffffu

#define LOG2_NUM_SHARDS 5
#define NUM_SHARDS (1 << LOG2_NUM_SHARDS)
#define ADD_DEADLINE_SCALE 0.33
#define MIN_QUEUE_WINDOW_DURATION 0.01
#define MAX_QUEUE_WINDOW_DURATION 1

extern "C" {
grpc_core::TraceFlag grpc_timer_trace(false, "timer");
grpc_core::TraceFlag grpc_timer_check_trace(false, "timer_check");
}

/* A "timer shard". Contains a 'heap' and a 'list' of timers. All timers with
 * deadlines earlier than 'queue_deadline" cap are maintained in the heap and
 * others are maintained in the list (unordered). This helps to keep the number
 * of elements in the heap low.
 *
 * The 'queue_deadline_cap' gets recomputed periodically based on the timer
 * stats maintained in 'stats' and the relevant timers are then moved from the
 * 'list' to 'heap'
 */
typedef struct {
  gpr_mu mu;
  grpc_time_averaged_stats stats;
  /* All and only timers with deadlines <= this will be in the heap. */
  gpr_atm queue_deadline_cap;
  /* The deadline of the next timer due in this shard */
  gpr_atm min_deadline;
  /* Index of this timer_shard in the g_shard_queue */
  uint32_t shard_queue_index;
  /* This holds all timers with deadlines < queue_deadline_cap. Timers in this
     list have the top bit of their deadline set to 0. */
  grpc_timer_heap heap;
  /* This holds timers whose deadline is >= queue_deadline_cap. */
  grpc_timer list;
} timer_shard;

/* Array of timer shards. Whenever a timer (grpc_timer *) is added, its address
 * is hashed to select the timer shard to add the timer to */
static timer_shard g_shards[NUM_SHARDS];

/* Maintains a sorted list of timer shards (sorted by their min_deadline, i.e
 * the deadline of the next timer in each shard).
 * Access to this is protected by g_shared_mutables.mu */
static timer_shard* g_shard_queue[NUM_SHARDS];

#ifndef NDEBUG

/* == Hash table for duplicate timer detection == */

#define NUM_HASH_BUCKETS 1009 /* Prime number close to 1000 */

static gpr_mu g_hash_mu[NUM_HASH_BUCKETS]; /* One mutex per bucket */
static grpc_timer* g_timer_ht[NUM_HASH_BUCKETS] = {NULL};

static void init_timer_ht() {
  for (int i = 0; i < NUM_HASH_BUCKETS; i++) {
    gpr_mu_init(&g_hash_mu[i]);
  }
}

static bool is_in_ht(grpc_timer* t) {
  size_t i = GPR_HASH_POINTER(t, NUM_HASH_BUCKETS);

  gpr_mu_lock(&g_hash_mu[i]);
  grpc_timer* p = g_timer_ht[i];
  while (p != NULL && p != t) {
    p = p->hash_table_next;
  }
  gpr_mu_unlock(&g_hash_mu[i]);

  return (p == t);
}

static void add_to_ht(grpc_timer* t) {
  GPR_ASSERT(!t->hash_table_next);
  size_t i = GPR_HASH_POINTER(t, NUM_HASH_BUCKETS);

  gpr_mu_lock(&g_hash_mu[i]);
  grpc_timer* p = g_timer_ht[i];
  while (p != NULL && p != t) {
    p = p->hash_table_next;
  }

  if (p == t) {
    grpc_closure* c = t->closure;
    gpr_log(GPR_ERROR,
            "** Duplicate timer (%p) being added. Closure: (%p), created at: "
            "(%s:%d), scheduled at: (%s:%d) **",
            t, c, c->file_created, c->line_created, c->file_initiated,
            c->line_initiated);
    abort();
  }

  /* Timer not present in the bucket. Insert at head of the list */
  t->hash_table_next = g_timer_ht[i];
  g_timer_ht[i] = t;
  gpr_mu_unlock(&g_hash_mu[i]);
}

static void remove_from_ht(grpc_timer* t) {
  size_t i = GPR_HASH_POINTER(t, NUM_HASH_BUCKETS);
  bool removed = false;

  gpr_mu_lock(&g_hash_mu[i]);
  if (g_timer_ht[i] == t) {
    g_timer_ht[i] = g_timer_ht[i]->hash_table_next;
    removed = true;
  } else if (g_timer_ht[i] != NULL) {
    grpc_timer* p = g_timer_ht[i];
    while (p->hash_table_next != NULL && p->hash_table_next != t) {
      p = p->hash_table_next;
    }

    if (p->hash_table_next == t) {
      p->hash_table_next = t->hash_table_next;
      removed = true;
    }
  }
  gpr_mu_unlock(&g_hash_mu[i]);

  if (!removed) {
    grpc_closure* c = t->closure;
    gpr_log(GPR_ERROR,
            "** Removing timer (%p) that is not added to hash table. Closure "
            "(%p), created at: (%s:%d), scheduled at: (%s:%d) **",
            t, c, c->file_created, c->line_created, c->file_initiated,
            c->line_initiated);
    abort();
  }

  t->hash_table_next = NULL;
}

/* If a timer is added to a timer shard (either heap or a list), it cannot
 * be pending. A timer is added to hash table only-if it is added to the
 * timer shard.
 * Therefore, if timer->pending is false, it cannot be in hash table */
static void validate_non_pending_timer(grpc_timer* t) {
  if (!t->pending && is_in_ht(t)) {
    grpc_closure* c = t->closure;
    gpr_log(GPR_ERROR,
            "** gpr_timer_cancel() called on a non-pending timer (%p) which "
            "is in the hash table. Closure: (%p), created at: (%s:%d), "
            "scheduled at: (%s:%d) **",
            t, c, c->file_created, c->line_created, c->file_initiated,
            c->line_initiated);
    abort();
  }
}

#define INIT_TIMER_HASH_TABLE() init_timer_ht()
#define ADD_TO_HASH_TABLE(t) add_to_ht((t))
#define REMOVE_FROM_HASH_TABLE(t) remove_from_ht((t))
#define VALIDATE_NON_PENDING_TIMER(t) validate_non_pending_timer((t))

#else

#define INIT_TIMER_HASH_TABLE()
#define ADD_TO_HASH_TABLE(t)
#define REMOVE_FROM_HASH_TABLE(t)
#define VALIDATE_NON_PENDING_TIMER(t)

#endif

/* Thread local variable that stores the deadline of the next timer the thread
 * has last-seen. This is an optimization to prevent the thread from checking
 * shared_mutables.min_timer (which requires acquiring shared_mutables.mu lock,
 * an expensive operation) */
GPR_TLS_DECL(g_last_seen_min_timer);

struct shared_mutables {
  /* The deadline of the next timer due across all timer shards */
  gpr_atm min_timer;
  /* Allow only one run_some_expired_timers at once */
  gpr_spinlock checker_mu;
  bool initialized;
  /* Protects g_shard_queue (and the shared_mutables struct itself) */
  gpr_mu mu;
} GPR_ALIGN_STRUCT(GPR_CACHELINE_SIZE);

static struct shared_mutables g_shared_mutables;

static gpr_atm saturating_add(gpr_atm a, gpr_atm b) {
  if (a > GPR_ATM_MAX - b) {
    return GPR_ATM_MAX;
  }
  return a + b;
}

static grpc_timer_check_result run_some_expired_timers(grpc_exec_ctx* exec_ctx,
                                                       gpr_atm now,
                                                       gpr_atm* next,
                                                       grpc_error* error);

static gpr_atm compute_min_deadline(timer_shard* shard) {
  return grpc_timer_heap_is_empty(&shard->heap)
             ? saturating_add(shard->queue_deadline_cap, 1)
             : grpc_timer_heap_top(&shard->heap)->deadline;
}

void grpc_timer_list_init(grpc_exec_ctx* exec_ctx) {
  uint32_t i;

  g_shared_mutables.initialized = true;
  g_shared_mutables.checker_mu = GPR_SPINLOCK_INITIALIZER;
  gpr_mu_init(&g_shared_mutables.mu);
  g_shared_mutables.min_timer = grpc_exec_ctx_now(exec_ctx);
  gpr_tls_init(&g_last_seen_min_timer);
  gpr_tls_set(&g_last_seen_min_timer, 0);

  for (i = 0; i < NUM_SHARDS; i++) {
    timer_shard* shard = &g_shards[i];
    gpr_mu_init(&shard->mu);
    grpc_time_averaged_stats_init(&shard->stats, 1.0 / ADD_DEADLINE_SCALE, 0.1,
                                  0.5);
    shard->queue_deadline_cap = g_shared_mutables.min_timer;
    shard->shard_queue_index = i;
    grpc_timer_heap_init(&shard->heap);
    shard->list.next = shard->list.prev = &shard->list;
    shard->min_deadline = compute_min_deadline(shard);
    g_shard_queue[i] = shard;
  }

  INIT_TIMER_HASH_TABLE();
}

void grpc_timer_list_shutdown(grpc_exec_ctx* exec_ctx) {
  int i;
  run_some_expired_timers(
      exec_ctx, GPR_ATM_MAX, NULL,
      GRPC_ERROR_CREATE_FROM_STATIC_STRING("Timer list shutdown"));
  for (i = 0; i < NUM_SHARDS; i++) {
    timer_shard* shard = &g_shards[i];
    gpr_mu_destroy(&shard->mu);
    grpc_timer_heap_destroy(&shard->heap);
  }
  gpr_mu_destroy(&g_shared_mutables.mu);
  gpr_tls_destroy(&g_last_seen_min_timer);
  g_shared_mutables.initialized = false;
}

/* returns true if the first element in the list */
static void list_join(grpc_timer* head, grpc_timer* timer) {
  timer->next = head;
  timer->prev = head->prev;
  timer->next->prev = timer->prev->next = timer;
}

static void list_remove(grpc_timer* timer) {
  timer->next->prev = timer->prev;
  timer->prev->next = timer->next;
}

static void swap_adjacent_shards_in_queue(uint32_t first_shard_queue_index) {
  timer_shard* temp;
  temp = g_shard_queue[first_shard_queue_index];
  g_shard_queue[first_shard_queue_index] =
      g_shard_queue[first_shard_queue_index + 1];
  g_shard_queue[first_shard_queue_index + 1] = temp;
  g_shard_queue[first_shard_queue_index]->shard_queue_index =
      first_shard_queue_index;
  g_shard_queue[first_shard_queue_index + 1]->shard_queue_index =
      first_shard_queue_index + 1;
}

static void note_deadline_change(timer_shard* shard) {
  while (shard->shard_queue_index > 0 &&
         shard->min_deadline <
             g_shard_queue[shard->shard_queue_index - 1]->min_deadline) {
    swap_adjacent_shards_in_queue(shard->shard_queue_index - 1);
  }
  while (shard->shard_queue_index < NUM_SHARDS - 1 &&
         shard->min_deadline >
             g_shard_queue[shard->shard_queue_index + 1]->min_deadline) {
    swap_adjacent_shards_in_queue(shard->shard_queue_index);
  }
}

void grpc_timer_init_unset(grpc_timer* timer) { timer->pending = false; }

void grpc_timer_init(grpc_exec_ctx* exec_ctx, grpc_timer* timer,
                     grpc_millis deadline, grpc_closure* closure) {
  int is_first_timer = 0;
  timer_shard* shard = &g_shards[GPR_HASH_POINTER(timer, NUM_SHARDS)];
  timer->closure = closure;
  timer->deadline = deadline;

#ifndef NDEBUG
  timer->hash_table_next = NULL;
#endif

  if (grpc_timer_trace.enabled()) {
    gpr_log(GPR_DEBUG,
            "TIMER %p: SET %" PRIdPTR " now %" PRIdPTR " call %p[%p]", timer,
            deadline, grpc_exec_ctx_now(exec_ctx), closure, closure->cb);
  }

  if (!g_shared_mutables.initialized) {
    timer->pending = false;
    GRPC_CLOSURE_SCHED(exec_ctx, timer->closure,
                       GRPC_ERROR_CREATE_FROM_STATIC_STRING(
                           "Attempt to create timer before initialization"));
    return;
  }

  gpr_mu_lock(&shard->mu);
  timer->pending = true;
  grpc_millis now = grpc_exec_ctx_now(exec_ctx);
  if (deadline <= now) {
    timer->pending = false;
    GRPC_CLOSURE_SCHED(exec_ctx, timer->closure, GRPC_ERROR_NONE);
    gpr_mu_unlock(&shard->mu);
    /* early out */
    return;
  }

  grpc_time_averaged_stats_add_sample(&shard->stats,
                                      (double)(deadline - now) / 1000.0);

  ADD_TO_HASH_TABLE(timer);

  if (deadline < shard->queue_deadline_cap) {
    is_first_timer = grpc_timer_heap_add(&shard->heap, timer);
  } else {
    timer->heap_index = INVALID_HEAP_INDEX;
    list_join(&shard->list, timer);
  }
<<<<<<< HEAD
  if (grpc_timer_trace.enabled()) {
    gpr_log(GPR_DEBUG, "  .. add to shard %d with queue_deadline_cap=%" PRIdPTR
                       " => is_first_timer=%s",
=======
  if (GRPC_TRACER_ON(grpc_timer_trace)) {
    gpr_log(GPR_DEBUG,
            "  .. add to shard %d with queue_deadline_cap=%" PRIdPTR
            " => is_first_timer=%s",
>>>>>>> 67520b0f
            (int)(shard - g_shards), shard->queue_deadline_cap,
            is_first_timer ? "true" : "false");
  }
  gpr_mu_unlock(&shard->mu);

  /* Deadline may have decreased, we need to adjust the master queue.  Note
     that there is a potential racy unlocked region here.  There could be a
     reordering of multiple grpc_timer_init calls, at this point, but the < test
     below should ensure that we err on the side of caution.  There could
     also be a race with grpc_timer_check, which might beat us to the lock.  In
     that case, it is possible that the timer that we added will have already
     run by the time we hold the lock, but that too is a safe error.
     Finally, it's possible that the grpc_timer_check that intervened failed to
     trigger the new timer because the min_deadline hadn't yet been reduced.
     In that case, the timer will simply have to wait for the next
     grpc_timer_check. */
  if (is_first_timer) {
    gpr_mu_lock(&g_shared_mutables.mu);
    if (grpc_timer_trace.enabled()) {
      gpr_log(GPR_DEBUG, "  .. old shard min_deadline=%" PRIdPTR,
              shard->min_deadline);
    }
    if (deadline < shard->min_deadline) {
      gpr_atm old_min_deadline = g_shard_queue[0]->min_deadline;
      shard->min_deadline = deadline;
      note_deadline_change(shard);
      if (shard->shard_queue_index == 0 && deadline < old_min_deadline) {
        gpr_atm_no_barrier_store(&g_shared_mutables.min_timer, deadline);
        grpc_kick_poller();
      }
    }
    gpr_mu_unlock(&g_shared_mutables.mu);
  }
}

void grpc_timer_consume_kick(void) {
  /* force re-evaluation of last seeen min */
  gpr_tls_set(&g_last_seen_min_timer, 0);
}

void grpc_timer_cancel(grpc_exec_ctx* exec_ctx, grpc_timer* timer) {
  if (!g_shared_mutables.initialized) {
    /* must have already been cancelled, also the shard mutex is invalid */
    return;
  }

  timer_shard* shard = &g_shards[GPR_HASH_POINTER(timer, NUM_SHARDS)];
  gpr_mu_lock(&shard->mu);
  if (grpc_timer_trace.enabled()) {
    gpr_log(GPR_DEBUG, "TIMER %p: CANCEL pending=%s", timer,
            timer->pending ? "true" : "false");
  }

  if (timer->pending) {
    REMOVE_FROM_HASH_TABLE(timer);

    GRPC_CLOSURE_SCHED(exec_ctx, timer->closure, GRPC_ERROR_CANCELLED);
    timer->pending = false;
    if (timer->heap_index == INVALID_HEAP_INDEX) {
      list_remove(timer);
    } else {
      grpc_timer_heap_remove(&shard->heap, timer);
    }
  } else {
    VALIDATE_NON_PENDING_TIMER(timer);
  }
  gpr_mu_unlock(&shard->mu);
}

/* Rebalances the timer shard by computing a new 'queue_deadline_cap' and moving
   all relevant timers in shard->list (i.e timers with deadlines earlier than
   'queue_deadline_cap') into into shard->heap.
   Returns 'true' if shard->heap has atleast ONE element
   REQUIRES: shard->mu locked */
static int refill_heap(timer_shard* shard, gpr_atm now) {
  /* Compute the new queue window width and bound by the limits: */
  double computed_deadline_delta =
      grpc_time_averaged_stats_update_average(&shard->stats) *
      ADD_DEADLINE_SCALE;
  double deadline_delta =
      GPR_CLAMP(computed_deadline_delta, MIN_QUEUE_WINDOW_DURATION,
                MAX_QUEUE_WINDOW_DURATION);
  grpc_timer *timer, *next;

  /* Compute the new cap and put all timers under it into the queue: */
  shard->queue_deadline_cap =
      saturating_add(GPR_MAX(now, shard->queue_deadline_cap),
                     (gpr_atm)(deadline_delta * 1000.0));

  if (grpc_timer_check_trace.enabled()) {
    gpr_log(GPR_DEBUG, "  .. shard[%d]->queue_deadline_cap --> %" PRIdPTR,
            (int)(shard - g_shards), shard->queue_deadline_cap);
  }
  for (timer = shard->list.next; timer != &shard->list; timer = next) {
    next = timer->next;

    if (timer->deadline < shard->queue_deadline_cap) {
      if (grpc_timer_check_trace.enabled()) {
        gpr_log(GPR_DEBUG, "  .. add timer with deadline %" PRIdPTR " to heap",
                timer->deadline);
      }
      list_remove(timer);
      grpc_timer_heap_add(&shard->heap, timer);
    }
  }
  return !grpc_timer_heap_is_empty(&shard->heap);
}

/* This pops the next non-cancelled timer with deadline <= now from the
   queue, or returns NULL if there isn't one.
   REQUIRES: shard->mu locked */
static grpc_timer* pop_one(timer_shard* shard, gpr_atm now) {
  grpc_timer* timer;
  for (;;) {
    if (grpc_timer_check_trace.enabled()) {
      gpr_log(GPR_DEBUG, "  .. shard[%d]: heap_empty=%s",
              (int)(shard - g_shards),
              grpc_timer_heap_is_empty(&shard->heap) ? "true" : "false");
    }
    if (grpc_timer_heap_is_empty(&shard->heap)) {
      if (now < shard->queue_deadline_cap) return NULL;
      if (!refill_heap(shard, now)) return NULL;
    }
    timer = grpc_timer_heap_top(&shard->heap);
    if (grpc_timer_check_trace.enabled()) {
      gpr_log(GPR_DEBUG,
              "  .. check top timer deadline=%" PRIdPTR " now=%" PRIdPTR,
              timer->deadline, now);
    }
    if (timer->deadline > now) return NULL;
    if (grpc_timer_trace.enabled()) {
      gpr_log(GPR_DEBUG, "TIMER %p: FIRE %" PRIdPTR "ms late via %s scheduler",
              timer, now - timer->deadline,
              timer->closure->scheduler->vtable->name);
    }
    timer->pending = false;
    grpc_timer_heap_pop(&shard->heap);
    return timer;
  }
}

/* REQUIRES: shard->mu unlocked */
static size_t pop_timers(grpc_exec_ctx* exec_ctx, timer_shard* shard,
                         gpr_atm now, gpr_atm* new_min_deadline,
                         grpc_error* error) {
  size_t n = 0;
  grpc_timer* timer;
  gpr_mu_lock(&shard->mu);
  while ((timer = pop_one(shard, now))) {
    REMOVE_FROM_HASH_TABLE(timer);
    GRPC_CLOSURE_SCHED(exec_ctx, timer->closure, GRPC_ERROR_REF(error));
    n++;
  }
  *new_min_deadline = compute_min_deadline(shard);
  gpr_mu_unlock(&shard->mu);
  if (grpc_timer_check_trace.enabled()) {
    gpr_log(GPR_DEBUG, "  .. shard[%d] popped %" PRIdPTR,
            (int)(shard - g_shards), n);
  }
  return n;
}

static grpc_timer_check_result run_some_expired_timers(grpc_exec_ctx* exec_ctx,
                                                       gpr_atm now,
                                                       gpr_atm* next,
                                                       grpc_error* error) {
  grpc_timer_check_result result = GRPC_TIMERS_NOT_CHECKED;

  gpr_atm min_timer = gpr_atm_no_barrier_load(&g_shared_mutables.min_timer);
  gpr_tls_set(&g_last_seen_min_timer, min_timer);
  if (now < min_timer) {
    if (next != NULL) *next = GPR_MIN(*next, min_timer);
    return GRPC_TIMERS_CHECKED_AND_EMPTY;
  }

  if (gpr_spinlock_trylock(&g_shared_mutables.checker_mu)) {
    gpr_mu_lock(&g_shared_mutables.mu);
    result = GRPC_TIMERS_CHECKED_AND_EMPTY;

    if (grpc_timer_check_trace.enabled()) {
      gpr_log(GPR_DEBUG, "  .. shard[%d]->min_deadline = %" PRIdPTR,
              (int)(g_shard_queue[0] - g_shards),
              g_shard_queue[0]->min_deadline);
    }

    while (g_shard_queue[0]->min_deadline < now ||
           (now != GPR_ATM_MAX && g_shard_queue[0]->min_deadline == now)) {
      gpr_atm new_min_deadline;

      /* For efficiency, we pop as many available timers as we can from the
         shard.  This may violate perfect timer deadline ordering, but that
         shouldn't be a big deal because we don't make ordering guarantees. */
      if (pop_timers(exec_ctx, g_shard_queue[0], now, &new_min_deadline,
                     error) > 0) {
        result = GRPC_TIMERS_FIRED;
      }

      if (grpc_timer_check_trace.enabled()) {
        gpr_log(GPR_DEBUG,
                "  .. result --> %d"
                ", shard[%d]->min_deadline %" PRIdPTR " --> %" PRIdPTR
                ", now=%" PRIdPTR,
                result, (int)(g_shard_queue[0] - g_shards),
                g_shard_queue[0]->min_deadline, new_min_deadline, now);
      }

      /* An grpc_timer_init() on the shard could intervene here, adding a new
         timer that is earlier than new_min_deadline.  However,
         grpc_timer_init() will block on the master_lock before it can call
         set_min_deadline, so this one will complete first and then the Addtimer
         will reduce the min_deadline (perhaps unnecessarily). */
      g_shard_queue[0]->min_deadline = new_min_deadline;
      note_deadline_change(g_shard_queue[0]);
    }

    if (next) {
      *next = GPR_MIN(*next, g_shard_queue[0]->min_deadline);
    }

    gpr_atm_no_barrier_store(&g_shared_mutables.min_timer,
                             g_shard_queue[0]->min_deadline);
    gpr_mu_unlock(&g_shared_mutables.mu);
    gpr_spinlock_unlock(&g_shared_mutables.checker_mu);
  }

  GRPC_ERROR_UNREF(error);

  return result;
}

grpc_timer_check_result grpc_timer_check(grpc_exec_ctx* exec_ctx,
                                         grpc_millis* next) {
  // prelude
  grpc_millis now = grpc_exec_ctx_now(exec_ctx);

  /* fetch from a thread-local first: this avoids contention on a globally
     mutable cacheline in the common case */
  grpc_millis min_timer = gpr_tls_get(&g_last_seen_min_timer);
  if (now < min_timer) {
    if (next != NULL) {
      *next = GPR_MIN(*next, min_timer);
    }
    if (grpc_timer_check_trace.enabled()) {
      gpr_log(GPR_DEBUG,
              "TIMER CHECK SKIP: now=%" PRIdPTR " min_timer=%" PRIdPTR, now,
              min_timer);
    }
    return GRPC_TIMERS_CHECKED_AND_EMPTY;
  }

  grpc_error* shutdown_error =
      now != GRPC_MILLIS_INF_FUTURE
          ? GRPC_ERROR_NONE
          : GRPC_ERROR_CREATE_FROM_STATIC_STRING("Shutting down timer system");

  // tracing
<<<<<<< HEAD
  if (grpc_timer_check_trace.enabled()) {
    char *next_str;
=======
  if (GRPC_TRACER_ON(grpc_timer_check_trace)) {
    char* next_str;
>>>>>>> 67520b0f
    if (next == NULL) {
      next_str = gpr_strdup("NULL");
    } else {
      gpr_asprintf(&next_str, "%" PRIdPTR, *next);
    }
    gpr_log(GPR_DEBUG,
            "TIMER CHECK BEGIN: now=%" PRIdPTR " next=%s tls_min=%" PRIdPTR
            " glob_min=%" PRIdPTR,
            now, next_str, gpr_tls_get(&g_last_seen_min_timer),
            gpr_atm_no_barrier_load(&g_shared_mutables.min_timer));
    gpr_free(next_str);
  }
  // actual code
  grpc_timer_check_result r =
      run_some_expired_timers(exec_ctx, now, next, shutdown_error);
  // tracing
<<<<<<< HEAD
  if (grpc_timer_check_trace.enabled()) {
    char *next_str;
=======
  if (GRPC_TRACER_ON(grpc_timer_check_trace)) {
    char* next_str;
>>>>>>> 67520b0f
    if (next == NULL) {
      next_str = gpr_strdup("NULL");
    } else {
      gpr_asprintf(&next_str, "%" PRIdPTR, *next);
    }
    gpr_log(GPR_DEBUG, "TIMER CHECK END: r=%d; next=%s", r, next_str);
    gpr_free(next_str);
  }
  return r;
}

#endif /* GRPC_TIMER_USE_GENERIC */<|MERGE_RESOLUTION|>--- conflicted
+++ resolved
@@ -43,10 +43,8 @@
 #define MIN_QUEUE_WINDOW_DURATION 0.01
 #define MAX_QUEUE_WINDOW_DURATION 1
 
-extern "C" {
 grpc_core::TraceFlag grpc_timer_trace(false, "timer");
 grpc_core::TraceFlag grpc_timer_check_trace(false, "timer_check");
-}
 
 /* A "timer shard". Contains a 'heap' and a 'list' of timers. All timers with
  * deadlines earlier than 'queue_deadline" cap are maintained in the heap and
@@ -364,16 +362,10 @@
     timer->heap_index = INVALID_HEAP_INDEX;
     list_join(&shard->list, timer);
   }
-<<<<<<< HEAD
   if (grpc_timer_trace.enabled()) {
-    gpr_log(GPR_DEBUG, "  .. add to shard %d with queue_deadline_cap=%" PRIdPTR
-                       " => is_first_timer=%s",
-=======
-  if (GRPC_TRACER_ON(grpc_timer_trace)) {
     gpr_log(GPR_DEBUG,
             "  .. add to shard %d with queue_deadline_cap=%" PRIdPTR
             " => is_first_timer=%s",
->>>>>>> 67520b0f
             (int)(shard - g_shards), shard->queue_deadline_cap,
             is_first_timer ? "true" : "false");
   }
@@ -630,13 +622,8 @@
           : GRPC_ERROR_CREATE_FROM_STATIC_STRING("Shutting down timer system");
 
   // tracing
-<<<<<<< HEAD
   if (grpc_timer_check_trace.enabled()) {
-    char *next_str;
-=======
-  if (GRPC_TRACER_ON(grpc_timer_check_trace)) {
     char* next_str;
->>>>>>> 67520b0f
     if (next == NULL) {
       next_str = gpr_strdup("NULL");
     } else {
@@ -653,13 +640,8 @@
   grpc_timer_check_result r =
       run_some_expired_timers(exec_ctx, now, next, shutdown_error);
   // tracing
-<<<<<<< HEAD
   if (grpc_timer_check_trace.enabled()) {
-    char *next_str;
-=======
-  if (GRPC_TRACER_ON(grpc_timer_check_trace)) {
     char* next_str;
->>>>>>> 67520b0f
     if (next == NULL) {
       next_str = gpr_strdup("NULL");
     } else {
