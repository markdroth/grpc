/*
 *
 * Copyright 2017 gRPC authors.
 *
 * Licensed under the Apache License, Version 2.0 (the "License");
 * you may not use this file except in compliance with the License.
 * You may obtain a copy of the License at
 *
 *     http://www.apache.org/licenses/LICENSE-2.0
 *
 * Unless required by applicable law or agreed to in writing, software
 * distributed under the License is distributed on an "AS IS" BASIS,
 * WITHOUT WARRANTIES OR CONDITIONS OF ANY KIND, either express or implied.
 * See the License for the specific language governing permissions and
 * limitations under the License.
 *
 */

#include "src/core/lib/iomgr/port.h"

/* This polling engine is only relevant on linux kernels supporting epoll() */
#ifdef GRPC_LINUX_EPOLL

#include "src/core/lib/iomgr/ev_epollex_linux.h"

#include <assert.h>
#include <errno.h>
#include <poll.h>
#include <pthread.h>
#include <string.h>
#include <sys/socket.h>
#include <unistd.h>

#include <grpc/support/alloc.h>
#include <grpc/support/log.h>
#include <grpc/support/string_util.h>
#include <grpc/support/tls.h>
#include <grpc/support/useful.h>

#include "src/core/lib/iomgr/ev_posix.h"
#include "src/core/lib/iomgr/iomgr_internal.h"
#include "src/core/lib/iomgr/is_epollexclusive_available.h"
#include "src/core/lib/iomgr/lockfree_event.h"
#include "src/core/lib/iomgr/sys_epoll_wrapper.h"
#include "src/core/lib/iomgr/timer.h"
#include "src/core/lib/iomgr/wakeup_fd_posix.h"
#include "src/core/lib/profiling/timers.h"
#include "src/core/lib/support/block_annotate.h"
#include "src/core/lib/support/spinlock.h"

/*******************************************************************************
 * Pollset-set sibling link
 */

typedef enum {
  PO_POLLING_GROUP,
  PO_POLLSET_SET,
  PO_POLLSET,
  PO_FD, /* ordering is important: we always want to lock pollsets before fds:
            this guarantees that using an fd as a pollable is safe */
  PO_EMPTY_POLLABLE,
  PO_COUNT
} polling_obj_type;

typedef struct polling_obj polling_obj;
typedef struct polling_group polling_group;

struct polling_obj {
  gpr_mu mu;
  polling_obj_type type;
  polling_group *group;
  struct polling_obj *next;
  struct polling_obj *prev;
};

struct polling_group {
  polling_obj po;
  gpr_refcount refs;
};

static void po_init(polling_obj *po, polling_obj_type type);
static void po_destroy(polling_obj *po);
static void po_join(grpc_exec_ctx *exec_ctx, polling_obj *a, polling_obj *b);
static int po_cmp(polling_obj *a, polling_obj *b);

static void pg_create(grpc_exec_ctx *exec_ctx, polling_obj **initial_po,
                      size_t initial_po_count);
static polling_group *pg_ref(polling_group *pg);
static void pg_unref(polling_group *pg);
static void pg_merge(grpc_exec_ctx *exec_ctx, polling_group *a,
                     polling_group *b);
static void pg_join(grpc_exec_ctx *exec_ctx, polling_group *pg,
                    polling_obj *po);

/*******************************************************************************
 * pollable Declarations
 */

typedef struct pollable {
  polling_obj po;
  int epfd;
  grpc_wakeup_fd wakeup;
  grpc_pollset_worker *root_worker;
} pollable;

static pollable g_empty_pollable;

static void pollable_init(pollable *p, polling_obj_type type);
static void pollable_destroy(pollable *p);
/* ensure that p->epfd, p->wakeup are initialized; p->po.mu must be held */
static grpc_error *pollable_materialize(pollable *p);

/*******************************************************************************
 * Fd Declarations
 */

struct grpc_fd {
  pollable pollable;
  int fd;
  /* refst format:
       bit 0    : 1=Active / 0=Orphaned
       bits 1-n : refcount
     Ref/Unref by two to avoid altering the orphaned bit */
  gpr_atm refst;

  /* The fd is either closed or we relinquished control of it. In either
     cases, this indicates that the 'fd' on this structure is no longer
     valid */
  gpr_mu orphaned_mu;
  bool orphaned;

  gpr_atm read_closure;
  gpr_atm write_closure;

  struct grpc_fd *freelist_next;
  grpc_closure *on_done_closure;

  /* The pollset that last noticed that the fd is readable. The actual type
   * stored in this is (grpc_pollset *) */
  gpr_atm read_notifier_pollset;

  grpc_iomgr_object iomgr_object;
};

static void fd_global_init(void);
static void fd_global_shutdown(void);

/*******************************************************************************
 * Pollset Declarations
 */

typedef struct pollset_worker_link {
  grpc_pollset_worker *next;
  grpc_pollset_worker *prev;
} pollset_worker_link;

typedef enum {
  PWL_POLLSET,
  PWL_POLLABLE,
  POLLSET_WORKER_LINK_COUNT
} pollset_worker_links;

struct grpc_pollset_worker {
  bool kicked;
  bool initialized_cv;
  pollset_worker_link links[POLLSET_WORKER_LINK_COUNT];
  gpr_cv cv;
  grpc_pollset *pollset;
  pollable *pollable;
};

struct grpc_pollset {
  pollable pollable;
  pollable *current_pollable;
  int kick_alls_pending;
  bool kicked_without_poller;
  grpc_closure *shutdown_closure;
  grpc_pollset_worker *root_worker;
};

/*******************************************************************************
 * Pollset-set Declarations
 */
struct grpc_pollset_set {
  polling_obj po;
};

/*******************************************************************************
 * Common helpers
 */

static bool append_error(grpc_error **composite, grpc_error *error,
                         const char *desc) {
  if (error == GRPC_ERROR_NONE) return true;
  if (*composite == GRPC_ERROR_NONE) {
    *composite = GRPC_ERROR_CREATE_FROM_COPIED_STRING(desc);
  }
  *composite = grpc_error_add_child(*composite, error);
  return false;
}

/*******************************************************************************
 * Fd Definitions
 */

/* We need to keep a freelist not because of any concerns of malloc performance
 * but instead so that implementations with multiple threads in (for example)
 * epoll_wait deal with the race between pollset removal and incoming poll
 * notifications.
 *
 * The problem is that the poller ultimately holds a reference to this
 * object, so it is very difficult to know when is safe to free it, at least
 * without some expensive synchronization.
 *
 * If we keep the object freelisted, in the worst case losing this race just
 * becomes a spurious read notification on a reused fd.
 */

/* The alarm system needs to be able to wakeup 'some poller' sometimes
 * (specifically when a new alarm needs to be triggered earlier than the next
 * alarm 'epoch'). This wakeup_fd gives us something to alert on when such a
 * case occurs. */

static grpc_fd *fd_freelist = NULL;
static gpr_mu fd_freelist_mu;

#ifdef GRPC_FD_REF_COUNT_DEBUG
#define REF_BY(fd, n, reason) ref_by(fd, n, reason, __FILE__, __LINE__)
#define UNREF_BY(ec, fd, n, reason) \
  unref_by(ec, fd, n, reason, __FILE__, __LINE__)
static void ref_by(grpc_fd *fd, int n, const char *reason, const char *file,
                   int line) {
  gpr_log(GPR_DEBUG, "FD %d %p   ref %d %ld -> %ld [%s; %s:%d]", fd->fd,
          (void *)fd, n, gpr_atm_no_barrier_load(&fd->refst),
          gpr_atm_no_barrier_load(&fd->refst) + n, reason, file, line);
#else
#define REF_BY(fd, n, reason) ref_by(fd, n)
#define UNREF_BY(ec, fd, n, reason) unref_by(ec, fd, n)
static void ref_by(grpc_fd *fd, int n) {
#endif
  GPR_ASSERT(gpr_atm_no_barrier_fetch_add(&fd->refst, n) > 0);
}

static void fd_destroy(grpc_exec_ctx *exec_ctx, void *arg, grpc_error *error) {
  grpc_fd *fd = arg;
  /* Add the fd to the freelist */
  grpc_iomgr_unregister_object(&fd->iomgr_object);
  pollable_destroy(&fd->pollable);
  gpr_mu_destroy(&fd->orphaned_mu);
  gpr_mu_lock(&fd_freelist_mu);
  fd->freelist_next = fd_freelist;
  fd_freelist = fd;

  grpc_lfev_destroy(&fd->read_closure);
  grpc_lfev_destroy(&fd->write_closure);

  gpr_mu_unlock(&fd_freelist_mu);
}

#ifdef GRPC_FD_REF_COUNT_DEBUG
static void unref_by(grpc_exec_ctx *exec_ctx, grpc_fd *fd, int n,
                     const char *reason, const char *file, int line) {
  gpr_atm old;
  gpr_log(GPR_DEBUG, "FD %d %p unref %d %ld -> %ld [%s; %s:%d]", fd->fd,
          (void *)fd, n, gpr_atm_no_barrier_load(&fd->refst),
          gpr_atm_no_barrier_load(&fd->refst) - n, reason, file, line);
#else
static void unref_by(grpc_exec_ctx *exec_ctx, grpc_fd *fd, int n) {
  gpr_atm old;
#endif
  old = gpr_atm_full_fetch_add(&fd->refst, -n);
  if (old == n) {
    GRPC_CLOSURE_SCHED(exec_ctx, GRPC_CLOSURE_CREATE(fd_destroy, fd,
                                                     grpc_schedule_on_exec_ctx),
                       GRPC_ERROR_NONE);
  } else {
    GPR_ASSERT(old > n);
  }
}

static void fd_global_init(void) { gpr_mu_init(&fd_freelist_mu); }

static void fd_global_shutdown(void) {
  gpr_mu_lock(&fd_freelist_mu);
  gpr_mu_unlock(&fd_freelist_mu);
  while (fd_freelist != NULL) {
    grpc_fd *fd = fd_freelist;
    fd_freelist = fd_freelist->freelist_next;
    gpr_free(fd);
  }
  gpr_mu_destroy(&fd_freelist_mu);
}

static grpc_fd *fd_create(int fd, const char *name) {
  grpc_fd *new_fd = NULL;

  gpr_mu_lock(&fd_freelist_mu);
  if (fd_freelist != NULL) {
    new_fd = fd_freelist;
    fd_freelist = fd_freelist->freelist_next;
  }
  gpr_mu_unlock(&fd_freelist_mu);

  if (new_fd == NULL) {
    new_fd = gpr_malloc(sizeof(grpc_fd));
  }

  pollable_init(&new_fd->pollable, PO_FD);

  gpr_atm_rel_store(&new_fd->refst, (gpr_atm)1);
  new_fd->fd = fd;
  gpr_mu_init(&new_fd->orphaned_mu);
  new_fd->orphaned = false;
  grpc_lfev_init(&new_fd->read_closure);
  grpc_lfev_init(&new_fd->write_closure);
  gpr_atm_no_barrier_store(&new_fd->read_notifier_pollset, (gpr_atm)NULL);

  new_fd->freelist_next = NULL;
  new_fd->on_done_closure = NULL;

  char *fd_name;
  gpr_asprintf(&fd_name, "%s fd=%d", name, fd);
  grpc_iomgr_register_object(&new_fd->iomgr_object, fd_name);
#ifdef GRPC_FD_REF_COUNT_DEBUG
  gpr_log(GPR_DEBUG, "FD %d %p create %s", fd, (void *)new_fd, fd_name);
#endif
  gpr_free(fd_name);
  return new_fd;
}

static int fd_wrapped_fd(grpc_fd *fd) {
  int ret_fd = -1;
  gpr_mu_lock(&fd->orphaned_mu);
  if (!fd->orphaned) {
    ret_fd = fd->fd;
  }
  gpr_mu_unlock(&fd->orphaned_mu);

  return ret_fd;
}

static void fd_orphan(grpc_exec_ctx *exec_ctx, grpc_fd *fd,
                      grpc_closure *on_done, int *release_fd,
                      const char *reason) {
  bool is_fd_closed = false;
  grpc_error *error = GRPC_ERROR_NONE;

  gpr_mu_lock(&fd->pollable.po.mu);
  gpr_mu_lock(&fd->orphaned_mu);
  fd->on_done_closure = on_done;

  /* If release_fd is not NULL, we should be relinquishing control of the file
     descriptor fd->fd (but we still own the grpc_fd structure). */
  if (release_fd != NULL) {
    *release_fd = fd->fd;
  } else {
    close(fd->fd);
    is_fd_closed = true;
  }

  fd->orphaned = true;

  if (!is_fd_closed) {
    gpr_log(GPR_DEBUG, "TODO: handle fd removal?");
  }

  /* Remove the active status but keep referenced. We want this grpc_fd struct
     to be alive (and not added to freelist) until the end of this function */
  REF_BY(fd, 1, reason);

  GRPC_CLOSURE_SCHED(exec_ctx, fd->on_done_closure, GRPC_ERROR_REF(error));

  gpr_mu_unlock(&fd->orphaned_mu);
  gpr_mu_unlock(&fd->pollable.po.mu);
  UNREF_BY(exec_ctx, fd, 2, reason); /* Drop the reference */
  GRPC_LOG_IF_ERROR("fd_orphan", GRPC_ERROR_REF(error));
  GRPC_ERROR_UNREF(error);
}

static grpc_pollset *fd_get_read_notifier_pollset(grpc_exec_ctx *exec_ctx,
                                                  grpc_fd *fd) {
  gpr_atm notifier = gpr_atm_acq_load(&fd->read_notifier_pollset);
  return (grpc_pollset *)notifier;
}

static bool fd_is_shutdown(grpc_fd *fd) {
  return grpc_lfev_is_shutdown(&fd->read_closure);
}

/* Might be called multiple times */
static void fd_shutdown(grpc_exec_ctx *exec_ctx, grpc_fd *fd, grpc_error *why) {
  if (grpc_lfev_set_shutdown(exec_ctx, &fd->read_closure,
                             GRPC_ERROR_REF(why))) {
    shutdown(fd->fd, SHUT_RDWR);
    grpc_lfev_set_shutdown(exec_ctx, &fd->write_closure, GRPC_ERROR_REF(why));
  }
  GRPC_ERROR_UNREF(why);
}

static void fd_notify_on_read(grpc_exec_ctx *exec_ctx, grpc_fd *fd,
                              grpc_closure *closure) {
  grpc_lfev_notify_on(exec_ctx, &fd->read_closure, closure);
}

static void fd_notify_on_write(grpc_exec_ctx *exec_ctx, grpc_fd *fd,
                               grpc_closure *closure) {
  grpc_lfev_notify_on(exec_ctx, &fd->write_closure, closure);
}

/*******************************************************************************
 * Pollable Definitions
 */

static void pollable_init(pollable *p, polling_obj_type type) {
  po_init(&p->po, type);
  p->root_worker = NULL;
  p->epfd = -1;
}

static void pollable_destroy(pollable *p) {
  po_destroy(&p->po);
  if (p->epfd != -1) {
    close(p->epfd);
    grpc_wakeup_fd_destroy(&p->wakeup);
  }
}

/* ensure that p->epfd, p->wakeup are initialized; p->po.mu must be held */
static grpc_error *pollable_materialize(pollable *p) {
  if (p->epfd == -1) {
    int new_epfd = epoll_create1(EPOLL_CLOEXEC);
    if (new_epfd < 0) {
      return GRPC_OS_ERROR(errno, "epoll_create1");
    }
    grpc_error *err = grpc_wakeup_fd_init(&p->wakeup);
    if (err != GRPC_ERROR_NONE) {
      close(new_epfd);
      return err;
    }
    struct epoll_event ev = {.events = (uint32_t)(EPOLLIN | EPOLLET),
                             .data.ptr = &p->wakeup};
    if (epoll_ctl(new_epfd, EPOLL_CTL_ADD, p->wakeup.read_fd, &ev) != 0) {
      err = GRPC_OS_ERROR(errno, "epoll_ctl");
      close(new_epfd);
      grpc_wakeup_fd_destroy(&p->wakeup);
      return err;
    }

    p->epfd = new_epfd;
  }
  return GRPC_ERROR_NONE;
}

/* pollable must be materialized */
static grpc_error *pollable_add_fd(pollable *p, grpc_fd *fd) {
  grpc_error *error = GRPC_ERROR_NONE;
  static const char *err_desc = "pollable_add_fd";
  const int epfd = p->epfd;
  GPR_ASSERT(epfd != -1);

  if (GRPC_TRACER_ON(grpc_polling_trace)) {
    gpr_log(GPR_DEBUG, "add fd %p to pollable %p", fd, p);
  }

  gpr_mu_lock(&fd->orphaned_mu);
  if (fd->orphaned) {
    gpr_mu_unlock(&fd->orphaned_mu);
    return GRPC_ERROR_NONE;
  }
  struct epoll_event ev_fd = {
      .events = (uint32_t)(EPOLLET | EPOLLIN | EPOLLOUT | EPOLLEXCLUSIVE),
      .data.ptr = fd};
  if (epoll_ctl(epfd, EPOLL_CTL_ADD, fd->fd, &ev_fd) != 0) {
    switch (errno) {
      case EEXIST:
        break;
      default:
        append_error(&error, GRPC_OS_ERROR(errno, "epoll_ctl"), err_desc);
    }
  }
  gpr_mu_unlock(&fd->orphaned_mu);

  return error;
}

/*******************************************************************************
 * Pollset Definitions
 */

GPR_TLS_DECL(g_current_thread_pollset);
GPR_TLS_DECL(g_current_thread_worker);

/* Global state management */
static grpc_error *pollset_global_init(void) {
  gpr_tls_init(&g_current_thread_pollset);
  gpr_tls_init(&g_current_thread_worker);
  pollable_init(&g_empty_pollable, PO_EMPTY_POLLABLE);
  return GRPC_ERROR_NONE;
}

static void pollset_global_shutdown(void) {
  pollable_destroy(&g_empty_pollable);
  gpr_tls_destroy(&g_current_thread_pollset);
  gpr_tls_destroy(&g_current_thread_worker);
}

static void pollset_maybe_finish_shutdown(grpc_exec_ctx *exec_ctx,
                                          grpc_pollset *pollset) {
  if (pollset->shutdown_closure != NULL && pollset->root_worker == NULL &&
      pollset->kick_alls_pending == 0) {
    grpc_closure_sched(exec_ctx, pollset->shutdown_closure, GRPC_ERROR_NONE);
    pollset->shutdown_closure = NULL;
  }
}

static void do_kick_all(grpc_exec_ctx *exec_ctx, void *arg,
                        grpc_error *error_unused) {
  grpc_error *error = GRPC_ERROR_NONE;
  grpc_pollset *pollset = arg;
  gpr_mu_lock(&pollset->pollable.po.mu);
  if (pollset->root_worker != NULL) {
    grpc_pollset_worker *worker = pollset->root_worker;
    do {
      if (worker->pollable != &pollset->pollable) {
        gpr_mu_lock(&worker->pollable->po.mu);
      }
      if (worker->initialized_cv) {
        worker->kicked = true;
        gpr_cv_signal(&worker->cv);
      } else {
        append_error(&error, grpc_wakeup_fd_wakeup(&worker->pollable->wakeup),
                     "pollset_shutdown");
      }
      if (worker->pollable != &pollset->pollable) {
        gpr_mu_unlock(&worker->pollable->po.mu);
      }

      worker = worker->links[PWL_POLLSET].next;
    } while (worker != pollset->root_worker);
  }
  pollset->kick_alls_pending--;
  pollset_maybe_finish_shutdown(exec_ctx, pollset);
  gpr_mu_unlock(&pollset->pollable.po.mu);
  GRPC_LOG_IF_ERROR("kick_all", error);
}

static void pollset_kick_all(grpc_exec_ctx *exec_ctx, grpc_pollset *pollset) {
  pollset->kick_alls_pending++;
  grpc_closure_sched(exec_ctx, grpc_closure_create(do_kick_all, pollset,
                                                   grpc_schedule_on_exec_ctx),
                     GRPC_ERROR_NONE);
}

static grpc_error *pollset_kick_inner(grpc_pollset *pollset, pollable *p,
                                      grpc_pollset_worker *specific_worker) {
  if (GRPC_TRACER_ON(grpc_polling_trace)) {
    gpr_log(GPR_DEBUG,
            "PS:%p kick %p tls_pollset=%p tls_worker=%p "
            "root_worker=(pollset:%p pollable:%p)",
            p, specific_worker, (void *)gpr_tls_get(&g_current_thread_pollset),
            (void *)gpr_tls_get(&g_current_thread_worker), pollset->root_worker,
            p->root_worker);
  }
  if (specific_worker == NULL) {
    if (gpr_tls_get(&g_current_thread_pollset) != (intptr_t)pollset) {
      if (pollset->root_worker == NULL) {
        if (GRPC_TRACER_ON(grpc_polling_trace)) {
          gpr_log(GPR_DEBUG, "PS:%p kicked_any_without_poller", p);
        }
        pollset->kicked_without_poller = true;
        return GRPC_ERROR_NONE;
      } else {
        if (GRPC_TRACER_ON(grpc_polling_trace)) {
          gpr_log(GPR_DEBUG, "PS:%p kicked_any_via_wakeup_fd", p);
        }
        grpc_error *err = pollable_materialize(p);
        if (err != GRPC_ERROR_NONE) return err;
        return grpc_wakeup_fd_wakeup(&p->wakeup);
      }
    } else {
      if (GRPC_TRACER_ON(grpc_polling_trace)) {
        gpr_log(GPR_DEBUG, "PS:%p kicked_any_but_awake", p);
      }
      return GRPC_ERROR_NONE;
    }
  } else if (specific_worker->kicked) {
    if (GRPC_TRACER_ON(grpc_polling_trace)) {
      gpr_log(GPR_DEBUG, "PS:%p kicked_specific_but_already_kicked", p);
    }
    return GRPC_ERROR_NONE;
  } else if (gpr_tls_get(&g_current_thread_worker) ==
             (intptr_t)specific_worker) {
    if (GRPC_TRACER_ON(grpc_polling_trace)) {
      gpr_log(GPR_DEBUG, "PS:%p kicked_specific_but_awake", p);
    }
    specific_worker->kicked = true;
    return GRPC_ERROR_NONE;
  } else if (specific_worker == p->root_worker) {
    if (GRPC_TRACER_ON(grpc_polling_trace)) {
      gpr_log(GPR_DEBUG, "PS:%p kicked_specific_via_wakeup_fd", p);
    }
    grpc_error *err = pollable_materialize(p);
    if (err != GRPC_ERROR_NONE) return err;
    specific_worker->kicked = true;
    return grpc_wakeup_fd_wakeup(&p->wakeup);
  } else {
    if (GRPC_TRACER_ON(grpc_polling_trace)) {
      gpr_log(GPR_DEBUG, "PS:%p kicked_specific_via_cv", p);
    }
    specific_worker->kicked = true;
    gpr_cv_signal(&specific_worker->cv);
    return GRPC_ERROR_NONE;
  }
}

/* p->po.mu must be held before calling this function */
static grpc_error *pollset_kick(grpc_pollset *pollset,
                                grpc_pollset_worker *specific_worker) {
  pollable *p = pollset->current_pollable;
  if (p != &pollset->pollable) {
    gpr_mu_lock(&p->po.mu);
  }
  grpc_error *error = pollset_kick_inner(pollset, p, specific_worker);
  if (p != &pollset->pollable) {
    gpr_mu_unlock(&p->po.mu);
  }
  return error;
}

static void pollset_init(grpc_pollset *pollset, gpr_mu **mu) {
  pollable_init(&pollset->pollable, PO_POLLSET);
  pollset->current_pollable = &g_empty_pollable;
  pollset->kicked_without_poller = false;
  pollset->shutdown_closure = NULL;
  pollset->root_worker = NULL;
  *mu = &pollset->pollable.po.mu;
}

/* Convert a timespec to milliseconds:
   - Very small or negative poll times are clamped to zero to do a non-blocking
     poll (which becomes spin polling)
   - Other small values are rounded up to one millisecond
   - Longer than a millisecond polls are rounded up to the next nearest
     millisecond to avoid spinning
   - Infinite timeouts are converted to -1 */
static int poll_deadline_to_millis_timeout(gpr_timespec deadline,
                                           gpr_timespec now) {
  gpr_timespec timeout;
  if (gpr_time_cmp(deadline, gpr_inf_future(deadline.clock_type)) == 0) {
    return -1;
  }

  if (gpr_time_cmp(deadline, now) <= 0) {
    return 0;
  }

  static const gpr_timespec round_up = {
      .clock_type = GPR_TIMESPAN, .tv_sec = 0, .tv_nsec = GPR_NS_PER_MS - 1};
  timeout = gpr_time_sub(deadline, now);
  int millis = gpr_time_to_millis(gpr_time_add(timeout, round_up));
  return millis >= 1 ? millis : 1;
}

static void fd_become_readable(grpc_exec_ctx *exec_ctx, grpc_fd *fd,
                               grpc_pollset *notifier) {
  grpc_lfev_set_ready(exec_ctx, &fd->read_closure);

  /* Note, it is possible that fd_become_readable might be called twice with
     different 'notifier's when an fd becomes readable and it is in two epoll
     sets (This can happen briefly during polling island merges). In such cases
     it does not really matter which notifer is set as the read_notifier_pollset
     (They would both point to the same polling island anyway) */
  /* Use release store to match with acquire load in fd_get_read_notifier */
  gpr_atm_rel_store(&fd->read_notifier_pollset, (gpr_atm)notifier);
}

static void fd_become_writable(grpc_exec_ctx *exec_ctx, grpc_fd *fd) {
  grpc_lfev_set_ready(exec_ctx, &fd->write_closure);
}

static grpc_error *fd_become_pollable_locked(grpc_fd *fd) {
  grpc_error *error = GRPC_ERROR_NONE;
  static const char *err_desc = "fd_become_pollable";
  if (append_error(&error, pollable_materialize(&fd->pollable), err_desc)) {
    append_error(&error, pollable_add_fd(&fd->pollable, fd), err_desc);
  }
  return error;
}

<<<<<<< HEAD
=======
static void pollset_maybe_finish_shutdown(grpc_exec_ctx *exec_ctx,
                                          grpc_pollset *pollset) {
  if (pollset->shutdown_closure != NULL && pollset->root_worker == NULL) {
    GRPC_CLOSURE_SCHED(exec_ctx, pollset->shutdown_closure, GRPC_ERROR_NONE);
    pollset->shutdown_closure = NULL;
  }
}

>>>>>>> a461f0d4
/* pollset->po.mu lock must be held by the caller before calling this */
static void pollset_shutdown(grpc_exec_ctx *exec_ctx, grpc_pollset *pollset,
                             grpc_closure *closure) {
  GPR_ASSERT(pollset->shutdown_closure == NULL);
  pollset->shutdown_closure = closure;
  pollset_kick_all(exec_ctx, pollset);
  pollset_maybe_finish_shutdown(exec_ctx, pollset);
}

static bool pollset_is_pollable_fd(grpc_pollset *pollset, pollable *p) {
  return p != &g_empty_pollable && p != &pollset->pollable;
}

/* pollset_shutdown is guaranteed to be called before pollset_destroy. */
static void pollset_destroy(grpc_exec_ctx *exec_ctx, grpc_pollset *pollset) {
  pollable_destroy(&pollset->pollable);
  if (pollset_is_pollable_fd(pollset, pollset->current_pollable)) {
    UNREF_BY(exec_ctx, (grpc_fd *)pollset->current_pollable, 2,
             "pollset_pollable");
  }
}

#define MAX_EPOLL_EVENTS 100

static grpc_error *pollset_epoll(grpc_exec_ctx *exec_ctx, grpc_pollset *pollset,
                                 pollable *p, gpr_timespec now,
                                 gpr_timespec deadline) {
  struct epoll_event events[MAX_EPOLL_EVENTS];
  static const char *err_desc = "pollset_poll";

  int timeout = poll_deadline_to_millis_timeout(deadline, now);

  if (GRPC_TRACER_ON(grpc_polling_trace)) {
    gpr_log(GPR_DEBUG, "PS:%p poll %p for %dms", pollset, p, timeout);
  }

  if (timeout != 0) {
    GRPC_SCHEDULING_START_BLOCKING_REGION;
  }
  int r;
  do {
    r = epoll_wait(p->epfd, events, MAX_EPOLL_EVENTS, timeout);
  } while (r < 0 && errno == EINTR);
  if (timeout != 0) {
    GRPC_SCHEDULING_END_BLOCKING_REGION;
  }

  if (r < 0) return GRPC_OS_ERROR(errno, "epoll_wait");

  if (GRPC_TRACER_ON(grpc_polling_trace)) {
    gpr_log(GPR_DEBUG, "PS:%p poll %p got %d events", pollset, p, r);
  }

  grpc_error *error = GRPC_ERROR_NONE;
  for (int i = 0; i < r; i++) {
    void *data_ptr = events[i].data.ptr;
    if (data_ptr == &p->wakeup) {
      if (GRPC_TRACER_ON(grpc_polling_trace)) {
        gpr_log(GPR_DEBUG, "PS:%p poll %p got pollset_wakeup", pollset, p);
      }
      append_error(&error, grpc_wakeup_fd_consume_wakeup(&p->wakeup), err_desc);
    } else {
      grpc_fd *fd = (grpc_fd *)data_ptr;
      bool cancel = (events[i].events & (EPOLLERR | EPOLLHUP)) != 0;
      bool read_ev = (events[i].events & (EPOLLIN | EPOLLPRI)) != 0;
      bool write_ev = (events[i].events & EPOLLOUT) != 0;
      if (GRPC_TRACER_ON(grpc_polling_trace)) {
        gpr_log(GPR_DEBUG,
                "PS:%p poll %p got fd %p: cancel=%d read=%d "
                "write=%d",
                pollset, p, fd, cancel, read_ev, write_ev);
      }
      if (read_ev || cancel) {
        fd_become_readable(exec_ctx, fd, pollset);
      }
      if (write_ev || cancel) {
        fd_become_writable(exec_ctx, fd);
      }
    }
  }

  return error;
}

/* Return true if first in list */
static bool worker_insert(grpc_pollset_worker **root, pollset_worker_links link,
                          grpc_pollset_worker *worker) {
  if (*root == NULL) {
    *root = worker;
    worker->links[link].next = worker->links[link].prev = worker;
    return true;
  } else {
    worker->links[link].next = *root;
    worker->links[link].prev = worker->links[link].next->links[link].prev;
    worker->links[link].next->links[link].prev = worker;
    worker->links[link].prev->links[link].next = worker;
    return false;
  }
}

/* Return true if last in list */
typedef enum { EMPTIED, NEW_ROOT, REMOVED } worker_remove_result;

static worker_remove_result worker_remove(grpc_pollset_worker **root,
                                          pollset_worker_links link,
                                          grpc_pollset_worker *worker) {
  if (worker == *root) {
    if (worker == worker->links[link].next) {
      *root = NULL;
      return EMPTIED;
    } else {
      *root = worker->links[link].next;
      worker->links[link].prev->links[link].next = worker->links[link].next;
      worker->links[link].next->links[link].prev = worker->links[link].prev;
      return NEW_ROOT;
    }
  } else {
    worker->links[link].prev->links[link].next = worker->links[link].next;
    worker->links[link].next->links[link].prev = worker->links[link].prev;
    return REMOVED;
  }
}

/* Return true if this thread should poll */
static bool begin_worker(grpc_pollset *pollset, grpc_pollset_worker *worker,
                         grpc_pollset_worker **worker_hdl, gpr_timespec *now,
                         gpr_timespec deadline) {
  bool do_poll = true;
  if (worker_hdl != NULL) *worker_hdl = worker;
  worker->initialized_cv = false;
  worker->kicked = false;
  worker->pollset = pollset;
  worker->pollable = pollset->current_pollable;

  if (pollset_is_pollable_fd(pollset, worker->pollable)) {
    REF_BY((grpc_fd *)worker->pollable, 2, "one_poll");
  }

  worker_insert(&pollset->root_worker, PWL_POLLSET, worker);
  if (!worker_insert(&worker->pollable->root_worker, PWL_POLLABLE, worker)) {
    worker->initialized_cv = true;
    gpr_cv_init(&worker->cv);
    if (worker->pollable != &pollset->pollable) {
      gpr_mu_unlock(&pollset->pollable.po.mu);
    }
    if (GRPC_TRACER_ON(grpc_polling_trace) &&
        worker->pollable->root_worker != worker) {
      gpr_log(GPR_DEBUG, "PS:%p wait %p w=%p for %dms", pollset,
              worker->pollable, worker,
              poll_deadline_to_millis_timeout(deadline, *now));
    }
    while (do_poll && worker->pollable->root_worker != worker) {
      if (gpr_cv_wait(&worker->cv, &worker->pollable->po.mu, deadline)) {
        if (GRPC_TRACER_ON(grpc_polling_trace)) {
          gpr_log(GPR_DEBUG, "PS:%p timeout_wait %p w=%p", pollset,
                  worker->pollable, worker);
        }
        do_poll = false;
      } else if (worker->kicked) {
        if (GRPC_TRACER_ON(grpc_polling_trace)) {
          gpr_log(GPR_DEBUG, "PS:%p wakeup %p w=%p", pollset, worker->pollable,
                  worker);
        }
        do_poll = false;
      } else if (GRPC_TRACER_ON(grpc_polling_trace) &&
                 worker->pollable->root_worker != worker) {
        gpr_log(GPR_DEBUG, "PS:%p spurious_wakeup %p w=%p", pollset,
                worker->pollable, worker);
      }
    }
    if (worker->pollable != &pollset->pollable) {
      gpr_mu_unlock(&worker->pollable->po.mu);
      gpr_mu_lock(&pollset->pollable.po.mu);
      gpr_mu_lock(&worker->pollable->po.mu);
    }
    *now = gpr_now(now->clock_type);
  }

  return do_poll && pollset->shutdown_closure == NULL &&
         pollset->current_pollable == worker->pollable;
}

static void end_worker(grpc_exec_ctx *exec_ctx, grpc_pollset *pollset,
                       grpc_pollset_worker *worker,
                       grpc_pollset_worker **worker_hdl) {
  if (NEW_ROOT ==
      worker_remove(&worker->pollable->root_worker, PWL_POLLABLE, worker)) {
    gpr_cv_signal(&worker->pollable->root_worker->cv);
  }
  if (worker->initialized_cv) {
    gpr_cv_destroy(&worker->cv);
  }
  if (pollset_is_pollable_fd(pollset, worker->pollable)) {
    UNREF_BY(exec_ctx, (grpc_fd *)worker->pollable, 2, "one_poll");
  }
  if (EMPTIED == worker_remove(&pollset->root_worker, PWL_POLLSET, worker)) {
    pollset_maybe_finish_shutdown(exec_ctx, pollset);
  }
}

/* pollset->po.mu lock must be held by the caller before calling this.
   The function pollset_work() may temporarily release the lock (pollset->po.mu)
   during the course of its execution but it will always re-acquire the lock and
   ensure that it is held by the time the function returns */
static grpc_error *pollset_work(grpc_exec_ctx *exec_ctx, grpc_pollset *pollset,
                                grpc_pollset_worker **worker_hdl,
                                gpr_timespec now, gpr_timespec deadline) {
  grpc_pollset_worker worker;
  if (0 && GRPC_TRACER_ON(grpc_polling_trace)) {
    gpr_log(GPR_DEBUG, "PS:%p work hdl=%p worker=%p now=%" PRId64
                       ".%09d deadline=%" PRId64 ".%09d kwp=%d root_worker=%p",
            pollset, worker_hdl, &worker, now.tv_sec, now.tv_nsec,
            deadline.tv_sec, deadline.tv_nsec, pollset->kicked_without_poller,
            pollset->root_worker);
  }
  grpc_error *error = GRPC_ERROR_NONE;
  static const char *err_desc = "pollset_work";
  if (pollset->kicked_without_poller) {
    pollset->kicked_without_poller = false;
    return GRPC_ERROR_NONE;
  }
  if (pollset->current_pollable != &pollset->pollable) {
    gpr_mu_lock(&pollset->current_pollable->po.mu);
  }
  if (begin_worker(pollset, &worker, worker_hdl, &now, deadline)) {
    gpr_tls_set(&g_current_thread_pollset, (intptr_t)pollset);
    gpr_tls_set(&g_current_thread_worker, (intptr_t)&worker);
    GPR_ASSERT(!pollset->shutdown_closure);
    append_error(&error, pollable_materialize(worker.pollable), err_desc);
    if (worker.pollable != &pollset->pollable) {
      gpr_mu_unlock(&worker.pollable->po.mu);
    }
    gpr_mu_unlock(&pollset->pollable.po.mu);
    append_error(&error, pollset_epoll(exec_ctx, pollset, worker.pollable, now,
                                       deadline),
                 err_desc);
    grpc_exec_ctx_flush(exec_ctx);
    gpr_mu_lock(&pollset->pollable.po.mu);
    if (worker.pollable != &pollset->pollable) {
      gpr_mu_lock(&worker.pollable->po.mu);
    }
    gpr_tls_set(&g_current_thread_pollset, 0);
    gpr_tls_set(&g_current_thread_worker, 0);
    pollset_maybe_finish_shutdown(exec_ctx, pollset);
  }
  end_worker(exec_ctx, pollset, &worker, worker_hdl);
  if (worker.pollable != &pollset->pollable) {
    gpr_mu_unlock(&worker.pollable->po.mu);
  }
  return error;
}

static void unref_fd_no_longer_poller(grpc_exec_ctx *exec_ctx, void *arg,
                                      grpc_error *error) {
  grpc_fd *fd = arg;
  UNREF_BY(exec_ctx, fd, 2, "pollset_pollable");
}

/* expects pollsets locked, flag whether fd is locked or not */
static grpc_error *pollset_add_fd_locked(grpc_exec_ctx *exec_ctx,
                                         grpc_pollset *pollset, grpc_fd *fd,
                                         bool fd_locked) {
  static const char *err_desc = "pollset_add_fd";
  grpc_error *error = GRPC_ERROR_NONE;
  if (pollset->current_pollable == &g_empty_pollable) {
    if (GRPC_TRACER_ON(grpc_polling_trace))
      gpr_log(GPR_DEBUG,
              "PS:%p add fd %p; transition pollable from empty to fd", pollset,
              fd);
    /* empty pollable --> single fd pollable */
    pollset_kick_all(exec_ctx, pollset);
    pollset->current_pollable = &fd->pollable;
    if (!fd_locked) gpr_mu_lock(&fd->pollable.po.mu);
    append_error(&error, fd_become_pollable_locked(fd), err_desc);
    if (!fd_locked) gpr_mu_unlock(&fd->pollable.po.mu);
    REF_BY(fd, 2, "pollset_pollable");
  } else if (pollset->current_pollable == &pollset->pollable) {
    if (GRPC_TRACER_ON(grpc_polling_trace))
      gpr_log(GPR_DEBUG, "PS:%p add fd %p; already multipolling", pollset, fd);
    append_error(&error, pollable_add_fd(pollset->current_pollable, fd),
                 err_desc);
  } else if (pollset->current_pollable != &fd->pollable) {
    grpc_fd *had_fd = (grpc_fd *)pollset->current_pollable;
    if (GRPC_TRACER_ON(grpc_polling_trace))
      gpr_log(GPR_DEBUG,
              "PS:%p add fd %p; transition pollable from fd %p to multipoller",
              pollset, fd, had_fd);
    pollset_kick_all(exec_ctx, pollset);
    pollset->current_pollable = &pollset->pollable;
    if (append_error(&error, pollable_materialize(&pollset->pollable),
                     err_desc)) {
      pollable_add_fd(&pollset->pollable, had_fd);
      pollable_add_fd(&pollset->pollable, fd);
    }
    GRPC_CLOSURE_SCHED(exec_ctx,
                       GRPC_CLOSURE_CREATE(unref_fd_no_longer_poller, had_fd,
                                           grpc_schedule_on_exec_ctx),
                       GRPC_ERROR_NONE);
  }
  return error;
}

static void pollset_add_fd(grpc_exec_ctx *exec_ctx, grpc_pollset *pollset,
                           grpc_fd *fd) {
  gpr_mu_lock(&pollset->pollable.po.mu);
  grpc_error *error = pollset_add_fd_locked(exec_ctx, pollset, fd, false);
  gpr_mu_unlock(&pollset->pollable.po.mu);
  GRPC_LOG_IF_ERROR("pollset_add_fd", error);
}

/*******************************************************************************
 * Pollset-set Definitions
 */

static grpc_pollset_set *pollset_set_create(void) {
  grpc_pollset_set *pss = gpr_zalloc(sizeof(*pss));
  po_init(&pss->po, PO_POLLSET_SET);
  return pss;
}

static void pollset_set_destroy(grpc_exec_ctx *exec_ctx,
                                grpc_pollset_set *pss) {
  po_destroy(&pss->po);
  gpr_free(pss);
}

static void pollset_set_add_fd(grpc_exec_ctx *exec_ctx, grpc_pollset_set *pss,
                               grpc_fd *fd) {
  po_join(exec_ctx, &pss->po, &fd->pollable.po);
}

static void pollset_set_del_fd(grpc_exec_ctx *exec_ctx, grpc_pollset_set *pss,
                               grpc_fd *fd) {}

static void pollset_set_add_pollset(grpc_exec_ctx *exec_ctx,
                                    grpc_pollset_set *pss, grpc_pollset *ps) {
  po_join(exec_ctx, &pss->po, &ps->pollable.po);
}

static void pollset_set_del_pollset(grpc_exec_ctx *exec_ctx,
                                    grpc_pollset_set *pss, grpc_pollset *ps) {}

static void pollset_set_add_pollset_set(grpc_exec_ctx *exec_ctx,
                                        grpc_pollset_set *bag,
                                        grpc_pollset_set *item) {
  po_join(exec_ctx, &bag->po, &item->po);
}

static void pollset_set_del_pollset_set(grpc_exec_ctx *exec_ctx,
                                        grpc_pollset_set *bag,
                                        grpc_pollset_set *item) {}

static void po_init(polling_obj *po, polling_obj_type type) {
  gpr_mu_init(&po->mu);
  po->type = type;
  po->group = NULL;
  po->next = po;
  po->prev = po;
}

static polling_group *pg_lock_latest(polling_group *pg) {
  /* assumes pg unlocked; consumes ref, returns ref */
  gpr_mu_lock(&pg->po.mu);
  while (pg->po.group != NULL) {
    polling_group *new_pg = pg_ref(pg->po.group);
    gpr_mu_unlock(&pg->po.mu);
    pg_unref(pg);
    pg = new_pg;
    gpr_mu_lock(&pg->po.mu);
  }
  return pg;
}

static void po_destroy(polling_obj *po) {
  if (po->group != NULL) {
    polling_group *pg = pg_lock_latest(po->group);
    po->prev->next = po->next;
    po->next->prev = po->prev;
    gpr_mu_unlock(&pg->po.mu);
    pg_unref(pg);
  }
  gpr_mu_destroy(&po->mu);
}

static polling_group *pg_ref(polling_group *pg) {
  gpr_ref(&pg->refs);
  return pg;
}

static void pg_unref(polling_group *pg) {
  if (gpr_unref(&pg->refs)) {
    po_destroy(&pg->po);
    gpr_free(pg);
  }
}

static int po_cmp(polling_obj *a, polling_obj *b) {
  if (a == b) return 0;
  if (a->type < b->type) return -1;
  if (a->type > b->type) return 1;
  if (a < b) return -1;
  assert(a > b);
  return 1;
}

static void po_join(grpc_exec_ctx *exec_ctx, polling_obj *a, polling_obj *b) {
  switch (po_cmp(a, b)) {
    case 0:
      return;
    case 1:
      GPR_SWAP(polling_obj *, a, b);
    /* fall through */
    case -1:
      gpr_mu_lock(&a->mu);
      gpr_mu_lock(&b->mu);

      if (a->group == NULL) {
        if (b->group == NULL) {
          polling_obj *initial_po[] = {a, b};
          pg_create(exec_ctx, initial_po, GPR_ARRAY_SIZE(initial_po));
          gpr_mu_unlock(&a->mu);
          gpr_mu_unlock(&b->mu);
        } else {
          polling_group *b_group = pg_ref(b->group);
          gpr_mu_unlock(&b->mu);
          gpr_mu_unlock(&a->mu);
          pg_join(exec_ctx, b_group, a);
        }
      } else if (b->group == NULL) {
        polling_group *a_group = pg_ref(a->group);
        gpr_mu_unlock(&a->mu);
        gpr_mu_unlock(&b->mu);
        pg_join(exec_ctx, a_group, b);
      } else if (a->group == b->group) {
        /* nothing to do */
        gpr_mu_unlock(&a->mu);
        gpr_mu_unlock(&b->mu);
      } else {
        polling_group *a_group = pg_ref(a->group);
        polling_group *b_group = pg_ref(b->group);
        gpr_mu_unlock(&a->mu);
        gpr_mu_unlock(&b->mu);
        pg_merge(exec_ctx, a_group, b_group);
      }
  }
}

static void pg_notify(grpc_exec_ctx *exec_ctx, polling_obj *a, polling_obj *b) {
  if (a->type == PO_FD && b->type == PO_POLLSET) {
    pollset_add_fd_locked(exec_ctx, (grpc_pollset *)b, (grpc_fd *)a, true);
  } else if (a->type == PO_POLLSET && b->type == PO_FD) {
    pollset_add_fd_locked(exec_ctx, (grpc_pollset *)a, (grpc_fd *)b, true);
  }
}

static void pg_broadcast(grpc_exec_ctx *exec_ctx, polling_group *from,
                         polling_group *to) {
  for (polling_obj *a = from->po.next; a != &from->po; a = a->next) {
    for (polling_obj *b = to->po.next; b != &to->po; b = b->next) {
      if (po_cmp(a, b) < 0) {
        gpr_mu_lock(&a->mu);
        gpr_mu_lock(&b->mu);
      } else {
        GPR_ASSERT(po_cmp(a, b) != 0);
        gpr_mu_lock(&b->mu);
        gpr_mu_lock(&a->mu);
      }
      pg_notify(exec_ctx, a, b);
      gpr_mu_unlock(&a->mu);
      gpr_mu_unlock(&b->mu);
    }
  }
}

static void pg_create(grpc_exec_ctx *exec_ctx, polling_obj **initial_po,
                      size_t initial_po_count) {
  /* assumes all polling objects in initial_po are locked */
  polling_group *pg = gpr_malloc(sizeof(*pg));
  po_init(&pg->po, PO_POLLING_GROUP);
  gpr_ref_init(&pg->refs, (int)initial_po_count);
  for (size_t i = 0; i < initial_po_count; i++) {
    GPR_ASSERT(initial_po[i]->group == NULL);
    initial_po[i]->group = pg;
  }
  for (size_t i = 1; i < initial_po_count; i++) {
    initial_po[i]->prev = initial_po[i - 1];
  }
  for (size_t i = 0; i < initial_po_count - 1; i++) {
    initial_po[i]->next = initial_po[i + 1];
  }
  initial_po[0]->prev = &pg->po;
  initial_po[initial_po_count - 1]->next = &pg->po;
  pg->po.next = initial_po[0];
  pg->po.prev = initial_po[initial_po_count - 1];
  for (size_t i = 1; i < initial_po_count; i++) {
    for (size_t j = 0; j < i; j++) {
      pg_notify(exec_ctx, initial_po[i], initial_po[j]);
    }
  }
}

static void pg_join(grpc_exec_ctx *exec_ctx, polling_group *pg,
                    polling_obj *po) {
  /* assumes neither pg nor po are locked; consumes one ref to pg */
  pg = pg_lock_latest(pg);
  /* pg locked */
  for (polling_obj *existing = pg->po.next /* skip pg - it's just a stub */;
       existing != &pg->po; existing = existing->next) {
    if (po_cmp(po, existing) < 0) {
      gpr_mu_lock(&po->mu);
      gpr_mu_lock(&existing->mu);
    } else {
      GPR_ASSERT(po_cmp(po, existing) != 0);
      gpr_mu_lock(&existing->mu);
      gpr_mu_lock(&po->mu);
    }
    /* pg, po, existing locked */
    if (po->group != NULL) {
      gpr_mu_unlock(&pg->po.mu);
      polling_group *po_group = pg_ref(po->group);
      gpr_mu_unlock(&po->mu);
      gpr_mu_unlock(&existing->mu);
      pg_merge(exec_ctx, pg, po_group);
      /* early exit: polling obj picked up a group during joining: we needed
         to do a full merge */
      return;
    }
    pg_notify(exec_ctx, po, existing);
    gpr_mu_unlock(&po->mu);
    gpr_mu_unlock(&existing->mu);
  }
  gpr_mu_lock(&po->mu);
  if (po->group != NULL) {
    gpr_mu_unlock(&pg->po.mu);
    polling_group *po_group = pg_ref(po->group);
    gpr_mu_unlock(&po->mu);
    pg_merge(exec_ctx, pg, po_group);
    /* early exit: polling obj picked up a group during joining: we needed
       to do a full merge */
    return;
  }
  po->group = pg;
  po->next = &pg->po;
  po->prev = pg->po.prev;
  po->prev->next = po->next->prev = po;
  gpr_mu_unlock(&pg->po.mu);
  gpr_mu_unlock(&po->mu);
}

static void pg_merge(grpc_exec_ctx *exec_ctx, polling_group *a,
                     polling_group *b) {
  for (;;) {
    if (a == b) {
      pg_unref(a);
      pg_unref(b);
      return;
    }
    if (a > b) GPR_SWAP(polling_group *, a, b);
    gpr_mu_lock(&a->po.mu);
    gpr_mu_lock(&b->po.mu);
    if (a->po.group != NULL) {
      polling_group *m2 = pg_ref(a->po.group);
      gpr_mu_unlock(&a->po.mu);
      gpr_mu_unlock(&b->po.mu);
      pg_unref(a);
      a = m2;
    } else if (b->po.group != NULL) {
      polling_group *m2 = pg_ref(b->po.group);
      gpr_mu_unlock(&a->po.mu);
      gpr_mu_unlock(&b->po.mu);
      pg_unref(b);
      b = m2;
    } else {
      break;
    }
  }
  polling_group **unref = NULL;
  size_t unref_count = 0;
  size_t unref_cap = 0;
  b->po.group = a;
  pg_broadcast(exec_ctx, a, b);
  pg_broadcast(exec_ctx, b, a);
  while (b->po.next != &b->po) {
    polling_obj *po = b->po.next;
    gpr_mu_lock(&po->mu);
    if (unref_count == unref_cap) {
      unref_cap = GPR_MAX(8, 3 * unref_cap / 2);
      unref = gpr_realloc(unref, unref_cap * sizeof(*unref));
    }
    unref[unref_count++] = po->group;
    po->group = pg_ref(a);
    // unlink from b
    po->prev->next = po->next;
    po->next->prev = po->prev;
    // link to a
    po->next = &a->po;
    po->prev = a->po.prev;
    po->next->prev = po->prev->next = po;
    gpr_mu_unlock(&po->mu);
  }
  gpr_mu_unlock(&a->po.mu);
  gpr_mu_unlock(&b->po.mu);
  for (size_t i = 0; i < unref_count; i++) {
    pg_unref(unref[i]);
  }
  gpr_free(unref);
  pg_unref(b);
}

/*******************************************************************************
 * Event engine binding
 */

static void shutdown_engine(void) {
  fd_global_shutdown();
  pollset_global_shutdown();
}

static const grpc_event_engine_vtable vtable = {
    .pollset_size = sizeof(grpc_pollset),

    .fd_create = fd_create,
    .fd_wrapped_fd = fd_wrapped_fd,
    .fd_orphan = fd_orphan,
    .fd_shutdown = fd_shutdown,
    .fd_is_shutdown = fd_is_shutdown,
    .fd_notify_on_read = fd_notify_on_read,
    .fd_notify_on_write = fd_notify_on_write,
    .fd_get_read_notifier_pollset = fd_get_read_notifier_pollset,

    .pollset_init = pollset_init,
    .pollset_shutdown = pollset_shutdown,
    .pollset_destroy = pollset_destroy,
    .pollset_work = pollset_work,
    .pollset_kick = pollset_kick,
    .pollset_add_fd = pollset_add_fd,

    .pollset_set_create = pollset_set_create,
    .pollset_set_destroy = pollset_set_destroy,
    .pollset_set_add_pollset = pollset_set_add_pollset,
    .pollset_set_del_pollset = pollset_set_del_pollset,
    .pollset_set_add_pollset_set = pollset_set_add_pollset_set,
    .pollset_set_del_pollset_set = pollset_set_del_pollset_set,
    .pollset_set_add_fd = pollset_set_add_fd,
    .pollset_set_del_fd = pollset_set_del_fd,

    .shutdown_engine = shutdown_engine,
};

const grpc_event_engine_vtable *grpc_init_epollex_linux(
    bool explicitly_requested) {
  if (!grpc_has_wakeup_fd()) {
    return NULL;
  }

  if (!grpc_is_epollexclusive_available()) {
    return NULL;
  }

  fd_global_init();

  if (!GRPC_LOG_IF_ERROR("pollset_global_init", pollset_global_init())) {
    pollset_global_shutdown();
    fd_global_shutdown();
    return NULL;
  }

  return &vtable;
}

#else /* defined(GRPC_LINUX_EPOLL) */
#if defined(GRPC_POSIX_SOCKET)
#include "src/core/lib/iomgr/ev_posix.h"
/* If GRPC_LINUX_EPOLL is not defined, it means epoll is not available. Return
 * NULL */
const grpc_event_engine_vtable *grpc_init_epollex_linux(
    bool explicitly_requested) {
  return NULL;
}
#endif /* defined(GRPC_POSIX_SOCKET) */

#endif /* !defined(GRPC_LINUX_EPOLL) */<|MERGE_RESOLUTION|>--- conflicted
+++ resolved
@@ -687,17 +687,6 @@
   return error;
 }
 
-<<<<<<< HEAD
-=======
-static void pollset_maybe_finish_shutdown(grpc_exec_ctx *exec_ctx,
-                                          grpc_pollset *pollset) {
-  if (pollset->shutdown_closure != NULL && pollset->root_worker == NULL) {
-    GRPC_CLOSURE_SCHED(exec_ctx, pollset->shutdown_closure, GRPC_ERROR_NONE);
-    pollset->shutdown_closure = NULL;
-  }
-}
-
->>>>>>> a461f0d4
 /* pollset->po.mu lock must be held by the caller before calling this */
 static void pollset_shutdown(grpc_exec_ctx *exec_ctx, grpc_pollset *pollset,
                              grpc_closure *closure) {
