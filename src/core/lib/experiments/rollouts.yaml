# Copyright 2023 gRPC authors.
#
# Licensed under the Apache License, Version 2.0 (the "License");
# you may not use this file except in compliance with the License.
# You may obtain a copy of the License at
#
#     http://www.apache.org/licenses/LICENSE-2.0
#
# Unless required by applicable law or agreed to in writing, software
# distributed under the License is distributed on an "AS IS" BASIS,
# WITHOUT WARRANTIES OR CONDITIONS OF ANY KIND, either express or implied.
# See the License for the specific language governing permissions and
# limitations under the License.

# This file describes the rollout status of each experiment.
# Format of each entry:
# name:        name of the experiment
# default:     one of:
#              - broken  - the experiment defaults to off and is not tested
#                          in all platforms.
#              - false   - the experiment defaults to off in all platforms.
#              - debug   - the experiment defaults to on in debug builds,
#                          off in release builds in all platforms.
#              - true    - the experiment defaults to on in all platforms.
#
# [OR] the default can be platform specific:
#  -----------------------------------------
#  e.g the following would mark the experiment as broken on ios, false on
#  windows and debug on posix. If a platform is un-specified, the default for
#  that platform will be set to false.
#  - name: experiment_1
#    default:
#       ios: broken
#       windows: false
#       posix: debug
#
# Supported platforms: ios, windows, posix

- name: tcp_frame_size_tuning
  default: false
- name: tcp_rcv_lowat
  default: false
- name: peer_state_based_framing
  default: false
- name: memory_pressure_controller
  default: false
- name: unconstrained_max_quota_buffer_size
  default: false
- name: event_engine_client
  default:
    # not tested on iOS at all
    ios: broken
    posix: false
    # TODO(hork): resolve when the client end2end test flake rate reduces to
    # a tolerable amount.
    windows: broken
- name: monitoring_experiment
  default: true
- name: promise_based_client_call
  default: false
- name: free_large_allocator
  default: false
- name: promise_based_server_call
  default: false
- name: event_engine_listener
  default: false
- name: schedule_cancellation_over_write
  default: false
- name: trace_record_callops
  default: false
- name: event_engine_dns
  default:
    # not tested on iOS at all
    ios: broken
    posix: false
    # TODO(yijiem): resolve when the WindowsEventEngine DNS Resolver is 
    # implemented
    windows: broken
- name: work_stealing
  default: true
- name: client_privacy
  default: false
- name: canary_client_privacy
  default: false
- name: server_privacy
  default: false
- name: unique_metadata_strings
  default: true
- name: keepalive_fix
  default: false
- name: keepalive_server_fix
  default: false
<<<<<<< HEAD
=======
- name: lazier_stream_updates
  default: true
- name: jitter_max_idle
  default: true
>>>>>>> ce78793f
- name: round_robin_dualstack
  default: true<|MERGE_RESOLUTION|>--- conflicted
+++ resolved
@@ -90,12 +90,9 @@
   default: false
 - name: keepalive_server_fix
   default: false
-<<<<<<< HEAD
-=======
 - name: lazier_stream_updates
   default: true
 - name: jitter_max_idle
   default: true
->>>>>>> ce78793f
 - name: round_robin_dualstack
   default: true