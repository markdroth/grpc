# Copyright 2023 gRPC authors.
#
# Licensed under the Apache License, Version 2.0 (the "License");
# you may not use this file except in compliance with the License.
# You may obtain a copy of the License at
#
#     http://www.apache.org/licenses/LICENSE-2.0
#
# Unless required by applicable law or agreed to in writing, software
# distributed under the License is distributed on an "AS IS" BASIS,
# WITHOUT WARRANTIES OR CONDITIONS OF ANY KIND, either express or implied.
# See the License for the specific language governing permissions and
# limitations under the License.

# This file describes the rollout status of each experiment.
# Format of each entry:
# name:        name of the experiment
# default:     one of:
#              - broken  - the experiment defaults to off and is not tested
#                          in all platforms.
#              - false   - the experiment defaults to off in all platforms.
#              - debug   - the experiment defaults to on in debug builds,
#                          off in release builds in all platforms.
#              - true    - the experiment defaults to on in all platforms.
#
# [OR] the default can be platform specific:
#  -----------------------------------------
#  e.g the following would mark the experiment as broken on ios, false on
#  windows and debug on posix. If a platform is un-specified, the default for
#  that platform will be set to false.
#  - name: experiment_1
#    default:
#       ios: broken
#       windows: false
#       posix: debug
#
# Supported platforms: ios, windows, posix

- name: tcp_frame_size_tuning
  default: false
- name: tcp_rcv_lowat
  default: false
- name: peer_state_based_framing
  default: false
- name: memory_pressure_controller
  default: false
- name: unconstrained_max_quota_buffer_size
  default: false
- name: event_engine_client
  default:
    # not tested on iOS at all
    ios: broken
    posix: false
    # TODO(hork): resolve when the client end2end test flake rate reduces to
    # a tolerable amount.
    windows: broken
- name: monitoring_experiment
  default: true
- name: promise_based_client_call
  default: false
- name: free_large_allocator
  default: false
- name: promise_based_server_call
  default: false
- name: event_engine_listener
  default: false
- name: schedule_cancellation_over_write
  default: false
- name: trace_record_callops
  default: false
- name: event_engine_dns
  default:
    # not tested on iOS at all
    ios: broken
    posix: false
    # TODO(yijiem): resolve when the WindowsEventEngine DNS Resolver is 
    # implemented
    windows: broken
- name: work_stealing
  default: true
- name: client_privacy
  default: false
- name: canary_client_privacy
  default: false
- name: server_privacy
  default: false
- name: unique_metadata_strings
  default: true
- name: keepalive_fix
  default: false
- name: keepalive_server_fix
  default: false
- name: lazier_stream_updates
  default: true
- name: jitter_max_idle
  default: true
<<<<<<< HEAD
- name: round_robin_dualstack
  default: true
- name: wrr_dualstack
=======
- name: round_robin_delegate_to_pick_first
>>>>>>> d713427c
  default: true<|MERGE_RESOLUTION|>--- conflicted
+++ resolved
@@ -94,11 +94,7 @@
   default: true
 - name: jitter_max_idle
   default: true
-<<<<<<< HEAD
-- name: round_robin_dualstack
+- name: round_robin_delegate_to_pick_first
   default: true
 - name: wrr_dualstack
-=======
-- name: round_robin_delegate_to_pick_first
->>>>>>> d713427c
   default: true