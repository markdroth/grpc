# Copyright 2023 gRPC authors.
#
# Licensed under the Apache License, Version 2.0 (the "License");
# you may not use this file except in compliance with the License.
# You may obtain a copy of the License at
#
#     http://www.apache.org/licenses/LICENSE-2.0
#
# Unless required by applicable law or agreed to in writing, software
# distributed under the License is distributed on an "AS IS" BASIS,
# WITHOUT WARRANTIES OR CONDITIONS OF ANY KIND, either express or implied.
# See the License for the specific language governing permissions and
# limitations under the License.

# This file describes the rollout status of each experiment.
# Format of each entry:
# name:        name of the experiment
# default:     one of:
#              - broken  - the experiment defaults to off and is not tested
#                          in all platforms.
#              - false   - the experiment defaults to off in all platforms.
#              - debug   - the experiment defaults to on in debug builds,
#                          off in release builds in all platforms.
#              - true    - the experiment defaults to on in all platforms.
#
# [OR] the default can be platform specific:
#  -----------------------------------------
#  e.g the following would mark the experiment as broken on ios, false on
#  windows and debug on posix. If a platform is un-specified, the default for
#  that platform will be set to false.
#  - name: experiment_1
#    default:
#       ios: broken
#       windows: false
#       posix: debug
#
# Supported platforms: ios, windows, posix

- name: tcp_frame_size_tuning
  default: false
- name: tcp_rcv_lowat
  default: false
- name: peer_state_based_framing
  default: false
- name: memory_pressure_controller
  default: false
- name: unconstrained_max_quota_buffer_size
  default: false
- name: event_engine_client
  default:
    # not tested on iOS at all
    ios: broken
    posix: false
    # TODO(hork): resolve when the client end2end test flake rate reduces to
    # a tolerable amount.
    windows: broken
- name: monitoring_experiment
  default: true
- name: promise_based_client_call
  default: false
- name: free_large_allocator
  default: false
- name: promise_based_server_call
  default: false
- name: event_engine_listener
  default: false
- name: schedule_cancellation_over_write
  default: false
- name: trace_record_callops
  default: false
- name: event_engine_dns
  default:
    # not tested on iOS at all
    ios: broken
    posix: false
    # TODO(yijiem): resolve when the WindowsEventEngine DNS Resolver is 
    # implemented
    windows: broken
- name: work_stealing
  default: true
- name: work_serializer_dispatch
  default: false
- name: client_privacy
  default: false
- name: canary_client_privacy
  default: false
- name: server_privacy
  default: false
- name: unique_metadata_strings
  default: true
- name: keepalive_fix
  default: false
- name: keepalive_server_fix
  default: false
- name: lazier_stream_updates
  default: true
- name: jitter_max_idle
  default: true
- name: round_robin_delegate_to_pick_first
  default: true
- name: wrr_delegate_to_pick_first
<<<<<<< HEAD
=======
  default: true
- name: client_channel_subchannel_wrapper_work_serializer_orphan
>>>>>>> 25cb8e6e
  default: true<|MERGE_RESOLUTION|>--- conflicted
+++ resolved
@@ -99,9 +99,6 @@
 - name: round_robin_delegate_to_pick_first
   default: true
 - name: wrr_delegate_to_pick_first
-<<<<<<< HEAD
-=======
   default: true
 - name: client_channel_subchannel_wrapper_work_serializer_orphan
->>>>>>> 25cb8e6e
   default: true