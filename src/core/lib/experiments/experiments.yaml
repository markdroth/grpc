--- conflicted
+++ resolved
@@ -208,8 +208,6 @@
     backend design.
   expiry: 2023/11/15
   owner: roth@google.com
-<<<<<<< HEAD
-=======
   test_tags: ["lb_unit_test", "cpp_lb_end2end_test", "xds_end2end_test"]
 - name: client_channel_subchannel_wrapper_work_serializer_orphan
   description:
@@ -217,5 +215,4 @@
     Orphan() time, rather than requiring callers to do it.
   expiry: 2023/11/15
   owner: roth@google.com
->>>>>>> 25cb8e6e
   test_tags: ["lb_unit_test", "cpp_lb_end2end_test", "xds_end2end_test"]