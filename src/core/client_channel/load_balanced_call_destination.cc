--- conflicted
+++ resolved
@@ -146,14 +146,10 @@
           complete_pick->subchannel_call_tracker->Start();
           SetContext(complete_pick->subchannel_call_tracker.release());
         }
-<<<<<<< HEAD
-        // Return the subchannel's call destination.
-=======
         // Apply metadata mutations, if any.
         MetadataMutationHandler::Apply(complete_pick->metadata_mutations,
                                        &client_initial_metadata);
-        // Return the connected subchannel.
->>>>>>> e7727bc2
+        // Return the subchannel's call destination.
         return call_destination;
       },
       // QueuePick
