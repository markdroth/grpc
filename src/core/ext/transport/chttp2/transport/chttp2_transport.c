/*
 *
 * Copyright 2015, Google Inc.
 * All rights reserved.
 *
 * Redistribution and use in source and binary forms, with or without
 * modification, are permitted provided that the following conditions are
 * met:
 *
 *     * Redistributions of source code must retain the above copyright
 * notice, this list of conditions and the following disclaimer.
 *     * Redistributions in binary form must reproduce the above
 * copyright notice, this list of conditions and the following disclaimer
 * in the documentation and/or other materials provided with the
 * distribution.
 *     * Neither the name of Google Inc. nor the names of its
 * contributors may be used to endorse or promote products derived from
 * this software without specific prior written permission.
 *
 * THIS SOFTWARE IS PROVIDED BY THE COPYRIGHT HOLDERS AND CONTRIBUTORS
 * "AS IS" AND ANY EXPRESS OR IMPLIED WARRANTIES, INCLUDING, BUT NOT
 * LIMITED TO, THE IMPLIED WARRANTIES OF MERCHANTABILITY AND FITNESS FOR
 * A PARTICULAR PURPOSE ARE DISCLAIMED. IN NO EVENT SHALL THE COPYRIGHT
 * OWNER OR CONTRIBUTORS BE LIABLE FOR ANY DIRECT, INDIRECT, INCIDENTAL,
 * SPECIAL, EXEMPLARY, OR CONSEQUENTIAL DAMAGES (INCLUDING, BUT NOT
 * LIMITED TO, PROCUREMENT OF SUBSTITUTE GOODS OR SERVICES; LOSS OF USE,
 * DATA, OR PROFITS; OR BUSINESS INTERRUPTION) HOWEVER CAUSED AND ON ANY
 * THEORY OF LIABILITY, WHETHER IN CONTRACT, STRICT LIABILITY, OR TORT
 * (INCLUDING NEGLIGENCE OR OTHERWISE) ARISING IN ANY WAY OUT OF THE USE
 * OF THIS SOFTWARE, EVEN IF ADVISED OF THE POSSIBILITY OF SUCH DAMAGE.
 *
 */

#include "src/core/ext/transport/chttp2/transport/chttp2_transport.h"

#include <math.h>
#include <stdio.h>
#include <string.h>

#include <grpc/support/alloc.h>
#include <grpc/support/log.h>
#include <grpc/support/slice_buffer.h>
#include <grpc/support/string_util.h>
#include <grpc/support/useful.h>

#include "src/core/ext/transport/chttp2/transport/http2_errors.h"
#include "src/core/ext/transport/chttp2/transport/internal.h"
#include "src/core/ext/transport/chttp2/transport/status_conversion.h"
#include "src/core/ext/transport/chttp2/transport/timeout_encoding.h"
#include "src/core/lib/http/parser.h"
#include "src/core/lib/profiling/timers.h"
#include "src/core/lib/support/string.h"
#include "src/core/lib/transport/static_metadata.h"
#include "src/core/lib/transport/transport_impl.h"

#define DEFAULT_WINDOW 65535
#define DEFAULT_CONNECTION_WINDOW_TARGET (1024 * 1024)
#define MAX_WINDOW 0x7fffffffu

#define DEFAULT_MAX_HEADER_LIST_SIZE (16 * 1024)

#define MAX_CLIENT_STREAM_ID 0x7fffffffu

int grpc_http_trace = 0;
int grpc_flowctl_trace = 0;

#define TRANSPORT_FROM_WRITING(tw)                                        \
  ((grpc_chttp2_transport *)((char *)(tw)-offsetof(grpc_chttp2_transport, \
                                                   writing)))

#define TRANSPORT_FROM_PARSING(tp)                                        \
  ((grpc_chttp2_transport *)((char *)(tp)-offsetof(grpc_chttp2_transport, \
                                                   parsing)))

#define TRANSPORT_FROM_GLOBAL(tg)                                         \
  ((grpc_chttp2_transport *)((char *)(tg)-offsetof(grpc_chttp2_transport, \
                                                   global)))

#define STREAM_FROM_GLOBAL(sg) \
  ((grpc_chttp2_stream *)((char *)(sg)-offsetof(grpc_chttp2_stream, global)))

#define STREAM_FROM_PARSING(sg) \
  ((grpc_chttp2_stream *)((char *)(sg)-offsetof(grpc_chttp2_stream, parsing)))

static const grpc_transport_vtable vtable;

/* forward declarations of various callbacks that we'll build closures around */
static void writing_action(grpc_exec_ctx *exec_ctx, void *t, grpc_error *error);
static void reading_action(grpc_exec_ctx *exec_ctx, void *t, grpc_error *error);
static void parsing_action(grpc_exec_ctx *exec_ctx, void *t, grpc_error *error);

/** Set a transport level setting, and push it to our peer */
static void push_setting(grpc_chttp2_transport *t, grpc_chttp2_setting_id id,
                         uint32_t value);

/** Start disconnection chain */
static void drop_connection(grpc_exec_ctx *exec_ctx, grpc_chttp2_transport *t,
                            grpc_error *error);

/** Perform a transport_op */
static void perform_stream_op_locked(grpc_exec_ctx *exec_ctx,
                                     grpc_chttp2_transport *t,
                                     grpc_chttp2_stream *s, void *transport_op);

/** Cancel a stream: coming from the transport API */
static void cancel_from_api(grpc_exec_ctx *exec_ctx,
                            grpc_chttp2_transport_global *transport_global,
                            grpc_chttp2_stream_global *stream_global,
                            grpc_status_code status,
                            gpr_slice *optional_message);

static void close_from_api(grpc_exec_ctx *exec_ctx,
                           grpc_chttp2_transport_global *transport_global,
                           grpc_chttp2_stream_global *stream_global,
                           grpc_status_code status,
                           gpr_slice *optional_message);

/** Add endpoint from this transport to pollset */
static void add_to_pollset_locked(grpc_exec_ctx *exec_ctx,
                                  grpc_chttp2_transport *t,
                                  grpc_chttp2_stream *s_ignored, void *pollset);
static void add_to_pollset_set_locked(grpc_exec_ctx *exec_ctx,
                                      grpc_chttp2_transport *t,
                                      grpc_chttp2_stream *s_ignored,
                                      void *pollset_set);

/** Start new streams that have been created if we can */
static void maybe_start_some_streams(
    grpc_exec_ctx *exec_ctx, grpc_chttp2_transport_global *transport_global);

static void finish_global_actions(grpc_exec_ctx *exec_ctx,
                                  grpc_chttp2_transport *t);

static void connectivity_state_set(
    grpc_exec_ctx *exec_ctx, grpc_chttp2_transport_global *transport_global,
    grpc_connectivity_state state, grpc_error *error, const char *reason);

static void check_read_ops(grpc_exec_ctx *exec_ctx,
                           grpc_chttp2_transport_global *transport_global);

static void incoming_byte_stream_update_flow_control(
    grpc_chttp2_transport_global *transport_global,
    grpc_chttp2_stream_global *stream_global, size_t max_size_hint,
    size_t have_already);
static void incoming_byte_stream_destroy_locked(grpc_exec_ctx *exec_ctx,
                                                grpc_chttp2_transport *t,
                                                grpc_chttp2_stream *s,
                                                void *byte_stream);
static void fail_pending_writes(grpc_exec_ctx *exec_ctx,
                                grpc_chttp2_transport_global *transport_global,
                                grpc_chttp2_stream_global *stream_global,
                                grpc_error *error);

/*******************************************************************************
 * CONSTRUCTION/DESTRUCTION/REFCOUNTING
 */

static void destruct_transport(grpc_exec_ctx *exec_ctx,
                               grpc_chttp2_transport *t) {
  size_t i;

  gpr_mu_lock(&t->executor.mu);

  GPR_ASSERT(t->ep == NULL);

  gpr_slice_unref(t->optional_drop_message);

  gpr_slice_buffer_destroy(&t->global.qbuf);

  gpr_slice_buffer_destroy(&t->writing.outbuf);
  grpc_chttp2_hpack_compressor_destroy(&t->writing.hpack_compressor);

  gpr_slice_buffer_destroy(&t->parsing.qbuf);
  gpr_slice_buffer_destroy(&t->read_buffer);
  grpc_chttp2_hpack_parser_destroy(&t->parsing.hpack_parser);
  grpc_chttp2_goaway_parser_destroy(&t->parsing.goaway_parser);

  for (i = 0; i < STREAM_LIST_COUNT; i++) {
    GPR_ASSERT(t->lists[i].head == NULL);
    GPR_ASSERT(t->lists[i].tail == NULL);
  }

  GPR_ASSERT(grpc_chttp2_stream_map_size(&t->parsing_stream_map) == 0);
  GPR_ASSERT(grpc_chttp2_stream_map_size(&t->new_stream_map) == 0);

  grpc_chttp2_stream_map_destroy(&t->parsing_stream_map);
  grpc_chttp2_stream_map_destroy(&t->new_stream_map);
  grpc_connectivity_state_destroy(exec_ctx, &t->channel_callback.state_tracker);

  gpr_mu_unlock(&t->executor.mu);
  gpr_mu_destroy(&t->executor.mu);

  /* callback remaining pings: they're not allowed to call into the transpot,
     and maybe they hold resources that need to be freed */
  while (t->global.pings.next != &t->global.pings) {
    grpc_chttp2_outstanding_ping *ping = t->global.pings.next;
    grpc_exec_ctx_sched(exec_ctx, ping->on_recv,
                        GRPC_ERROR_CREATE("Transport closed"), NULL);
    ping->next->prev = ping->prev;
    ping->prev->next = ping->next;
    gpr_free(ping);
  }

  gpr_free(t->peer_string);
  gpr_free(t);
}

#ifdef REFCOUNTING_DEBUG
#define REF_TRANSPORT(t, r) ref_transport(t, r, __FILE__, __LINE__)
#define UNREF_TRANSPORT(cl, t, r) unref_transport(cl, t, r, __FILE__, __LINE__)
static void unref_transport(grpc_exec_ctx *exec_ctx, grpc_chttp2_transport *t,
                            const char *reason, const char *file, int line) {
  gpr_log(GPR_DEBUG, "chttp2:unref:%p %d->%d %s [%s:%d]", t, t->refs.count,
          t->refs.count - 1, reason, file, line);
  if (!gpr_unref(&t->refs)) return;
  destruct_transport(exec_ctx, t);
}

static void ref_transport(grpc_chttp2_transport *t, const char *reason,
                          const char *file, int line) {
  gpr_log(GPR_DEBUG, "chttp2:  ref:%p %d->%d %s [%s:%d]", t, t->refs.count,
          t->refs.count + 1, reason, file, line);
  gpr_ref(&t->refs);
}
#else
#define REF_TRANSPORT(t, r) ref_transport(t)
#define UNREF_TRANSPORT(cl, t, r) unref_transport(cl, t)
static void unref_transport(grpc_exec_ctx *exec_ctx, grpc_chttp2_transport *t) {
  if (!gpr_unref(&t->refs)) return;
  destruct_transport(exec_ctx, t);
}

static void ref_transport(grpc_chttp2_transport *t) { gpr_ref(&t->refs); }
#endif

static void init_transport(grpc_exec_ctx *exec_ctx, grpc_chttp2_transport *t,
                           const grpc_channel_args *channel_args,
                           grpc_endpoint *ep, uint8_t is_client) {
  size_t i;
  int j;

  GPR_ASSERT(strlen(GRPC_CHTTP2_CLIENT_CONNECT_STRING) ==
             GRPC_CHTTP2_CLIENT_CONNECT_STRLEN);

  memset(t, 0, sizeof(*t));

  t->base.vtable = &vtable;
  t->ep = ep;
  /* one ref is for destroy, the other for when ep becomes NULL */
  gpr_ref_init(&t->refs, 2);
  /* ref is dropped at transport close() */
  gpr_ref_init(&t->shutdown_ep_refs, 1);
  gpr_mu_init(&t->executor.mu);
  t->peer_string = grpc_endpoint_get_peer(ep);
  t->endpoint_reading = 1;
  t->global.next_stream_id = is_client ? 1 : 2;
  t->global.is_client = is_client;
  t->writing.outgoing_window = DEFAULT_WINDOW;
  t->parsing.incoming_window = DEFAULT_WINDOW;
  t->global.stream_lookahead = DEFAULT_WINDOW;
  t->global.connection_window_target = DEFAULT_CONNECTION_WINDOW_TARGET;
  t->global.ping_counter = 1;
  t->global.pings.next = t->global.pings.prev = &t->global.pings;
  t->parsing.is_client = is_client;
  t->parsing.deframe_state =
      is_client ? GRPC_DTS_FH_0 : GRPC_DTS_CLIENT_PREFIX_0;
  t->writing.is_client = is_client;
  t->optional_drop_message = gpr_empty_slice();
  grpc_connectivity_state_init(
      &t->channel_callback.state_tracker, GRPC_CHANNEL_READY,
      is_client ? "client_transport" : "server_transport");

  gpr_slice_buffer_init(&t->global.qbuf);

  gpr_slice_buffer_init(&t->writing.outbuf);
  grpc_chttp2_hpack_compressor_init(&t->writing.hpack_compressor);
  grpc_closure_init(&t->writing_action, writing_action, t);
  grpc_closure_init(&t->reading_action, reading_action, t);
  grpc_closure_init(&t->parsing_action, parsing_action, t);

  gpr_slice_buffer_init(&t->parsing.qbuf);
  grpc_chttp2_goaway_parser_init(&t->parsing.goaway_parser);
  grpc_chttp2_hpack_parser_init(&t->parsing.hpack_parser);

  grpc_closure_init(&t->writing.done_cb, grpc_chttp2_terminate_writing,
                    &t->writing);
  gpr_slice_buffer_init(&t->read_buffer);

  if (is_client) {
    gpr_slice_buffer_add(
        &t->global.qbuf,
        gpr_slice_from_copied_string(GRPC_CHTTP2_CLIENT_CONNECT_STRING));
  }
  /* 8 is a random stab in the dark as to a good initial size: it's small enough
     that it shouldn't waste memory for infrequently used connections, yet
     large enough that the exponential growth should happen nicely when it's
     needed.
     TODO(ctiller): tune this */
  grpc_chttp2_stream_map_init(&t->parsing_stream_map, 8);
  grpc_chttp2_stream_map_init(&t->new_stream_map, 8);

  /* copy in initial settings to all setting sets */
  for (i = 0; i < GRPC_CHTTP2_NUM_SETTINGS; i++) {
    t->parsing.settings[i] = grpc_chttp2_settings_parameters[i].default_value;
    for (j = 0; j < GRPC_NUM_SETTING_SETS; j++) {
      t->global.settings[j][i] =
          grpc_chttp2_settings_parameters[i].default_value;
    }
  }
  t->global.dirtied_local_settings = 1;
  /* Hack: it's common for implementations to assume 65536 bytes initial send
     window -- this should by rights be 0 */
  t->global.force_send_settings = 1 << GRPC_CHTTP2_SETTINGS_INITIAL_WINDOW_SIZE;
  t->global.sent_local_settings = 0;

  /* configure http2 the way we like it */
  if (is_client) {
    push_setting(t, GRPC_CHTTP2_SETTINGS_ENABLE_PUSH, 0);
    push_setting(t, GRPC_CHTTP2_SETTINGS_MAX_CONCURRENT_STREAMS, 0);
  }
  push_setting(t, GRPC_CHTTP2_SETTINGS_INITIAL_WINDOW_SIZE, DEFAULT_WINDOW);
  push_setting(t, GRPC_CHTTP2_SETTINGS_MAX_HEADER_LIST_SIZE,
               DEFAULT_MAX_HEADER_LIST_SIZE);

  if (channel_args) {
    for (i = 0; i < channel_args->num_args; i++) {
      if (0 ==
          strcmp(channel_args->args[i].key, GRPC_ARG_MAX_CONCURRENT_STREAMS)) {
        if (is_client) {
          gpr_log(GPR_ERROR, "%s: is ignored on the client",
                  GRPC_ARG_MAX_CONCURRENT_STREAMS);
        } else if (channel_args->args[i].type != GRPC_ARG_INTEGER) {
          gpr_log(GPR_ERROR, "%s: must be an integer",
                  GRPC_ARG_MAX_CONCURRENT_STREAMS);
        } else {
          push_setting(t, GRPC_CHTTP2_SETTINGS_MAX_CONCURRENT_STREAMS,
                       (uint32_t)channel_args->args[i].value.integer);
        }
      } else if (0 == strcmp(channel_args->args[i].key,
                             GRPC_ARG_HTTP2_INITIAL_SEQUENCE_NUMBER)) {
        if (channel_args->args[i].type != GRPC_ARG_INTEGER) {
          gpr_log(GPR_ERROR, "%s: must be an integer",
                  GRPC_ARG_HTTP2_INITIAL_SEQUENCE_NUMBER);
        } else if ((t->global.next_stream_id & 1) !=
                   (channel_args->args[i].value.integer & 1)) {
          gpr_log(GPR_ERROR, "%s: low bit must be %d on %s",
                  GRPC_ARG_HTTP2_INITIAL_SEQUENCE_NUMBER,
                  t->global.next_stream_id & 1,
                  is_client ? "client" : "server");
        } else {
          t->global.next_stream_id =
              (uint32_t)channel_args->args[i].value.integer;
        }
      } else if (0 == strcmp(channel_args->args[i].key,
                             GRPC_ARG_HTTP2_STREAM_LOOKAHEAD_BYTES)) {
        if (channel_args->args[i].type != GRPC_ARG_INTEGER) {
          gpr_log(GPR_ERROR, "%s: must be an integer",
                  GRPC_ARG_HTTP2_STREAM_LOOKAHEAD_BYTES);
        } else if (channel_args->args[i].value.integer <= 5) {
          gpr_log(GPR_ERROR, "%s: must be at least 5",
                  GRPC_ARG_HTTP2_STREAM_LOOKAHEAD_BYTES);
        } else {
          t->global.stream_lookahead =
              (uint32_t)channel_args->args[i].value.integer;
        }
      } else if (0 == strcmp(channel_args->args[i].key,
                             GRPC_ARG_HTTP2_HPACK_TABLE_SIZE_DECODER)) {
        if (channel_args->args[i].type != GRPC_ARG_INTEGER) {
          gpr_log(GPR_ERROR, "%s: must be an integer",
                  GRPC_ARG_HTTP2_HPACK_TABLE_SIZE_DECODER);
        } else if (channel_args->args[i].value.integer < 0) {
          gpr_log(GPR_ERROR, "%s: must be non-negative",
                  GRPC_ARG_HTTP2_HPACK_TABLE_SIZE_DECODER);
        } else {
          push_setting(t, GRPC_CHTTP2_SETTINGS_HEADER_TABLE_SIZE,
                       (uint32_t)channel_args->args[i].value.integer);
        }
      } else if (0 == strcmp(channel_args->args[i].key,
                             GRPC_ARG_HTTP2_HPACK_TABLE_SIZE_ENCODER)) {
        if (channel_args->args[i].type != GRPC_ARG_INTEGER) {
          gpr_log(GPR_ERROR, "%s: must be an integer",
                  GRPC_ARG_HTTP2_HPACK_TABLE_SIZE_ENCODER);
        } else if (channel_args->args[i].value.integer < 0) {
          gpr_log(GPR_ERROR, "%s: must be non-negative",
                  GRPC_ARG_HTTP2_HPACK_TABLE_SIZE_ENCODER);
        } else {
          grpc_chttp2_hpack_compressor_set_max_usable_size(
              &t->writing.hpack_compressor,
              (uint32_t)channel_args->args[i].value.integer);
        }
      } else if (0 == strcmp(channel_args->args[i].key,
                             GRPC_ARG_MAX_METADATA_SIZE)) {
        if (channel_args->args[i].type != GRPC_ARG_INTEGER) {
          gpr_log(GPR_ERROR, "%s: must be an integer",
                  GRPC_ARG_MAX_METADATA_SIZE);
        } else if (channel_args->args[i].value.integer < 0) {
          gpr_log(GPR_ERROR, "%s: must be non-negative",
                  GRPC_ARG_MAX_METADATA_SIZE);
        } else {
          push_setting(t, GRPC_CHTTP2_SETTINGS_MAX_HEADER_LIST_SIZE,
                       (uint32_t)channel_args->args[i].value.integer);
        }
      }
    }
  }
}

static void destroy_transport_locked(grpc_exec_ctx *exec_ctx,
                                     grpc_chttp2_transport *t,
                                     grpc_chttp2_stream *s_ignored,
                                     void *arg_ignored) {
  t->destroying = 1;
  drop_connection(exec_ctx, t, GRPC_ERROR_CREATE("Transport destroyed"));
}

static void destroy_transport(grpc_exec_ctx *exec_ctx, grpc_transport *gt) {
  grpc_chttp2_transport *t = (grpc_chttp2_transport *)gt;
  grpc_chttp2_run_with_global_lock(exec_ctx, t, NULL, destroy_transport_locked,
                                   NULL, 0);
  UNREF_TRANSPORT(exec_ctx, t, "destroy");
}

/** block grpc_endpoint_shutdown being called until a paired
    allow_endpoint_shutdown is made */
static void prevent_endpoint_shutdown(grpc_chttp2_transport *t) {
  GPR_ASSERT(t->ep);
  gpr_ref(&t->shutdown_ep_refs);
}

static void allow_endpoint_shutdown_locked(grpc_exec_ctx *exec_ctx,
                                           grpc_chttp2_transport *t) {
  if (gpr_unref(&t->shutdown_ep_refs)) {
    if (t->ep) {
      grpc_endpoint_shutdown(exec_ctx, t->ep);
    }
  }
}

static void destroy_endpoint(grpc_exec_ctx *exec_ctx,
                             grpc_chttp2_transport *t) {
  grpc_endpoint_destroy(exec_ctx, t->ep);
  t->ep = NULL;
  /* safe because we'll still have the ref for write */
  UNREF_TRANSPORT(exec_ctx, t, "disconnect");
}

static void close_transport_locked(grpc_exec_ctx *exec_ctx,
                                   grpc_chttp2_transport *t,
                                   grpc_error *error) {
  if (!t->closed) {
    t->closed = 1;
    connectivity_state_set(exec_ctx, &t->global, GRPC_CHANNEL_SHUTDOWN,
                           GRPC_ERROR_REF(error), "close_transport");
    if (t->ep) {
      allow_endpoint_shutdown_locked(exec_ctx, t);
    }

    /* flush writable stream list to avoid dangling references */
    grpc_chttp2_stream_global *stream_global;
    grpc_chttp2_stream_writing *stream_writing;
    while (grpc_chttp2_list_pop_writable_stream(
        &t->global, &t->writing, &stream_global, &stream_writing)) {
      GRPC_CHTTP2_STREAM_UNREF(exec_ctx, stream_global, "chttp2_writing");
    }
  }
  GRPC_ERROR_UNREF(error);
}

#ifdef GRPC_STREAM_REFCOUNT_DEBUG
void grpc_chttp2_stream_ref(grpc_chttp2_stream_global *stream_global,
                            const char *reason) {
  grpc_stream_ref(STREAM_FROM_GLOBAL(stream_global)->refcount, reason);
}
void grpc_chttp2_stream_unref(grpc_exec_ctx *exec_ctx,
                              grpc_chttp2_stream_global *stream_global,
                              const char *reason) {
  grpc_stream_unref(exec_ctx, STREAM_FROM_GLOBAL(stream_global)->refcount,
                    reason);
}
#else
void grpc_chttp2_stream_ref(grpc_chttp2_stream_global *stream_global) {
  grpc_stream_ref(STREAM_FROM_GLOBAL(stream_global)->refcount);
}
void grpc_chttp2_stream_unref(grpc_exec_ctx *exec_ctx,
                              grpc_chttp2_stream_global *stream_global) {
  grpc_stream_unref(exec_ctx, STREAM_FROM_GLOBAL(stream_global)->refcount);
}
#endif

static void finish_init_stream_locked(grpc_exec_ctx *exec_ctx,
                                      grpc_chttp2_transport *t,
                                      grpc_chttp2_stream *s,
                                      void *arg_ignored) {
  grpc_chttp2_register_stream(t, s);
}

static int init_stream(grpc_exec_ctx *exec_ctx, grpc_transport *gt,
                       grpc_stream *gs, grpc_stream_refcount *refcount,
                       const void *server_data) {
  grpc_chttp2_transport *t = (grpc_chttp2_transport *)gt;
  grpc_chttp2_stream *s = (grpc_chttp2_stream *)gs;

  memset(s, 0, sizeof(*s));

  s->refcount = refcount;
  /* We reserve one 'active stream' that's dropped when the stream is
     read-closed. The others are for incoming_byte_streams that are actively
     reading */
  gpr_ref_init(&s->global.active_streams, 1);
  GRPC_CHTTP2_STREAM_REF(&s->global, "chttp2");

  grpc_chttp2_incoming_metadata_buffer_init(&s->parsing.metadata_buffer[0]);
  grpc_chttp2_incoming_metadata_buffer_init(&s->parsing.metadata_buffer[1]);
  grpc_chttp2_incoming_metadata_buffer_init(
      &s->global.received_initial_metadata);
  grpc_chttp2_incoming_metadata_buffer_init(
      &s->global.received_trailing_metadata);
  grpc_chttp2_data_parser_init(&s->parsing.data_parser);
  gpr_slice_buffer_init(&s->writing.flow_controlled_buffer);

  REF_TRANSPORT(t, "stream");

  if (server_data) {
    GPR_ASSERT(t->executor.parsing_active);
    s->global.id = (uint32_t)(uintptr_t)server_data;
    s->parsing.id = s->global.id;
    s->global.outgoing_window =
        t->global.settings[GRPC_PEER_SETTINGS]
                          [GRPC_CHTTP2_SETTINGS_INITIAL_WINDOW_SIZE];
    s->parsing.incoming_window = s->global.max_recv_bytes =
        t->global.settings[GRPC_SENT_SETTINGS]
                          [GRPC_CHTTP2_SETTINGS_INITIAL_WINDOW_SIZE];
    *t->accepting_stream = s;
    grpc_chttp2_stream_map_add(&t->parsing_stream_map, s->global.id, s);
    s->global.in_stream_map = true;
  }

  grpc_chttp2_run_with_global_lock(exec_ctx, t, s, finish_init_stream_locked,
                                   NULL, 0);

  return 0;
}

static void destroy_stream_locked(grpc_exec_ctx *exec_ctx,
                                  grpc_chttp2_transport *t,
                                  grpc_chttp2_stream *s, void *arg) {
  grpc_byte_stream *bs;

  GPR_TIMER_BEGIN("destroy_stream", 0);

  GPR_ASSERT((s->global.write_closed && s->global.read_closed) ||
             s->global.id == 0);
  GPR_ASSERT(!s->global.in_stream_map);
  if (grpc_chttp2_unregister_stream(t, s) && t->global.sent_goaway) {
    close_transport_locked(
        exec_ctx, t,
        GRPC_ERROR_CREATE("Last stream closed after sending goaway"));
  }
  if (!t->executor.parsing_active && s->global.id) {
    GPR_ASSERT(grpc_chttp2_stream_map_find(&t->parsing_stream_map,
                                           s->global.id) == NULL);
  }

  while (
      (bs = grpc_chttp2_incoming_frame_queue_pop(&s->global.incoming_frames))) {
    incoming_byte_stream_destroy_locked(exec_ctx, NULL, NULL, bs);
  }

  grpc_chttp2_list_remove_unannounced_incoming_window_available(&t->global,
                                                                &s->global);
  grpc_chttp2_list_remove_stalled_by_transport(&t->global, &s->global);
  grpc_chttp2_list_remove_check_read_ops(&t->global, &s->global);

  for (int i = 0; i < STREAM_LIST_COUNT; i++) {
    if (s->included[i]) {
      gpr_log(GPR_ERROR, "%s stream %d still included in list %d",
              t->global.is_client ? "client" : "server", s->global.id, i);
      abort();
    }
  }

  GPR_ASSERT(s->global.send_initial_metadata_finished == NULL);
  GPR_ASSERT(s->global.send_message_finished == NULL);
  GPR_ASSERT(s->global.send_trailing_metadata_finished == NULL);
  GPR_ASSERT(s->global.recv_initial_metadata_ready == NULL);
  GPR_ASSERT(s->global.recv_message_ready == NULL);
  GPR_ASSERT(s->global.recv_trailing_metadata_finished == NULL);
  grpc_chttp2_data_parser_destroy(exec_ctx, &s->parsing.data_parser);
  grpc_chttp2_incoming_metadata_buffer_destroy(&s->parsing.metadata_buffer[0]);
  grpc_chttp2_incoming_metadata_buffer_destroy(&s->parsing.metadata_buffer[1]);
  grpc_chttp2_incoming_metadata_buffer_destroy(
      &s->global.received_initial_metadata);
  grpc_chttp2_incoming_metadata_buffer_destroy(
      &s->global.received_trailing_metadata);
  gpr_slice_buffer_destroy(&s->writing.flow_controlled_buffer);

  UNREF_TRANSPORT(exec_ctx, t, "stream");

  GPR_TIMER_END("destroy_stream", 0);

  gpr_free(arg);
}

static void destroy_stream(grpc_exec_ctx *exec_ctx, grpc_transport *gt,
                           grpc_stream *gs, void *and_free_memory) {
  grpc_chttp2_transport *t = (grpc_chttp2_transport *)gt;
  grpc_chttp2_stream *s = (grpc_chttp2_stream *)gs;

  grpc_chttp2_run_with_global_lock(exec_ctx, t, s, destroy_stream_locked,
                                   and_free_memory, 0);
}

grpc_chttp2_stream_parsing *grpc_chttp2_parsing_lookup_stream(
    grpc_chttp2_transport_parsing *transport_parsing, uint32_t id) {
  grpc_chttp2_transport *t = TRANSPORT_FROM_PARSING(transport_parsing);
  grpc_chttp2_stream *s =
      grpc_chttp2_stream_map_find(&t->parsing_stream_map, id);
  return s ? &s->parsing : NULL;
}

grpc_chttp2_stream_parsing *grpc_chttp2_parsing_accept_stream(
    grpc_exec_ctx *exec_ctx, grpc_chttp2_transport_parsing *transport_parsing,
    uint32_t id) {
  grpc_chttp2_stream *accepting;
  grpc_chttp2_transport *t = TRANSPORT_FROM_PARSING(transport_parsing);
  GPR_ASSERT(t->accepting_stream == NULL);
  t->accepting_stream = &accepting;
  t->channel_callback.accept_stream(exec_ctx,
                                    t->channel_callback.accept_stream_user_data,
                                    &t->base, (void *)(uintptr_t)id);
  t->accepting_stream = NULL;
  return &accepting->parsing;
}

/*******************************************************************************
 * LOCK MANAGEMENT
 */

static void finish_global_actions(grpc_exec_ctx *exec_ctx,
                                  grpc_chttp2_transport *t) {
  grpc_chttp2_executor_action_header *hdr;
  grpc_chttp2_executor_action_header *next;

  for (;;) {
    if (!t->executor.writing_active && !t->closed &&
        grpc_chttp2_unlocking_check_writes(exec_ctx, &t->global, &t->writing,
                                           t->executor.parsing_active)) {
      t->executor.writing_active = 1;
      REF_TRANSPORT(t, "writing");
      prevent_endpoint_shutdown(t);
      grpc_exec_ctx_sched(exec_ctx, &t->writing_action, GRPC_ERROR_NONE, NULL);
    }
    check_read_ops(exec_ctx, &t->global);

    gpr_mu_lock(&t->executor.mu);
    if (t->executor.pending_actions_head != NULL) {
      hdr = t->executor.pending_actions_head;
      t->executor.pending_actions_head = t->executor.pending_actions_tail =
          NULL;
      gpr_mu_unlock(&t->executor.mu);
      while (hdr != NULL) {
        hdr->action(exec_ctx, t, hdr->stream, hdr->arg);
        next = hdr->next;
        gpr_free(hdr);
        UNREF_TRANSPORT(exec_ctx, t, "pending_action");
        hdr = next;
      }
      continue;
    } else {
      t->executor.global_active = false;
    }
    gpr_mu_unlock(&t->executor.mu);
    break;
  }
}

void grpc_chttp2_run_with_global_lock(grpc_exec_ctx *exec_ctx,
                                      grpc_chttp2_transport *t,
                                      grpc_chttp2_stream *optional_stream,
                                      grpc_chttp2_locked_action action,
                                      void *arg, size_t sizeof_arg) {
  grpc_chttp2_executor_action_header *hdr;

  REF_TRANSPORT(t, "run_global");
  gpr_mu_lock(&t->executor.mu);

  for (;;) {
    if (!t->executor.global_active) {
      t->executor.global_active = 1;
      gpr_mu_unlock(&t->executor.mu);

      action(exec_ctx, t, optional_stream, arg);

      finish_global_actions(exec_ctx, t);
    } else {
      gpr_mu_unlock(&t->executor.mu);

      hdr = gpr_malloc(sizeof(*hdr) + sizeof_arg);
      hdr->stream = optional_stream;
      hdr->action = action;
      if (sizeof_arg == 0) {
        hdr->arg = arg;
      } else {
        hdr->arg = hdr + 1;
        memcpy(hdr->arg, arg, sizeof_arg);
      }

      gpr_mu_lock(&t->executor.mu);
      if (!t->executor.global_active) {
        /* global lock was released while allocating memory: release & retry */
        gpr_free(hdr);
        continue;
      }
      hdr->next = NULL;
      if (t->executor.pending_actions_head != NULL) {
        t->executor.pending_actions_tail =
            t->executor.pending_actions_tail->next = hdr;
      } else {
        t->executor.pending_actions_tail = t->executor.pending_actions_head =
            hdr;
      }
      REF_TRANSPORT(t, "pending_action");
      gpr_mu_unlock(&t->executor.mu);
    }
    break;
  }

  UNREF_TRANSPORT(exec_ctx, t, "run_global");
}

/*******************************************************************************
 * OUTPUT PROCESSING
 */

void grpc_chttp2_become_writable(grpc_chttp2_transport_global *transport_global,
                                 grpc_chttp2_stream_global *stream_global) {
  if (!TRANSPORT_FROM_GLOBAL(transport_global)->closed &&
      grpc_chttp2_list_add_writable_stream(transport_global, stream_global)) {
    GRPC_CHTTP2_STREAM_REF(stream_global, "chttp2_writing");
  }
}

static void push_setting(grpc_chttp2_transport *t, grpc_chttp2_setting_id id,
                         uint32_t value) {
  const grpc_chttp2_setting_parameters *sp =
      &grpc_chttp2_settings_parameters[id];
  uint32_t use_value = GPR_CLAMP(value, sp->min_value, sp->max_value);
  if (use_value != value) {
    gpr_log(GPR_INFO, "Requested parameter %s clamped from %d to %d", sp->name,
            value, use_value);
  }
  if (use_value != t->global.settings[GRPC_LOCAL_SETTINGS][id]) {
    t->global.settings[GRPC_LOCAL_SETTINGS][id] = use_value;
    t->global.dirtied_local_settings = 1;
  }
}

static void terminate_writing_with_lock(grpc_exec_ctx *exec_ctx,
                                        grpc_chttp2_transport *t,
                                        grpc_chttp2_stream *s_ignored,
                                        void *a) {
  grpc_error *error = a;

  allow_endpoint_shutdown_locked(exec_ctx, t);

  if (error != GRPC_ERROR_NONE) {
    drop_connection(exec_ctx, t, GRPC_ERROR_REF(error));
  }

  grpc_chttp2_cleanup_writing(exec_ctx, &t->global, &t->writing);

  grpc_chttp2_stream_global *stream_global;
  while (grpc_chttp2_list_pop_closed_waiting_for_writing(&t->global,
                                                         &stream_global)) {
    fail_pending_writes(exec_ctx, &t->global, stream_global,
                        GRPC_ERROR_REF(error));
    GRPC_CHTTP2_STREAM_UNREF(exec_ctx, stream_global, "finish_writes");
  }

  /* leave the writing flag up on shutdown to prevent further writes in
     unlock()
     from starting */
  t->executor.writing_active = 0;
  if (t->ep && !t->endpoint_reading) {
    destroy_endpoint(exec_ctx, t);
  }

  UNREF_TRANSPORT(exec_ctx, t, "writing");
  GRPC_ERROR_UNREF(error);
}

void grpc_chttp2_terminate_writing(grpc_exec_ctx *exec_ctx,
                                   void *transport_writing, grpc_error *error) {
  grpc_chttp2_transport *t = TRANSPORT_FROM_WRITING(transport_writing);
  grpc_chttp2_run_with_global_lock(
      exec_ctx, t, NULL, terminate_writing_with_lock, GRPC_ERROR_REF(error), 0);
}

static void writing_action(grpc_exec_ctx *exec_ctx, void *gt,
                           grpc_error *error) {
  grpc_chttp2_transport *t = gt;
  GPR_TIMER_BEGIN("writing_action", 0);
  grpc_chttp2_perform_writes(exec_ctx, &t->writing, t->ep);
  GPR_TIMER_END("writing_action", 0);
}

void grpc_chttp2_add_incoming_goaway(
    grpc_exec_ctx *exec_ctx, grpc_chttp2_transport_global *transport_global,
    uint32_t goaway_error, gpr_slice goaway_text) {
  char *msg = gpr_dump_slice(goaway_text, GPR_DUMP_HEX | GPR_DUMP_ASCII);
  GRPC_CHTTP2_IF_TRACING(
      gpr_log(GPR_DEBUG, "got goaway [%d]: %s", goaway_error, msg));
  gpr_slice_unref(goaway_text);
  transport_global->seen_goaway = 1;
  connectivity_state_set(
      exec_ctx, transport_global, GRPC_CHANNEL_SHUTDOWN,
      grpc_error_set_str(
          grpc_error_set_int(GRPC_ERROR_CREATE("GOAWAY received"),
                             GRPC_ERROR_INT_HTTP2_ERROR,
                             (intptr_t)goaway_error),
          GRPC_ERROR_STR_RAW_BYTES, msg),
      "got_goaway");
  gpr_free(msg);
}

static void maybe_start_some_streams(
    grpc_exec_ctx *exec_ctx, grpc_chttp2_transport_global *transport_global) {
  grpc_chttp2_stream_global *stream_global;
  uint32_t stream_incoming_window;
  /* start streams where we have free grpc_chttp2_stream ids and free
   * concurrency */
  while (transport_global->next_stream_id <= MAX_CLIENT_STREAM_ID &&
         transport_global->concurrent_stream_count <
             transport_global
                 ->settings[GRPC_PEER_SETTINGS]
                           [GRPC_CHTTP2_SETTINGS_MAX_CONCURRENT_STREAMS] &&
         grpc_chttp2_list_pop_waiting_for_concurrency(transport_global,
                                                      &stream_global)) {
    /* safe since we can't (legally) be parsing this stream yet */
    grpc_chttp2_stream_parsing *stream_parsing =
        &STREAM_FROM_GLOBAL(stream_global)->parsing;
    GRPC_CHTTP2_IF_TRACING(gpr_log(
        GPR_DEBUG, "HTTP:%s: Allocating new grpc_chttp2_stream %p to id %d",
        transport_global->is_client ? "CLI" : "SVR", stream_global,
        transport_global->next_stream_id));

    GPR_ASSERT(stream_global->id == 0);
    stream_global->id = stream_parsing->id = transport_global->next_stream_id;
    transport_global->next_stream_id += 2;

    if (transport_global->next_stream_id >= MAX_CLIENT_STREAM_ID) {
      connectivity_state_set(
          exec_ctx, transport_global, GRPC_CHANNEL_TRANSIENT_FAILURE,
          GRPC_ERROR_CREATE("Stream IDs exhausted"), "no_more_stream_ids");
    }

    stream_global->outgoing_window =
        transport_global->settings[GRPC_PEER_SETTINGS]
                                  [GRPC_CHTTP2_SETTINGS_INITIAL_WINDOW_SIZE];
    stream_parsing->incoming_window = stream_incoming_window =
        transport_global->settings[GRPC_SENT_SETTINGS]
                                  [GRPC_CHTTP2_SETTINGS_INITIAL_WINDOW_SIZE];
    stream_global->max_recv_bytes =
        GPR_MAX(stream_incoming_window, stream_global->max_recv_bytes);
    grpc_chttp2_stream_map_add(
        &TRANSPORT_FROM_GLOBAL(transport_global)->new_stream_map,
        stream_global->id, STREAM_FROM_GLOBAL(stream_global));
    stream_global->in_stream_map = true;
    transport_global->concurrent_stream_count++;
    grpc_chttp2_become_writable(transport_global, stream_global);
  }
  /* cancel out streams that will never be started */
  while (transport_global->next_stream_id >= MAX_CLIENT_STREAM_ID &&
         grpc_chttp2_list_pop_waiting_for_concurrency(transport_global,
                                                      &stream_global)) {
    cancel_from_api(exec_ctx, transport_global, stream_global,
                    GRPC_STATUS_UNAVAILABLE, NULL);
  }
}

#define CLOSURE_BARRIER_STATS_BIT (1 << 0)
#define CLOSURE_BARRIER_FIRST_REF_BIT (1 << 16)

static grpc_closure *add_closure_barrier(grpc_closure *closure) {
  closure->next_data.scratch += CLOSURE_BARRIER_FIRST_REF_BIT;
  return closure;
}

void grpc_chttp2_complete_closure_step(
    grpc_exec_ctx *exec_ctx, grpc_chttp2_transport_global *transport_global,
    grpc_chttp2_stream_global *stream_global, grpc_closure **pclosure,
    grpc_error *error) {
  grpc_closure *closure = *pclosure;
  if (closure == NULL) {
    GRPC_ERROR_UNREF(error);
    return;
  }
  closure->next_data.scratch -= CLOSURE_BARRIER_FIRST_REF_BIT;
  if (error != GRPC_ERROR_NONE) {
    if (closure->error == GRPC_ERROR_NONE) {
      closure->error =
          GRPC_ERROR_CREATE("Error in HTTP transport completing operation");
      closure->error = grpc_error_set_str(
          closure->error, GRPC_ERROR_STR_TARGET_ADDRESS,
          TRANSPORT_FROM_GLOBAL(transport_global)->peer_string);
    }
    closure->error = grpc_error_add_child(closure->error, error);
  }
  if (closure->next_data.scratch < CLOSURE_BARRIER_FIRST_REF_BIT) {
    if (closure->next_data.scratch & CLOSURE_BARRIER_STATS_BIT) {
      grpc_transport_move_stats(&stream_global->stats,
                                stream_global->collecting_stats);
      stream_global->collecting_stats = NULL;
    }
    grpc_exec_ctx_sched(exec_ctx, closure, closure->error, NULL);
  }
  *pclosure = NULL;
}

static int contains_non_ok_status(
    grpc_chttp2_transport_global *transport_global,
    grpc_metadata_batch *batch) {
  grpc_linked_mdelem *l;
  for (l = batch->list.head; l; l = l->next) {
    if (l->md->key == GRPC_MDSTR_GRPC_STATUS &&
        l->md != GRPC_MDELEM_GRPC_STATUS_0) {
      return 1;
    }
  }
  return 0;
}

static void do_nothing(grpc_exec_ctx *exec_ctx, void *arg, grpc_error *error) {}

static void perform_stream_op_locked(grpc_exec_ctx *exec_ctx,
                                     grpc_chttp2_transport *t,
                                     grpc_chttp2_stream *s, void *stream_op) {
  GPR_TIMER_BEGIN("perform_stream_op_locked", 0);

  grpc_transport_stream_op *op = stream_op;
  grpc_chttp2_transport_global *transport_global = &t->global;
  grpc_chttp2_stream_global *stream_global = &s->global;

  grpc_closure *on_complete = op->on_complete;
  if (on_complete == NULL) {
    on_complete = grpc_closure_create(do_nothing, NULL);
  }
  /* use final_data as a barrier until enqueue time; the inital counter is
     dropped at the end of this function */
  on_complete->next_data.scratch = CLOSURE_BARRIER_FIRST_REF_BIT;
  on_complete->error = GRPC_ERROR_NONE;

  if (op->collect_stats != NULL) {
    GPR_ASSERT(stream_global->collecting_stats == NULL);
    stream_global->collecting_stats = op->collect_stats;
    on_complete->next_data.scratch |= CLOSURE_BARRIER_STATS_BIT;
  }

  if (op->cancel_with_status != GRPC_STATUS_OK) {
    cancel_from_api(exec_ctx, transport_global, stream_global,
                    op->cancel_with_status, op->optional_close_message);
  }

  if (op->close_with_status != GRPC_STATUS_OK) {
    close_from_api(exec_ctx, transport_global, stream_global,
                   op->close_with_status, op->optional_close_message);
  }

  if (op->send_initial_metadata != NULL) {
    GPR_ASSERT(stream_global->send_initial_metadata_finished == NULL);
    stream_global->send_initial_metadata_finished =
        add_closure_barrier(on_complete);
    stream_global->send_initial_metadata = op->send_initial_metadata;
    const size_t metadata_size =
        grpc_metadata_batch_size(op->send_initial_metadata);
    const size_t metadata_peer_limit =
        transport_global->settings[GRPC_PEER_SETTINGS]
                                  [GRPC_CHTTP2_SETTINGS_MAX_HEADER_LIST_SIZE];
    if (metadata_size > metadata_peer_limit) {
      gpr_log(GPR_DEBUG,
              "to-be-sent initial metadata size exceeds peer limit "
              "(%lu vs. %lu)",
              metadata_size, metadata_peer_limit);
      cancel_from_api(exec_ctx, transport_global, stream_global,
                      GRPC_STATUS_RESOURCE_EXHAUSTED, NULL);
    } else {
      if (contains_non_ok_status(transport_global, op->send_initial_metadata)) {
        stream_global->seen_error = true;
        grpc_chttp2_list_add_check_read_ops(transport_global, stream_global);
      }
      if (!stream_global->write_closed) {
        if (transport_global->is_client) {
          GPR_ASSERT(stream_global->id == 0);
          grpc_chttp2_list_add_waiting_for_concurrency(transport_global,
                                                       stream_global);
          maybe_start_some_streams(exec_ctx, transport_global);
        } else {
          GPR_ASSERT(stream_global->id != 0);
          grpc_chttp2_become_writable(transport_global, stream_global);
        }
      } else {
        grpc_chttp2_complete_closure_step(
            exec_ctx, transport_global, stream_global,
            &stream_global->send_initial_metadata_finished,
            GRPC_ERROR_CREATE(
                "Attempt to send initial metadata after stream was closed"));
      }
    }
  }

  if (op->send_message != NULL) {
    GPR_ASSERT(stream_global->send_message_finished == NULL);
    GPR_ASSERT(stream_global->send_message == NULL);
    stream_global->send_message_finished = add_closure_barrier(on_complete);
    if (stream_global->write_closed) {
      grpc_chttp2_complete_closure_step(
          exec_ctx, transport_global, stream_global,
          &stream_global->send_message_finished,
          GRPC_ERROR_CREATE("Attempt to send message after stream was closed"));
    } else {
      stream_global->send_message = op->send_message;
      if (stream_global->id != 0) {
        grpc_chttp2_become_writable(transport_global, stream_global);
      }
    }
  }

  if (op->send_trailing_metadata != NULL) {
    GPR_ASSERT(stream_global->send_trailing_metadata_finished == NULL);
    stream_global->send_trailing_metadata_finished =
        add_closure_barrier(on_complete);
    stream_global->send_trailing_metadata = op->send_trailing_metadata;
    const size_t metadata_size =
        grpc_metadata_batch_size(op->send_trailing_metadata);
    const size_t metadata_peer_limit =
        transport_global->settings[GRPC_PEER_SETTINGS]
                                  [GRPC_CHTTP2_SETTINGS_MAX_HEADER_LIST_SIZE];
    if (metadata_size > metadata_peer_limit) {
      gpr_log(GPR_DEBUG,
              "to-be-sent trailing metadata size exceeds peer limit "
              "(%lu vs. %lu)",
              metadata_size, metadata_peer_limit);
      cancel_from_api(exec_ctx, transport_global, stream_global,
                      GRPC_STATUS_RESOURCE_EXHAUSTED, NULL);
    } else {
      if (contains_non_ok_status(transport_global,
                                 op->send_trailing_metadata)) {
        stream_global->seen_error = true;
        grpc_chttp2_list_add_check_read_ops(transport_global, stream_global);
      }
      if (stream_global->write_closed) {
        grpc_chttp2_complete_closure_step(
            exec_ctx, transport_global, stream_global,
            &stream_global->send_trailing_metadata_finished,
            grpc_metadata_batch_is_empty(op->send_trailing_metadata)
                ? GRPC_ERROR_NONE
                : GRPC_ERROR_CREATE("Attempt to send trailing metadata after "
                                    "stream was closed"));
      } else if (stream_global->id != 0) {
        /* TODO(ctiller): check if there's flow control for any outstanding
           bytes before going writable */
        grpc_chttp2_become_writable(transport_global, stream_global);
      }
    }
  }

  if (op->recv_initial_metadata != NULL) {
    GPR_ASSERT(stream_global->recv_initial_metadata_ready == NULL);
    stream_global->recv_initial_metadata_ready =
        op->recv_initial_metadata_ready;
    stream_global->recv_initial_metadata = op->recv_initial_metadata;
    grpc_chttp2_list_add_check_read_ops(transport_global, stream_global);
  }

  if (op->recv_message != NULL) {
    GPR_ASSERT(stream_global->recv_message_ready == NULL);
    stream_global->recv_message_ready = op->recv_message_ready;
    stream_global->recv_message = op->recv_message;
    if (stream_global->id != 0 &&
        (stream_global->incoming_frames.head == NULL ||
         stream_global->incoming_frames.head->is_tail)) {
      incoming_byte_stream_update_flow_control(
          transport_global, stream_global, transport_global->stream_lookahead,
          0);
    }
    grpc_chttp2_list_add_check_read_ops(transport_global, stream_global);
  }

  if (op->recv_trailing_metadata != NULL) {
    GPR_ASSERT(stream_global->recv_trailing_metadata_finished == NULL);
    stream_global->recv_trailing_metadata_finished =
        add_closure_barrier(on_complete);
    stream_global->recv_trailing_metadata = op->recv_trailing_metadata;
    grpc_chttp2_list_add_check_read_ops(transport_global, stream_global);
  }

  grpc_chttp2_complete_closure_step(exec_ctx, transport_global, stream_global,
                                    &on_complete, GRPC_ERROR_NONE);

  GPR_TIMER_END("perform_stream_op_locked", 0);
}

static void perform_stream_op(grpc_exec_ctx *exec_ctx, grpc_transport *gt,
                              grpc_stream *gs, grpc_transport_stream_op *op) {
  grpc_chttp2_transport *t = (grpc_chttp2_transport *)gt;
  grpc_chttp2_stream *s = (grpc_chttp2_stream *)gs;
  grpc_chttp2_run_with_global_lock(exec_ctx, t, s, perform_stream_op_locked, op,
                                   sizeof(*op));
}

static void send_ping_locked(grpc_chttp2_transport *t, grpc_closure *on_recv) {
  grpc_chttp2_outstanding_ping *p = gpr_malloc(sizeof(*p));
  p->next = &t->global.pings;
  p->prev = p->next->prev;
  p->prev->next = p->next->prev = p;
  p->id[0] = (uint8_t)((t->global.ping_counter >> 56) & 0xff);
  p->id[1] = (uint8_t)((t->global.ping_counter >> 48) & 0xff);
  p->id[2] = (uint8_t)((t->global.ping_counter >> 40) & 0xff);
  p->id[3] = (uint8_t)((t->global.ping_counter >> 32) & 0xff);
  p->id[4] = (uint8_t)((t->global.ping_counter >> 24) & 0xff);
  p->id[5] = (uint8_t)((t->global.ping_counter >> 16) & 0xff);
  p->id[6] = (uint8_t)((t->global.ping_counter >> 8) & 0xff);
  p->id[7] = (uint8_t)(t->global.ping_counter & 0xff);
  p->on_recv = on_recv;
  gpr_slice_buffer_add(&t->global.qbuf, grpc_chttp2_ping_create(0, p->id));
}

static void ack_ping_locked(grpc_exec_ctx *exec_ctx, grpc_chttp2_transport *t,
                            grpc_chttp2_stream *s, void *opaque_8bytes) {
  grpc_chttp2_outstanding_ping *ping;
  grpc_chttp2_transport_global *transport_global = &t->global;
  for (ping = transport_global->pings.next; ping != &transport_global->pings;
       ping = ping->next) {
    if (0 == memcmp(opaque_8bytes, ping->id, 8)) {
      grpc_exec_ctx_sched(exec_ctx, ping->on_recv, GRPC_ERROR_NONE, NULL);
      ping->next->prev = ping->prev;
      ping->prev->next = ping->next;
      gpr_free(ping);
      break;
    }
  }
}

void grpc_chttp2_ack_ping(grpc_exec_ctx *exec_ctx,
                          grpc_chttp2_transport_parsing *transport_parsing,
                          const uint8_t *opaque_8bytes) {
  grpc_chttp2_run_with_global_lock(
      exec_ctx, TRANSPORT_FROM_PARSING(transport_parsing), NULL,
      ack_ping_locked, (void *)opaque_8bytes, 8);
}

static void perform_transport_op_locked(grpc_exec_ctx *exec_ctx,
                                        grpc_chttp2_transport *t,
                                        grpc_chttp2_stream *s_unused,
                                        void *stream_op) {
  grpc_transport_op *op = stream_op;
  grpc_error *close_transport = op->disconnect_with_error;

  /* If there's a set_accept_stream ensure that we're not parsing
     to avoid changing things out from underneath */
  if (t->executor.parsing_active && op->set_accept_stream) {
    GPR_ASSERT(t->post_parsing_op == NULL);
    t->post_parsing_op = gpr_malloc(sizeof(*op));
    memcpy(t->post_parsing_op, op, sizeof(*op));
    return;
  }

  grpc_exec_ctx_sched(exec_ctx, op->on_consumed, GRPC_ERROR_NONE, NULL);

  if (op->on_connectivity_state_change != NULL) {
    grpc_connectivity_state_notify_on_state_change(
        exec_ctx, &t->channel_callback.state_tracker, op->connectivity_state,
        op->on_connectivity_state_change);
  }

  if (op->send_goaway) {
    t->global.sent_goaway = 1;
    grpc_chttp2_goaway_append(
        t->global.last_incoming_stream_id,
        (uint32_t)grpc_chttp2_grpc_status_to_http2_error(op->goaway_status),
        gpr_slice_ref(*op->goaway_message), &t->global.qbuf);
    close_transport = grpc_chttp2_has_streams(t)
                          ? GRPC_ERROR_NONE
                          : GRPC_ERROR_CREATE("GOAWAY sent");
  }

  if (op->set_accept_stream) {
    t->channel_callback.accept_stream = op->set_accept_stream_fn;
    t->channel_callback.accept_stream_user_data =
        op->set_accept_stream_user_data;
  }

  if (op->bind_pollset) {
    add_to_pollset_locked(exec_ctx, t, NULL, op->bind_pollset);
  }

  if (op->bind_pollset_set) {
    add_to_pollset_set_locked(exec_ctx, t, NULL, op->bind_pollset_set);
  }

  if (op->send_ping) {
    send_ping_locked(t, op->send_ping);
  }

  if (close_transport != GRPC_ERROR_NONE) {
    close_transport_locked(exec_ctx, t, close_transport);
  }
}

static void perform_transport_op(grpc_exec_ctx *exec_ctx, grpc_transport *gt,
                                 grpc_transport_op *op) {
  grpc_chttp2_transport *t = (grpc_chttp2_transport *)gt;
  grpc_chttp2_run_with_global_lock(
      exec_ctx, t, NULL, perform_transport_op_locked, op, sizeof(*op));
}

/*******************************************************************************
 * INPUT PROCESSING - GENERAL
 */

static void check_read_ops(grpc_exec_ctx *exec_ctx,
                           grpc_chttp2_transport_global *transport_global) {
  grpc_chttp2_stream_global *stream_global;
  grpc_byte_stream *bs;
  while (
      grpc_chttp2_list_pop_check_read_ops(transport_global, &stream_global)) {
    if (stream_global->recv_initial_metadata_ready != NULL &&
        stream_global->published_initial_metadata) {
      if (stream_global->seen_error) {
        while ((bs = grpc_chttp2_incoming_frame_queue_pop(
                    &stream_global->incoming_frames)) != NULL) {
          incoming_byte_stream_destroy_locked(exec_ctx, NULL, NULL, bs);
        }
        if (stream_global->exceeded_metadata_size) {
          cancel_from_api(exec_ctx, transport_global, stream_global,
                          GRPC_STATUS_RESOURCE_EXHAUSTED, NULL);
        }
      }
      grpc_chttp2_incoming_metadata_buffer_publish(
          &stream_global->received_initial_metadata,
          stream_global->recv_initial_metadata);
      grpc_exec_ctx_sched(exec_ctx, stream_global->recv_initial_metadata_ready,
                          GRPC_ERROR_NONE, NULL);
      stream_global->recv_initial_metadata_ready = NULL;
    }
    if (stream_global->recv_message_ready != NULL) {
      while (stream_global->seen_error &&
             (bs = grpc_chttp2_incoming_frame_queue_pop(
                  &stream_global->incoming_frames)) != NULL) {
        incoming_byte_stream_destroy_locked(exec_ctx, NULL, NULL, bs);
      }
      if (stream_global->incoming_frames.head != NULL) {
        *stream_global->recv_message = grpc_chttp2_incoming_frame_queue_pop(
            &stream_global->incoming_frames);
        GPR_ASSERT(*stream_global->recv_message != NULL);
        grpc_exec_ctx_sched(exec_ctx, stream_global->recv_message_ready,
                            GRPC_ERROR_NONE, NULL);
        stream_global->recv_message_ready = NULL;
      } else if (stream_global->published_trailing_metadata) {
        *stream_global->recv_message = NULL;
        grpc_exec_ctx_sched(exec_ctx, stream_global->recv_message_ready,
                            GRPC_ERROR_NONE, NULL);
        stream_global->recv_message_ready = NULL;
      }
    }
    if (stream_global->recv_trailing_metadata_finished != NULL &&
        stream_global->read_closed && stream_global->write_closed) {
      if (stream_global->seen_error) {
        while ((bs = grpc_chttp2_incoming_frame_queue_pop(
                    &stream_global->incoming_frames)) != NULL) {
          incoming_byte_stream_destroy_locked(exec_ctx, NULL, NULL, bs);
        }
        if (stream_global->exceeded_metadata_size) {
          cancel_from_api(exec_ctx, transport_global, stream_global,
                          GRPC_STATUS_RESOURCE_EXHAUSTED, NULL);
        }
      }
      if (stream_global->all_incoming_byte_streams_finished) {
        grpc_chttp2_incoming_metadata_buffer_publish(
            &stream_global->received_trailing_metadata,
            stream_global->recv_trailing_metadata);
        grpc_chttp2_complete_closure_step(
            exec_ctx, transport_global, stream_global,
            &stream_global->recv_trailing_metadata_finished, GRPC_ERROR_NONE);
      }
    }
  }
}

static void decrement_active_streams_locked(
    grpc_exec_ctx *exec_ctx, grpc_chttp2_transport_global *transport_global,
    grpc_chttp2_stream_global *stream_global) {
  if ((stream_global->all_incoming_byte_streams_finished =
           gpr_unref(&stream_global->active_streams))) {
    grpc_chttp2_list_add_check_read_ops(transport_global, stream_global);
  }
}

static void remove_stream(grpc_exec_ctx *exec_ctx, grpc_chttp2_transport *t,
                          uint32_t id, grpc_error *error) {
  size_t new_stream_count;
  grpc_chttp2_stream *s =
      grpc_chttp2_stream_map_delete(&t->parsing_stream_map, id);
  if (!s) {
    s = grpc_chttp2_stream_map_delete(&t->new_stream_map, id);
  }
  GPR_ASSERT(s);
  s->global.in_stream_map = false;
  if (t->parsing.incoming_stream == &s->parsing) {
    t->parsing.incoming_stream = NULL;
    grpc_chttp2_parsing_become_skip_parser(exec_ctx, &t->parsing);
  }
  if (s->parsing.data_parser.parsing_frame != NULL) {
    grpc_chttp2_incoming_byte_stream_finished(
        exec_ctx, s->parsing.data_parser.parsing_frame,
        GRPC_ERROR_CREATE_REFERENCING("Stream removed", &error, 1), 0);
    s->parsing.data_parser.parsing_frame = NULL;
  }

  if (grpc_chttp2_unregister_stream(t, s) && t->global.sent_goaway) {
    close_transport_locked(
        exec_ctx, t,
        GRPC_ERROR_CREATE("Last stream closed after sending GOAWAY"));
  }
  if (grpc_chttp2_list_remove_writable_stream(&t->global, &s->global)) {
    GRPC_CHTTP2_STREAM_UNREF(exec_ctx, &s->global, "chttp2_writing");
  }

  new_stream_count = grpc_chttp2_stream_map_size(&t->parsing_stream_map) +
                     grpc_chttp2_stream_map_size(&t->new_stream_map);
  GPR_ASSERT(new_stream_count <= UINT32_MAX);
  if (new_stream_count != t->global.concurrent_stream_count) {
    t->global.concurrent_stream_count = (uint32_t)new_stream_count;
    maybe_start_some_streams(exec_ctx, &t->global);
  }
  GRPC_ERROR_UNREF(error);
}

static void cancel_from_api(grpc_exec_ctx *exec_ctx,
                            grpc_chttp2_transport_global *transport_global,
                            grpc_chttp2_stream_global *stream_global,
                            grpc_status_code status,
                            gpr_slice *optional_message) {
  if (!stream_global->read_closed || !stream_global->write_closed) {
    if (stream_global->id != 0) {
      gpr_slice_buffer_add(
          &transport_global->qbuf,
          grpc_chttp2_rst_stream_create(
              stream_global->id,
              (uint32_t)grpc_chttp2_grpc_status_to_http2_error(status),
              &stream_global->stats.outgoing));
    }

    if (optional_message) {
      gpr_slice_ref(*optional_message);
    }
    grpc_chttp2_fake_status(exec_ctx, transport_global, stream_global, status,
                            optional_message);
  }
  if (status != GRPC_STATUS_OK && !stream_global->seen_error) {
    stream_global->seen_error = true;
    grpc_chttp2_list_add_check_read_ops(transport_global, stream_global);
  }
  grpc_chttp2_mark_stream_closed(
      exec_ctx, transport_global, stream_global, 1, 1,
      grpc_error_set_int(GRPC_ERROR_CREATE("Cancelled"),
                         GRPC_ERROR_INT_GRPC_STATUS, status));
}

void grpc_chttp2_fake_status(grpc_exec_ctx *exec_ctx,
                             grpc_chttp2_transport_global *transport_global,
                             grpc_chttp2_stream_global *stream_global,
                             grpc_status_code status, gpr_slice *slice) {
  if (status != GRPC_STATUS_OK) {
    stream_global->seen_error = true;
    grpc_chttp2_list_add_check_read_ops(transport_global, stream_global);
  }
  /* stream_global->recv_trailing_metadata_finished gives us a
     last chance replacement: we've received trailing metadata,
     but something more important has become available to signal
     to the upper layers - drop what we've got, and then publish
     what we want - which is safe because we haven't told anyone
     about the metadata yet */
  if (!stream_global->published_trailing_metadata ||
      stream_global->recv_trailing_metadata_finished != NULL) {
    char status_string[GPR_LTOA_MIN_BUFSIZE];
    gpr_ltoa(status, status_string);
    grpc_chttp2_incoming_metadata_buffer_add(
        &stream_global->received_trailing_metadata,
        grpc_mdelem_from_metadata_strings(
            GRPC_MDSTR_GRPC_STATUS, grpc_mdstr_from_string(status_string)));
    if (slice) {
      grpc_chttp2_incoming_metadata_buffer_add(
          &stream_global->received_trailing_metadata,
          grpc_mdelem_from_metadata_strings(
              GRPC_MDSTR_GRPC_MESSAGE,
              grpc_mdstr_from_slice(gpr_slice_ref(*slice))));
    }
    stream_global->published_trailing_metadata = true;
    grpc_chttp2_list_add_check_read_ops(transport_global, stream_global);
  }
  if (slice) {
    gpr_slice_unref(*slice);
  }
}

static void fail_pending_writes(grpc_exec_ctx *exec_ctx,
                                grpc_chttp2_transport_global *transport_global,
                                grpc_chttp2_stream_global *stream_global,
                                grpc_error *error) {
  grpc_chttp2_complete_closure_step(
      exec_ctx, transport_global, stream_global,
      &stream_global->send_initial_metadata_finished, GRPC_ERROR_REF(error));
  grpc_chttp2_complete_closure_step(
      exec_ctx, transport_global, stream_global,
      &stream_global->send_trailing_metadata_finished, GRPC_ERROR_REF(error));
  grpc_chttp2_complete_closure_step(exec_ctx, transport_global, stream_global,
                                    &stream_global->send_message_finished,
                                    error);
}

void grpc_chttp2_mark_stream_closed(
    grpc_exec_ctx *exec_ctx, grpc_chttp2_transport_global *transport_global,
    grpc_chttp2_stream_global *stream_global, int close_reads, int close_writes,
    grpc_error *error) {
  if (stream_global->read_closed && stream_global->write_closed) {
    /* already closed */
    GRPC_ERROR_UNREF(error);
    return;
  }
  grpc_chttp2_list_add_check_read_ops(transport_global, stream_global);
  if (close_reads && !stream_global->read_closed) {
    stream_global->read_closed = true;
    stream_global->published_initial_metadata = true;
    stream_global->published_trailing_metadata = true;
    decrement_active_streams_locked(exec_ctx, transport_global, stream_global);
  }
  if (close_writes && !stream_global->write_closed) {
    stream_global->write_closed = true;
    if (TRANSPORT_FROM_GLOBAL(transport_global)->executor.writing_active) {
      GRPC_CHTTP2_STREAM_REF(stream_global, "finish_writes");
      grpc_chttp2_list_add_closed_waiting_for_writing(transport_global,
                                                      stream_global);
    } else {
      fail_pending_writes(exec_ctx, transport_global, stream_global,
                          GRPC_ERROR_REF(error));
    }
  }
  if (stream_global->read_closed && stream_global->write_closed) {
    if (stream_global->id != 0 &&
        TRANSPORT_FROM_GLOBAL(transport_global)->executor.parsing_active) {
      grpc_chttp2_list_add_closed_waiting_for_parsing(transport_global,
                                                      stream_global);
    } else {
      if (stream_global->id != 0) {
        remove_stream(exec_ctx, TRANSPORT_FROM_GLOBAL(transport_global),
                      stream_global->id, GRPC_ERROR_REF(error));
      }
      GRPC_CHTTP2_STREAM_UNREF(exec_ctx, stream_global, "chttp2");
    }
  }
  GRPC_ERROR_UNREF(error);
}

static void close_from_api(grpc_exec_ctx *exec_ctx,
                           grpc_chttp2_transport_global *transport_global,
                           grpc_chttp2_stream_global *stream_global,
                           grpc_status_code status,
                           gpr_slice *optional_message) {
  gpr_slice hdr;
  gpr_slice status_hdr;
  gpr_slice message_pfx;
  uint8_t *p;
  uint32_t len = 0;

  GPR_ASSERT(status >= 0 && (int)status < 100);

  if (stream_global->id != 0 && !transport_global->is_client) {
    /* Hand roll a header block.
       This is unnecessarily ugly - at some point we should find a more elegant
       solution.
       It's complicated by the fact that our send machinery would be dead by the
       time we got around to sending this, so instead we ignore HPACK
       compression
       and just write the uncompressed bytes onto the wire. */
    status_hdr = gpr_slice_malloc(15 + (status >= 10));
    p = GPR_SLICE_START_PTR(status_hdr);
    *p++ = 0x40; /* literal header */
    *p++ = 11;   /* len(grpc-status) */
    *p++ = 'g';
    *p++ = 'r';
    *p++ = 'p';
    *p++ = 'c';
    *p++ = '-';
    *p++ = 's';
    *p++ = 't';
    *p++ = 'a';
    *p++ = 't';
    *p++ = 'u';
    *p++ = 's';
    if (status < 10) {
      *p++ = 1;
      *p++ = (uint8_t)('0' + status);
    } else {
      *p++ = 2;
      *p++ = (uint8_t)('0' + (status / 10));
      *p++ = (uint8_t)('0' + (status % 10));
    }
    GPR_ASSERT(p == GPR_SLICE_END_PTR(status_hdr));
    len += (uint32_t)GPR_SLICE_LENGTH(status_hdr);

    if (optional_message) {
      GPR_ASSERT(GPR_SLICE_LENGTH(*optional_message) < 127);
      message_pfx = gpr_slice_malloc(15);
      p = GPR_SLICE_START_PTR(message_pfx);
      *p++ = 0x40;
      *p++ = 12; /* len(grpc-message) */
      *p++ = 'g';
      *p++ = 'r';
      *p++ = 'p';
      *p++ = 'c';
      *p++ = '-';
      *p++ = 'm';
      *p++ = 'e';
      *p++ = 's';
      *p++ = 's';
      *p++ = 'a';
      *p++ = 'g';
      *p++ = 'e';
      *p++ = (uint8_t)GPR_SLICE_LENGTH(*optional_message);
      GPR_ASSERT(p == GPR_SLICE_END_PTR(message_pfx));
      len += (uint32_t)GPR_SLICE_LENGTH(message_pfx);
      len += (uint32_t)GPR_SLICE_LENGTH(*optional_message);
    }

    hdr = gpr_slice_malloc(9);
    p = GPR_SLICE_START_PTR(hdr);
    *p++ = (uint8_t)(len >> 16);
    *p++ = (uint8_t)(len >> 8);
    *p++ = (uint8_t)(len);
    *p++ = GRPC_CHTTP2_FRAME_HEADER;
    *p++ = GRPC_CHTTP2_DATA_FLAG_END_STREAM | GRPC_CHTTP2_DATA_FLAG_END_HEADERS;
    *p++ = (uint8_t)(stream_global->id >> 24);
    *p++ = (uint8_t)(stream_global->id >> 16);
    *p++ = (uint8_t)(stream_global->id >> 8);
    *p++ = (uint8_t)(stream_global->id);
    GPR_ASSERT(p == GPR_SLICE_END_PTR(hdr));

    gpr_slice_buffer_add(&transport_global->qbuf, hdr);
    gpr_slice_buffer_add(&transport_global->qbuf, status_hdr);
    if (optional_message) {
      gpr_slice_buffer_add(&transport_global->qbuf, message_pfx);
      gpr_slice_buffer_add(&transport_global->qbuf,
                           gpr_slice_ref(*optional_message));
    }

    gpr_slice_buffer_add(
        &transport_global->qbuf,
        grpc_chttp2_rst_stream_create(stream_global->id, GRPC_CHTTP2_NO_ERROR,
                                      &stream_global->stats.outgoing));

    if (optional_message) {
      gpr_slice_ref(*optional_message);
    }
  }

  grpc_chttp2_fake_status(exec_ctx, transport_global, stream_global, status,
                          optional_message);
  grpc_error *err = GRPC_ERROR_CREATE("Stream closed");
  err = grpc_error_set_int(err, GRPC_ERROR_INT_GRPC_STATUS, status);
  if (optional_message) {
    char *str =
        gpr_dump_slice(*optional_message, GPR_DUMP_HEX | GPR_DUMP_ASCII);
    err = grpc_error_set_str(err, GRPC_ERROR_STR_GRPC_MESSAGE, str);
    gpr_free(str);
  }
  grpc_chttp2_mark_stream_closed(exec_ctx, transport_global, stream_global, 1,
                                 1, err);
}

static void cancel_stream_cb(grpc_chttp2_transport_global *transport_global,
                             void *user_data,
                             grpc_chttp2_stream_global *stream_global) {
  grpc_chttp2_transport *transport = TRANSPORT_FROM_GLOBAL(transport_global);
  cancel_from_api(user_data, transport_global, stream_global,
                  GRPC_STATUS_UNAVAILABLE,
                  GPR_SLICE_IS_EMPTY(transport->optional_drop_message)
                      ? NULL
                      : &transport->optional_drop_message);
}

static void end_all_the_calls(grpc_exec_ctx *exec_ctx,
                              grpc_chttp2_transport *t) {
  grpc_chttp2_for_all_streams(&t->global, exec_ctx, cancel_stream_cb);
}

static void drop_connection(grpc_exec_ctx *exec_ctx, grpc_chttp2_transport *t,
                            grpc_error *error) {
  close_transport_locked(exec_ctx, t, error);
  end_all_the_calls(exec_ctx, t);
}

/** update window from a settings change */
static void update_global_window(void *args, uint32_t id, void *stream) {
  grpc_chttp2_transport *t = args;
  grpc_chttp2_stream *s = stream;
  grpc_chttp2_transport_global *transport_global = &t->global;
  grpc_chttp2_stream_global *stream_global = &s->global;
  int was_zero;
  int is_zero;
  int64_t initial_window_update = t->parsing.initial_window_update;

  was_zero = stream_global->outgoing_window <= 0;
  GRPC_CHTTP2_FLOW_CREDIT_STREAM("settings", transport_global, stream_global,
                                 outgoing_window, initial_window_update);
  is_zero = stream_global->outgoing_window <= 0;

  if (was_zero && !is_zero) {
    grpc_chttp2_become_writable(transport_global, stream_global);
  }
}

/*******************************************************************************
 * INPUT PROCESSING - PARSING
 */

static void reading_action_locked(grpc_exec_ctx *exec_ctx,
                                  grpc_chttp2_transport *t,
                                  grpc_chttp2_stream *s_unused, void *arg);
static void parsing_action(grpc_exec_ctx *exec_ctx, void *arg,
                           grpc_error *error);
static void post_reading_action_locked(grpc_exec_ctx *exec_ctx,
                                       grpc_chttp2_transport *t,
                                       grpc_chttp2_stream *s_unused, void *arg);
static void post_parse_locked(grpc_exec_ctx *exec_ctx, grpc_chttp2_transport *t,
                              grpc_chttp2_stream *s_unused, void *arg);

static void reading_action(grpc_exec_ctx *exec_ctx, void *tp,
                           grpc_error *error) {
  /* Control flow:
     reading_action_locked ->
       (parse_unlocked -> post_parse_locked)? ->
       post_reading_action_locked */
  grpc_chttp2_run_with_global_lock(exec_ctx, tp, NULL, reading_action_locked,
                                   GRPC_ERROR_REF(error), 0);
}

static void reading_action_locked(grpc_exec_ctx *exec_ctx,
                                  grpc_chttp2_transport *t,
                                  grpc_chttp2_stream *s_unused, void *arg) {
  grpc_chttp2_transport_global *transport_global = &t->global;
  grpc_chttp2_transport_parsing *transport_parsing = &t->parsing;
  grpc_error *error = arg;

  GPR_ASSERT(!t->executor.parsing_active);
  if (!t->closed) {
    t->executor.parsing_active = 1;
    /* merge stream lists */
    grpc_chttp2_stream_map_move_into(&t->new_stream_map,
                                     &t->parsing_stream_map);
    grpc_chttp2_prepare_to_read(transport_global, transport_parsing);
    grpc_exec_ctx_sched(exec_ctx, &t->parsing_action, error, NULL);
  } else {
    post_reading_action_locked(exec_ctx, t, s_unused, arg);
  }
}

<<<<<<< HEAD
static void parsing_action(grpc_exec_ctx *exec_ctx, void *arg,
                           grpc_error *error) {
  grpc_chttp2_transport *t = arg;
  GPR_TIMER_BEGIN("reading_action.parse", 0);
  size_t i = 0;
  grpc_error *errors[2] = {GRPC_ERROR_REF(error), GRPC_ERROR_NONE};
  for (; i < t->read_buffer.count && errors[1] == GRPC_ERROR_NONE; i++) {
    errors[1] = grpc_chttp2_perform_read(exec_ctx, &t->parsing,
                                         t->read_buffer.slices[i]);
  };
  grpc_error *err =
      errors[0] == GRPC_ERROR_NONE && errors[1] == GRPC_ERROR_NONE
          ? GRPC_ERROR_NONE
          : GRPC_ERROR_CREATE_REFERENCING("Failed parsing HTTP/2", errors,
                                          GPR_ARRAY_SIZE(errors));
  for (i = 0; i < GPR_ARRAY_SIZE(errors); i++) {
    GRPC_ERROR_UNREF(errors[i]);
=======
static bool try_http_parsing(grpc_exec_ctx *exec_ctx,
                             grpc_chttp2_transport *t) {
  grpc_http_parser parser;
  size_t i = 0;
  bool success = false;

  grpc_http_parser_init(&parser);

  for (; i < t->read_buffer.count &&
         grpc_http_parser_parse(&parser, t->read_buffer.slices[i]);
       i++)
    ;
  if (grpc_http_parser_eof(&parser) && parser.type == GRPC_HTTP_RESPONSE) {
    success = true;
    GRPC_CHTTP2_IF_TRACING(gpr_log(
        GPR_DEBUG, "Trying to connect an http1.x server, received status:%d",
        parser.http.response.status));
  }

  grpc_http_parser_destroy(&parser);
  return success;
}

static void parsing_action(grpc_exec_ctx *exec_ctx, void *arg, bool success) {
  grpc_chttp2_transport *t = arg;
  GPR_TIMER_BEGIN("reading_action.parse", 0);
  size_t i = 0;
  for (; i < t->read_buffer.count &&
         grpc_chttp2_perform_read(exec_ctx, &t->parsing,
                                  t->read_buffer.slices[i]);
       i++)
    ;
  if (i != t->read_buffer.count) {
    success = false;
    gpr_slice_unref(t->optional_drop_message);
    if (try_http_parsing(exec_ctx, t)) {
      t->optional_drop_message = gpr_slice_from_copied_string(
          "Connection dropped: received http1.x response");
    } else {
      t->optional_drop_message = gpr_slice_from_copied_string(
          "Connection dropped: received unparseable response");
    }
>>>>>>> 032a03e1
  }
  GPR_TIMER_END("reading_action.parse", 0);
  grpc_chttp2_run_with_global_lock(exec_ctx, t, NULL, post_parse_locked, err,
                                   0);
}

static void post_parse_locked(grpc_exec_ctx *exec_ctx, grpc_chttp2_transport *t,
                              grpc_chttp2_stream *s_unused, void *arg) {
  grpc_chttp2_transport_global *transport_global = &t->global;
  grpc_chttp2_transport_parsing *transport_parsing = &t->parsing;
  /* copy parsing qbuf to global qbuf */
  gpr_slice_buffer_move_into(&t->parsing.qbuf, &t->global.qbuf);
  /* merge stream lists */
  grpc_chttp2_stream_map_move_into(&t->new_stream_map, &t->parsing_stream_map);
  transport_global->concurrent_stream_count =
      (uint32_t)grpc_chttp2_stream_map_size(&t->parsing_stream_map);
  if (transport_parsing->initial_window_update != 0) {
    grpc_chttp2_stream_map_for_each(&t->parsing_stream_map,
                                    update_global_window, t);
    transport_parsing->initial_window_update = 0;
  }
  /* handle higher level things */
  grpc_chttp2_publish_reads(exec_ctx, transport_global, transport_parsing);
  t->executor.parsing_active = 0;
  /* handle delayed transport ops (if there is one) */
  if (t->post_parsing_op) {
    grpc_transport_op *op = t->post_parsing_op;
    t->post_parsing_op = NULL;
    perform_transport_op_locked(exec_ctx, t, NULL, op);
    gpr_free(op);
  }
  /* if a stream is in the stream map, and gets cancelled, we need to
   * ensure we are not parsing before continuing the cancellation to keep
   * things in a sane state */
  grpc_chttp2_stream_global *stream_global;
  while (grpc_chttp2_list_pop_closed_waiting_for_parsing(transport_global,
                                                         &stream_global)) {
    GPR_ASSERT(stream_global->in_stream_map);
    GPR_ASSERT(stream_global->write_closed);
    GPR_ASSERT(stream_global->read_closed);
    remove_stream(exec_ctx, t, stream_global->id,
                  GRPC_ERROR_CREATE("Stream removed"));
    GRPC_CHTTP2_STREAM_UNREF(exec_ctx, stream_global, "chttp2");
  }

  post_reading_action_locked(exec_ctx, t, s_unused, arg);
}

static void post_reading_action_locked(grpc_exec_ctx *exec_ctx,
                                       grpc_chttp2_transport *t,
                                       grpc_chttp2_stream *s_unused,
                                       void *arg) {
  grpc_error *error = arg;
  bool keep_reading = false;
  if (error == GRPC_ERROR_NONE && t->closed) {
    error = GRPC_ERROR_CREATE("Transport closed");
  }
  if (error != GRPC_ERROR_NONE) {
    drop_connection(exec_ctx, t, GRPC_ERROR_REF(error));
    t->endpoint_reading = 0;
    if (!t->executor.writing_active && t->ep) {
      grpc_endpoint_destroy(exec_ctx, t->ep);
      t->ep = NULL;
      /* safe as we still have a ref for read */
      UNREF_TRANSPORT(exec_ctx, t, "disconnect");
    }
  } else if (!t->closed) {
    keep_reading = true;
    REF_TRANSPORT(t, "keep_reading");
    prevent_endpoint_shutdown(t);
  }
  gpr_slice_buffer_reset_and_unref(&t->read_buffer);

  if (keep_reading) {
    grpc_endpoint_read(exec_ctx, t->ep, &t->read_buffer, &t->reading_action);
    allow_endpoint_shutdown_locked(exec_ctx, t);
    UNREF_TRANSPORT(exec_ctx, t, "keep_reading");
  } else {
    UNREF_TRANSPORT(exec_ctx, t, "reading_action");
  }

  GRPC_ERROR_UNREF(error);
}

/*******************************************************************************
 * CALLBACK LOOP
 */

static void connectivity_state_set(
    grpc_exec_ctx *exec_ctx, grpc_chttp2_transport_global *transport_global,
    grpc_connectivity_state state, grpc_error *error, const char *reason) {
  GRPC_CHTTP2_IF_TRACING(
      gpr_log(GPR_DEBUG, "set connectivity_state=%d", state));
  grpc_connectivity_state_set(
      exec_ctx,
      &TRANSPORT_FROM_GLOBAL(transport_global)->channel_callback.state_tracker,
      state, error, reason);
}

/*******************************************************************************
 * POLLSET STUFF
 */

static void add_to_pollset_locked(grpc_exec_ctx *exec_ctx,
                                  grpc_chttp2_transport *t,
                                  grpc_chttp2_stream *s_unused, void *pollset) {
  if (t->ep) {
    grpc_endpoint_add_to_pollset(exec_ctx, t->ep, pollset);
  }
}

static void add_to_pollset_set_locked(grpc_exec_ctx *exec_ctx,
                                      grpc_chttp2_transport *t,
                                      grpc_chttp2_stream *s_unused,
                                      void *pollset_set) {
  if (t->ep) {
    grpc_endpoint_add_to_pollset_set(exec_ctx, t->ep, pollset_set);
  }
}

static void set_pollset(grpc_exec_ctx *exec_ctx, grpc_transport *gt,
                        grpc_stream *gs, grpc_pollset *pollset) {
  /* TODO(ctiller): keep pollset alive */
  grpc_chttp2_run_with_global_lock(exec_ctx, (grpc_chttp2_transport *)gt,
                                   (grpc_chttp2_stream *)gs,
                                   add_to_pollset_locked, pollset, 0);
}

static void set_pollset_set(grpc_exec_ctx *exec_ctx, grpc_transport *gt,
                            grpc_stream *gs, grpc_pollset_set *pollset_set) {
  grpc_chttp2_run_with_global_lock(exec_ctx, (grpc_chttp2_transport *)gt,
                                   (grpc_chttp2_stream *)gs,
                                   add_to_pollset_set_locked, pollset_set, 0);
}

/*******************************************************************************
 * BYTE STREAM
 */

static void incoming_byte_stream_unref(grpc_exec_ctx *exec_ctx,
                                       grpc_chttp2_incoming_byte_stream *bs) {
  if (gpr_unref(&bs->refs)) {
    GRPC_ERROR_UNREF(bs->error);
    gpr_slice_buffer_destroy(&bs->slices);
    gpr_free(bs);
  }
}

static void incoming_byte_stream_update_flow_control(
    grpc_chttp2_transport_global *transport_global,
    grpc_chttp2_stream_global *stream_global, size_t max_size_hint,
    size_t have_already) {
  uint32_t max_recv_bytes;

  /* clamp max recv hint to an allowable size */
  if (max_size_hint >= UINT32_MAX - transport_global->stream_lookahead) {
    max_recv_bytes = UINT32_MAX - transport_global->stream_lookahead;
  } else {
    max_recv_bytes = (uint32_t)max_size_hint;
  }

  /* account for bytes already received but unknown to higher layers */
  if (max_recv_bytes >= have_already) {
    max_recv_bytes -= (uint32_t)have_already;
  } else {
    max_recv_bytes = 0;
  }

  /* add some small lookahead to keep pipelines flowing */
  GPR_ASSERT(max_recv_bytes <= UINT32_MAX - transport_global->stream_lookahead);
  max_recv_bytes += transport_global->stream_lookahead;
  if (stream_global->max_recv_bytes < max_recv_bytes) {
    uint32_t add_max_recv_bytes =
        max_recv_bytes - stream_global->max_recv_bytes;
    GRPC_CHTTP2_FLOW_CREDIT_STREAM("op", transport_global, stream_global,
                                   max_recv_bytes, add_max_recv_bytes);
    GRPC_CHTTP2_FLOW_CREDIT_STREAM("op", transport_global, stream_global,
                                   unannounced_incoming_window_for_parse,
                                   add_max_recv_bytes);
    GRPC_CHTTP2_FLOW_CREDIT_STREAM("op", transport_global, stream_global,
                                   unannounced_incoming_window_for_writing,
                                   add_max_recv_bytes);
    grpc_chttp2_list_add_unannounced_incoming_window_available(transport_global,
                                                               stream_global);
    grpc_chttp2_become_writable(transport_global, stream_global);
  }
}

typedef struct {
  grpc_chttp2_incoming_byte_stream *byte_stream;
  gpr_slice *slice;
  size_t max_size_hint;
  grpc_closure *on_complete;
} incoming_byte_stream_next_arg;

static void incoming_byte_stream_next_locked(grpc_exec_ctx *exec_ctx,
                                             grpc_chttp2_transport *t,
                                             grpc_chttp2_stream *s,
                                             void *argp) {
  incoming_byte_stream_next_arg *arg = argp;
  grpc_chttp2_incoming_byte_stream *bs =
      (grpc_chttp2_incoming_byte_stream *)arg->byte_stream;
  grpc_chttp2_transport_global *transport_global = &bs->transport->global;
  grpc_chttp2_stream_global *stream_global = &bs->stream->global;

  if (bs->is_tail) {
    incoming_byte_stream_update_flow_control(
        transport_global, stream_global, arg->max_size_hint, bs->slices.length);
  }
  if (bs->slices.count > 0) {
    *arg->slice = gpr_slice_buffer_take_first(&bs->slices);
    grpc_exec_ctx_sched(exec_ctx, arg->on_complete, GRPC_ERROR_NONE, NULL);
  } else if (bs->error != GRPC_ERROR_NONE) {
    grpc_exec_ctx_sched(exec_ctx, arg->on_complete, GRPC_ERROR_REF(bs->error),
                        NULL);
  } else {
    bs->on_next = arg->on_complete;
    bs->next = arg->slice;
  }
  incoming_byte_stream_unref(exec_ctx, bs);
}

static int incoming_byte_stream_next(grpc_exec_ctx *exec_ctx,
                                     grpc_byte_stream *byte_stream,
                                     gpr_slice *slice, size_t max_size_hint,
                                     grpc_closure *on_complete) {
  grpc_chttp2_incoming_byte_stream *bs =
      (grpc_chttp2_incoming_byte_stream *)byte_stream;
  incoming_byte_stream_next_arg arg = {bs, slice, max_size_hint, on_complete};
  gpr_ref(&bs->refs);
  grpc_chttp2_run_with_global_lock(exec_ctx, bs->transport, bs->stream,
                                   incoming_byte_stream_next_locked, &arg,
                                   sizeof(arg));
  return 0;
}

static void incoming_byte_stream_destroy(grpc_exec_ctx *exec_ctx,
                                         grpc_byte_stream *byte_stream);

static void incoming_byte_stream_destroy_locked(grpc_exec_ctx *exec_ctx,
                                                grpc_chttp2_transport *t,
                                                grpc_chttp2_stream *s,
                                                void *byte_stream) {
  grpc_chttp2_incoming_byte_stream *bs = byte_stream;
  GPR_ASSERT(bs->base.destroy == incoming_byte_stream_destroy);
  decrement_active_streams_locked(exec_ctx, &bs->transport->global,
                                  &bs->stream->global);
  incoming_byte_stream_unref(exec_ctx, bs);
}

static void incoming_byte_stream_destroy(grpc_exec_ctx *exec_ctx,
                                         grpc_byte_stream *byte_stream) {
  grpc_chttp2_incoming_byte_stream *bs =
      (grpc_chttp2_incoming_byte_stream *)byte_stream;
  grpc_chttp2_run_with_global_lock(exec_ctx, bs->transport, bs->stream,
                                   incoming_byte_stream_destroy_locked, bs, 0);
}

typedef struct {
  grpc_chttp2_incoming_byte_stream *byte_stream;
  gpr_slice slice;
} incoming_byte_stream_push_arg;

static void incoming_byte_stream_push_locked(grpc_exec_ctx *exec_ctx,
                                             grpc_chttp2_transport *t,
                                             grpc_chttp2_stream *s,
                                             void *argp) {
  incoming_byte_stream_push_arg *arg = argp;
  grpc_chttp2_incoming_byte_stream *bs = arg->byte_stream;
  if (bs->on_next != NULL) {
    *bs->next = arg->slice;
    grpc_exec_ctx_sched(exec_ctx, bs->on_next, GRPC_ERROR_NONE, NULL);
    bs->on_next = NULL;
  } else {
    gpr_slice_buffer_add(&bs->slices, arg->slice);
  }
  incoming_byte_stream_unref(exec_ctx, bs);
}

void grpc_chttp2_incoming_byte_stream_push(grpc_exec_ctx *exec_ctx,
                                           grpc_chttp2_incoming_byte_stream *bs,
                                           gpr_slice slice) {
  incoming_byte_stream_push_arg arg = {bs, slice};
  gpr_ref(&bs->refs);
  grpc_chttp2_run_with_global_lock(exec_ctx, bs->transport, bs->stream,
                                   incoming_byte_stream_push_locked, &arg,
                                   sizeof(arg));
}

typedef struct {
  grpc_chttp2_incoming_byte_stream *bs;
  grpc_error *error;
} bs_fail_args;

static bs_fail_args *make_bs_fail_args(grpc_chttp2_incoming_byte_stream *bs,
                                       grpc_error *error) {
  bs_fail_args *a = gpr_malloc(sizeof(*a));
  a->bs = bs;
  a->error = error;
  return a;
}

static void incoming_byte_stream_finished_failed_locked(
    grpc_exec_ctx *exec_ctx, grpc_chttp2_transport *t, grpc_chttp2_stream *s,
    void *argp) {
  bs_fail_args *a = argp;
  grpc_chttp2_incoming_byte_stream *bs = a->bs;
  grpc_error *error = a->error;
  gpr_free(a);
  grpc_exec_ctx_sched(exec_ctx, bs->on_next, GRPC_ERROR_REF(error), NULL);
  bs->on_next = NULL;
  GRPC_ERROR_UNREF(bs->error);
  bs->error = error;
  incoming_byte_stream_unref(exec_ctx, bs);
}

static void incoming_byte_stream_finished_ok_locked(grpc_exec_ctx *exec_ctx,
                                                    grpc_chttp2_transport *t,
                                                    grpc_chttp2_stream *s,
                                                    void *argp) {
  grpc_chttp2_incoming_byte_stream *bs = argp;
  incoming_byte_stream_unref(exec_ctx, bs);
}

void grpc_chttp2_incoming_byte_stream_finished(
    grpc_exec_ctx *exec_ctx, grpc_chttp2_incoming_byte_stream *bs,
    grpc_error *error, int from_parsing_thread) {
  if (from_parsing_thread) {
    if (error == GRPC_ERROR_NONE) {
      grpc_chttp2_run_with_global_lock(exec_ctx, bs->transport, bs->stream,
                                       incoming_byte_stream_finished_ok_locked,
                                       bs, 0);
    } else {
      grpc_chttp2_run_with_global_lock(
          exec_ctx, bs->transport, bs->stream,
          incoming_byte_stream_finished_failed_locked,
          make_bs_fail_args(bs, error), 0);
    }
  } else {
    if (error == GRPC_ERROR_NONE) {
      incoming_byte_stream_finished_ok_locked(exec_ctx, bs->transport,
                                              bs->stream, bs);
    } else {
      incoming_byte_stream_finished_failed_locked(
          exec_ctx, bs->transport, bs->stream, make_bs_fail_args(bs, error));
    }
  }
}

grpc_chttp2_incoming_byte_stream *grpc_chttp2_incoming_byte_stream_create(
    grpc_exec_ctx *exec_ctx, grpc_chttp2_transport_parsing *transport_parsing,
    grpc_chttp2_stream_parsing *stream_parsing, uint32_t frame_size,
    uint32_t flags, grpc_chttp2_incoming_frame_queue *add_to_queue) {
  grpc_chttp2_incoming_byte_stream *incoming_byte_stream =
      gpr_malloc(sizeof(*incoming_byte_stream));
  incoming_byte_stream->base.length = frame_size;
  incoming_byte_stream->base.flags = flags;
  incoming_byte_stream->base.next = incoming_byte_stream_next;
  incoming_byte_stream->base.destroy = incoming_byte_stream_destroy;
  gpr_ref_init(&incoming_byte_stream->refs, 2);
  incoming_byte_stream->next_message = NULL;
  incoming_byte_stream->transport = TRANSPORT_FROM_PARSING(transport_parsing);
  incoming_byte_stream->stream = STREAM_FROM_PARSING(stream_parsing);
  gpr_ref(&incoming_byte_stream->stream->global.active_streams);
  gpr_slice_buffer_init(&incoming_byte_stream->slices);
  incoming_byte_stream->on_next = NULL;
  incoming_byte_stream->is_tail = 1;
  incoming_byte_stream->error = GRPC_ERROR_NONE;
  if (add_to_queue->head == NULL) {
    add_to_queue->head = incoming_byte_stream;
  } else {
    add_to_queue->tail->is_tail = 0;
    add_to_queue->tail->next_message = incoming_byte_stream;
  }
  add_to_queue->tail = incoming_byte_stream;
  return incoming_byte_stream;
}

/*******************************************************************************
 * TRACING
 */

static char *format_flowctl_context_var(const char *context, const char *var,
                                        int64_t val, uint32_t id,
                                        char **scope) {
  char *underscore_pos;
  char *result;
  if (context == NULL) {
    *scope = NULL;
    gpr_asprintf(&result, "%s(%lld)", var, val);
    return result;
  }
  underscore_pos = strchr(context, '_');
  *scope = gpr_strdup(context);
  (*scope)[underscore_pos - context] = 0;
  if (id != 0) {
    char *tmp = *scope;
    gpr_asprintf(scope, "%s[%d]", tmp, id);
    gpr_free(tmp);
  }
  gpr_asprintf(&result, "%s.%s(%lld)", underscore_pos + 1, var, val);
  return result;
}

static int samestr(char *a, char *b) {
  if (a == NULL) {
    return b == NULL;
  }
  if (b == NULL) {
    return 0;
  }
  return 0 == strcmp(a, b);
}

void grpc_chttp2_flowctl_trace(const char *file, int line, const char *phase,
                               grpc_chttp2_flowctl_op op, const char *context1,
                               const char *var1, const char *context2,
                               const char *var2, int is_client,
                               uint32_t stream_id, int64_t val1, int64_t val2) {
  char *scope1;
  char *scope2;
  char *label1 =
      format_flowctl_context_var(context1, var1, val1, stream_id, &scope1);
  char *label2 =
      format_flowctl_context_var(context2, var2, val2, stream_id, &scope2);
  char *clisvr = is_client ? "client" : "server";
  char *prefix;

  gpr_asprintf(&prefix, "FLOW % 8s: %s % 11s ", phase, clisvr, scope1);

  switch (op) {
    case GRPC_CHTTP2_FLOWCTL_MOVE:
      GPR_ASSERT(samestr(scope1, scope2));
      if (val2 != 0) {
        gpr_log(file, line, GPR_LOG_SEVERITY_DEBUG,
                "%sMOVE   % 40s <- % 40s giving %d", prefix, label1, label2,
                val1 + val2);
      }
      break;
    case GRPC_CHTTP2_FLOWCTL_CREDIT:
      GPR_ASSERT(val2 >= 0);
      if (val2 != 0) {
        gpr_log(file, line, GPR_LOG_SEVERITY_DEBUG,
                "%sCREDIT % 40s by % 40s giving %d", prefix, label1, label2,
                val1 + val2);
      }
      break;
    case GRPC_CHTTP2_FLOWCTL_DEBIT:
      GPR_ASSERT(val2 >= 0);
      if (val2 != 0) {
        gpr_log(file, line, GPR_LOG_SEVERITY_DEBUG,
                "%sDEBIT  % 40s by % 40s giving %d", prefix, label1, label2,
                val1 - val2);
      }
      break;
  }

  gpr_free(scope1);
  gpr_free(scope2);
  gpr_free(label1);
  gpr_free(label2);
  gpr_free(prefix);
}

/*******************************************************************************
 * INTEGRATION GLUE
 */

static char *chttp2_get_peer(grpc_exec_ctx *exec_ctx, grpc_transport *t) {
  return gpr_strdup(((grpc_chttp2_transport *)t)->peer_string);
}

static const grpc_transport_vtable vtable = {sizeof(grpc_chttp2_stream),
                                             "chttp2",
                                             init_stream,
                                             set_pollset,
                                             set_pollset_set,
                                             perform_stream_op,
                                             perform_transport_op,
                                             destroy_stream,
                                             destroy_transport,
                                             chttp2_get_peer};

grpc_transport *grpc_create_chttp2_transport(
    grpc_exec_ctx *exec_ctx, const grpc_channel_args *channel_args,
    grpc_endpoint *ep, int is_client) {
  grpc_chttp2_transport *t = gpr_malloc(sizeof(grpc_chttp2_transport));
  init_transport(exec_ctx, t, channel_args, ep, is_client != 0);
  return &t->base;
}

void grpc_chttp2_transport_start_reading(grpc_exec_ctx *exec_ctx,
                                         grpc_transport *transport,
                                         gpr_slice *slices, size_t nslices) {
  grpc_chttp2_transport *t = (grpc_chttp2_transport *)transport;
  REF_TRANSPORT(t, "reading_action"); /* matches unref inside reading_action */
  gpr_slice_buffer_addn(&t->read_buffer, slices, nslices);
  reading_action(exec_ctx, t, GRPC_ERROR_NONE);
}<|MERGE_RESOLUTION|>--- conflicted
+++ resolved
@@ -1665,68 +1665,63 @@
   }
 }
 
-<<<<<<< HEAD
+static grpc_error *try_http_parsing(grpc_exec_ctx *exec_ctx,
+                                    grpc_chttp2_transport *t) {
+  grpc_http_parser parser;
+  size_t i = 0;
+  grpc_error *error = GRPC_ERROR_NONE;
+  grpc_http_response response;
+  memset(&response, 0, sizeof(response));
+
+  grpc_http_parser_init(&parser, GRPC_HTTP_RESPONSE, &response);
+
+  grpc_error *parse_error = GRPC_ERROR_NONE;
+  for (; i < t->read_buffer.count && parse_error == GRPC_ERROR_NONE; i++) {
+    parse_error = grpc_http_parser_parse(&parser, t->read_buffer.slices[i]);
+  }
+  if (parse_error == GRPC_ERROR_NONE &&
+      (parse_error = grpc_http_parser_eof(&parser)) == GRPC_ERROR_NONE) {
+    error = grpc_error_set_int(
+        GRPC_ERROR_CREATE("Trying to connect an http1.x server"),
+        GRPC_ERROR_INT_HTTP_STATUS, response.status);
+  }
+  GRPC_ERROR_UNREF(parse_error);
+
+  grpc_http_parser_destroy(&parser);
+  grpc_http_response_destroy(&response);
+  return error;
+}
+
 static void parsing_action(grpc_exec_ctx *exec_ctx, void *arg,
                            grpc_error *error) {
   grpc_chttp2_transport *t = arg;
   GPR_TIMER_BEGIN("reading_action.parse", 0);
   size_t i = 0;
-  grpc_error *errors[2] = {GRPC_ERROR_REF(error), GRPC_ERROR_NONE};
+  grpc_error *errors[3] = {GRPC_ERROR_REF(error), GRPC_ERROR_NONE,
+                           GRPC_ERROR_NONE};
   for (; i < t->read_buffer.count && errors[1] == GRPC_ERROR_NONE; i++) {
     errors[1] = grpc_chttp2_perform_read(exec_ctx, &t->parsing,
                                          t->read_buffer.slices[i]);
   };
+  if (i != t->read_buffer.count) {
+    gpr_slice_unref(t->optional_drop_message);
+    errors[2] = try_http_parsing(exec_ctx, t);
+    if (errors[2] != GRPC_ERROR_NONE) {
+      t->optional_drop_message = gpr_slice_from_copied_string(
+          "Connection dropped: received http1.x response");
+    } else {
+      t->optional_drop_message = gpr_slice_from_copied_string(
+          "Connection dropped: received unparseable response");
+    }
+  }
   grpc_error *err =
-      errors[0] == GRPC_ERROR_NONE && errors[1] == GRPC_ERROR_NONE
+      errors[0] == GRPC_ERROR_NONE && errors[1] == GRPC_ERROR_NONE &&
+              errors[2] == GRPC_ERROR_NONE
           ? GRPC_ERROR_NONE
           : GRPC_ERROR_CREATE_REFERENCING("Failed parsing HTTP/2", errors,
                                           GPR_ARRAY_SIZE(errors));
   for (i = 0; i < GPR_ARRAY_SIZE(errors); i++) {
     GRPC_ERROR_UNREF(errors[i]);
-=======
-static bool try_http_parsing(grpc_exec_ctx *exec_ctx,
-                             grpc_chttp2_transport *t) {
-  grpc_http_parser parser;
-  size_t i = 0;
-  bool success = false;
-
-  grpc_http_parser_init(&parser);
-
-  for (; i < t->read_buffer.count &&
-         grpc_http_parser_parse(&parser, t->read_buffer.slices[i]);
-       i++)
-    ;
-  if (grpc_http_parser_eof(&parser) && parser.type == GRPC_HTTP_RESPONSE) {
-    success = true;
-    GRPC_CHTTP2_IF_TRACING(gpr_log(
-        GPR_DEBUG, "Trying to connect an http1.x server, received status:%d",
-        parser.http.response.status));
-  }
-
-  grpc_http_parser_destroy(&parser);
-  return success;
-}
-
-static void parsing_action(grpc_exec_ctx *exec_ctx, void *arg, bool success) {
-  grpc_chttp2_transport *t = arg;
-  GPR_TIMER_BEGIN("reading_action.parse", 0);
-  size_t i = 0;
-  for (; i < t->read_buffer.count &&
-         grpc_chttp2_perform_read(exec_ctx, &t->parsing,
-                                  t->read_buffer.slices[i]);
-       i++)
-    ;
-  if (i != t->read_buffer.count) {
-    success = false;
-    gpr_slice_unref(t->optional_drop_message);
-    if (try_http_parsing(exec_ctx, t)) {
-      t->optional_drop_message = gpr_slice_from_copied_string(
-          "Connection dropped: received http1.x response");
-    } else {
-      t->optional_drop_message = gpr_slice_from_copied_string(
-          "Connection dropped: received unparseable response");
-    }
->>>>>>> 032a03e1
   }
   GPR_TIMER_END("reading_action.parse", 0);
   grpc_chttp2_run_with_global_lock(exec_ctx, t, NULL, post_parse_locked, err,
