/*
 *
 * Copyright 2015 gRPC authors.
 *
 * Licensed under the Apache License, Version 2.0 (the "License");
 * you may not use this file except in compliance with the License.
 * You may obtain a copy of the License at
 *
 *     http://www.apache.org/licenses/LICENSE-2.0
 *
 * Unless required by applicable law or agreed to in writing, software
 * distributed under the License is distributed on an "AS IS" BASIS,
 * WITHOUT WARRANTIES OR CONDITIONS OF ANY KIND, either express or implied.
 * See the License for the specific language governing permissions and
 * limitations under the License.
 *
 */

#include "src/core/ext/transport/chttp2/transport/chttp2_transport.h"

#include <limits.h>
#include <math.h>
#include <stdio.h>
#include <string.h>

#include <grpc/slice_buffer.h>
#include <grpc/support/alloc.h>
#include <grpc/support/log.h>
#include <grpc/support/string_util.h>
#include <grpc/support/useful.h>

#include "src/core/ext/transport/chttp2/transport/frame_data.h"
#include "src/core/ext/transport/chttp2/transport/internal.h"
#include "src/core/ext/transport/chttp2/transport/varint.h"
#include "src/core/lib/channel/channel_args.h"
#include "src/core/lib/compression/stream_compression.h"
#include "src/core/lib/debug/stats.h"
#include "src/core/lib/http/parser.h"
#include "src/core/lib/iomgr/executor.h"
#include "src/core/lib/iomgr/timer.h"
#include "src/core/lib/profiling/timers.h"
#include "src/core/lib/slice/slice_internal.h"
#include "src/core/lib/slice/slice_string_helpers.h"
#include "src/core/lib/support/env.h"
#include "src/core/lib/support/string.h"
#include "src/core/lib/transport/error_utils.h"
#include "src/core/lib/transport/http2_errors.h"
#include "src/core/lib/transport/static_metadata.h"
#include "src/core/lib/transport/status_conversion.h"
#include "src/core/lib/transport/timeout_encoding.h"
#include "src/core/lib/transport/transport.h"
#include "src/core/lib/transport/transport_impl.h"

#define DEFAULT_WINDOW 65535
#define DEFAULT_CONNECTION_WINDOW_TARGET (1024 * 1024)
#define MAX_WINDOW 0x7fffffffu
#define MAX_WRITE_BUFFER_SIZE (64 * 1024 * 1024)
#define DEFAULT_MAX_HEADER_LIST_SIZE (8 * 1024)

#define DEFAULT_CLIENT_KEEPALIVE_TIME_MS INT_MAX
#define DEFAULT_CLIENT_KEEPALIVE_TIMEOUT_MS 20000 /* 20 seconds */
#define DEFAULT_SERVER_KEEPALIVE_TIME_MS 7200000  /* 2 hours */
#define DEFAULT_SERVER_KEEPALIVE_TIMEOUT_MS 20000 /* 20 seconds */
#define DEFAULT_KEEPALIVE_PERMIT_WITHOUT_CALLS false
#define KEEPALIVE_TIME_BACKOFF_MULTIPLIER 2

#define DEFAULT_MIN_SENT_PING_INTERVAL_WITHOUT_DATA_MS 300000 /* 5 minutes */
#define DEFAULT_MIN_RECV_PING_INTERVAL_WITHOUT_DATA_MS 300000 /* 5 minutes */
#define DEFAULT_MAX_PINGS_BETWEEN_DATA 0                      /* unlimited */
#define DEFAULT_MAX_PING_STRIKES 2

static int g_default_client_keepalive_time_ms =
    DEFAULT_CLIENT_KEEPALIVE_TIME_MS;
static int g_default_client_keepalive_timeout_ms =
    DEFAULT_CLIENT_KEEPALIVE_TIMEOUT_MS;
static int g_default_server_keepalive_time_ms =
    DEFAULT_SERVER_KEEPALIVE_TIME_MS;
static int g_default_server_keepalive_timeout_ms =
    DEFAULT_SERVER_KEEPALIVE_TIMEOUT_MS;
static bool g_default_keepalive_permit_without_calls =
    DEFAULT_KEEPALIVE_PERMIT_WITHOUT_CALLS;

static int g_default_min_sent_ping_interval_without_data_ms =
    DEFAULT_MIN_SENT_PING_INTERVAL_WITHOUT_DATA_MS;
static int g_default_min_recv_ping_interval_without_data_ms =
    DEFAULT_MIN_RECV_PING_INTERVAL_WITHOUT_DATA_MS;
static int g_default_max_pings_without_data = DEFAULT_MAX_PINGS_BETWEEN_DATA;
static int g_default_max_ping_strikes = DEFAULT_MAX_PING_STRIKES;

#define MAX_CLIENT_STREAM_ID 0x7fffffffu
grpc_tracer_flag grpc_http_trace = GRPC_TRACER_INITIALIZER(false, "http");
grpc_tracer_flag grpc_flowctl_trace = GRPC_TRACER_INITIALIZER(false, "flowctl");

#ifndef NDEBUG
grpc_tracer_flag grpc_trace_chttp2_refcount =
    GRPC_TRACER_INITIALIZER(false, "chttp2_refcount");
#endif

/* forward declarations of various callbacks that we'll build closures around */
static void write_action_begin_locked(grpc_exec_ctx *exec_ctx, void *t,
                                      grpc_error *error);
static void write_action(grpc_exec_ctx *exec_ctx, void *t, grpc_error *error);
static void write_action_end_locked(grpc_exec_ctx *exec_ctx, void *t,
                                    grpc_error *error);

static void read_action_locked(grpc_exec_ctx *exec_ctx, void *t,
                               grpc_error *error);

static void complete_fetch_locked(grpc_exec_ctx *exec_ctx, void *gs,
                                  grpc_error *error);
/** Set a transport level setting, and push it to our peer */
static void queue_setting_update(grpc_exec_ctx *exec_ctx,
                                 grpc_chttp2_transport *t,
                                 grpc_chttp2_setting_id id, uint32_t value);

static void close_from_api(grpc_exec_ctx *exec_ctx, grpc_chttp2_transport *t,
                           grpc_chttp2_stream *s, grpc_error *error);

/** Start new streams that have been created if we can */
static void maybe_start_some_streams(grpc_exec_ctx *exec_ctx,
                                     grpc_chttp2_transport *t);

static void connectivity_state_set(grpc_exec_ctx *exec_ctx,
                                   grpc_chttp2_transport *t,
                                   grpc_connectivity_state state,
                                   grpc_error *error, const char *reason);

static void incoming_byte_stream_destroy_locked(grpc_exec_ctx *exec_ctx,
                                                void *byte_stream,
                                                grpc_error *error_ignored);
static void incoming_byte_stream_publish_error(
    grpc_exec_ctx *exec_ctx, grpc_chttp2_incoming_byte_stream *bs,
    grpc_error *error);
static void incoming_byte_stream_unref(grpc_exec_ctx *exec_ctx,
                                       grpc_chttp2_incoming_byte_stream *bs);

static void benign_reclaimer_locked(grpc_exec_ctx *exec_ctx, void *t,
                                    grpc_error *error);
static void destructive_reclaimer_locked(grpc_exec_ctx *exec_ctx, void *t,
                                         grpc_error *error);

static void post_benign_reclaimer(grpc_exec_ctx *exec_ctx,
                                  grpc_chttp2_transport *t);
static void post_destructive_reclaimer(grpc_exec_ctx *exec_ctx,
                                       grpc_chttp2_transport *t);

static void close_transport_locked(grpc_exec_ctx *exec_ctx,
                                   grpc_chttp2_transport *t, grpc_error *error);
static void end_all_the_calls(grpc_exec_ctx *exec_ctx, grpc_chttp2_transport *t,
                              grpc_error *error);

static void start_bdp_ping_locked(grpc_exec_ctx *exec_ctx, void *tp,
                                  grpc_error *error);
static void finish_bdp_ping_locked(grpc_exec_ctx *exec_ctx, void *tp,
                                   grpc_error *error);

static void cancel_pings(grpc_exec_ctx *exec_ctx, grpc_chttp2_transport *t,
                         grpc_error *error);
static void send_ping_locked(
    grpc_exec_ctx *exec_ctx, grpc_chttp2_transport *t,
    grpc_chttp2_ping_type ping_type, grpc_closure *on_initiate,
    grpc_closure *on_complete,
    grpc_chttp2_initiate_write_reason initiate_write_reason);
static void retry_initiate_ping_locked(grpc_exec_ctx *exec_ctx, void *tp,
                                       grpc_error *error);

/** keepalive-relevant functions */
static void init_keepalive_ping_locked(grpc_exec_ctx *exec_ctx, void *arg,
                                       grpc_error *error);
static void start_keepalive_ping_locked(grpc_exec_ctx *exec_ctx, void *arg,
                                        grpc_error *error);
static void finish_keepalive_ping_locked(grpc_exec_ctx *exec_ctx, void *arg,
                                         grpc_error *error);
static void keepalive_watchdog_fired_locked(grpc_exec_ctx *exec_ctx, void *arg,
                                            grpc_error *error);

static void reset_byte_stream(grpc_exec_ctx *exec_ctx, void *arg,
                              grpc_error *error);

/*******************************************************************************
 * CONSTRUCTION/DESTRUCTION/REFCOUNTING
 */

static void destruct_transport(grpc_exec_ctx *exec_ctx,
                               grpc_chttp2_transport *t) {
  size_t i;

  grpc_endpoint_destroy(exec_ctx, t->ep);

  grpc_slice_buffer_destroy_internal(exec_ctx, &t->qbuf);

  grpc_slice_buffer_destroy_internal(exec_ctx, &t->outbuf);
  grpc_chttp2_hpack_compressor_destroy(exec_ctx, &t->hpack_compressor);

  grpc_slice_buffer_destroy_internal(exec_ctx, &t->read_buffer);
  grpc_chttp2_hpack_parser_destroy(exec_ctx, &t->hpack_parser);
  grpc_chttp2_goaway_parser_destroy(&t->goaway_parser);

  for (i = 0; i < STREAM_LIST_COUNT; i++) {
    GPR_ASSERT(t->lists[i].head == NULL);
    GPR_ASSERT(t->lists[i].tail == NULL);
  }

  GPR_ASSERT(grpc_chttp2_stream_map_size(&t->stream_map) == 0);

  grpc_chttp2_stream_map_destroy(&t->stream_map);
  grpc_connectivity_state_destroy(exec_ctx, &t->channel_callback.state_tracker);

  GRPC_COMBINER_UNREF(exec_ctx, t->combiner, "chttp2_transport");

  cancel_pings(exec_ctx, t,
               GRPC_ERROR_CREATE_FROM_STATIC_STRING("Transport destroyed"));

  while (t->write_cb_pool) {
    grpc_chttp2_write_cb *next = t->write_cb_pool->next;
    gpr_free(t->write_cb_pool);
    t->write_cb_pool = next;
  }

  gpr_free(t->ping_acks);
  gpr_free(t->peer_string);
  gpr_free(t);
}

#ifndef NDEBUG
void grpc_chttp2_unref_transport(grpc_exec_ctx *exec_ctx,
                                 grpc_chttp2_transport *t, const char *reason,
                                 const char *file, int line) {
  if (GRPC_TRACER_ON(grpc_trace_chttp2_refcount)) {
    gpr_atm val = gpr_atm_no_barrier_load(&t->refs.count);
    gpr_log(GPR_DEBUG, "chttp2:unref:%p %" PRIdPTR "->%" PRIdPTR " %s [%s:%d]",
            t, val, val - 1, reason, file, line);
  }
  if (!gpr_unref(&t->refs)) return;
  destruct_transport(exec_ctx, t);
}

void grpc_chttp2_ref_transport(grpc_chttp2_transport *t, const char *reason,
                               const char *file, int line) {
  if (GRPC_TRACER_ON(grpc_trace_chttp2_refcount)) {
    gpr_atm val = gpr_atm_no_barrier_load(&t->refs.count);
    gpr_log(GPR_DEBUG, "chttp2:  ref:%p %" PRIdPTR "->%" PRIdPTR " %s [%s:%d]",
            t, val, val + 1, reason, file, line);
  }
  gpr_ref(&t->refs);
}
#else
void grpc_chttp2_unref_transport(grpc_exec_ctx *exec_ctx,
                                 grpc_chttp2_transport *t) {
  if (!gpr_unref(&t->refs)) return;
  destruct_transport(exec_ctx, t);
}

void grpc_chttp2_ref_transport(grpc_chttp2_transport *t) { gpr_ref(&t->refs); }
#endif

static const grpc_transport_vtable *get_vtable(void);

static void init_transport(grpc_exec_ctx *exec_ctx, grpc_chttp2_transport *t,
                           const grpc_channel_args *channel_args,
                           grpc_endpoint *ep, bool is_client) {
  size_t i;
  int j;

  GPR_ASSERT(strlen(GRPC_CHTTP2_CLIENT_CONNECT_STRING) ==
             GRPC_CHTTP2_CLIENT_CONNECT_STRLEN);

  t->base.vtable = get_vtable();
  t->ep = ep;
  /* one ref is for destroy */
  gpr_ref_init(&t->refs, 1);
  t->combiner = grpc_combiner_create();
  t->peer_string = grpc_endpoint_get_peer(ep);
  t->endpoint_reading = 1;
  t->next_stream_id = is_client ? 1 : 2;
  t->is_client = is_client;
  t->flow_control.remote_window = DEFAULT_WINDOW;
  t->flow_control.announced_window = DEFAULT_WINDOW;
  t->flow_control.t = t;
  t->deframe_state = is_client ? GRPC_DTS_FH_0 : GRPC_DTS_CLIENT_PREFIX_0;
  t->is_first_frame = true;
  grpc_connectivity_state_init(
      &t->channel_callback.state_tracker, GRPC_CHANNEL_READY,
      is_client ? "client_transport" : "server_transport");

  grpc_slice_buffer_init(&t->qbuf);

  grpc_slice_buffer_init(&t->outbuf);
  grpc_chttp2_hpack_compressor_init(&t->hpack_compressor);

  GRPC_CLOSURE_INIT(&t->read_action_locked, read_action_locked, t,
                    grpc_combiner_scheduler(t->combiner));
  GRPC_CLOSURE_INIT(&t->benign_reclaimer_locked, benign_reclaimer_locked, t,
                    grpc_combiner_scheduler(t->combiner));
  GRPC_CLOSURE_INIT(&t->destructive_reclaimer_locked,
                    destructive_reclaimer_locked, t,
                    grpc_combiner_scheduler(t->combiner));
  GRPC_CLOSURE_INIT(&t->retry_initiate_ping_locked, retry_initiate_ping_locked,
                    t, grpc_combiner_scheduler(t->combiner));
  GRPC_CLOSURE_INIT(&t->start_bdp_ping_locked, start_bdp_ping_locked, t,
                    grpc_combiner_scheduler(t->combiner));
  GRPC_CLOSURE_INIT(&t->finish_bdp_ping_locked, finish_bdp_ping_locked, t,
                    grpc_combiner_scheduler(t->combiner));
  GRPC_CLOSURE_INIT(&t->init_keepalive_ping_locked, init_keepalive_ping_locked,
                    t, grpc_combiner_scheduler(t->combiner));
  GRPC_CLOSURE_INIT(&t->start_keepalive_ping_locked,
                    start_keepalive_ping_locked, t,
                    grpc_combiner_scheduler(t->combiner));
  GRPC_CLOSURE_INIT(&t->finish_keepalive_ping_locked,
                    finish_keepalive_ping_locked, t,
                    grpc_combiner_scheduler(t->combiner));
  GRPC_CLOSURE_INIT(&t->keepalive_watchdog_fired_locked,
                    keepalive_watchdog_fired_locked, t,
                    grpc_combiner_scheduler(t->combiner));

  grpc_bdp_estimator_init(&t->flow_control.bdp_estimator, t->peer_string);
  t->flow_control.last_pid_update = gpr_now(GPR_CLOCK_MONOTONIC);
  grpc_pid_controller_init(
      &t->flow_control.pid_controller,
      (grpc_pid_controller_args){.gain_p = 4,
                                 .gain_i = 8,
                                 .gain_d = 0,
                                 .initial_control_value = log2(DEFAULT_WINDOW),
                                 .min_control_value = -1,
                                 .max_control_value = 25,
                                 .integral_range = 10});

  grpc_chttp2_goaway_parser_init(&t->goaway_parser);
  grpc_chttp2_hpack_parser_init(exec_ctx, &t->hpack_parser);

  grpc_slice_buffer_init(&t->read_buffer);

  /* 8 is a random stab in the dark as to a good initial size: it's small enough
     that it shouldn't waste memory for infrequently used connections, yet
     large enough that the exponential growth should happen nicely when it's
     needed.
     TODO(ctiller): tune this */
  grpc_chttp2_stream_map_init(&t->stream_map, 8);

  /* copy in initial settings to all setting sets */
  for (i = 0; i < GRPC_CHTTP2_NUM_SETTINGS; i++) {
    for (j = 0; j < GRPC_NUM_SETTING_SETS; j++) {
      t->settings[j][i] = grpc_chttp2_settings_parameters[i].default_value;
    }
  }
  t->dirtied_local_settings = 1;
  /* Hack: it's common for implementations to assume 65536 bytes initial send
     window -- this should by rights be 0 */
  t->force_send_settings = 1 << GRPC_CHTTP2_SETTINGS_INITIAL_WINDOW_SIZE;
  t->sent_local_settings = 0;
  t->write_buffer_size = DEFAULT_WINDOW;
  t->flow_control.enable_bdp_probe = true;

  if (is_client) {
    grpc_slice_buffer_add(&t->outbuf, grpc_slice_from_copied_string(
                                          GRPC_CHTTP2_CLIENT_CONNECT_STRING));
  }

  /* configure http2 the way we like it */
  if (is_client) {
    queue_setting_update(exec_ctx, t, GRPC_CHTTP2_SETTINGS_ENABLE_PUSH, 0);
    queue_setting_update(exec_ctx, t,
                         GRPC_CHTTP2_SETTINGS_MAX_CONCURRENT_STREAMS, 0);
  }
  queue_setting_update(exec_ctx, t, GRPC_CHTTP2_SETTINGS_INITIAL_WINDOW_SIZE,
                       DEFAULT_WINDOW);
  queue_setting_update(exec_ctx, t, GRPC_CHTTP2_SETTINGS_MAX_HEADER_LIST_SIZE,
                       DEFAULT_MAX_HEADER_LIST_SIZE);
  queue_setting_update(exec_ctx, t,
                       GRPC_CHTTP2_SETTINGS_GRPC_ALLOW_TRUE_BINARY_METADATA, 1);

  t->ping_policy = (grpc_chttp2_repeated_ping_policy){
<<<<<<< HEAD
      .max_pings_without_data = DEFAULT_MAX_PINGS_BETWEEN_DATA,
      .min_time_between_pings = DEFAULT_MIN_TIME_BETWEEN_PINGS_MS,
      .max_ping_strikes = DEFAULT_MAX_PING_STRIKES,
      .min_ping_interval_without_data =
          DEFAULT_MIN_PING_INTERVAL_WITHOUT_DATA_MS,
=======
      .max_pings_without_data = g_default_max_pings_without_data,
      .min_sent_ping_interval_without_data = gpr_time_from_millis(
          g_default_min_sent_ping_interval_without_data_ms, GPR_TIMESPAN),
      .max_ping_strikes = g_default_max_ping_strikes,
      .min_recv_ping_interval_without_data = gpr_time_from_millis(
          g_default_min_recv_ping_interval_without_data_ms, GPR_TIMESPAN),
>>>>>>> 574faf3b
  };

  /* Keepalive setting */
  if (t->is_client) {
    t->keepalive_time = g_default_client_keepalive_time_ms == INT_MAX
                            ? GRPC_MILLIS_INF_FUTURE
                            : g_default_client_keepalive_time_ms;
    t->keepalive_timeout = g_default_client_keepalive_timeout_ms == INT_MAX
                               ? GRPC_MILLIS_INF_FUTURE
                               : g_default_client_keepalive_timeout_ms;
  } else {
    t->keepalive_time = g_default_server_keepalive_time_ms == INT_MAX
                            ? GRPC_MILLIS_INF_FUTURE
                            : g_default_server_keepalive_time_ms;
    t->keepalive_timeout = g_default_server_keepalive_timeout_ms == INT_MAX
                               ? GRPC_MILLIS_INF_FUTURE
                               : g_default_server_keepalive_timeout_ms;
  }
  t->keepalive_permit_without_calls = g_default_keepalive_permit_without_calls;

  t->opt_target = GRPC_CHTTP2_OPTIMIZE_FOR_LATENCY;

  if (channel_args) {
    for (i = 0; i < channel_args->num_args; i++) {
      if (0 == strcmp(channel_args->args[i].key,
                      GRPC_ARG_HTTP2_INITIAL_SEQUENCE_NUMBER)) {
        const grpc_integer_options options = {-1, 0, INT_MAX};
        const int value =
            grpc_channel_arg_get_integer(&channel_args->args[i], options);
        if (value >= 0) {
          if ((t->next_stream_id & 1) != (value & 1)) {
            gpr_log(GPR_ERROR, "%s: low bit must be %d on %s",
                    GRPC_ARG_HTTP2_INITIAL_SEQUENCE_NUMBER,
                    t->next_stream_id & 1, is_client ? "client" : "server");
          } else {
            t->next_stream_id = (uint32_t)value;
          }
        }
      } else if (0 == strcmp(channel_args->args[i].key,
                             GRPC_ARG_HTTP2_HPACK_TABLE_SIZE_ENCODER)) {
        const grpc_integer_options options = {-1, 0, INT_MAX};
        const int value =
            grpc_channel_arg_get_integer(&channel_args->args[i], options);
        if (value >= 0) {
          grpc_chttp2_hpack_compressor_set_max_usable_size(&t->hpack_compressor,
                                                           (uint32_t)value);
        }
      } else if (0 == strcmp(channel_args->args[i].key,
                             GRPC_ARG_HTTP2_MAX_PINGS_WITHOUT_DATA)) {
        t->ping_policy.max_pings_without_data = grpc_channel_arg_get_integer(
            &channel_args->args[i],
            (grpc_integer_options){g_default_max_pings_without_data, 0,
                                   INT_MAX});
      } else if (0 == strcmp(channel_args->args[i].key,
                             GRPC_ARG_HTTP2_MAX_PING_STRIKES)) {
        t->ping_policy.max_ping_strikes = grpc_channel_arg_get_integer(
            &channel_args->args[i],
<<<<<<< HEAD
            (grpc_integer_options){DEFAULT_MAX_PING_STRIKES, 0, INT_MAX});
      } else if (0 == strcmp(channel_args->args[i].key,
                             GRPC_ARG_HTTP2_MIN_TIME_BETWEEN_PINGS_MS)) {
        t->ping_policy.min_time_between_pings = grpc_channel_arg_get_integer(
            &channel_args->args[i],
            (grpc_integer_options){DEFAULT_MIN_TIME_BETWEEN_PINGS_MS, 0,
                                   INT_MAX});
      } else if (0 ==
                 strcmp(channel_args->args[i].key,
                        GRPC_ARG_HTTP2_MIN_PING_INTERVAL_WITHOUT_DATA_MS)) {
        t->ping_policy.min_ping_interval_without_data =
            grpc_channel_arg_get_integer(
                &channel_args->args[i],
                (grpc_integer_options){
                    DEFAULT_MIN_PING_INTERVAL_WITHOUT_DATA_MS, 0, INT_MAX});
=======
            (grpc_integer_options){g_default_max_ping_strikes, 0, INT_MAX});
      } else if (0 ==
                 strcmp(
                     channel_args->args[i].key,
                     GRPC_ARG_HTTP2_MIN_SENT_PING_INTERVAL_WITHOUT_DATA_MS)) {
        t->ping_policy.min_sent_ping_interval_without_data =
            gpr_time_from_millis(
                grpc_channel_arg_get_integer(
                    &channel_args->args[i],
                    (grpc_integer_options){
                        g_default_min_sent_ping_interval_without_data_ms, 0,
                        INT_MAX}),
                GPR_TIMESPAN);
      } else if (0 ==
                 strcmp(
                     channel_args->args[i].key,
                     GRPC_ARG_HTTP2_MIN_RECV_PING_INTERVAL_WITHOUT_DATA_MS)) {
        t->ping_policy.min_recv_ping_interval_without_data =
            gpr_time_from_millis(
                grpc_channel_arg_get_integer(
                    &channel_args->args[i],
                    (grpc_integer_options){
                        g_default_min_recv_ping_interval_without_data_ms, 0,
                        INT_MAX}),
                GPR_TIMESPAN);
>>>>>>> 574faf3b
      } else if (0 == strcmp(channel_args->args[i].key,
                             GRPC_ARG_HTTP2_WRITE_BUFFER_SIZE)) {
        t->write_buffer_size = (uint32_t)grpc_channel_arg_get_integer(
            &channel_args->args[i],
            (grpc_integer_options){0, 0, MAX_WRITE_BUFFER_SIZE});
      } else if (0 ==
                 strcmp(channel_args->args[i].key, GRPC_ARG_HTTP2_BDP_PROBE)) {
        t->flow_control.enable_bdp_probe = grpc_channel_arg_get_integer(
            &channel_args->args[i], (grpc_integer_options){1, 0, 1});
      } else if (0 == strcmp(channel_args->args[i].key,
                             GRPC_ARG_KEEPALIVE_TIME_MS)) {
        const int value = grpc_channel_arg_get_integer(
            &channel_args->args[i],
            (grpc_integer_options){t->is_client
                                       ? g_default_client_keepalive_time_ms
                                       : g_default_server_keepalive_time_ms,
                                   1, INT_MAX});
        t->keepalive_time = value == INT_MAX ? GRPC_MILLIS_INF_FUTURE : value;
      } else if (0 == strcmp(channel_args->args[i].key,
                             GRPC_ARG_KEEPALIVE_TIMEOUT_MS)) {
        const int value = grpc_channel_arg_get_integer(
            &channel_args->args[i],
            (grpc_integer_options){t->is_client
                                       ? g_default_client_keepalive_timeout_ms
                                       : g_default_server_keepalive_timeout_ms,
                                   0, INT_MAX});
        t->keepalive_timeout =
            value == INT_MAX ? GRPC_MILLIS_INF_FUTURE : value;
      } else if (0 == strcmp(channel_args->args[i].key,
                             GRPC_ARG_KEEPALIVE_PERMIT_WITHOUT_CALLS)) {
        t->keepalive_permit_without_calls =
            (uint32_t)grpc_channel_arg_get_integer(
                &channel_args->args[i], (grpc_integer_options){0, 0, 1});
      } else if (0 == strcmp(channel_args->args[i].key,
                             GRPC_ARG_OPTIMIZATION_TARGET)) {
        if (channel_args->args[i].type != GRPC_ARG_STRING) {
          gpr_log(GPR_ERROR, "%s should be a string",
                  GRPC_ARG_OPTIMIZATION_TARGET);
        } else if (0 == strcmp(channel_args->args[i].value.string, "blend")) {
          t->opt_target = GRPC_CHTTP2_OPTIMIZE_FOR_LATENCY;
        } else if (0 == strcmp(channel_args->args[i].value.string, "latency")) {
          t->opt_target = GRPC_CHTTP2_OPTIMIZE_FOR_LATENCY;
        } else if (0 ==
                   strcmp(channel_args->args[i].value.string, "throughput")) {
          t->opt_target = GRPC_CHTTP2_OPTIMIZE_FOR_THROUGHPUT;
        } else {
          gpr_log(GPR_ERROR, "%s value '%s' unknown, assuming 'blend'",
                  GRPC_ARG_OPTIMIZATION_TARGET,
                  channel_args->args[i].value.string);
        }
      } else {
        static const struct {
          const char *channel_arg_name;
          grpc_chttp2_setting_id setting_id;
          grpc_integer_options integer_options;
          bool availability[2] /* server, client */;
        } settings_map[] = {
            {GRPC_ARG_MAX_CONCURRENT_STREAMS,
             GRPC_CHTTP2_SETTINGS_MAX_CONCURRENT_STREAMS,
             {-1, 0, INT32_MAX},
             {true, false}},
            {GRPC_ARG_HTTP2_HPACK_TABLE_SIZE_DECODER,
             GRPC_CHTTP2_SETTINGS_HEADER_TABLE_SIZE,
             {-1, 0, INT32_MAX},
             {true, true}},
            {GRPC_ARG_MAX_METADATA_SIZE,
             GRPC_CHTTP2_SETTINGS_MAX_HEADER_LIST_SIZE,
             {-1, 0, INT32_MAX},
             {true, true}},
            {GRPC_ARG_HTTP2_MAX_FRAME_SIZE,
             GRPC_CHTTP2_SETTINGS_MAX_FRAME_SIZE,
             {-1, 16384, 16777215},
             {true, true}},
            {GRPC_ARG_HTTP2_ENABLE_TRUE_BINARY,
             GRPC_CHTTP2_SETTINGS_GRPC_ALLOW_TRUE_BINARY_METADATA,
             {1, 0, 1},
             {true, true}},
            {GRPC_ARG_HTTP2_STREAM_LOOKAHEAD_BYTES,
             GRPC_CHTTP2_SETTINGS_INITIAL_WINDOW_SIZE,
             {-1, 5, INT32_MAX},
             {true, true}}};
        for (j = 0; j < (int)GPR_ARRAY_SIZE(settings_map); j++) {
          if (0 == strcmp(channel_args->args[i].key,
                          settings_map[j].channel_arg_name)) {
            if (!settings_map[j].availability[is_client]) {
              gpr_log(GPR_DEBUG, "%s is not available on %s",
                      settings_map[j].channel_arg_name,
                      is_client ? "clients" : "servers");
            } else {
              int value = grpc_channel_arg_get_integer(
                  &channel_args->args[i], settings_map[j].integer_options);
              if (value >= 0) {
                queue_setting_update(exec_ctx, t, settings_map[j].setting_id,
                                     (uint32_t)value);
              }
            }
            break;
          }
        }
      }
    }
  }

  /* No pings allowed before receiving a header or data frame. */
  t->ping_state.pings_before_data_required = 0;
  t->ping_state.is_delayed_ping_timer_set = false;

  t->ping_recv_state.last_ping_recv_time = 0;
  t->ping_recv_state.ping_strikes = 0;

  /* Start keepalive pings */
  if (t->keepalive_time != GRPC_MILLIS_INF_FUTURE) {
    t->keepalive_state = GRPC_CHTTP2_KEEPALIVE_STATE_WAITING;
    GRPC_CHTTP2_REF_TRANSPORT(t, "init keepalive ping");
    grpc_timer_init(exec_ctx, &t->keepalive_ping_timer,
                    grpc_exec_ctx_now(exec_ctx) + t->keepalive_time,
                    &t->init_keepalive_ping_locked);
  } else {
    /* Use GRPC_CHTTP2_KEEPALIVE_STATE_DISABLED to indicate there are no
       inflight keeaplive timers */
    t->keepalive_state = GRPC_CHTTP2_KEEPALIVE_STATE_DISABLED;
  }

  grpc_chttp2_initiate_write(exec_ctx, t,
                             GRPC_CHTTP2_INITIATE_WRITE_INITIAL_WRITE);
  post_benign_reclaimer(exec_ctx, t);
}

static void destroy_transport_locked(grpc_exec_ctx *exec_ctx, void *tp,
                                     grpc_error *error) {
  grpc_chttp2_transport *t = (grpc_chttp2_transport *)tp;
  t->destroying = 1;
  close_transport_locked(
      exec_ctx, t,
      grpc_error_set_int(
          GRPC_ERROR_CREATE_FROM_STATIC_STRING("Transport destroyed"),
          GRPC_ERROR_INT_OCCURRED_DURING_WRITE, t->write_state));
  GRPC_CHTTP2_UNREF_TRANSPORT(exec_ctx, t, "destroy");
}

static void destroy_transport(grpc_exec_ctx *exec_ctx, grpc_transport *gt) {
  grpc_chttp2_transport *t = (grpc_chttp2_transport *)gt;
  GRPC_CLOSURE_SCHED(exec_ctx,
                     GRPC_CLOSURE_CREATE(destroy_transport_locked, t,
                                         grpc_combiner_scheduler(t->combiner)),
                     GRPC_ERROR_NONE);
}

static void close_transport_locked(grpc_exec_ctx *exec_ctx,
                                   grpc_chttp2_transport *t,
                                   grpc_error *error) {
  if (!t->closed) {
    if (!grpc_error_has_clear_grpc_status(error)) {
      error = grpc_error_set_int(error, GRPC_ERROR_INT_GRPC_STATUS,
                                 GRPC_STATUS_UNAVAILABLE);
    }
    if (t->write_state != GRPC_CHTTP2_WRITE_STATE_IDLE) {
      if (t->close_transport_on_writes_finished == NULL) {
        t->close_transport_on_writes_finished =
            GRPC_ERROR_CREATE_FROM_STATIC_STRING(
                "Delayed close due to in-progress write");
      }
      t->close_transport_on_writes_finished =
          grpc_error_add_child(t->close_transport_on_writes_finished, error);
      return;
    }
    t->closed = 1;
    connectivity_state_set(exec_ctx, t, GRPC_CHANNEL_SHUTDOWN,
                           GRPC_ERROR_REF(error), "close_transport");
    grpc_endpoint_shutdown(exec_ctx, t->ep, GRPC_ERROR_REF(error));
    if (t->ping_state.is_delayed_ping_timer_set) {
      grpc_timer_cancel(exec_ctx, &t->ping_state.delayed_ping_timer);
    }
    switch (t->keepalive_state) {
      case GRPC_CHTTP2_KEEPALIVE_STATE_WAITING:
        grpc_timer_cancel(exec_ctx, &t->keepalive_ping_timer);
        break;
      case GRPC_CHTTP2_KEEPALIVE_STATE_PINGING:
        grpc_timer_cancel(exec_ctx, &t->keepalive_ping_timer);
        grpc_timer_cancel(exec_ctx, &t->keepalive_watchdog_timer);
        break;
      case GRPC_CHTTP2_KEEPALIVE_STATE_DYING:
      case GRPC_CHTTP2_KEEPALIVE_STATE_DISABLED:
        /* keepalive timers are not set in these two states */
        break;
    }

    /* flush writable stream list to avoid dangling references */
    grpc_chttp2_stream *s;
    while (grpc_chttp2_list_pop_writable_stream(t, &s)) {
      GRPC_CHTTP2_STREAM_UNREF(exec_ctx, s, "chttp2_writing:close");
    }
    end_all_the_calls(exec_ctx, t, GRPC_ERROR_REF(error));
    cancel_pings(exec_ctx, t, GRPC_ERROR_REF(error));
  }
  GRPC_ERROR_UNREF(error);
}

#ifndef NDEBUG
void grpc_chttp2_stream_ref(grpc_chttp2_stream *s, const char *reason) {
  grpc_stream_ref(s->refcount, reason);
}
void grpc_chttp2_stream_unref(grpc_exec_ctx *exec_ctx, grpc_chttp2_stream *s,
                              const char *reason) {
  grpc_stream_unref(exec_ctx, s->refcount, reason);
}
#else
void grpc_chttp2_stream_ref(grpc_chttp2_stream *s) {
  grpc_stream_ref(s->refcount);
}
void grpc_chttp2_stream_unref(grpc_exec_ctx *exec_ctx, grpc_chttp2_stream *s) {
  grpc_stream_unref(exec_ctx, s->refcount);
}
#endif

static int init_stream(grpc_exec_ctx *exec_ctx, grpc_transport *gt,
                       grpc_stream *gs, grpc_stream_refcount *refcount,
                       const void *server_data, gpr_arena *arena) {
  GPR_TIMER_BEGIN("init_stream", 0);
  grpc_chttp2_transport *t = (grpc_chttp2_transport *)gt;
  grpc_chttp2_stream *s = (grpc_chttp2_stream *)gs;

  s->t = t;
  s->refcount = refcount;
  /* We reserve one 'active stream' that's dropped when the stream is
     read-closed. The others are for incoming_byte_streams that are actively
     reading */
  GRPC_CHTTP2_STREAM_REF(s, "chttp2");

  grpc_chttp2_incoming_metadata_buffer_init(&s->metadata_buffer[0], arena);
  grpc_chttp2_incoming_metadata_buffer_init(&s->metadata_buffer[1], arena);
  grpc_chttp2_data_parser_init(&s->data_parser);
  grpc_slice_buffer_init(&s->flow_controlled_buffer);
  s->deadline = GRPC_MILLIS_INF_FUTURE;
  GRPC_CLOSURE_INIT(&s->complete_fetch_locked, complete_fetch_locked, s,
                    grpc_schedule_on_exec_ctx);
  grpc_slice_buffer_init(&s->unprocessed_incoming_frames_buffer);
  grpc_slice_buffer_init(&s->frame_storage);
  s->pending_byte_stream = false;
  GRPC_CLOSURE_INIT(&s->reset_byte_stream, reset_byte_stream, s,
                    grpc_combiner_scheduler(t->combiner));

  GRPC_CHTTP2_REF_TRANSPORT(t, "stream");

  if (server_data) {
    s->id = (uint32_t)(uintptr_t)server_data;
    *t->accepting_stream = s;
    grpc_chttp2_stream_map_add(&t->stream_map, s->id, s);
    post_destructive_reclaimer(exec_ctx, t);
  }

  s->flow_control.s = s;
  GPR_TIMER_END("init_stream", 0);

  return 0;
}

static void destroy_stream_locked(grpc_exec_ctx *exec_ctx, void *sp,
                                  grpc_error *error) {
  grpc_chttp2_stream *s = (grpc_chttp2_stream *)sp;
  grpc_chttp2_transport *t = s->t;

  GPR_TIMER_BEGIN("destroy_stream", 0);

  GPR_ASSERT((s->write_closed && s->read_closed) || s->id == 0);
  if (s->id != 0) {
    GPR_ASSERT(grpc_chttp2_stream_map_find(&t->stream_map, s->id) == NULL);
  }

  grpc_slice_buffer_destroy_internal(exec_ctx,
                                     &s->unprocessed_incoming_frames_buffer);
  grpc_slice_buffer_destroy_internal(exec_ctx, &s->frame_storage);
  if (s->compressed_data_buffer) {
    grpc_slice_buffer_destroy_internal(exec_ctx, s->compressed_data_buffer);
    gpr_free(s->compressed_data_buffer);
  }
  if (s->decompressed_data_buffer) {
    grpc_slice_buffer_destroy_internal(exec_ctx, s->decompressed_data_buffer);
    gpr_free(s->decompressed_data_buffer);
  }

  grpc_chttp2_list_remove_stalled_by_transport(t, s);
  grpc_chttp2_list_remove_stalled_by_stream(t, s);

  for (int i = 0; i < STREAM_LIST_COUNT; i++) {
    if (s->included[i]) {
      gpr_log(GPR_ERROR, "%s stream %d still included in list %d",
              t->is_client ? "client" : "server", s->id, i);
      abort();
    }
  }

  GPR_ASSERT(s->send_initial_metadata_finished == NULL);
  GPR_ASSERT(s->fetching_send_message == NULL);
  GPR_ASSERT(s->send_trailing_metadata_finished == NULL);
  GPR_ASSERT(s->recv_initial_metadata_ready == NULL);
  GPR_ASSERT(s->recv_message_ready == NULL);
  GPR_ASSERT(s->recv_trailing_metadata_finished == NULL);
  grpc_chttp2_data_parser_destroy(exec_ctx, &s->data_parser);
  grpc_chttp2_incoming_metadata_buffer_destroy(exec_ctx,
                                               &s->metadata_buffer[0]);
  grpc_chttp2_incoming_metadata_buffer_destroy(exec_ctx,
                                               &s->metadata_buffer[1]);
  grpc_slice_buffer_destroy_internal(exec_ctx, &s->flow_controlled_buffer);
  GRPC_ERROR_UNREF(s->read_closed_error);
  GRPC_ERROR_UNREF(s->write_closed_error);
  GRPC_ERROR_UNREF(s->byte_stream_error);

  grpc_chttp2_flowctl_destroy_stream(&t->flow_control, &s->flow_control);

  GRPC_CHTTP2_UNREF_TRANSPORT(exec_ctx, t, "stream");

  GPR_TIMER_END("destroy_stream", 0);

  GRPC_CLOSURE_SCHED(exec_ctx, s->destroy_stream_arg, GRPC_ERROR_NONE);
}

static void destroy_stream(grpc_exec_ctx *exec_ctx, grpc_transport *gt,
                           grpc_stream *gs,
                           grpc_closure *then_schedule_closure) {
  GPR_TIMER_BEGIN("destroy_stream", 0);
  grpc_chttp2_transport *t = (grpc_chttp2_transport *)gt;
  grpc_chttp2_stream *s = (grpc_chttp2_stream *)gs;

  if (s->stream_compression_ctx != NULL) {
    grpc_stream_compression_context_destroy(s->stream_compression_ctx);
    s->stream_compression_ctx = NULL;
  }
  if (s->stream_decompression_ctx != NULL) {
    grpc_stream_compression_context_destroy(s->stream_decompression_ctx);
    s->stream_decompression_ctx = NULL;
  }

  s->destroy_stream_arg = then_schedule_closure;
  GRPC_CLOSURE_SCHED(
      exec_ctx, GRPC_CLOSURE_INIT(&s->destroy_stream, destroy_stream_locked, s,
                                  grpc_combiner_scheduler(t->combiner)),
      GRPC_ERROR_NONE);
  GPR_TIMER_END("destroy_stream", 0);
}

grpc_chttp2_stream *grpc_chttp2_parsing_lookup_stream(grpc_chttp2_transport *t,
                                                      uint32_t id) {
  return (grpc_chttp2_stream *)grpc_chttp2_stream_map_find(&t->stream_map, id);
}

grpc_chttp2_stream *grpc_chttp2_parsing_accept_stream(grpc_exec_ctx *exec_ctx,
                                                      grpc_chttp2_transport *t,
                                                      uint32_t id) {
  if (t->channel_callback.accept_stream == NULL) {
    return NULL;
  }
  grpc_chttp2_stream *accepting;
  GPR_ASSERT(t->accepting_stream == NULL);
  t->accepting_stream = &accepting;
  t->channel_callback.accept_stream(exec_ctx,
                                    t->channel_callback.accept_stream_user_data,
                                    &t->base, (void *)(uintptr_t)id);
  t->accepting_stream = NULL;
  return accepting;
}

/*******************************************************************************
 * OUTPUT PROCESSING
 */

static const char *write_state_name(grpc_chttp2_write_state st) {
  switch (st) {
    case GRPC_CHTTP2_WRITE_STATE_IDLE:
      return "IDLE";
    case GRPC_CHTTP2_WRITE_STATE_WRITING:
      return "WRITING";
    case GRPC_CHTTP2_WRITE_STATE_WRITING_WITH_MORE:
      return "WRITING+MORE";
  }
  GPR_UNREACHABLE_CODE(return "UNKNOWN");
}

static void set_write_state(grpc_exec_ctx *exec_ctx, grpc_chttp2_transport *t,
                            grpc_chttp2_write_state st, const char *reason) {
  GRPC_CHTTP2_IF_TRACING(gpr_log(GPR_DEBUG, "W:%p %s state %s -> %s [%s]", t,
                                 t->is_client ? "CLIENT" : "SERVER",
                                 write_state_name(t->write_state),
                                 write_state_name(st), reason));
  t->write_state = st;
  if (st == GRPC_CHTTP2_WRITE_STATE_IDLE) {
    GRPC_CLOSURE_LIST_SCHED(exec_ctx, &t->run_after_write);
    if (t->close_transport_on_writes_finished != NULL) {
      grpc_error *err = t->close_transport_on_writes_finished;
      t->close_transport_on_writes_finished = NULL;
      close_transport_locked(exec_ctx, t, err);
    }
  }
}

static void inc_initiate_write_reason(
    grpc_exec_ctx *exec_ctx, grpc_chttp2_initiate_write_reason reason) {
  switch (reason) {
    case GRPC_CHTTP2_INITIATE_WRITE_INITIAL_WRITE:
      GRPC_STATS_INC_HTTP2_INITIATE_WRITE_DUE_TO_INITIAL_WRITE(exec_ctx);
      break;
    case GRPC_CHTTP2_INITIATE_WRITE_START_NEW_STREAM:
      GRPC_STATS_INC_HTTP2_INITIATE_WRITE_DUE_TO_START_NEW_STREAM(exec_ctx);
      break;
    case GRPC_CHTTP2_INITIATE_WRITE_SEND_MESSAGE:
      GRPC_STATS_INC_HTTP2_INITIATE_WRITE_DUE_TO_SEND_MESSAGE(exec_ctx);
      break;
    case GRPC_CHTTP2_INITIATE_WRITE_SEND_INITIAL_METADATA:
      GRPC_STATS_INC_HTTP2_INITIATE_WRITE_DUE_TO_SEND_INITIAL_METADATA(
          exec_ctx);
      break;
    case GRPC_CHTTP2_INITIATE_WRITE_SEND_TRAILING_METADATA:
      GRPC_STATS_INC_HTTP2_INITIATE_WRITE_DUE_TO_SEND_TRAILING_METADATA(
          exec_ctx);
      break;
    case GRPC_CHTTP2_INITIATE_WRITE_RETRY_SEND_PING:
      GRPC_STATS_INC_HTTP2_INITIATE_WRITE_DUE_TO_RETRY_SEND_PING(exec_ctx);
      break;
    case GRPC_CHTTP2_INITIATE_WRITE_CONTINUE_PINGS:
      GRPC_STATS_INC_HTTP2_INITIATE_WRITE_DUE_TO_CONTINUE_PINGS(exec_ctx);
      break;
    case GRPC_CHTTP2_INITIATE_WRITE_GOAWAY_SENT:
      GRPC_STATS_INC_HTTP2_INITIATE_WRITE_DUE_TO_GOAWAY_SENT(exec_ctx);
      break;
    case GRPC_CHTTP2_INITIATE_WRITE_RST_STREAM:
      GRPC_STATS_INC_HTTP2_INITIATE_WRITE_DUE_TO_RST_STREAM(exec_ctx);
      break;
    case GRPC_CHTTP2_INITIATE_WRITE_CLOSE_FROM_API:
      GRPC_STATS_INC_HTTP2_INITIATE_WRITE_DUE_TO_CLOSE_FROM_API(exec_ctx);
      break;
    case GRPC_CHTTP2_INITIATE_WRITE_STREAM_FLOW_CONTROL:
      GRPC_STATS_INC_HTTP2_INITIATE_WRITE_DUE_TO_STREAM_FLOW_CONTROL(exec_ctx);
      break;
    case GRPC_CHTTP2_INITIATE_WRITE_TRANSPORT_FLOW_CONTROL:
      GRPC_STATS_INC_HTTP2_INITIATE_WRITE_DUE_TO_TRANSPORT_FLOW_CONTROL(
          exec_ctx);
      break;
    case GRPC_CHTTP2_INITIATE_WRITE_SEND_SETTINGS:
      GRPC_STATS_INC_HTTP2_INITIATE_WRITE_DUE_TO_SEND_SETTINGS(exec_ctx);
      break;
    case GRPC_CHTTP2_INITIATE_WRITE_BDP_ESTIMATOR_PING:
      GRPC_STATS_INC_HTTP2_INITIATE_WRITE_DUE_TO_BDP_ESTIMATOR_PING(exec_ctx);
      break;
    case GRPC_CHTTP2_INITIATE_WRITE_FLOW_CONTROL_UNSTALLED_BY_SETTING:
      GRPC_STATS_INC_HTTP2_INITIATE_WRITE_DUE_TO_FLOW_CONTROL_UNSTALLED_BY_SETTING(
          exec_ctx);
      break;
    case GRPC_CHTTP2_INITIATE_WRITE_FLOW_CONTROL_UNSTALLED_BY_UPDATE:
      GRPC_STATS_INC_HTTP2_INITIATE_WRITE_DUE_TO_FLOW_CONTROL_UNSTALLED_BY_UPDATE(
          exec_ctx);
      break;
    case GRPC_CHTTP2_INITIATE_WRITE_APPLICATION_PING:
      GRPC_STATS_INC_HTTP2_INITIATE_WRITE_DUE_TO_APPLICATION_PING(exec_ctx);
      break;
    case GRPC_CHTTP2_INITIATE_WRITE_KEEPALIVE_PING:
      GRPC_STATS_INC_HTTP2_INITIATE_WRITE_DUE_TO_KEEPALIVE_PING(exec_ctx);
      break;
    case GRPC_CHTTP2_INITIATE_WRITE_TRANSPORT_FLOW_CONTROL_UNSTALLED:
      GRPC_STATS_INC_HTTP2_INITIATE_WRITE_DUE_TO_TRANSPORT_FLOW_CONTROL_UNSTALLED(
          exec_ctx);
      break;
    case GRPC_CHTTP2_INITIATE_WRITE_PING_RESPONSE:
      GRPC_STATS_INC_HTTP2_INITIATE_WRITE_DUE_TO_PING_RESPONSE(exec_ctx);
      break;
    case GRPC_CHTTP2_INITIATE_WRITE_FORCE_RST_STREAM:
      GRPC_STATS_INC_HTTP2_INITIATE_WRITE_DUE_TO_FORCE_RST_STREAM(exec_ctx);
      break;
  }
}

void grpc_chttp2_initiate_write(grpc_exec_ctx *exec_ctx,
                                grpc_chttp2_transport *t,
                                grpc_chttp2_initiate_write_reason reason) {
  GPR_TIMER_BEGIN("grpc_chttp2_initiate_write", 0);

  switch (t->write_state) {
    case GRPC_CHTTP2_WRITE_STATE_IDLE:
      inc_initiate_write_reason(exec_ctx, reason);
      set_write_state(exec_ctx, t, GRPC_CHTTP2_WRITE_STATE_WRITING,
                      grpc_chttp2_initiate_write_reason_string(reason));
      t->is_first_write_in_batch = true;
      GRPC_CHTTP2_REF_TRANSPORT(t, "writing");
      GRPC_CLOSURE_SCHED(
          exec_ctx,
          GRPC_CLOSURE_INIT(&t->write_action_begin_locked,
                            write_action_begin_locked, t,
                            grpc_combiner_finally_scheduler(t->combiner)),
          GRPC_ERROR_NONE);
      break;
    case GRPC_CHTTP2_WRITE_STATE_WRITING:
      set_write_state(exec_ctx, t, GRPC_CHTTP2_WRITE_STATE_WRITING_WITH_MORE,
                      grpc_chttp2_initiate_write_reason_string(reason));
      break;
    case GRPC_CHTTP2_WRITE_STATE_WRITING_WITH_MORE:
      break;
  }
  GPR_TIMER_END("grpc_chttp2_initiate_write", 0);
}

void grpc_chttp2_mark_stream_writable(grpc_exec_ctx *exec_ctx,
                                      grpc_chttp2_transport *t,
                                      grpc_chttp2_stream *s) {
  if (!t->closed && grpc_chttp2_list_add_writable_stream(t, s)) {
    GRPC_CHTTP2_STREAM_REF(s, "chttp2_writing:become");
  }
}

static grpc_closure_scheduler *write_scheduler(grpc_chttp2_transport *t,
                                               bool early_results_scheduled,
                                               bool partial_write) {
  /* if it's not the first write in a batch, always offload to the executor:
     we'll probably end up queuing against the kernel anyway, so we'll likely
     get better latency overall if we switch writing work elsewhere and continue
     with application work above */
  if (!t->is_first_write_in_batch) {
    return grpc_executor_scheduler(GRPC_EXECUTOR_SHORT);
  }
  /* equivalently, if it's a partial write, we *know* we're going to be taking a
     thread jump to write it because of the above, may as well do so
     immediately */
  if (partial_write) {
    return grpc_executor_scheduler(GRPC_EXECUTOR_SHORT);
  }
  switch (t->opt_target) {
    case GRPC_CHTTP2_OPTIMIZE_FOR_THROUGHPUT:
      /* executor gives us the largest probability of being able to batch a
       * write with others on this transport */
      return grpc_executor_scheduler(GRPC_EXECUTOR_SHORT);
    case GRPC_CHTTP2_OPTIMIZE_FOR_LATENCY:
      return grpc_schedule_on_exec_ctx;
  }
  GPR_UNREACHABLE_CODE(return NULL);
}

#define WRITE_STATE_TUPLE_TO_INT(p, i) (2 * (int)(p) + (int)(i))
static const char *begin_writing_desc(bool partial, bool inlined) {
  switch (WRITE_STATE_TUPLE_TO_INT(partial, inlined)) {
    case WRITE_STATE_TUPLE_TO_INT(false, false):
      return "begin write in background";
    case WRITE_STATE_TUPLE_TO_INT(false, true):
      return "begin write in current thread";
    case WRITE_STATE_TUPLE_TO_INT(true, false):
      return "begin partial write in background";
    case WRITE_STATE_TUPLE_TO_INT(true, true):
      return "begin partial write in current thread";
  }
  GPR_UNREACHABLE_CODE(return "bad state tuple");
}

static void write_action_begin_locked(grpc_exec_ctx *exec_ctx, void *gt,
                                      grpc_error *error_ignored) {
  GPR_TIMER_BEGIN("write_action_begin_locked", 0);
  grpc_chttp2_transport *t = (grpc_chttp2_transport *)gt;
  GPR_ASSERT(t->write_state != GRPC_CHTTP2_WRITE_STATE_IDLE);
  grpc_chttp2_begin_write_result r;
  if (t->closed) {
    r.writing = false;
  } else {
    r = grpc_chttp2_begin_write(exec_ctx, t);
  }
  if (r.writing) {
    if (r.partial) {
      GRPC_STATS_INC_HTTP2_PARTIAL_WRITES(exec_ctx);
    }
    if (!t->is_first_write_in_batch) {
      GRPC_STATS_INC_HTTP2_WRITES_CONTINUED(exec_ctx);
    }
    grpc_closure_scheduler *scheduler =
        write_scheduler(t, r.early_results_scheduled, r.partial);
    if (scheduler != grpc_schedule_on_exec_ctx) {
      GRPC_STATS_INC_HTTP2_WRITES_OFFLOADED(exec_ctx);
    }
    set_write_state(
        exec_ctx, t, r.partial ? GRPC_CHTTP2_WRITE_STATE_WRITING_WITH_MORE
                               : GRPC_CHTTP2_WRITE_STATE_WRITING,
        begin_writing_desc(r.partial, scheduler == grpc_schedule_on_exec_ctx));
    GRPC_CLOSURE_SCHED(exec_ctx, GRPC_CLOSURE_INIT(&t->write_action,
                                                   write_action, t, scheduler),
                       GRPC_ERROR_NONE);
  } else {
    set_write_state(exec_ctx, t, GRPC_CHTTP2_WRITE_STATE_IDLE,
                    "begin writing nothing");
    GRPC_CHTTP2_UNREF_TRANSPORT(exec_ctx, t, "writing");
  }
  GPR_TIMER_END("write_action_begin_locked", 0);
}

static void write_action(grpc_exec_ctx *exec_ctx, void *gt, grpc_error *error) {
  grpc_chttp2_transport *t = (grpc_chttp2_transport *)gt;
  GPR_TIMER_BEGIN("write_action", 0);
  grpc_endpoint_write(
      exec_ctx, t->ep, &t->outbuf,
      GRPC_CLOSURE_INIT(&t->write_action_end_locked, write_action_end_locked, t,
                        grpc_combiner_scheduler(t->combiner)));
  GPR_TIMER_END("write_action", 0);
}

static void write_action_end_locked(grpc_exec_ctx *exec_ctx, void *tp,
                                    grpc_error *error) {
  GPR_TIMER_BEGIN("terminate_writing_with_lock", 0);
  grpc_chttp2_transport *t = (grpc_chttp2_transport *)tp;

  if (error != GRPC_ERROR_NONE) {
    close_transport_locked(exec_ctx, t, GRPC_ERROR_REF(error));
  }

  if (t->sent_goaway_state == GRPC_CHTTP2_GOAWAY_SEND_SCHEDULED) {
    t->sent_goaway_state = GRPC_CHTTP2_GOAWAY_SENT;
    if (grpc_chttp2_stream_map_size(&t->stream_map) == 0) {
      close_transport_locked(
          exec_ctx, t, GRPC_ERROR_CREATE_FROM_STATIC_STRING("goaway sent"));
    }
  }

  switch (t->write_state) {
    case GRPC_CHTTP2_WRITE_STATE_IDLE:
      GPR_UNREACHABLE_CODE(break);
    case GRPC_CHTTP2_WRITE_STATE_WRITING:
      GPR_TIMER_MARK("state=writing", 0);
      set_write_state(exec_ctx, t, GRPC_CHTTP2_WRITE_STATE_IDLE,
                      "finish writing");
      break;
    case GRPC_CHTTP2_WRITE_STATE_WRITING_WITH_MORE:
      GPR_TIMER_MARK("state=writing_stale_no_poller", 0);
      set_write_state(exec_ctx, t, GRPC_CHTTP2_WRITE_STATE_WRITING,
                      "continue writing");
      t->is_first_write_in_batch = false;
      GRPC_CHTTP2_REF_TRANSPORT(t, "writing");
      GRPC_CLOSURE_RUN(
          exec_ctx,
          GRPC_CLOSURE_INIT(&t->write_action_begin_locked,
                            write_action_begin_locked, t,
                            grpc_combiner_finally_scheduler(t->combiner)),
          GRPC_ERROR_NONE);
      break;
  }

  grpc_chttp2_end_write(exec_ctx, t, GRPC_ERROR_REF(error));

  GRPC_CHTTP2_UNREF_TRANSPORT(exec_ctx, t, "writing");
  GPR_TIMER_END("terminate_writing_with_lock", 0);
}

// Dirties an HTTP2 setting to be sent out next time a writing path occurs.
// If the change needs to occur immediately, manually initiate a write.
static void queue_setting_update(grpc_exec_ctx *exec_ctx,
                                 grpc_chttp2_transport *t,
                                 grpc_chttp2_setting_id id, uint32_t value) {
  const grpc_chttp2_setting_parameters *sp =
      &grpc_chttp2_settings_parameters[id];
  uint32_t use_value = GPR_CLAMP(value, sp->min_value, sp->max_value);
  if (use_value != value) {
    gpr_log(GPR_INFO, "Requested parameter %s clamped from %d to %d", sp->name,
            value, use_value);
  }
  if (use_value != t->settings[GRPC_LOCAL_SETTINGS][id]) {
    t->settings[GRPC_LOCAL_SETTINGS][id] = use_value;
    t->dirtied_local_settings = 1;
  }
}

void grpc_chttp2_add_incoming_goaway(grpc_exec_ctx *exec_ctx,
                                     grpc_chttp2_transport *t,
                                     uint32_t goaway_error,
                                     grpc_slice goaway_text) {
  // GRPC_CHTTP2_IF_TRACING(
  //     gpr_log(GPR_DEBUG, "got goaway [%d]: %s", goaway_error, msg));
  t->seen_goaway = 1;

  /* When a client receives a GOAWAY with error code ENHANCE_YOUR_CALM and debug
   * data equal to "too_many_pings", it should log the occurrence at a log level
   * that is enabled by default and double the configured KEEPALIVE_TIME used
   * for new connections on that channel. */
  if (t->is_client && goaway_error == GRPC_HTTP2_ENHANCE_YOUR_CALM &&
      grpc_slice_str_cmp(goaway_text, "too_many_pings") == 0) {
    gpr_log(GPR_ERROR,
            "Received a GOAWAY with error code ENHANCE_YOUR_CALM and debug "
            "data equal to \"too_many_pings\"");
    double current_keepalive_time_ms = (double)t->keepalive_time;
    t->keepalive_time =
        current_keepalive_time_ms > INT_MAX / KEEPALIVE_TIME_BACKOFF_MULTIPLIER
            ? GRPC_MILLIS_INF_FUTURE
            : (grpc_millis)(current_keepalive_time_ms *
                            KEEPALIVE_TIME_BACKOFF_MULTIPLIER);
  }

  /* lie: use transient failure from the transport to indicate goaway has been
   * received */
  connectivity_state_set(
      exec_ctx, t, GRPC_CHANNEL_TRANSIENT_FAILURE,
      grpc_error_set_str(
          grpc_error_set_int(
              GRPC_ERROR_CREATE_FROM_STATIC_STRING("GOAWAY received"),
              GRPC_ERROR_INT_HTTP2_ERROR, (intptr_t)goaway_error),
          GRPC_ERROR_STR_RAW_BYTES, goaway_text),
      "got_goaway");
}

static void maybe_start_some_streams(grpc_exec_ctx *exec_ctx,
                                     grpc_chttp2_transport *t) {
  grpc_chttp2_stream *s;
  /* start streams where we have free grpc_chttp2_stream ids and free
   * concurrency */
  while (t->next_stream_id <= MAX_CLIENT_STREAM_ID &&
         grpc_chttp2_stream_map_size(&t->stream_map) <
             t->settings[GRPC_PEER_SETTINGS]
                        [GRPC_CHTTP2_SETTINGS_MAX_CONCURRENT_STREAMS] &&
         grpc_chttp2_list_pop_waiting_for_concurrency(t, &s)) {
    /* safe since we can't (legally) be parsing this stream yet */
    GRPC_CHTTP2_IF_TRACING(gpr_log(
        GPR_DEBUG, "HTTP:%s: Allocating new grpc_chttp2_stream %p to id %d",
        t->is_client ? "CLI" : "SVR", s, t->next_stream_id));

    GPR_ASSERT(s->id == 0);
    s->id = t->next_stream_id;
    t->next_stream_id += 2;

    if (t->next_stream_id >= MAX_CLIENT_STREAM_ID) {
      connectivity_state_set(
          exec_ctx, t, GRPC_CHANNEL_TRANSIENT_FAILURE,
          GRPC_ERROR_CREATE_FROM_STATIC_STRING("Stream IDs exhausted"),
          "no_more_stream_ids");
    }

    grpc_chttp2_stream_map_add(&t->stream_map, s->id, s);
    post_destructive_reclaimer(exec_ctx, t);
    grpc_chttp2_mark_stream_writable(exec_ctx, t, s);
    grpc_chttp2_initiate_write(exec_ctx, t,
                               GRPC_CHTTP2_INITIATE_WRITE_START_NEW_STREAM);
  }
  /* cancel out streams that will never be started */
  while (t->next_stream_id >= MAX_CLIENT_STREAM_ID &&
         grpc_chttp2_list_pop_waiting_for_concurrency(t, &s)) {
    grpc_chttp2_cancel_stream(
        exec_ctx, t, s,
        grpc_error_set_int(
            GRPC_ERROR_CREATE_FROM_STATIC_STRING("Stream IDs exhausted"),
            GRPC_ERROR_INT_GRPC_STATUS, GRPC_STATUS_UNAVAILABLE));
  }
}

/* Flag that this closure barrier wants stats to be updated before finishing */
#define CLOSURE_BARRIER_STATS_BIT (1 << 0)
/* Flag that this closure barrier may be covering a write in a pollset, and so
   we should not complete this closure until we can prove that the write got
   scheduled */
#define CLOSURE_BARRIER_MAY_COVER_WRITE (1 << 1)
/* First bit of the reference count, stored in the high order bits (with the low
   bits being used for flags defined above) */
#define CLOSURE_BARRIER_FIRST_REF_BIT (1 << 16)

static grpc_closure *add_closure_barrier(grpc_closure *closure) {
  closure->next_data.scratch += CLOSURE_BARRIER_FIRST_REF_BIT;
  return closure;
}

static void null_then_run_closure(grpc_exec_ctx *exec_ctx,
                                  grpc_closure **closure, grpc_error *error) {
  grpc_closure *c = *closure;
  *closure = NULL;
  GRPC_CLOSURE_RUN(exec_ctx, c, error);
}

void grpc_chttp2_complete_closure_step(grpc_exec_ctx *exec_ctx,
                                       grpc_chttp2_transport *t,
                                       grpc_chttp2_stream *s,
                                       grpc_closure **pclosure,
                                       grpc_error *error, const char *desc) {
  grpc_closure *closure = *pclosure;
  *pclosure = NULL;
  if (closure == NULL) {
    GRPC_ERROR_UNREF(error);
    return;
  }
  closure->next_data.scratch -= CLOSURE_BARRIER_FIRST_REF_BIT;
  if (GRPC_TRACER_ON(grpc_http_trace)) {
    const char *errstr = grpc_error_string(error);
    gpr_log(
        GPR_DEBUG,
        "complete_closure_step: t=%p %p refs=%d flags=0x%04x desc=%s err=%s "
        "write_state=%s",
        t, closure,
        (int)(closure->next_data.scratch / CLOSURE_BARRIER_FIRST_REF_BIT),
        (int)(closure->next_data.scratch % CLOSURE_BARRIER_FIRST_REF_BIT), desc,
        errstr, write_state_name(t->write_state));
  }
  if (error != GRPC_ERROR_NONE) {
    if (closure->error_data.error == GRPC_ERROR_NONE) {
      closure->error_data.error = GRPC_ERROR_CREATE_FROM_STATIC_STRING(
          "Error in HTTP transport completing operation");
      closure->error_data.error = grpc_error_set_str(
          closure->error_data.error, GRPC_ERROR_STR_TARGET_ADDRESS,
          grpc_slice_from_copied_string(t->peer_string));
    }
    closure->error_data.error =
        grpc_error_add_child(closure->error_data.error, error);
  }
  if (closure->next_data.scratch < CLOSURE_BARRIER_FIRST_REF_BIT) {
    if (closure->next_data.scratch & CLOSURE_BARRIER_STATS_BIT) {
      grpc_transport_move_stats(&s->stats, s->collecting_stats);
      s->collecting_stats = NULL;
    }
    if ((t->write_state == GRPC_CHTTP2_WRITE_STATE_IDLE) ||
        !(closure->next_data.scratch & CLOSURE_BARRIER_MAY_COVER_WRITE)) {
      GRPC_CLOSURE_RUN(exec_ctx, closure, closure->error_data.error);
    } else {
      grpc_closure_list_append(&t->run_after_write, closure,
                               closure->error_data.error);
    }
  }
}

static bool contains_non_ok_status(grpc_metadata_batch *batch) {
  if (batch->idx.named.grpc_status != NULL) {
    return !grpc_mdelem_eq(batch->idx.named.grpc_status->md,
                           GRPC_MDELEM_GRPC_STATUS_0);
  }
  return false;
}

static void maybe_become_writable_due_to_send_msg(grpc_exec_ctx *exec_ctx,
                                                  grpc_chttp2_transport *t,
                                                  grpc_chttp2_stream *s) {
  if (s->id != 0 && (!s->write_buffering ||
                     s->flow_controlled_buffer.length > t->write_buffer_size)) {
    grpc_chttp2_mark_stream_writable(exec_ctx, t, s);
    grpc_chttp2_initiate_write(exec_ctx, t,
                               GRPC_CHTTP2_INITIATE_WRITE_SEND_MESSAGE);
  }
}

static void add_fetched_slice_locked(grpc_exec_ctx *exec_ctx,
                                     grpc_chttp2_transport *t,
                                     grpc_chttp2_stream *s) {
  s->fetched_send_message_length +=
      (uint32_t)GRPC_SLICE_LENGTH(s->fetching_slice);
  grpc_slice_buffer_add(&s->flow_controlled_buffer, s->fetching_slice);
  maybe_become_writable_due_to_send_msg(exec_ctx, t, s);
}

static void continue_fetching_send_locked(grpc_exec_ctx *exec_ctx,
                                          grpc_chttp2_transport *t,
                                          grpc_chttp2_stream *s) {
  for (;;) {
    if (s->fetching_send_message == NULL) {
      /* Stream was cancelled before message fetch completed */
      abort(); /* TODO(ctiller): what cleanup here? */
      return;  /* early out */
    }
    if (s->fetched_send_message_length == s->fetching_send_message->length) {
      grpc_byte_stream_destroy(exec_ctx, s->fetching_send_message);
      int64_t notify_offset = s->next_message_end_offset;
      if (notify_offset <= s->flow_controlled_bytes_written) {
        grpc_chttp2_complete_closure_step(
            exec_ctx, t, s, &s->fetching_send_message_finished, GRPC_ERROR_NONE,
            "fetching_send_message_finished");
      } else {
        grpc_chttp2_write_cb *cb = t->write_cb_pool;
        if (cb == NULL) {
          cb = (grpc_chttp2_write_cb *)gpr_malloc(sizeof(*cb));
        } else {
          t->write_cb_pool = cb->next;
        }
        cb->call_at_byte = notify_offset;
        cb->closure = s->fetching_send_message_finished;
        s->fetching_send_message_finished = NULL;
        grpc_chttp2_write_cb **list =
            s->fetching_send_message->flags & GRPC_WRITE_THROUGH
                ? &s->on_write_finished_cbs
                : &s->on_flow_controlled_cbs;
        cb->next = *list;
        *list = cb;
      }
      s->fetching_send_message = NULL;
      return; /* early out */
    } else if (grpc_byte_stream_next(exec_ctx, s->fetching_send_message,
                                     UINT32_MAX, &s->complete_fetch_locked)) {
      grpc_error *error = grpc_byte_stream_pull(
          exec_ctx, s->fetching_send_message, &s->fetching_slice);
      if (error != GRPC_ERROR_NONE) {
        grpc_byte_stream_destroy(exec_ctx, s->fetching_send_message);
        grpc_chttp2_cancel_stream(exec_ctx, t, s, error);
      } else {
        add_fetched_slice_locked(exec_ctx, t, s);
      }
    }
  }
}

static void complete_fetch_locked(grpc_exec_ctx *exec_ctx, void *gs,
                                  grpc_error *error) {
  grpc_chttp2_stream *s = (grpc_chttp2_stream *)gs;
  grpc_chttp2_transport *t = s->t;
  if (error == GRPC_ERROR_NONE) {
    error = grpc_byte_stream_pull(exec_ctx, s->fetching_send_message,
                                  &s->fetching_slice);
    if (error == GRPC_ERROR_NONE) {
      add_fetched_slice_locked(exec_ctx, t, s);
      continue_fetching_send_locked(exec_ctx, t, s);
    }
  }
  if (error != GRPC_ERROR_NONE) {
    grpc_byte_stream_destroy(exec_ctx, s->fetching_send_message);
    grpc_chttp2_cancel_stream(exec_ctx, t, s, error);
  }
}

static void do_nothing(grpc_exec_ctx *exec_ctx, void *arg, grpc_error *error) {}

static void log_metadata(const grpc_metadata_batch *md_batch, uint32_t id,
                         bool is_client, bool is_initial) {
  for (grpc_linked_mdelem *md = md_batch->list.head; md != NULL;
       md = md->next) {
    char *key = grpc_slice_to_c_string(GRPC_MDKEY(md->md));
    char *value = grpc_slice_to_c_string(GRPC_MDVALUE(md->md));
    gpr_log(GPR_INFO, "HTTP:%d:%s:%s: %s: %s", id, is_initial ? "HDR" : "TRL",
            is_client ? "CLI" : "SVR", key, value);
    gpr_free(key);
    gpr_free(value);
  }
}

static void perform_stream_op_locked(grpc_exec_ctx *exec_ctx, void *stream_op,
                                     grpc_error *error_ignored) {
  GPR_TIMER_BEGIN("perform_stream_op_locked", 0);

  grpc_transport_stream_op_batch *op =
      (grpc_transport_stream_op_batch *)stream_op;
  grpc_chttp2_stream *s = (grpc_chttp2_stream *)op->handler_private.extra_arg;
  grpc_transport_stream_op_batch_payload *op_payload = op->payload;
  grpc_chttp2_transport *t = s->t;

  GRPC_STATS_INC_HTTP2_OP_BATCHES(exec_ctx);

  if (GRPC_TRACER_ON(grpc_http_trace)) {
    char *str = grpc_transport_stream_op_batch_string(op);
    gpr_log(GPR_DEBUG, "perform_stream_op_locked: %s; on_complete = %p", str,
            op->on_complete);
    gpr_free(str);
    if (op->send_initial_metadata) {
      log_metadata(op_payload->send_initial_metadata.send_initial_metadata,
                   s->id, t->is_client, true);
    }
    if (op->send_trailing_metadata) {
      log_metadata(op_payload->send_trailing_metadata.send_trailing_metadata,
                   s->id, t->is_client, false);
    }
  }

  grpc_closure *on_complete = op->on_complete;
  if (on_complete == NULL) {
    on_complete =
        GRPC_CLOSURE_CREATE(do_nothing, NULL, grpc_schedule_on_exec_ctx);
  }

  /* use final_data as a barrier until enqueue time; the inital counter is
     dropped at the end of this function */
  on_complete->next_data.scratch = CLOSURE_BARRIER_FIRST_REF_BIT;
  on_complete->error_data.error = GRPC_ERROR_NONE;

  if (op->collect_stats) {
    GPR_ASSERT(s->collecting_stats == NULL);
    s->collecting_stats = op_payload->collect_stats.collect_stats;
    on_complete->next_data.scratch |= CLOSURE_BARRIER_STATS_BIT;
  }

  if (op->cancel_stream) {
    GRPC_STATS_INC_HTTP2_OP_CANCEL(exec_ctx);
    grpc_chttp2_cancel_stream(exec_ctx, t, s,
                              op_payload->cancel_stream.cancel_error);
  }

  if (op->send_initial_metadata) {
    GRPC_STATS_INC_HTTP2_OP_SEND_INITIAL_METADATA(exec_ctx);
    GPR_ASSERT(s->send_initial_metadata_finished == NULL);
    on_complete->next_data.scratch |= CLOSURE_BARRIER_MAY_COVER_WRITE;

    /* Identify stream compression */
    if ((s->stream_compression_send_enabled =
             (op_payload->send_initial_metadata.send_initial_metadata->idx.named
                  .content_encoding != NULL)) == true) {
      s->compressed_data_buffer =
          (grpc_slice_buffer *)gpr_malloc(sizeof(grpc_slice_buffer));
      grpc_slice_buffer_init(s->compressed_data_buffer);
    }

    s->send_initial_metadata_finished = add_closure_barrier(on_complete);
    s->send_initial_metadata =
        op_payload->send_initial_metadata.send_initial_metadata;
    const size_t metadata_size =
        grpc_metadata_batch_size(s->send_initial_metadata);
    const size_t metadata_peer_limit =
        t->settings[GRPC_PEER_SETTINGS]
                   [GRPC_CHTTP2_SETTINGS_MAX_HEADER_LIST_SIZE];
    if (t->is_client) {
      s->deadline = GPR_MIN(s->deadline, s->send_initial_metadata->deadline);
    }
    if (metadata_size > metadata_peer_limit) {
      grpc_chttp2_cancel_stream(
          exec_ctx, t, s,
          grpc_error_set_int(
              grpc_error_set_int(
                  grpc_error_set_int(GRPC_ERROR_CREATE_FROM_STATIC_STRING(
                                         "to-be-sent initial metadata size "
                                         "exceeds peer limit"),
                                     GRPC_ERROR_INT_SIZE,
                                     (intptr_t)metadata_size),
                  GRPC_ERROR_INT_LIMIT, (intptr_t)metadata_peer_limit),
              GRPC_ERROR_INT_GRPC_STATUS, GRPC_STATUS_RESOURCE_EXHAUSTED));
    } else {
      if (contains_non_ok_status(s->send_initial_metadata)) {
        s->seen_error = true;
      }
      if (!s->write_closed) {
        if (t->is_client) {
          if (!t->closed) {
            GPR_ASSERT(s->id == 0);
            grpc_chttp2_list_add_waiting_for_concurrency(t, s);
            maybe_start_some_streams(exec_ctx, t);
          } else {
            grpc_chttp2_cancel_stream(
                exec_ctx, t, s,
                grpc_error_set_int(
                    GRPC_ERROR_CREATE_FROM_STATIC_STRING("Transport closed"),
                    GRPC_ERROR_INT_GRPC_STATUS, GRPC_STATUS_UNAVAILABLE));
          }
        } else {
          GPR_ASSERT(s->id != 0);
          grpc_chttp2_mark_stream_writable(exec_ctx, t, s);
          if (!(op->send_message &&
                (op->payload->send_message.send_message->flags &
                 GRPC_WRITE_BUFFER_HINT))) {
            grpc_chttp2_initiate_write(
                exec_ctx, t, GRPC_CHTTP2_INITIATE_WRITE_SEND_INITIAL_METADATA);
          }
        }
      } else {
        s->send_initial_metadata = NULL;
        grpc_chttp2_complete_closure_step(
            exec_ctx, t, s, &s->send_initial_metadata_finished,
            GRPC_ERROR_CREATE_REFERENCING_FROM_STATIC_STRING(
                "Attempt to send initial metadata after stream was closed",
                &s->write_closed_error, 1),
            "send_initial_metadata_finished");
      }
    }
    if (op_payload->send_initial_metadata.peer_string != NULL) {
      gpr_atm_rel_store(op_payload->send_initial_metadata.peer_string,
                        (gpr_atm)gpr_strdup(t->peer_string));
    }
  }

  if (op->send_message) {
    GRPC_STATS_INC_HTTP2_OP_SEND_MESSAGE(exec_ctx);
    GRPC_STATS_INC_HTTP2_SEND_MESSAGE_SIZE(
        exec_ctx, op->payload->send_message.send_message->length);
    on_complete->next_data.scratch |= CLOSURE_BARRIER_MAY_COVER_WRITE;
    s->fetching_send_message_finished = add_closure_barrier(op->on_complete);
    if (s->write_closed) {
      // Return an error unless the client has already received trailing
      // metadata from the server, since an application using a
      // streaming call might send another message before getting a
      // recv_message failure, breaking out of its loop, and then
      // starting recv_trailing_metadata.
      grpc_chttp2_complete_closure_step(
          exec_ctx, t, s, &s->fetching_send_message_finished,
          t->is_client && s->received_trailing_metadata
              ? GRPC_ERROR_NONE
              : GRPC_ERROR_CREATE_REFERENCING_FROM_STATIC_STRING(
                    "Attempt to send message after stream was closed",
                    &s->write_closed_error, 1),
          "fetching_send_message_finished");
    } else {
      GPR_ASSERT(s->fetching_send_message == NULL);
      uint8_t *frame_hdr = grpc_slice_buffer_tiny_add(
          &s->flow_controlled_buffer, GRPC_HEADER_SIZE_IN_BYTES);
      uint32_t flags = op_payload->send_message.send_message->flags;
      frame_hdr[0] = (flags & GRPC_WRITE_INTERNAL_COMPRESS) != 0;
      size_t len = op_payload->send_message.send_message->length;
      frame_hdr[1] = (uint8_t)(len >> 24);
      frame_hdr[2] = (uint8_t)(len >> 16);
      frame_hdr[3] = (uint8_t)(len >> 8);
      frame_hdr[4] = (uint8_t)(len);
      s->fetching_send_message = op_payload->send_message.send_message;
      s->fetched_send_message_length = 0;
      s->next_message_end_offset = s->flow_controlled_bytes_written +
                                   (int64_t)s->flow_controlled_buffer.length +
                                   (int64_t)len;
      if (flags & GRPC_WRITE_BUFFER_HINT) {
        s->next_message_end_offset -= t->write_buffer_size;
        s->write_buffering = true;
      } else {
        s->write_buffering = false;
      }
      continue_fetching_send_locked(exec_ctx, t, s);
      maybe_become_writable_due_to_send_msg(exec_ctx, t, s);
    }
  }

  if (op->send_trailing_metadata) {
    GRPC_STATS_INC_HTTP2_OP_SEND_TRAILING_METADATA(exec_ctx);
    GPR_ASSERT(s->send_trailing_metadata_finished == NULL);
    on_complete->next_data.scratch |= CLOSURE_BARRIER_MAY_COVER_WRITE;
    s->send_trailing_metadata_finished = add_closure_barrier(on_complete);
    s->send_trailing_metadata =
        op_payload->send_trailing_metadata.send_trailing_metadata;
    s->write_buffering = false;
    const size_t metadata_size =
        grpc_metadata_batch_size(s->send_trailing_metadata);
    const size_t metadata_peer_limit =
        t->settings[GRPC_PEER_SETTINGS]
                   [GRPC_CHTTP2_SETTINGS_MAX_HEADER_LIST_SIZE];
    if (metadata_size > metadata_peer_limit) {
      grpc_chttp2_cancel_stream(
          exec_ctx, t, s,
          grpc_error_set_int(
              grpc_error_set_int(
                  grpc_error_set_int(GRPC_ERROR_CREATE_FROM_STATIC_STRING(
                                         "to-be-sent trailing metadata size "
                                         "exceeds peer limit"),
                                     GRPC_ERROR_INT_SIZE,
                                     (intptr_t)metadata_size),
                  GRPC_ERROR_INT_LIMIT, (intptr_t)metadata_peer_limit),
              GRPC_ERROR_INT_GRPC_STATUS, GRPC_STATUS_RESOURCE_EXHAUSTED));
    } else {
      if (contains_non_ok_status(s->send_trailing_metadata)) {
        s->seen_error = true;
      }
      if (s->write_closed) {
        s->send_trailing_metadata = NULL;
        grpc_chttp2_complete_closure_step(
            exec_ctx, t, s, &s->send_trailing_metadata_finished,
            grpc_metadata_batch_is_empty(
                op->payload->send_trailing_metadata.send_trailing_metadata)
                ? GRPC_ERROR_NONE
                : GRPC_ERROR_CREATE_FROM_STATIC_STRING(
                      "Attempt to send trailing metadata after "
                      "stream was closed"),
            "send_trailing_metadata_finished");
      } else if (s->id != 0) {
        /* TODO(ctiller): check if there's flow control for any outstanding
           bytes before going writable */
        grpc_chttp2_mark_stream_writable(exec_ctx, t, s);
        grpc_chttp2_initiate_write(
            exec_ctx, t, GRPC_CHTTP2_INITIATE_WRITE_SEND_TRAILING_METADATA);
      }
    }
  }

  if (op->recv_initial_metadata) {
    GRPC_STATS_INC_HTTP2_OP_RECV_INITIAL_METADATA(exec_ctx);
    GPR_ASSERT(s->recv_initial_metadata_ready == NULL);
    s->recv_initial_metadata_ready =
        op_payload->recv_initial_metadata.recv_initial_metadata_ready;
    s->recv_initial_metadata =
        op_payload->recv_initial_metadata.recv_initial_metadata;
    s->trailing_metadata_available =
        op_payload->recv_initial_metadata.trailing_metadata_available;
    if (op_payload->recv_initial_metadata.peer_string != NULL) {
      gpr_atm_rel_store(op_payload->recv_initial_metadata.peer_string,
                        (gpr_atm)gpr_strdup(t->peer_string));
    }
    grpc_chttp2_maybe_complete_recv_initial_metadata(exec_ctx, t, s);
  }

  if (op->recv_message) {
    GRPC_STATS_INC_HTTP2_OP_RECV_MESSAGE(exec_ctx);
    size_t already_received;
    GPR_ASSERT(s->recv_message_ready == NULL);
    GPR_ASSERT(!s->pending_byte_stream);
    s->recv_message_ready = op_payload->recv_message.recv_message_ready;
    s->recv_message = op_payload->recv_message.recv_message;
    if (s->id != 0) {
      if (!s->read_closed) {
        already_received = s->frame_storage.length;
        grpc_chttp2_flowctl_incoming_bs_update(
            &t->flow_control, &s->flow_control, GRPC_HEADER_SIZE_IN_BYTES,
            already_received);
        grpc_chttp2_act_on_flowctl_action(
            exec_ctx,
            grpc_chttp2_flowctl_get_action(&t->flow_control, &s->flow_control),
            t, s);
      }
    }
    grpc_chttp2_maybe_complete_recv_message(exec_ctx, t, s);
  }

  if (op->recv_trailing_metadata) {
    GRPC_STATS_INC_HTTP2_OP_RECV_TRAILING_METADATA(exec_ctx);
    GPR_ASSERT(s->recv_trailing_metadata_finished == NULL);
    s->recv_trailing_metadata_finished = add_closure_barrier(on_complete);
    s->recv_trailing_metadata =
        op_payload->recv_trailing_metadata.recv_trailing_metadata;
    s->final_metadata_requested = true;
    grpc_chttp2_maybe_complete_recv_trailing_metadata(exec_ctx, t, s);
  }

  grpc_chttp2_complete_closure_step(exec_ctx, t, s, &on_complete,
                                    GRPC_ERROR_NONE, "op->on_complete");

  GPR_TIMER_END("perform_stream_op_locked", 0);
  GRPC_CHTTP2_STREAM_UNREF(exec_ctx, s, "perform_stream_op");
}

static void perform_stream_op(grpc_exec_ctx *exec_ctx, grpc_transport *gt,
                              grpc_stream *gs,
                              grpc_transport_stream_op_batch *op) {
  GPR_TIMER_BEGIN("perform_stream_op", 0);
  grpc_chttp2_transport *t = (grpc_chttp2_transport *)gt;
  grpc_chttp2_stream *s = (grpc_chttp2_stream *)gs;

  if (!t->is_client) {
    if (op->send_initial_metadata) {
      grpc_millis deadline =
          op->payload->send_initial_metadata.send_initial_metadata->deadline;
      GPR_ASSERT(deadline == GRPC_MILLIS_INF_FUTURE);
    }
    if (op->send_trailing_metadata) {
      grpc_millis deadline =
          op->payload->send_trailing_metadata.send_trailing_metadata->deadline;
      GPR_ASSERT(deadline == GRPC_MILLIS_INF_FUTURE);
    }
  }

  if (GRPC_TRACER_ON(grpc_http_trace)) {
    char *str = grpc_transport_stream_op_batch_string(op);
    gpr_log(GPR_DEBUG, "perform_stream_op[s=%p]: %s", s, str);
    gpr_free(str);
  }

  op->handler_private.extra_arg = gs;
  GRPC_CHTTP2_STREAM_REF(s, "perform_stream_op");
  GRPC_CLOSURE_SCHED(
      exec_ctx,
      GRPC_CLOSURE_INIT(&op->handler_private.closure, perform_stream_op_locked,
                        op, grpc_combiner_scheduler(t->combiner)),
      GRPC_ERROR_NONE);
  GPR_TIMER_END("perform_stream_op", 0);
}

static void cancel_pings(grpc_exec_ctx *exec_ctx, grpc_chttp2_transport *t,
                         grpc_error *error) {
  /* callback remaining pings: they're not allowed to call into the transpot,
     and maybe they hold resources that need to be freed */
  for (size_t i = 0; i < GRPC_CHTTP2_PING_TYPE_COUNT; i++) {
    grpc_chttp2_ping_queue *pq = &t->ping_queues[i];
    for (size_t j = 0; j < GRPC_CHTTP2_PCL_COUNT; j++) {
      grpc_closure_list_fail_all(&pq->lists[j], GRPC_ERROR_REF(error));
      GRPC_CLOSURE_LIST_SCHED(exec_ctx, &pq->lists[j]);
    }
  }
  GRPC_ERROR_UNREF(error);
}

static void send_ping_locked(
    grpc_exec_ctx *exec_ctx, grpc_chttp2_transport *t,
    grpc_chttp2_ping_type ping_type, grpc_closure *on_initiate,
    grpc_closure *on_ack,
    grpc_chttp2_initiate_write_reason initiate_write_reason) {
  grpc_chttp2_ping_queue *pq = &t->ping_queues[ping_type];
  grpc_closure_list_append(&pq->lists[GRPC_CHTTP2_PCL_INITIATE], on_initiate,
                           GRPC_ERROR_NONE);
  if (grpc_closure_list_append(&pq->lists[GRPC_CHTTP2_PCL_NEXT], on_ack,
                               GRPC_ERROR_NONE)) {
    grpc_chttp2_initiate_write(exec_ctx, t, initiate_write_reason);
  }
}

static void retry_initiate_ping_locked(grpc_exec_ctx *exec_ctx, void *tp,
                                       grpc_error *error) {
  grpc_chttp2_transport *t = (grpc_chttp2_transport *)tp;
  t->ping_state.is_delayed_ping_timer_set = false;
  if (error == GRPC_ERROR_NONE) {
    grpc_chttp2_initiate_write(exec_ctx, t,
                               GRPC_CHTTP2_INITIATE_WRITE_RETRY_SEND_PING);
  }
}

void grpc_chttp2_ack_ping(grpc_exec_ctx *exec_ctx, grpc_chttp2_transport *t,
                          uint64_t id) {
  grpc_chttp2_ping_queue *pq =
      &t->ping_queues[id % GRPC_CHTTP2_PING_TYPE_COUNT];
  if (pq->inflight_id != id) {
    char *from = grpc_endpoint_get_peer(t->ep);
    gpr_log(GPR_DEBUG, "Unknown ping response from %s: %" PRIx64, from, id);
    gpr_free(from);
    return;
  }
  GRPC_CLOSURE_LIST_SCHED(exec_ctx, &pq->lists[GRPC_CHTTP2_PCL_INFLIGHT]);
  if (!grpc_closure_list_empty(pq->lists[GRPC_CHTTP2_PCL_NEXT])) {
    grpc_chttp2_initiate_write(exec_ctx, t,
                               GRPC_CHTTP2_INITIATE_WRITE_CONTINUE_PINGS);
  }
}

static void send_goaway(grpc_exec_ctx *exec_ctx, grpc_chttp2_transport *t,
                        grpc_error *error) {
  t->sent_goaway_state = GRPC_CHTTP2_GOAWAY_SEND_SCHEDULED;
  grpc_http2_error_code http_error;
  grpc_slice slice;
  grpc_error_get_status(exec_ctx, error, GRPC_MILLIS_INF_FUTURE, NULL, &slice,
                        &http_error);
  grpc_chttp2_goaway_append(t->last_new_stream_id, (uint32_t)http_error,
                            grpc_slice_ref_internal(slice), &t->qbuf);
  grpc_chttp2_initiate_write(exec_ctx, t,
                             GRPC_CHTTP2_INITIATE_WRITE_GOAWAY_SENT);
  GRPC_ERROR_UNREF(error);
}

void grpc_chttp2_add_ping_strike(grpc_exec_ctx *exec_ctx,
                                 grpc_chttp2_transport *t) {
  t->ping_recv_state.ping_strikes++;
  if (t->ping_policy.max_ping_strikes != 0) {
    gpr_log(GPR_DEBUG, "%s: PING strike %d/%d", t->peer_string,
            t->ping_recv_state.ping_strikes, t->ping_policy.max_ping_strikes);
    if (t->ping_recv_state.ping_strikes > t->ping_policy.max_ping_strikes) {
      send_goaway(
          exec_ctx, t,
          grpc_error_set_int(
              GRPC_ERROR_CREATE_FROM_STATIC_STRING("too_many_pings"),
              GRPC_ERROR_INT_HTTP2_ERROR, GRPC_HTTP2_ENHANCE_YOUR_CALM));
      /*The transport will be closed after the write is done */
      close_transport_locked(
          exec_ctx, t, GRPC_ERROR_CREATE_FROM_STATIC_STRING("Too many pings"));
    }
  }
}

static void perform_transport_op_locked(grpc_exec_ctx *exec_ctx,
                                        void *stream_op,
                                        grpc_error *error_ignored) {
  grpc_transport_op *op = (grpc_transport_op *)stream_op;
  grpc_chttp2_transport *t =
      (grpc_chttp2_transport *)op->handler_private.extra_arg;
  grpc_error *close_transport = op->disconnect_with_error;

  if (op->goaway_error) {
    send_goaway(exec_ctx, t, op->goaway_error);
  }

  if (op->set_accept_stream) {
    t->channel_callback.accept_stream = op->set_accept_stream_fn;
    t->channel_callback.accept_stream_user_data =
        op->set_accept_stream_user_data;
  }

  if (op->bind_pollset) {
    grpc_endpoint_add_to_pollset(exec_ctx, t->ep, op->bind_pollset);
  }

  if (op->bind_pollset_set) {
    grpc_endpoint_add_to_pollset_set(exec_ctx, t->ep, op->bind_pollset_set);
  }

  if (op->send_ping) {
    send_ping_locked(exec_ctx, t, GRPC_CHTTP2_PING_ON_NEXT_WRITE, NULL,
                     op->send_ping,
                     GRPC_CHTTP2_INITIATE_WRITE_APPLICATION_PING);
  }

  if (op->on_connectivity_state_change != NULL) {
    grpc_connectivity_state_notify_on_state_change(
        exec_ctx, &t->channel_callback.state_tracker, op->connectivity_state,
        op->on_connectivity_state_change);
  }

  if (close_transport != GRPC_ERROR_NONE) {
    close_transport_locked(exec_ctx, t, close_transport);
  }

  GRPC_CLOSURE_RUN(exec_ctx, op->on_consumed, GRPC_ERROR_NONE);

  GRPC_CHTTP2_UNREF_TRANSPORT(exec_ctx, t, "transport_op");
}

static void perform_transport_op(grpc_exec_ctx *exec_ctx, grpc_transport *gt,
                                 grpc_transport_op *op) {
  grpc_chttp2_transport *t = (grpc_chttp2_transport *)gt;
  char *msg = grpc_transport_op_string(op);
  gpr_free(msg);
  op->handler_private.extra_arg = gt;
  GRPC_CHTTP2_REF_TRANSPORT(t, "transport_op");
  GRPC_CLOSURE_SCHED(exec_ctx,
                     GRPC_CLOSURE_INIT(&op->handler_private.closure,
                                       perform_transport_op_locked, op,
                                       grpc_combiner_scheduler(t->combiner)),
                     GRPC_ERROR_NONE);
}

/*******************************************************************************
 * INPUT PROCESSING - GENERAL
 */

void grpc_chttp2_maybe_complete_recv_initial_metadata(grpc_exec_ctx *exec_ctx,
                                                      grpc_chttp2_transport *t,
                                                      grpc_chttp2_stream *s) {
  if (s->recv_initial_metadata_ready != NULL &&
      s->published_metadata[0] != GRPC_METADATA_NOT_PUBLISHED) {
    if (s->seen_error) {
      grpc_slice_buffer_reset_and_unref_internal(exec_ctx, &s->frame_storage);
      if (!s->pending_byte_stream) {
        grpc_slice_buffer_reset_and_unref_internal(
            exec_ctx, &s->unprocessed_incoming_frames_buffer);
      }
    }
    grpc_chttp2_incoming_metadata_buffer_publish(
        exec_ctx, &s->metadata_buffer[0], s->recv_initial_metadata);
    null_then_run_closure(exec_ctx, &s->recv_initial_metadata_ready,
                          GRPC_ERROR_NONE);
  }
}

void grpc_chttp2_maybe_complete_recv_message(grpc_exec_ctx *exec_ctx,
                                             grpc_chttp2_transport *t,
                                             grpc_chttp2_stream *s) {
  grpc_error *error = GRPC_ERROR_NONE;
  if (s->recv_message_ready != NULL) {
    *s->recv_message = NULL;
    if (s->final_metadata_requested && s->seen_error) {
      grpc_slice_buffer_reset_and_unref_internal(exec_ctx, &s->frame_storage);
      if (!s->pending_byte_stream) {
        grpc_slice_buffer_reset_and_unref_internal(
            exec_ctx, &s->unprocessed_incoming_frames_buffer);
      }
    }
    if (!s->pending_byte_stream) {
      while (s->unprocessed_incoming_frames_buffer.length > 0 ||
             s->frame_storage.length > 0) {
        if (s->unprocessed_incoming_frames_buffer.length == 0) {
          grpc_slice_buffer_swap(&s->unprocessed_incoming_frames_buffer,
                                 &s->frame_storage);
          s->unprocessed_incoming_frames_decompressed = false;
        }
        if (s->stream_compression_recv_enabled &&
            !s->unprocessed_incoming_frames_decompressed) {
          GPR_ASSERT(s->decompressed_data_buffer->length == 0);
          bool end_of_context;
          if (!s->stream_decompression_ctx) {
            s->stream_decompression_ctx =
                grpc_stream_compression_context_create(
                    GRPC_STREAM_COMPRESSION_DECOMPRESS);
          }
          if (!grpc_stream_decompress(s->stream_decompression_ctx,
                                      &s->unprocessed_incoming_frames_buffer,
                                      s->decompressed_data_buffer, NULL,
                                      GRPC_HEADER_SIZE_IN_BYTES,
                                      &end_of_context)) {
            grpc_slice_buffer_reset_and_unref_internal(exec_ctx,
                                                       &s->frame_storage);
            grpc_slice_buffer_reset_and_unref_internal(
                exec_ctx, &s->unprocessed_incoming_frames_buffer);
            error = GRPC_ERROR_CREATE_FROM_STATIC_STRING(
                "Stream decompression error.");
          } else {
            error = grpc_deframe_unprocessed_incoming_frames(
                exec_ctx, &s->data_parser, s, s->decompressed_data_buffer, NULL,
                s->recv_message);
            if (end_of_context) {
              grpc_stream_compression_context_destroy(
                  s->stream_decompression_ctx);
              s->stream_decompression_ctx = NULL;
            }
          }
        } else {
          error = grpc_deframe_unprocessed_incoming_frames(
              exec_ctx, &s->data_parser, s,
              &s->unprocessed_incoming_frames_buffer, NULL, s->recv_message);
        }
        if (error != GRPC_ERROR_NONE) {
          s->seen_error = true;
          grpc_slice_buffer_reset_and_unref_internal(exec_ctx,
                                                     &s->frame_storage);
          grpc_slice_buffer_reset_and_unref_internal(
              exec_ctx, &s->unprocessed_incoming_frames_buffer);
          break;
        } else if (*s->recv_message != NULL) {
          break;
        }
      }
    }
    if (error == GRPC_ERROR_NONE && *s->recv_message != NULL) {
      null_then_run_closure(exec_ctx, &s->recv_message_ready, GRPC_ERROR_NONE);
    } else if (s->published_metadata[1] != GRPC_METADATA_NOT_PUBLISHED) {
      *s->recv_message = NULL;
      null_then_run_closure(exec_ctx, &s->recv_message_ready, GRPC_ERROR_NONE);
    }
    GRPC_ERROR_UNREF(error);
  }
}

void grpc_chttp2_maybe_complete_recv_trailing_metadata(grpc_exec_ctx *exec_ctx,
                                                       grpc_chttp2_transport *t,
                                                       grpc_chttp2_stream *s) {
  grpc_chttp2_maybe_complete_recv_message(exec_ctx, t, s);
  if (s->recv_trailing_metadata_finished != NULL && s->read_closed &&
      s->write_closed) {
    if (s->seen_error) {
      grpc_slice_buffer_reset_and_unref_internal(exec_ctx, &s->frame_storage);
      if (!s->pending_byte_stream) {
        grpc_slice_buffer_reset_and_unref_internal(
            exec_ctx, &s->unprocessed_incoming_frames_buffer);
      }
    }
    bool pending_data = s->pending_byte_stream ||
                        s->unprocessed_incoming_frames_buffer.length > 0;
    if (s->stream_compression_recv_enabled && s->read_closed &&
        s->frame_storage.length > 0 && !pending_data && !s->seen_error &&
        s->recv_trailing_metadata_finished != NULL) {
      /* Maybe some SYNC_FLUSH data is left in frame_storage. Consume them and
       * maybe decompress the next 5 bytes in the stream. */
      bool end_of_context;
      if (!s->stream_decompression_ctx) {
        s->stream_decompression_ctx = grpc_stream_compression_context_create(
            GRPC_STREAM_COMPRESSION_DECOMPRESS);
      }
      if (!grpc_stream_decompress(s->stream_decompression_ctx,
                                  &s->frame_storage,
                                  &s->unprocessed_incoming_frames_buffer, NULL,
                                  GRPC_HEADER_SIZE_IN_BYTES, &end_of_context)) {
        grpc_slice_buffer_reset_and_unref_internal(exec_ctx, &s->frame_storage);
        grpc_slice_buffer_reset_and_unref_internal(
            exec_ctx, &s->unprocessed_incoming_frames_buffer);
        s->seen_error = true;
      } else {
        if (s->unprocessed_incoming_frames_buffer.length > 0) {
          s->unprocessed_incoming_frames_decompressed = true;
        }
        if (end_of_context) {
          grpc_stream_compression_context_destroy(s->stream_decompression_ctx);
          s->stream_decompression_ctx = NULL;
        }
      }
    }
    if (s->read_closed && s->frame_storage.length == 0 && !pending_data &&
        s->recv_trailing_metadata_finished != NULL) {
      grpc_chttp2_incoming_metadata_buffer_publish(
          exec_ctx, &s->metadata_buffer[1], s->recv_trailing_metadata);
      grpc_chttp2_complete_closure_step(
          exec_ctx, t, s, &s->recv_trailing_metadata_finished, GRPC_ERROR_NONE,
          "recv_trailing_metadata_finished");
    }
  }
}

static void remove_stream(grpc_exec_ctx *exec_ctx, grpc_chttp2_transport *t,
                          uint32_t id, grpc_error *error) {
  grpc_chttp2_stream *s =
      (grpc_chttp2_stream *)grpc_chttp2_stream_map_delete(&t->stream_map, id);
  GPR_ASSERT(s);
  if (t->incoming_stream == s) {
    t->incoming_stream = NULL;
    grpc_chttp2_parsing_become_skip_parser(exec_ctx, t);
  }
  if (s->pending_byte_stream) {
    if (s->on_next != NULL) {
      grpc_chttp2_incoming_byte_stream *bs = s->data_parser.parsing_frame;
      if (error == GRPC_ERROR_NONE) {
        error = GRPC_ERROR_CREATE_FROM_STATIC_STRING("Truncated message");
      }
      incoming_byte_stream_publish_error(exec_ctx, bs, error);
      incoming_byte_stream_unref(exec_ctx, bs);
      s->data_parser.parsing_frame = NULL;
    } else {
      GRPC_ERROR_UNREF(s->byte_stream_error);
      s->byte_stream_error = GRPC_ERROR_REF(error);
    }
  }

  if (grpc_chttp2_stream_map_size(&t->stream_map) == 0) {
    post_benign_reclaimer(exec_ctx, t);
    if (t->sent_goaway_state == GRPC_CHTTP2_GOAWAY_SENT) {
      close_transport_locked(
          exec_ctx, t,
          GRPC_ERROR_CREATE_REFERENCING_FROM_STATIC_STRING(
              "Last stream closed after sending GOAWAY", &error, 1));
    }
  }
  if (grpc_chttp2_list_remove_writable_stream(t, s)) {
    GRPC_CHTTP2_STREAM_UNREF(exec_ctx, s, "chttp2_writing:remove_stream");
  }

  GRPC_ERROR_UNREF(error);

  maybe_start_some_streams(exec_ctx, t);
}

void grpc_chttp2_cancel_stream(grpc_exec_ctx *exec_ctx,
                               grpc_chttp2_transport *t, grpc_chttp2_stream *s,
                               grpc_error *due_to_error) {
  if (!t->is_client && !s->sent_trailing_metadata &&
      grpc_error_has_clear_grpc_status(due_to_error)) {
    close_from_api(exec_ctx, t, s, due_to_error);
    return;
  }

  if (!s->read_closed || !s->write_closed) {
    if (s->id != 0) {
      grpc_http2_error_code http_error;
      grpc_error_get_status(exec_ctx, due_to_error, s->deadline, NULL, NULL,
                            &http_error);
      grpc_slice_buffer_add(
          &t->qbuf, grpc_chttp2_rst_stream_create(s->id, (uint32_t)http_error,
                                                  &s->stats.outgoing));
      grpc_chttp2_initiate_write(exec_ctx, t,
                                 GRPC_CHTTP2_INITIATE_WRITE_RST_STREAM);
    }
  }
  if (due_to_error != GRPC_ERROR_NONE && !s->seen_error) {
    s->seen_error = true;
  }
  grpc_chttp2_mark_stream_closed(exec_ctx, t, s, 1, 1, due_to_error);
}

void grpc_chttp2_fake_status(grpc_exec_ctx *exec_ctx, grpc_chttp2_transport *t,
                             grpc_chttp2_stream *s, grpc_error *error) {
  grpc_status_code status;
  grpc_slice slice;
  grpc_error_get_status(exec_ctx, error, s->deadline, &status, &slice, NULL);

  if (status != GRPC_STATUS_OK) {
    s->seen_error = true;
  }
  /* stream_global->recv_trailing_metadata_finished gives us a
     last chance replacement: we've received trailing metadata,
     but something more important has become available to signal
     to the upper layers - drop what we've got, and then publish
     what we want - which is safe because we haven't told anyone
     about the metadata yet */
  if (s->published_metadata[1] == GRPC_METADATA_NOT_PUBLISHED ||
      s->recv_trailing_metadata_finished != NULL) {
    char status_string[GPR_LTOA_MIN_BUFSIZE];
    gpr_ltoa(status, status_string);
    GRPC_LOG_IF_ERROR("add_status",
                      grpc_chttp2_incoming_metadata_buffer_replace_or_add(
                          exec_ctx, &s->metadata_buffer[1],
                          grpc_mdelem_from_slices(
                              exec_ctx, GRPC_MDSTR_GRPC_STATUS,
                              grpc_slice_from_copied_string(status_string))));
    if (!GRPC_SLICE_IS_EMPTY(slice)) {
      GRPC_LOG_IF_ERROR(
          "add_status_message",
          grpc_chttp2_incoming_metadata_buffer_replace_or_add(
              exec_ctx, &s->metadata_buffer[1],
              grpc_mdelem_from_slices(exec_ctx, GRPC_MDSTR_GRPC_MESSAGE,
                                      grpc_slice_ref_internal(slice))));
    }
    s->published_metadata[1] = GRPC_METADATA_SYNTHESIZED_FROM_FAKE;
    grpc_chttp2_maybe_complete_recv_trailing_metadata(exec_ctx, t, s);
  }

  GRPC_ERROR_UNREF(error);
}

static void add_error(grpc_error *error, grpc_error **refs, size_t *nrefs) {
  if (error == GRPC_ERROR_NONE) return;
  for (size_t i = 0; i < *nrefs; i++) {
    if (error == refs[i]) {
      return;
    }
  }
  refs[*nrefs] = error;
  ++*nrefs;
}

static grpc_error *removal_error(grpc_error *extra_error, grpc_chttp2_stream *s,
                                 const char *master_error_msg) {
  grpc_error *refs[3];
  size_t nrefs = 0;
  add_error(s->read_closed_error, refs, &nrefs);
  add_error(s->write_closed_error, refs, &nrefs);
  add_error(extra_error, refs, &nrefs);
  grpc_error *error = GRPC_ERROR_NONE;
  if (nrefs > 0) {
    error = GRPC_ERROR_CREATE_REFERENCING_FROM_STATIC_STRING(master_error_msg,
                                                             refs, nrefs);
  }
  GRPC_ERROR_UNREF(extra_error);
  return error;
}

static void flush_write_list(grpc_exec_ctx *exec_ctx, grpc_chttp2_transport *t,
                             grpc_chttp2_stream *s, grpc_chttp2_write_cb **list,
                             grpc_error *error) {
  while (*list) {
    grpc_chttp2_write_cb *cb = *list;
    *list = cb->next;
    grpc_chttp2_complete_closure_step(exec_ctx, t, s, &cb->closure,
                                      GRPC_ERROR_REF(error),
                                      "on_write_finished_cb");
    cb->next = t->write_cb_pool;
    t->write_cb_pool = cb;
  }
  GRPC_ERROR_UNREF(error);
}

void grpc_chttp2_fail_pending_writes(grpc_exec_ctx *exec_ctx,
                                     grpc_chttp2_transport *t,
                                     grpc_chttp2_stream *s, grpc_error *error) {
  error =
      removal_error(error, s, "Pending writes failed due to stream closure");
  s->send_initial_metadata = NULL;
  grpc_chttp2_complete_closure_step(
      exec_ctx, t, s, &s->send_initial_metadata_finished, GRPC_ERROR_REF(error),
      "send_initial_metadata_finished");

  s->send_trailing_metadata = NULL;
  grpc_chttp2_complete_closure_step(
      exec_ctx, t, s, &s->send_trailing_metadata_finished,
      GRPC_ERROR_REF(error), "send_trailing_metadata_finished");

  s->fetching_send_message = NULL;
  grpc_chttp2_complete_closure_step(
      exec_ctx, t, s, &s->fetching_send_message_finished, GRPC_ERROR_REF(error),
      "fetching_send_message_finished");
  flush_write_list(exec_ctx, t, s, &s->on_write_finished_cbs,
                   GRPC_ERROR_REF(error));
  flush_write_list(exec_ctx, t, s, &s->on_flow_controlled_cbs, error);
}

void grpc_chttp2_mark_stream_closed(grpc_exec_ctx *exec_ctx,
                                    grpc_chttp2_transport *t,
                                    grpc_chttp2_stream *s, int close_reads,
                                    int close_writes, grpc_error *error) {
  if (s->read_closed && s->write_closed) {
    /* already closed */
    grpc_chttp2_maybe_complete_recv_trailing_metadata(exec_ctx, t, s);
    GRPC_ERROR_UNREF(error);
    return;
  }
  bool closed_read = false;
  bool became_closed = false;
  if (close_reads && !s->read_closed) {
    s->read_closed_error = GRPC_ERROR_REF(error);
    s->read_closed = true;
    closed_read = true;
  }
  if (close_writes && !s->write_closed) {
    s->write_closed_error = GRPC_ERROR_REF(error);
    s->write_closed = true;
    grpc_chttp2_fail_pending_writes(exec_ctx, t, s, GRPC_ERROR_REF(error));
  }
  if (s->read_closed && s->write_closed) {
    became_closed = true;
    grpc_error *overall_error =
        removal_error(GRPC_ERROR_REF(error), s, "Stream removed");
    if (s->id != 0) {
      remove_stream(exec_ctx, t, s->id, GRPC_ERROR_REF(overall_error));
    } else {
      /* Purge streams waiting on concurrency still waiting for id assignment */
      grpc_chttp2_list_remove_waiting_for_concurrency(t, s);
    }
    if (overall_error != GRPC_ERROR_NONE) {
      grpc_chttp2_fake_status(exec_ctx, t, s, overall_error);
    }
  }
  if (closed_read) {
    for (int i = 0; i < 2; i++) {
      if (s->published_metadata[i] == GRPC_METADATA_NOT_PUBLISHED) {
        s->published_metadata[i] = GPRC_METADATA_PUBLISHED_AT_CLOSE;
      }
    }
    grpc_chttp2_maybe_complete_recv_initial_metadata(exec_ctx, t, s);
    grpc_chttp2_maybe_complete_recv_message(exec_ctx, t, s);
  }
  if (became_closed) {
    grpc_chttp2_maybe_complete_recv_trailing_metadata(exec_ctx, t, s);
    GRPC_CHTTP2_STREAM_UNREF(exec_ctx, s, "chttp2");
  }
  GRPC_ERROR_UNREF(error);
}

static void close_from_api(grpc_exec_ctx *exec_ctx, grpc_chttp2_transport *t,
                           grpc_chttp2_stream *s, grpc_error *error) {
  grpc_slice hdr;
  grpc_slice status_hdr;
  grpc_slice http_status_hdr;
  grpc_slice content_type_hdr;
  grpc_slice message_pfx;
  uint8_t *p;
  uint32_t len = 0;
  grpc_status_code grpc_status;
  grpc_slice slice;
  grpc_error_get_status(exec_ctx, error, s->deadline, &grpc_status, &slice,
                        NULL);

  GPR_ASSERT(grpc_status >= 0 && (int)grpc_status < 100);

  /* Hand roll a header block.
     This is unnecessarily ugly - at some point we should find a more
     elegant solution.
     It's complicated by the fact that our send machinery would be dead by
     the time we got around to sending this, so instead we ignore HPACK
     compression and just write the uncompressed bytes onto the wire. */
  if (!s->sent_initial_metadata) {
    http_status_hdr = GRPC_SLICE_MALLOC(13);
    p = GRPC_SLICE_START_PTR(http_status_hdr);
    *p++ = 0x00;
    *p++ = 7;
    *p++ = ':';
    *p++ = 's';
    *p++ = 't';
    *p++ = 'a';
    *p++ = 't';
    *p++ = 'u';
    *p++ = 's';
    *p++ = 3;
    *p++ = '2';
    *p++ = '0';
    *p++ = '0';
    GPR_ASSERT(p == GRPC_SLICE_END_PTR(http_status_hdr));
    len += (uint32_t)GRPC_SLICE_LENGTH(http_status_hdr);

    content_type_hdr = GRPC_SLICE_MALLOC(31);
    p = GRPC_SLICE_START_PTR(content_type_hdr);
    *p++ = 0x00;
    *p++ = 12;
    *p++ = 'c';
    *p++ = 'o';
    *p++ = 'n';
    *p++ = 't';
    *p++ = 'e';
    *p++ = 'n';
    *p++ = 't';
    *p++ = '-';
    *p++ = 't';
    *p++ = 'y';
    *p++ = 'p';
    *p++ = 'e';
    *p++ = 16;
    *p++ = 'a';
    *p++ = 'p';
    *p++ = 'p';
    *p++ = 'l';
    *p++ = 'i';
    *p++ = 'c';
    *p++ = 'a';
    *p++ = 't';
    *p++ = 'i';
    *p++ = 'o';
    *p++ = 'n';
    *p++ = '/';
    *p++ = 'g';
    *p++ = 'r';
    *p++ = 'p';
    *p++ = 'c';
    GPR_ASSERT(p == GRPC_SLICE_END_PTR(content_type_hdr));
    len += (uint32_t)GRPC_SLICE_LENGTH(content_type_hdr);
  }

  status_hdr = GRPC_SLICE_MALLOC(15 + (grpc_status >= 10));
  p = GRPC_SLICE_START_PTR(status_hdr);
  *p++ = 0x00; /* literal header, not indexed */
  *p++ = 11;   /* len(grpc-status) */
  *p++ = 'g';
  *p++ = 'r';
  *p++ = 'p';
  *p++ = 'c';
  *p++ = '-';
  *p++ = 's';
  *p++ = 't';
  *p++ = 'a';
  *p++ = 't';
  *p++ = 'u';
  *p++ = 's';
  if (grpc_status < 10) {
    *p++ = 1;
    *p++ = (uint8_t)('0' + grpc_status);
  } else {
    *p++ = 2;
    *p++ = (uint8_t)('0' + (grpc_status / 10));
    *p++ = (uint8_t)('0' + (grpc_status % 10));
  }
  GPR_ASSERT(p == GRPC_SLICE_END_PTR(status_hdr));
  len += (uint32_t)GRPC_SLICE_LENGTH(status_hdr);

  size_t msg_len = GRPC_SLICE_LENGTH(slice);
  GPR_ASSERT(msg_len <= UINT32_MAX);
  uint32_t msg_len_len = GRPC_CHTTP2_VARINT_LENGTH((uint32_t)msg_len, 1);
  message_pfx = GRPC_SLICE_MALLOC(14 + msg_len_len);
  p = GRPC_SLICE_START_PTR(message_pfx);
  *p++ = 0x00; /* literal header, not indexed */
  *p++ = 12;   /* len(grpc-message) */
  *p++ = 'g';
  *p++ = 'r';
  *p++ = 'p';
  *p++ = 'c';
  *p++ = '-';
  *p++ = 'm';
  *p++ = 'e';
  *p++ = 's';
  *p++ = 's';
  *p++ = 'a';
  *p++ = 'g';
  *p++ = 'e';
  GRPC_CHTTP2_WRITE_VARINT((uint32_t)msg_len, 1, 0, p, (uint32_t)msg_len_len);
  p += msg_len_len;
  GPR_ASSERT(p == GRPC_SLICE_END_PTR(message_pfx));
  len += (uint32_t)GRPC_SLICE_LENGTH(message_pfx);
  len += (uint32_t)msg_len;

  hdr = GRPC_SLICE_MALLOC(9);
  p = GRPC_SLICE_START_PTR(hdr);
  *p++ = (uint8_t)(len >> 16);
  *p++ = (uint8_t)(len >> 8);
  *p++ = (uint8_t)(len);
  *p++ = GRPC_CHTTP2_FRAME_HEADER;
  *p++ = GRPC_CHTTP2_DATA_FLAG_END_STREAM | GRPC_CHTTP2_DATA_FLAG_END_HEADERS;
  *p++ = (uint8_t)(s->id >> 24);
  *p++ = (uint8_t)(s->id >> 16);
  *p++ = (uint8_t)(s->id >> 8);
  *p++ = (uint8_t)(s->id);
  GPR_ASSERT(p == GRPC_SLICE_END_PTR(hdr));

  grpc_slice_buffer_add(&t->qbuf, hdr);
  if (!s->sent_initial_metadata) {
    grpc_slice_buffer_add(&t->qbuf, http_status_hdr);
    grpc_slice_buffer_add(&t->qbuf, content_type_hdr);
  }
  grpc_slice_buffer_add(&t->qbuf, status_hdr);
  grpc_slice_buffer_add(&t->qbuf, message_pfx);
  grpc_slice_buffer_add(&t->qbuf, grpc_slice_ref_internal(slice));
  grpc_slice_buffer_add(
      &t->qbuf, grpc_chttp2_rst_stream_create(s->id, GRPC_HTTP2_NO_ERROR,
                                              &s->stats.outgoing));

  grpc_chttp2_mark_stream_closed(exec_ctx, t, s, 1, 1, error);
  grpc_chttp2_initiate_write(exec_ctx, t,
                             GRPC_CHTTP2_INITIATE_WRITE_CLOSE_FROM_API);
}

typedef struct {
  grpc_exec_ctx *exec_ctx;
  grpc_error *error;
  grpc_chttp2_transport *t;
} cancel_stream_cb_args;

static void cancel_stream_cb(void *user_data, uint32_t key, void *stream) {
  cancel_stream_cb_args *args = (cancel_stream_cb_args *)user_data;
  grpc_chttp2_stream *s = (grpc_chttp2_stream *)stream;
  grpc_chttp2_cancel_stream(args->exec_ctx, args->t, s,
                            GRPC_ERROR_REF(args->error));
}

static void end_all_the_calls(grpc_exec_ctx *exec_ctx, grpc_chttp2_transport *t,
                              grpc_error *error) {
  cancel_stream_cb_args args = {exec_ctx, error, t};
  grpc_chttp2_stream_map_for_each(&t->stream_map, cancel_stream_cb, &args);
  GRPC_ERROR_UNREF(error);
}

/*******************************************************************************
 * INPUT PROCESSING - PARSING
 */

void grpc_chttp2_act_on_flowctl_action(grpc_exec_ctx *exec_ctx,
                                       grpc_chttp2_flowctl_action action,
                                       grpc_chttp2_transport *t,
                                       grpc_chttp2_stream *s) {
  switch (action.send_stream_update) {
    case GRPC_CHTTP2_FLOWCTL_NO_ACTION_NEEDED:
      break;
    case GRPC_CHTTP2_FLOWCTL_UPDATE_IMMEDIATELY:
      grpc_chttp2_mark_stream_writable(exec_ctx, t, s);
      grpc_chttp2_initiate_write(
          exec_ctx, t, GRPC_CHTTP2_INITIATE_WRITE_STREAM_FLOW_CONTROL);
      break;
    case GRPC_CHTTP2_FLOWCTL_QUEUE_UPDATE:
      grpc_chttp2_mark_stream_writable(exec_ctx, t, s);
      break;
  }
  switch (action.send_transport_update) {
    case GRPC_CHTTP2_FLOWCTL_NO_ACTION_NEEDED:
      break;
    case GRPC_CHTTP2_FLOWCTL_UPDATE_IMMEDIATELY:
      grpc_chttp2_initiate_write(
          exec_ctx, t, GRPC_CHTTP2_INITIATE_WRITE_TRANSPORT_FLOW_CONTROL);
      break;
    // this is the same as no action b/c every time the transport enters the
    // writing path it will maybe do an update
    case GRPC_CHTTP2_FLOWCTL_QUEUE_UPDATE:
      break;
  }
  if (action.send_setting_update != GRPC_CHTTP2_FLOWCTL_NO_ACTION_NEEDED) {
    if (action.initial_window_size > 0) {
      queue_setting_update(exec_ctx, t,
                           GRPC_CHTTP2_SETTINGS_INITIAL_WINDOW_SIZE,
                           (uint32_t)action.initial_window_size);
    }
    if (action.max_frame_size > 0) {
      queue_setting_update(exec_ctx, t, GRPC_CHTTP2_SETTINGS_MAX_FRAME_SIZE,
                           (uint32_t)action.max_frame_size);
    }
    if (action.send_setting_update == GRPC_CHTTP2_FLOWCTL_UPDATE_IMMEDIATELY) {
      grpc_chttp2_initiate_write(exec_ctx, t,
                                 GRPC_CHTTP2_INITIATE_WRITE_SEND_SETTINGS);
    }
  }
  if (action.need_ping) {
    GRPC_CHTTP2_REF_TRANSPORT(t, "bdp_ping");
    grpc_bdp_estimator_schedule_ping(&t->flow_control.bdp_estimator);
    send_ping_locked(exec_ctx, t,
                     GRPC_CHTTP2_PING_BEFORE_TRANSPORT_WINDOW_UPDATE,
                     &t->start_bdp_ping_locked, &t->finish_bdp_ping_locked,
                     GRPC_CHTTP2_INITIATE_WRITE_BDP_ESTIMATOR_PING);
  }
}

static grpc_error *try_http_parsing(grpc_exec_ctx *exec_ctx,
                                    grpc_chttp2_transport *t) {
  grpc_http_parser parser;
  size_t i = 0;
  grpc_error *error = GRPC_ERROR_NONE;
  grpc_http_response response;
  memset(&response, 0, sizeof(response));

  grpc_http_parser_init(&parser, GRPC_HTTP_RESPONSE, &response);

  grpc_error *parse_error = GRPC_ERROR_NONE;
  for (; i < t->read_buffer.count && parse_error == GRPC_ERROR_NONE; i++) {
    parse_error =
        grpc_http_parser_parse(&parser, t->read_buffer.slices[i], NULL);
  }
  if (parse_error == GRPC_ERROR_NONE &&
      (parse_error = grpc_http_parser_eof(&parser)) == GRPC_ERROR_NONE) {
    error = grpc_error_set_int(
        grpc_error_set_int(GRPC_ERROR_CREATE_FROM_STATIC_STRING(
                               "Trying to connect an http1.x server"),
                           GRPC_ERROR_INT_HTTP_STATUS, response.status),
        GRPC_ERROR_INT_GRPC_STATUS, GRPC_STATUS_UNAVAILABLE);
  }
  GRPC_ERROR_UNREF(parse_error);

  grpc_http_parser_destroy(&parser);
  grpc_http_response_destroy(&response);
  return error;
}

static void read_action_locked(grpc_exec_ctx *exec_ctx, void *tp,
                               grpc_error *error) {
  GPR_TIMER_BEGIN("reading_action_locked", 0);

  grpc_chttp2_transport *t = (grpc_chttp2_transport *)tp;

  GRPC_ERROR_REF(error);

  grpc_error *err = error;
  if (err != GRPC_ERROR_NONE) {
    err = grpc_error_set_int(GRPC_ERROR_CREATE_REFERENCING_FROM_STATIC_STRING(
                                 "Endpoint read failed", &err, 1),
                             GRPC_ERROR_INT_OCCURRED_DURING_WRITE,
                             t->write_state);
  }
  GPR_SWAP(grpc_error *, err, error);
  GRPC_ERROR_UNREF(err);
  if (!t->closed) {
    GPR_TIMER_BEGIN("reading_action.parse", 0);
    size_t i = 0;
    grpc_error *errors[3] = {GRPC_ERROR_REF(error), GRPC_ERROR_NONE,
                             GRPC_ERROR_NONE};
    for (; i < t->read_buffer.count && errors[1] == GRPC_ERROR_NONE; i++) {
      grpc_bdp_estimator_add_incoming_bytes(
          &t->flow_control.bdp_estimator,
          (int64_t)GRPC_SLICE_LENGTH(t->read_buffer.slices[i]));
      errors[1] =
          grpc_chttp2_perform_read(exec_ctx, t, t->read_buffer.slices[i]);
    }
    if (errors[1] != GRPC_ERROR_NONE) {
      errors[2] = try_http_parsing(exec_ctx, t);
      GRPC_ERROR_UNREF(error);
      error = GRPC_ERROR_CREATE_REFERENCING_FROM_STATIC_STRING(
          "Failed parsing HTTP/2", errors, GPR_ARRAY_SIZE(errors));
    }
    for (i = 0; i < GPR_ARRAY_SIZE(errors); i++) {
      GRPC_ERROR_UNREF(errors[i]);
    }
    GPR_TIMER_END("reading_action.parse", 0);

    GPR_TIMER_BEGIN("post_parse_locked", 0);
    if (t->flow_control.initial_window_update != 0) {
      if (t->flow_control.initial_window_update > 0) {
        grpc_chttp2_stream *s;
        while (grpc_chttp2_list_pop_stalled_by_stream(t, &s)) {
          grpc_chttp2_mark_stream_writable(exec_ctx, t, s);
          grpc_chttp2_initiate_write(
              exec_ctx, t,
              GRPC_CHTTP2_INITIATE_WRITE_FLOW_CONTROL_UNSTALLED_BY_SETTING);
        }
      }
      t->flow_control.initial_window_update = 0;
    }
    GPR_TIMER_END("post_parse_locked", 0);
  }

  GPR_TIMER_BEGIN("post_reading_action_locked", 0);
  bool keep_reading = false;
  if (error == GRPC_ERROR_NONE && t->closed) {
    error = GRPC_ERROR_CREATE_FROM_STATIC_STRING("Transport closed");
  }
  if (error != GRPC_ERROR_NONE) {
    close_transport_locked(exec_ctx, t, GRPC_ERROR_REF(error));
    t->endpoint_reading = 0;
  } else if (!t->closed) {
    keep_reading = true;
    GRPC_CHTTP2_REF_TRANSPORT(t, "keep_reading");
  }
  grpc_slice_buffer_reset_and_unref_internal(exec_ctx, &t->read_buffer);

  if (keep_reading) {
    grpc_endpoint_read(exec_ctx, t->ep, &t->read_buffer,
                       &t->read_action_locked);
    grpc_chttp2_act_on_flowctl_action(
        exec_ctx, grpc_chttp2_flowctl_get_bdp_action(&t->flow_control), t,
        NULL);
    GRPC_CHTTP2_UNREF_TRANSPORT(exec_ctx, t, "keep_reading");
  } else {
    GRPC_CHTTP2_UNREF_TRANSPORT(exec_ctx, t, "reading_action");
  }

  GPR_TIMER_END("post_reading_action_locked", 0);

  GRPC_ERROR_UNREF(error);

  GPR_TIMER_END("reading_action_locked", 0);
}

static void start_bdp_ping_locked(grpc_exec_ctx *exec_ctx, void *tp,
                                  grpc_error *error) {
  grpc_chttp2_transport *t = (grpc_chttp2_transport *)tp;
  if (GRPC_TRACER_ON(grpc_http_trace)) {
    gpr_log(GPR_DEBUG, "%s: Start BDP ping", t->peer_string);
  }
  /* Reset the keepalive ping timer */
  if (t->keepalive_state == GRPC_CHTTP2_KEEPALIVE_STATE_WAITING) {
    grpc_timer_cancel(exec_ctx, &t->keepalive_ping_timer);
  }
  grpc_bdp_estimator_start_ping(&t->flow_control.bdp_estimator);
}

static void finish_bdp_ping_locked(grpc_exec_ctx *exec_ctx, void *tp,
                                   grpc_error *error) {
  grpc_chttp2_transport *t = (grpc_chttp2_transport *)tp;
  if (GRPC_TRACER_ON(grpc_http_trace)) {
    gpr_log(GPR_DEBUG, "%s: Complete BDP ping", t->peer_string);
  }
  grpc_bdp_estimator_complete_ping(&t->flow_control.bdp_estimator);

  GRPC_CHTTP2_UNREF_TRANSPORT(exec_ctx, t, "bdp_ping");
}

void grpc_chttp2_config_default_keepalive_args(grpc_channel_args *args,
                                               bool is_client) {
  size_t i;
  if (args) {
    for (i = 0; i < args->num_args; i++) {
      if (0 == strcmp(args->args[i].key, GRPC_ARG_KEEPALIVE_TIME_MS)) {
        const int value = grpc_channel_arg_get_integer(
            &args->args[i],
            (grpc_integer_options){g_default_client_keepalive_time_ms, 1,
                                   INT_MAX});
        if (is_client) {
          g_default_client_keepalive_time_ms = value;
        } else {
          g_default_server_keepalive_time_ms = value;
        }
      } else if (0 ==
                 strcmp(args->args[i].key, GRPC_ARG_KEEPALIVE_TIMEOUT_MS)) {
        const int value = grpc_channel_arg_get_integer(
            &args->args[i],
            (grpc_integer_options){g_default_client_keepalive_timeout_ms, 0,
                                   INT_MAX});
        if (is_client) {
          g_default_client_keepalive_timeout_ms = value;
        } else {
          g_default_server_keepalive_timeout_ms = value;
        }
      } else if (0 == strcmp(args->args[i].key,
                             GRPC_ARG_KEEPALIVE_PERMIT_WITHOUT_CALLS)) {
        g_default_keepalive_permit_without_calls =
            (uint32_t)grpc_channel_arg_get_integer(
                &args->args[i],
                (grpc_integer_options){g_default_keepalive_permit_without_calls,
                                       0, 1});
      } else if (0 ==
                 strcmp(args->args[i].key, GRPC_ARG_HTTP2_MAX_PING_STRIKES)) {
        g_default_max_ping_strikes = grpc_channel_arg_get_integer(
            &args->args[i],
            (grpc_integer_options){g_default_max_ping_strikes, 0, INT_MAX});
      } else if (0 == strcmp(args->args[i].key,
                             GRPC_ARG_HTTP2_MAX_PINGS_WITHOUT_DATA)) {
        g_default_max_pings_without_data = grpc_channel_arg_get_integer(
            &args->args[i], (grpc_integer_options){
                                g_default_max_pings_without_data, 0, INT_MAX});
      } else if (0 ==
                 strcmp(
                     args->args[i].key,
                     GRPC_ARG_HTTP2_MIN_SENT_PING_INTERVAL_WITHOUT_DATA_MS)) {
        g_default_min_sent_ping_interval_without_data_ms =
            grpc_channel_arg_get_integer(
                &args->args[i],
                (grpc_integer_options){
                    g_default_min_sent_ping_interval_without_data_ms, 0,
                    INT_MAX});
      } else if (0 ==
                 strcmp(
                     args->args[i].key,
                     GRPC_ARG_HTTP2_MIN_RECV_PING_INTERVAL_WITHOUT_DATA_MS)) {
        g_default_min_recv_ping_interval_without_data_ms =
            grpc_channel_arg_get_integer(
                &args->args[i],
                (grpc_integer_options){
                    g_default_min_recv_ping_interval_without_data_ms, 0,
                    INT_MAX});
      }
    }
  }
}

static void init_keepalive_ping_locked(grpc_exec_ctx *exec_ctx, void *arg,
                                       grpc_error *error) {
  grpc_chttp2_transport *t = (grpc_chttp2_transport *)arg;
  GPR_ASSERT(t->keepalive_state == GRPC_CHTTP2_KEEPALIVE_STATE_WAITING);
  if (t->destroying || t->closed) {
    t->keepalive_state = GRPC_CHTTP2_KEEPALIVE_STATE_DYING;
  } else if (error == GRPC_ERROR_NONE) {
    if (t->keepalive_permit_without_calls ||
        grpc_chttp2_stream_map_size(&t->stream_map) > 0) {
      t->keepalive_state = GRPC_CHTTP2_KEEPALIVE_STATE_PINGING;
      GRPC_CHTTP2_REF_TRANSPORT(t, "keepalive ping end");
      send_ping_locked(exec_ctx, t, GRPC_CHTTP2_PING_ON_NEXT_WRITE,
                       &t->start_keepalive_ping_locked,
                       &t->finish_keepalive_ping_locked,
                       GRPC_CHTTP2_INITIATE_WRITE_KEEPALIVE_PING);
    } else {
      GRPC_CHTTP2_REF_TRANSPORT(t, "init keepalive ping");
      grpc_timer_init(exec_ctx, &t->keepalive_ping_timer,
                      grpc_exec_ctx_now(exec_ctx) + t->keepalive_time,
                      &t->init_keepalive_ping_locked);
    }
  } else if (error == GRPC_ERROR_CANCELLED) {
    /* The keepalive ping timer may be cancelled by bdp */
    GRPC_CHTTP2_REF_TRANSPORT(t, "init keepalive ping");
    grpc_timer_init(exec_ctx, &t->keepalive_ping_timer,
                    grpc_exec_ctx_now(exec_ctx) + t->keepalive_time,
                    &t->init_keepalive_ping_locked);
  }
  GRPC_CHTTP2_UNREF_TRANSPORT(exec_ctx, t, "init keepalive ping");
}

static void start_keepalive_ping_locked(grpc_exec_ctx *exec_ctx, void *arg,
                                        grpc_error *error) {
  grpc_chttp2_transport *t = (grpc_chttp2_transport *)arg;
  GRPC_CHTTP2_REF_TRANSPORT(t, "keepalive watchdog");
  grpc_timer_init(exec_ctx, &t->keepalive_watchdog_timer,
                  grpc_exec_ctx_now(exec_ctx) + t->keepalive_time,
                  &t->keepalive_watchdog_fired_locked);
}

static void finish_keepalive_ping_locked(grpc_exec_ctx *exec_ctx, void *arg,
                                         grpc_error *error) {
  grpc_chttp2_transport *t = (grpc_chttp2_transport *)arg;
  if (t->keepalive_state == GRPC_CHTTP2_KEEPALIVE_STATE_PINGING) {
    if (error == GRPC_ERROR_NONE) {
      t->keepalive_state = GRPC_CHTTP2_KEEPALIVE_STATE_WAITING;
      grpc_timer_cancel(exec_ctx, &t->keepalive_watchdog_timer);
      GRPC_CHTTP2_REF_TRANSPORT(t, "init keepalive ping");
      grpc_timer_init(exec_ctx, &t->keepalive_ping_timer,
                      grpc_exec_ctx_now(exec_ctx) + t->keepalive_time,
                      &t->init_keepalive_ping_locked);
    }
  }
  GRPC_CHTTP2_UNREF_TRANSPORT(exec_ctx, t, "keepalive ping end");
}

static void keepalive_watchdog_fired_locked(grpc_exec_ctx *exec_ctx, void *arg,
                                            grpc_error *error) {
  grpc_chttp2_transport *t = (grpc_chttp2_transport *)arg;
  if (t->keepalive_state == GRPC_CHTTP2_KEEPALIVE_STATE_PINGING) {
    if (error == GRPC_ERROR_NONE) {
      t->keepalive_state = GRPC_CHTTP2_KEEPALIVE_STATE_DYING;
      close_transport_locked(exec_ctx, t, GRPC_ERROR_CREATE_FROM_STATIC_STRING(
                                              "keepalive watchdog timeout"));
    }
  } else {
    /* The watchdog timer should have been cancelled by
     * finish_keepalive_ping_locked. */
    if (error != GRPC_ERROR_CANCELLED) {
      gpr_log(GPR_ERROR, "keepalive_ping_end state error: %d (expect: %d)",
              t->keepalive_state, GRPC_CHTTP2_KEEPALIVE_STATE_PINGING);
    }
  }
  GRPC_CHTTP2_UNREF_TRANSPORT(exec_ctx, t, "keepalive watchdog");
}

/*******************************************************************************
 * CALLBACK LOOP
 */

static void connectivity_state_set(grpc_exec_ctx *exec_ctx,
                                   grpc_chttp2_transport *t,
                                   grpc_connectivity_state state,
                                   grpc_error *error, const char *reason) {
  GRPC_CHTTP2_IF_TRACING(
      gpr_log(GPR_DEBUG, "set connectivity_state=%d", state));
  grpc_connectivity_state_set(exec_ctx, &t->channel_callback.state_tracker,
                              state, error, reason);
}

/*******************************************************************************
 * POLLSET STUFF
 */

static void set_pollset(grpc_exec_ctx *exec_ctx, grpc_transport *gt,
                        grpc_stream *gs, grpc_pollset *pollset) {
  grpc_chttp2_transport *t = (grpc_chttp2_transport *)gt;
  grpc_endpoint_add_to_pollset(exec_ctx, t->ep, pollset);
}

static void set_pollset_set(grpc_exec_ctx *exec_ctx, grpc_transport *gt,
                            grpc_stream *gs, grpc_pollset_set *pollset_set) {
  grpc_chttp2_transport *t = (grpc_chttp2_transport *)gt;
  grpc_endpoint_add_to_pollset_set(exec_ctx, t->ep, pollset_set);
}

/*******************************************************************************
 * BYTE STREAM
 */

static void reset_byte_stream(grpc_exec_ctx *exec_ctx, void *arg,
                              grpc_error *error) {
  grpc_chttp2_stream *s = (grpc_chttp2_stream *)arg;

  s->pending_byte_stream = false;
  if (error == GRPC_ERROR_NONE) {
    grpc_chttp2_maybe_complete_recv_message(exec_ctx, s->t, s);
    grpc_chttp2_maybe_complete_recv_trailing_metadata(exec_ctx, s->t, s);
  } else {
    GPR_ASSERT(error != GRPC_ERROR_NONE);
    GRPC_CLOSURE_SCHED(exec_ctx, s->on_next, GRPC_ERROR_REF(error));
    s->on_next = NULL;
    GRPC_ERROR_UNREF(s->byte_stream_error);
    s->byte_stream_error = GRPC_ERROR_NONE;
    grpc_chttp2_cancel_stream(exec_ctx, s->t, s, GRPC_ERROR_REF(error));
    s->byte_stream_error = error;
  }
}

static void incoming_byte_stream_unref(grpc_exec_ctx *exec_ctx,
                                       grpc_chttp2_incoming_byte_stream *bs) {
  if (gpr_unref(&bs->refs)) {
    gpr_free(bs);
  }
}

static void incoming_byte_stream_next_locked(grpc_exec_ctx *exec_ctx,
                                             void *argp,
                                             grpc_error *error_ignored) {
  grpc_chttp2_incoming_byte_stream *bs =
      (grpc_chttp2_incoming_byte_stream *)argp;
  grpc_chttp2_transport *t = bs->transport;
  grpc_chttp2_stream *s = bs->stream;

  size_t cur_length = s->frame_storage.length;
  if (!s->read_closed) {
    grpc_chttp2_flowctl_incoming_bs_update(&t->flow_control, &s->flow_control,
                                           bs->next_action.max_size_hint,
                                           cur_length);
    grpc_chttp2_act_on_flowctl_action(
        exec_ctx,
        grpc_chttp2_flowctl_get_action(&t->flow_control, &s->flow_control), t,
        s);
  }
  GPR_ASSERT(s->unprocessed_incoming_frames_buffer.length == 0);
  if (s->frame_storage.length > 0) {
    grpc_slice_buffer_swap(&s->frame_storage,
                           &s->unprocessed_incoming_frames_buffer);
    s->unprocessed_incoming_frames_decompressed = false;
    GRPC_CLOSURE_SCHED(exec_ctx, bs->next_action.on_complete, GRPC_ERROR_NONE);
  } else if (s->byte_stream_error != GRPC_ERROR_NONE) {
    GRPC_CLOSURE_SCHED(exec_ctx, bs->next_action.on_complete,
                       GRPC_ERROR_REF(s->byte_stream_error));
    if (s->data_parser.parsing_frame != NULL) {
      incoming_byte_stream_unref(exec_ctx, s->data_parser.parsing_frame);
      s->data_parser.parsing_frame = NULL;
    }
  } else if (s->read_closed) {
    if (bs->remaining_bytes != 0) {
      s->byte_stream_error =
          GRPC_ERROR_CREATE_FROM_STATIC_STRING("Truncated message");
      GRPC_CLOSURE_SCHED(exec_ctx, bs->next_action.on_complete,
                         GRPC_ERROR_REF(s->byte_stream_error));
      if (s->data_parser.parsing_frame != NULL) {
        incoming_byte_stream_unref(exec_ctx, s->data_parser.parsing_frame);
        s->data_parser.parsing_frame = NULL;
      }
    } else {
      /* Should never reach here. */
      GPR_ASSERT(false);
    }
  } else {
    s->on_next = bs->next_action.on_complete;
  }
  incoming_byte_stream_unref(exec_ctx, bs);
}

static bool incoming_byte_stream_next(grpc_exec_ctx *exec_ctx,
                                      grpc_byte_stream *byte_stream,
                                      size_t max_size_hint,
                                      grpc_closure *on_complete) {
  GPR_TIMER_BEGIN("incoming_byte_stream_next", 0);
  grpc_chttp2_incoming_byte_stream *bs =
      (grpc_chttp2_incoming_byte_stream *)byte_stream;
  grpc_chttp2_stream *s = bs->stream;
  if (s->unprocessed_incoming_frames_buffer.length > 0) {
    GPR_TIMER_END("incoming_byte_stream_next", 0);
    return true;
  } else {
    gpr_ref(&bs->refs);
    bs->next_action.max_size_hint = max_size_hint;
    bs->next_action.on_complete = on_complete;
    GRPC_CLOSURE_SCHED(
        exec_ctx,
        GRPC_CLOSURE_INIT(&bs->next_action.closure,
                          incoming_byte_stream_next_locked, bs,
                          grpc_combiner_scheduler(bs->transport->combiner)),
        GRPC_ERROR_NONE);
    GPR_TIMER_END("incoming_byte_stream_next", 0);
    return false;
  }
}

static grpc_error *incoming_byte_stream_pull(grpc_exec_ctx *exec_ctx,
                                             grpc_byte_stream *byte_stream,
                                             grpc_slice *slice) {
  GPR_TIMER_BEGIN("incoming_byte_stream_pull", 0);
  grpc_chttp2_incoming_byte_stream *bs =
      (grpc_chttp2_incoming_byte_stream *)byte_stream;
  grpc_chttp2_stream *s = bs->stream;
  grpc_error *error;

  if (s->unprocessed_incoming_frames_buffer.length > 0) {
    if (s->stream_compression_recv_enabled &&
        !s->unprocessed_incoming_frames_decompressed) {
      bool end_of_context;
      if (!s->stream_decompression_ctx) {
        s->stream_decompression_ctx = grpc_stream_compression_context_create(
            GRPC_STREAM_COMPRESSION_DECOMPRESS);
      }
      if (!grpc_stream_decompress(s->stream_decompression_ctx,
                                  &s->unprocessed_incoming_frames_buffer,
                                  s->decompressed_data_buffer, NULL, MAX_SIZE_T,
                                  &end_of_context)) {
        error =
            GRPC_ERROR_CREATE_FROM_STATIC_STRING("Stream decompression error.");
        return error;
      }
      GPR_ASSERT(s->unprocessed_incoming_frames_buffer.length == 0);
      grpc_slice_buffer_swap(&s->unprocessed_incoming_frames_buffer,
                             s->decompressed_data_buffer);
      s->unprocessed_incoming_frames_decompressed = true;
      if (end_of_context) {
        grpc_stream_compression_context_destroy(s->stream_decompression_ctx);
        s->stream_decompression_ctx = NULL;
      }
      if (s->unprocessed_incoming_frames_buffer.length == 0) {
        *slice = grpc_empty_slice();
      }
    }
    error = grpc_deframe_unprocessed_incoming_frames(
        exec_ctx, &s->data_parser, s, &s->unprocessed_incoming_frames_buffer,
        slice, NULL);
    if (error != GRPC_ERROR_NONE) {
      return error;
    }
  } else {
    error = GRPC_ERROR_CREATE_FROM_STATIC_STRING("Truncated message");
    GRPC_CLOSURE_SCHED(exec_ctx, &s->reset_byte_stream, GRPC_ERROR_REF(error));
    return error;
  }
  GPR_TIMER_END("incoming_byte_stream_pull", 0);
  return GRPC_ERROR_NONE;
}

static void incoming_byte_stream_destroy_locked(grpc_exec_ctx *exec_ctx,
                                                void *byte_stream,
                                                grpc_error *error_ignored);

static void incoming_byte_stream_destroy(grpc_exec_ctx *exec_ctx,
                                         grpc_byte_stream *byte_stream) {
  GPR_TIMER_BEGIN("incoming_byte_stream_destroy", 0);
  grpc_chttp2_incoming_byte_stream *bs =
      (grpc_chttp2_incoming_byte_stream *)byte_stream;
  GRPC_CLOSURE_SCHED(
      exec_ctx, GRPC_CLOSURE_INIT(
                    &bs->destroy_action, incoming_byte_stream_destroy_locked,
                    bs, grpc_combiner_scheduler(bs->transport->combiner)),
      GRPC_ERROR_NONE);
  GPR_TIMER_END("incoming_byte_stream_destroy", 0);
}

static void incoming_byte_stream_publish_error(
    grpc_exec_ctx *exec_ctx, grpc_chttp2_incoming_byte_stream *bs,
    grpc_error *error) {
  grpc_chttp2_stream *s = bs->stream;

  GPR_ASSERT(error != GRPC_ERROR_NONE);
  GRPC_CLOSURE_SCHED(exec_ctx, s->on_next, GRPC_ERROR_REF(error));
  s->on_next = NULL;
  GRPC_ERROR_UNREF(s->byte_stream_error);
  s->byte_stream_error = GRPC_ERROR_REF(error);
  grpc_chttp2_cancel_stream(exec_ctx, bs->transport, bs->stream,
                            GRPC_ERROR_REF(error));
}

grpc_error *grpc_chttp2_incoming_byte_stream_push(
    grpc_exec_ctx *exec_ctx, grpc_chttp2_incoming_byte_stream *bs,
    grpc_slice slice, grpc_slice *slice_out) {
  grpc_chttp2_stream *s = bs->stream;

  if (bs->remaining_bytes < GRPC_SLICE_LENGTH(slice)) {
    grpc_error *error =
        GRPC_ERROR_CREATE_FROM_STATIC_STRING("Too many bytes in stream");

    GRPC_CLOSURE_SCHED(exec_ctx, &s->reset_byte_stream, GRPC_ERROR_REF(error));
    grpc_slice_unref_internal(exec_ctx, slice);
    return error;
  } else {
    bs->remaining_bytes -= (uint32_t)GRPC_SLICE_LENGTH(slice);
    if (slice_out != NULL) {
      *slice_out = slice;
    }
    return GRPC_ERROR_NONE;
  }
}

grpc_error *grpc_chttp2_incoming_byte_stream_finished(
    grpc_exec_ctx *exec_ctx, grpc_chttp2_incoming_byte_stream *bs,
    grpc_error *error, bool reset_on_error) {
  grpc_chttp2_stream *s = bs->stream;

  if (error == GRPC_ERROR_NONE) {
    if (bs->remaining_bytes != 0) {
      error = GRPC_ERROR_CREATE_FROM_STATIC_STRING("Truncated message");
    }
  }
  if (error != GRPC_ERROR_NONE && reset_on_error) {
    GRPC_CLOSURE_SCHED(exec_ctx, &s->reset_byte_stream, GRPC_ERROR_REF(error));
  }
  incoming_byte_stream_unref(exec_ctx, bs);
  return error;
}

static void incoming_byte_stream_shutdown(grpc_exec_ctx *exec_ctx,
                                          grpc_byte_stream *byte_stream,
                                          grpc_error *error) {
  grpc_chttp2_incoming_byte_stream *bs =
      (grpc_chttp2_incoming_byte_stream *)byte_stream;
  GRPC_ERROR_UNREF(grpc_chttp2_incoming_byte_stream_finished(
      exec_ctx, bs, error, true /* reset_on_error */));
}

static const grpc_byte_stream_vtable grpc_chttp2_incoming_byte_stream_vtable = {
    incoming_byte_stream_next, incoming_byte_stream_pull,
    incoming_byte_stream_shutdown, incoming_byte_stream_destroy};

static void incoming_byte_stream_destroy_locked(grpc_exec_ctx *exec_ctx,
                                                void *byte_stream,
                                                grpc_error *error_ignored) {
  grpc_chttp2_incoming_byte_stream *bs =
      (grpc_chttp2_incoming_byte_stream *)byte_stream;
  grpc_chttp2_stream *s = bs->stream;
  grpc_chttp2_transport *t = s->t;

  GPR_ASSERT(bs->base.vtable == &grpc_chttp2_incoming_byte_stream_vtable);
  incoming_byte_stream_unref(exec_ctx, bs);
  s->pending_byte_stream = false;
  grpc_chttp2_maybe_complete_recv_message(exec_ctx, t, s);
  grpc_chttp2_maybe_complete_recv_trailing_metadata(exec_ctx, t, s);
}

grpc_chttp2_incoming_byte_stream *grpc_chttp2_incoming_byte_stream_create(
    grpc_exec_ctx *exec_ctx, grpc_chttp2_transport *t, grpc_chttp2_stream *s,
    uint32_t frame_size, uint32_t flags) {
  grpc_chttp2_incoming_byte_stream *incoming_byte_stream =
      (grpc_chttp2_incoming_byte_stream *)gpr_malloc(
          sizeof(*incoming_byte_stream));
  incoming_byte_stream->base.length = frame_size;
  incoming_byte_stream->remaining_bytes = frame_size;
  incoming_byte_stream->base.flags = flags;
  incoming_byte_stream->base.vtable = &grpc_chttp2_incoming_byte_stream_vtable;
  gpr_ref_init(&incoming_byte_stream->refs, 2);
  incoming_byte_stream->transport = t;
  incoming_byte_stream->stream = s;
  GRPC_ERROR_UNREF(s->byte_stream_error);
  s->byte_stream_error = GRPC_ERROR_NONE;
  return incoming_byte_stream;
}

/*******************************************************************************
 * RESOURCE QUOTAS
 */

static void post_benign_reclaimer(grpc_exec_ctx *exec_ctx,
                                  grpc_chttp2_transport *t) {
  if (!t->benign_reclaimer_registered) {
    t->benign_reclaimer_registered = true;
    GRPC_CHTTP2_REF_TRANSPORT(t, "benign_reclaimer");
    grpc_resource_user_post_reclaimer(exec_ctx,
                                      grpc_endpoint_get_resource_user(t->ep),
                                      false, &t->benign_reclaimer_locked);
  }
}

static void post_destructive_reclaimer(grpc_exec_ctx *exec_ctx,
                                       grpc_chttp2_transport *t) {
  if (!t->destructive_reclaimer_registered) {
    t->destructive_reclaimer_registered = true;
    GRPC_CHTTP2_REF_TRANSPORT(t, "destructive_reclaimer");
    grpc_resource_user_post_reclaimer(exec_ctx,
                                      grpc_endpoint_get_resource_user(t->ep),
                                      true, &t->destructive_reclaimer_locked);
  }
}

static void benign_reclaimer_locked(grpc_exec_ctx *exec_ctx, void *arg,
                                    grpc_error *error) {
  grpc_chttp2_transport *t = (grpc_chttp2_transport *)arg;
  if (error == GRPC_ERROR_NONE &&
      grpc_chttp2_stream_map_size(&t->stream_map) == 0) {
    /* Channel with no active streams: send a goaway to try and make it
     * disconnect cleanly */
    if (GRPC_TRACER_ON(grpc_resource_quota_trace)) {
      gpr_log(GPR_DEBUG, "HTTP2: %s - send goaway to free memory",
              t->peer_string);
    }
    send_goaway(exec_ctx, t,
                grpc_error_set_int(
                    GRPC_ERROR_CREATE_FROM_STATIC_STRING("Buffers full"),
                    GRPC_ERROR_INT_HTTP2_ERROR, GRPC_HTTP2_ENHANCE_YOUR_CALM));
  } else if (error == GRPC_ERROR_NONE &&
             GRPC_TRACER_ON(grpc_resource_quota_trace)) {
    gpr_log(GPR_DEBUG,
            "HTTP2: %s - skip benign reclamation, there are still %" PRIdPTR
            " streams",
            t->peer_string, grpc_chttp2_stream_map_size(&t->stream_map));
  }
  t->benign_reclaimer_registered = false;
  if (error != GRPC_ERROR_CANCELLED) {
    grpc_resource_user_finish_reclamation(
        exec_ctx, grpc_endpoint_get_resource_user(t->ep));
  }
  GRPC_CHTTP2_UNREF_TRANSPORT(exec_ctx, t, "benign_reclaimer");
}

static void destructive_reclaimer_locked(grpc_exec_ctx *exec_ctx, void *arg,
                                         grpc_error *error) {
  grpc_chttp2_transport *t = (grpc_chttp2_transport *)arg;
  size_t n = grpc_chttp2_stream_map_size(&t->stream_map);
  t->destructive_reclaimer_registered = false;
  if (error == GRPC_ERROR_NONE && n > 0) {
    grpc_chttp2_stream *s =
        (grpc_chttp2_stream *)grpc_chttp2_stream_map_rand(&t->stream_map);
    if (GRPC_TRACER_ON(grpc_resource_quota_trace)) {
      gpr_log(GPR_DEBUG, "HTTP2: %s - abandon stream id %d", t->peer_string,
              s->id);
    }
    grpc_chttp2_cancel_stream(
        exec_ctx, t, s,
        grpc_error_set_int(GRPC_ERROR_CREATE_FROM_STATIC_STRING("Buffers full"),
                           GRPC_ERROR_INT_HTTP2_ERROR,
                           GRPC_HTTP2_ENHANCE_YOUR_CALM));
    if (n > 1) {
      /* Since we cancel one stream per destructive reclamation, if
         there are more streams left, we can immediately post a new
         reclaimer in case the resource quota needs to free more
         memory */
      post_destructive_reclaimer(exec_ctx, t);
    }
  }
  if (error != GRPC_ERROR_CANCELLED) {
    grpc_resource_user_finish_reclamation(
        exec_ctx, grpc_endpoint_get_resource_user(t->ep));
  }
  GRPC_CHTTP2_UNREF_TRANSPORT(exec_ctx, t, "destructive_reclaimer");
}

/*******************************************************************************
 * MONITORING
 */

const char *grpc_chttp2_initiate_write_reason_string(
    grpc_chttp2_initiate_write_reason reason) {
  switch (reason) {
    case GRPC_CHTTP2_INITIATE_WRITE_INITIAL_WRITE:
      return "INITIAL_WRITE";
    case GRPC_CHTTP2_INITIATE_WRITE_START_NEW_STREAM:
      return "START_NEW_STREAM";
    case GRPC_CHTTP2_INITIATE_WRITE_SEND_MESSAGE:
      return "SEND_MESSAGE";
    case GRPC_CHTTP2_INITIATE_WRITE_SEND_INITIAL_METADATA:
      return "SEND_INITIAL_METADATA";
    case GRPC_CHTTP2_INITIATE_WRITE_SEND_TRAILING_METADATA:
      return "SEND_TRAILING_METADATA";
    case GRPC_CHTTP2_INITIATE_WRITE_RETRY_SEND_PING:
      return "RETRY_SEND_PING";
    case GRPC_CHTTP2_INITIATE_WRITE_CONTINUE_PINGS:
      return "CONTINUE_PINGS";
    case GRPC_CHTTP2_INITIATE_WRITE_GOAWAY_SENT:
      return "GOAWAY_SENT";
    case GRPC_CHTTP2_INITIATE_WRITE_RST_STREAM:
      return "RST_STREAM";
    case GRPC_CHTTP2_INITIATE_WRITE_CLOSE_FROM_API:
      return "CLOSE_FROM_API";
    case GRPC_CHTTP2_INITIATE_WRITE_STREAM_FLOW_CONTROL:
      return "STREAM_FLOW_CONTROL";
    case GRPC_CHTTP2_INITIATE_WRITE_TRANSPORT_FLOW_CONTROL:
      return "TRANSPORT_FLOW_CONTROL";
    case GRPC_CHTTP2_INITIATE_WRITE_SEND_SETTINGS:
      return "SEND_SETTINGS";
    case GRPC_CHTTP2_INITIATE_WRITE_BDP_ESTIMATOR_PING:
      return "BDP_ESTIMATOR_PING";
    case GRPC_CHTTP2_INITIATE_WRITE_FLOW_CONTROL_UNSTALLED_BY_SETTING:
      return "FLOW_CONTROL_UNSTALLED_BY_SETTING";
    case GRPC_CHTTP2_INITIATE_WRITE_FLOW_CONTROL_UNSTALLED_BY_UPDATE:
      return "FLOW_CONTROL_UNSTALLED_BY_UPDATE";
    case GRPC_CHTTP2_INITIATE_WRITE_APPLICATION_PING:
      return "APPLICATION_PING";
    case GRPC_CHTTP2_INITIATE_WRITE_KEEPALIVE_PING:
      return "KEEPALIVE_PING";
    case GRPC_CHTTP2_INITIATE_WRITE_TRANSPORT_FLOW_CONTROL_UNSTALLED:
      return "TRANSPORT_FLOW_CONTROL_UNSTALLED";
    case GRPC_CHTTP2_INITIATE_WRITE_PING_RESPONSE:
      return "PING_RESPONSE";
    case GRPC_CHTTP2_INITIATE_WRITE_FORCE_RST_STREAM:
      return "FORCE_RST_STREAM";
  }
  GPR_UNREACHABLE_CODE(return "unknown");
}

static grpc_endpoint *chttp2_get_endpoint(grpc_exec_ctx *exec_ctx,
                                          grpc_transport *t) {
  return ((grpc_chttp2_transport *)t)->ep;
}

static const grpc_transport_vtable vtable = {sizeof(grpc_chttp2_stream),
                                             "chttp2",
                                             init_stream,
                                             set_pollset,
                                             set_pollset_set,
                                             perform_stream_op,
                                             perform_transport_op,
                                             destroy_stream,
                                             destroy_transport,
                                             chttp2_get_endpoint};

static const grpc_transport_vtable *get_vtable(void) { return &vtable; }

grpc_transport *grpc_create_chttp2_transport(
    grpc_exec_ctx *exec_ctx, const grpc_channel_args *channel_args,
    grpc_endpoint *ep, int is_client) {
  grpc_chttp2_transport *t =
      (grpc_chttp2_transport *)gpr_zalloc(sizeof(grpc_chttp2_transport));
  init_transport(exec_ctx, t, channel_args, ep, is_client != 0);
  return &t->base;
}

void grpc_chttp2_transport_start_reading(grpc_exec_ctx *exec_ctx,
                                         grpc_transport *transport,
                                         grpc_slice_buffer *read_buffer) {
  grpc_chttp2_transport *t = (grpc_chttp2_transport *)transport;
  GRPC_CHTTP2_REF_TRANSPORT(
      t, "reading_action"); /* matches unref inside reading_action */
  if (read_buffer != NULL) {
    grpc_slice_buffer_move_into(read_buffer, &t->read_buffer);
    gpr_free(read_buffer);
  }
  GRPC_CLOSURE_SCHED(exec_ctx, &t->read_action_locked, GRPC_ERROR_NONE);
}<|MERGE_RESOLUTION|>--- conflicted
+++ resolved
@@ -370,20 +370,12 @@
                        GRPC_CHTTP2_SETTINGS_GRPC_ALLOW_TRUE_BINARY_METADATA, 1);
 
   t->ping_policy = (grpc_chttp2_repeated_ping_policy){
-<<<<<<< HEAD
-      .max_pings_without_data = DEFAULT_MAX_PINGS_BETWEEN_DATA,
-      .min_time_between_pings = DEFAULT_MIN_TIME_BETWEEN_PINGS_MS,
-      .max_ping_strikes = DEFAULT_MAX_PING_STRIKES,
-      .min_ping_interval_without_data =
-          DEFAULT_MIN_PING_INTERVAL_WITHOUT_DATA_MS,
-=======
       .max_pings_without_data = g_default_max_pings_without_data,
-      .min_sent_ping_interval_without_data = gpr_time_from_millis(
-          g_default_min_sent_ping_interval_without_data_ms, GPR_TIMESPAN),
+      .min_sent_ping_interval_without_data =
+          g_default_min_sent_ping_interval_without_data_ms,
       .max_ping_strikes = g_default_max_ping_strikes,
-      .min_recv_ping_interval_without_data = gpr_time_from_millis(
-          g_default_min_recv_ping_interval_without_data_ms, GPR_TIMESPAN),
->>>>>>> 574faf3b
+      .min_recv_ping_interval_without_data =
+          g_default_min_recv_ping_interval_without_data_ms,
   };
 
   /* Keepalive setting */
@@ -441,49 +433,27 @@
                              GRPC_ARG_HTTP2_MAX_PING_STRIKES)) {
         t->ping_policy.max_ping_strikes = grpc_channel_arg_get_integer(
             &channel_args->args[i],
-<<<<<<< HEAD
-            (grpc_integer_options){DEFAULT_MAX_PING_STRIKES, 0, INT_MAX});
-      } else if (0 == strcmp(channel_args->args[i].key,
-                             GRPC_ARG_HTTP2_MIN_TIME_BETWEEN_PINGS_MS)) {
-        t->ping_policy.min_time_between_pings = grpc_channel_arg_get_integer(
-            &channel_args->args[i],
-            (grpc_integer_options){DEFAULT_MIN_TIME_BETWEEN_PINGS_MS, 0,
-                                   INT_MAX});
-      } else if (0 ==
-                 strcmp(channel_args->args[i].key,
-                        GRPC_ARG_HTTP2_MIN_PING_INTERVAL_WITHOUT_DATA_MS)) {
-        t->ping_policy.min_ping_interval_without_data =
-            grpc_channel_arg_get_integer(
-                &channel_args->args[i],
-                (grpc_integer_options){
-                    DEFAULT_MIN_PING_INTERVAL_WITHOUT_DATA_MS, 0, INT_MAX});
-=======
             (grpc_integer_options){g_default_max_ping_strikes, 0, INT_MAX});
       } else if (0 ==
                  strcmp(
                      channel_args->args[i].key,
                      GRPC_ARG_HTTP2_MIN_SENT_PING_INTERVAL_WITHOUT_DATA_MS)) {
         t->ping_policy.min_sent_ping_interval_without_data =
-            gpr_time_from_millis(
-                grpc_channel_arg_get_integer(
-                    &channel_args->args[i],
-                    (grpc_integer_options){
-                        g_default_min_sent_ping_interval_without_data_ms, 0,
-                        INT_MAX}),
-                GPR_TIMESPAN);
+            grpc_channel_arg_get_integer(
+                &channel_args->args[i],
+                (grpc_integer_options){
+                    g_default_min_sent_ping_interval_without_data_ms, 0,
+                    INT_MAX});
       } else if (0 ==
                  strcmp(
                      channel_args->args[i].key,
                      GRPC_ARG_HTTP2_MIN_RECV_PING_INTERVAL_WITHOUT_DATA_MS)) {
         t->ping_policy.min_recv_ping_interval_without_data =
-            gpr_time_from_millis(
-                grpc_channel_arg_get_integer(
-                    &channel_args->args[i],
-                    (grpc_integer_options){
-                        g_default_min_recv_ping_interval_without_data_ms, 0,
-                        INT_MAX}),
-                GPR_TIMESPAN);
->>>>>>> 574faf3b
+            grpc_channel_arg_get_integer(
+                &channel_args->args[i],
+                (grpc_integer_options){
+                    g_default_min_recv_ping_interval_without_data_ms, 0,
+                    INT_MAX});
       } else if (0 == strcmp(channel_args->args[i].key,
                              GRPC_ARG_HTTP2_WRITE_BUFFER_SIZE)) {
         t->write_buffer_size = (uint32_t)grpc_channel_arg_get_integer(
