--- conflicted
+++ resolved
@@ -1089,7 +1089,6 @@
   add_waiting_locked(calld, op);
 }
 
-<<<<<<< HEAD
 static void on_complete_locked(grpc_exec_ctx *exec_ctx, void *arg,
                                grpc_error *error) {
   grpc_call_element *elem = arg;
@@ -1112,8 +1111,6 @@
                    GRPC_ERROR_REF(error));
 }
 
-=======
->>>>>>> f1666d48
 static void start_transport_stream_op_locked(grpc_exec_ctx *exec_ctx, void *arg,
                                              grpc_error *error_ignored) {
   GPR_TIMER_BEGIN("start_transport_stream_op_locked", 0);
