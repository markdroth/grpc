--- conflicted
+++ resolved
@@ -472,66 +472,17 @@
             resolver_->current_listener_.http_connection_manager
                 .http_max_stream_duration;
       }
-<<<<<<< HEAD
-      if (route_action->action.index() ==
-          XdsRouteConfigResource::Route::RouteAction::kClusterIndex) {
-        auto result = CreateMethodConfig(route_entry.route, nullptr);
-        if (!result.ok()) {
-          *status = result.status();
-          return;
-        }
-        route_entry.method_config = std::move(*result);
-        MaybeAddCluster(absl::StrCat(
-            "cluster:",
-            absl::get<
-                XdsRouteConfigResource::Route::RouteAction::kClusterIndex>(
-                route_action->action)));
-      } else if (route_action->action.index() ==
-                 XdsRouteConfigResource::Route::RouteAction::
-                     kWeightedClustersIndex) {
-        auto& action_weighted_clusters = absl::get<
-            XdsRouteConfigResource::Route::RouteAction::kWeightedClustersIndex>(
-            route_action->action);
-        uint32_t end = 0;
-        for (const auto& weighted_cluster : action_weighted_clusters) {
-          Route::ClusterWeightState cluster_weight_state;
-          auto result =
-              CreateMethodConfig(route_entry.route, &weighted_cluster);
-          if (!result.ok()) {
-            *status = result.status();
-            return;
-          }
-          cluster_weight_state.method_config = std::move(*result);
-          end += weighted_cluster.weight;
-          cluster_weight_state.range_end = end;
-          cluster_weight_state.cluster = weighted_cluster.name;
-          route_entry.weighted_cluster_state.push_back(
-              std::move(cluster_weight_state));
-          MaybeAddCluster(absl::StrCat("cluster:", weighted_cluster.name));
-        }
-      } else if (route_action->action.index() ==
-                 XdsRouteConfigResource::Route::RouteAction::
-                     kClusterSpecifierPluginIndex) {
-        // cluster_specifier_plugin case:
-        auto result = CreateMethodConfig(route_entry.route, nullptr);
-        if (!result.ok()) {
-          *status = result.status();
-          return;
-        }
-        route_entry.method_config = std::move(*result);
-        MaybeAddCluster(absl::StrCat(
-            "cluster_specifier_plugin:",
-            absl::get<XdsRouteConfigResource::Route::RouteAction::
-                          kClusterSpecifierPluginIndex>(route_action->action)));
-      }
-=======
       Match(
           route_action->action,
           // cluster name
           [&](const XdsRouteConfigResource::Route::RouteAction::ClusterName&
                   cluster_name) {
-            *error = CreateMethodConfig(route_entry.route, nullptr,
-                                        &route_entry.method_config);
+            auto result = CreateMethodConfig(route_entry.route, nullptr);
+            if (!result.ok()) {
+              *status = result.status();
+              return;
+            }
+            route_entry.method_config = std::move(*result);
             MaybeAddCluster(
                 absl::StrCat("cluster:", cluster_name.cluster_name));
           },
@@ -542,9 +493,13 @@
             uint32_t end = 0;
             for (const auto& weighted_cluster : weighted_clusters) {
               Route::ClusterWeightState cluster_weight_state;
-              *error = CreateMethodConfig(route_entry.route, &weighted_cluster,
-                                          &cluster_weight_state.method_config);
-              if (!GRPC_ERROR_IS_NONE(*error)) return;
+              auto result =
+                  CreateMethodConfig(route_entry.route, &weighted_cluster);
+              if (!result.ok()) {
+                *status = result.status();
+                return;
+              }
+              cluster_weight_state.method_config = std::move(*result);
               end += weighted_cluster.weight;
               cluster_weight_state.range_end = end;
               cluster_weight_state.cluster = weighted_cluster.name;
@@ -556,13 +511,17 @@
           // ClusterSpecifierPlugin
           [&](const XdsRouteConfigResource::Route::RouteAction::
                   ClusterSpecifierPluginName& cluster_specifier_plugin_name) {
-            *error = CreateMethodConfig(route_entry.route, nullptr,
-                                        &route_entry.method_config);
+            auto result = CreateMethodConfig(route_entry.route, nullptr);
+            if (!result.ok()) {
+              *status = result.status();
+              return;
+            }
+            route_entry.method_config = std::move(*result);
             MaybeAddCluster(absl::StrCat(
                 "cluster_specifier_plugin:",
                 cluster_specifier_plugin_name.cluster_specifier_plugin_name));
           });
->>>>>>> 826caea6
+      if (!status->ok()) return;
     }
   }
   // Populate filter list.
@@ -665,25 +624,7 @@
         absl::StrJoin(fields, ",\n"),
         "\n  } ]\n"
         "}");
-<<<<<<< HEAD
-    grpc_error_handle error = GRPC_ERROR_NONE;
-    auto method_config =
-        ServiceConfigImpl::Create(result->args, json.c_str(), &error);
-    if (!GRPC_ERROR_IS_NONE(error)) {
-      absl::Status status = grpc_error_to_absl_status(error);
-      GRPC_ERROR_UNREF(error);
-      return status;
-    }
-    return method_config;
-=======
-    auto method_config_or =
-        ServiceConfigImpl::Create(result.args, json.c_str());
-    if (!method_config_or.ok()) {
-      error = absl_status_to_grpc_error(method_config_or.status());
-    } else {
-      *method_config = std::move(*method_config_or);
-    }
->>>>>>> 826caea6
+    return ServiceConfigImpl::Create(result->args, json.c_str());
   }
   return nullptr;
 }
