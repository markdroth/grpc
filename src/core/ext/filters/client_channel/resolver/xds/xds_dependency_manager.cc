//
// Copyright 2019 gRPC authors.
//
// Licensed under the Apache License, Version 2.0 (the "License");
// you may not use this file except in compliance with the License.
// You may obtain a copy of the License at
//
//     http://www.apache.org/licenses/LICENSE-2.0
//
// Unless required by applicable law or agreed to in writing, software
// distributed under the License is distributed on an "AS IS" BASIS,
// WITHOUT WARRANTIES OR CONDITIONS OF ANY KIND, either express or implied.
// See the License for the specific language governing permissions and
// limitations under the License.
//

#include <grpc/support/port_platform.h>

#include "src/core/ext/filters/client_channel/resolver/xds/xds_dependency_manager.h"

#include "absl/strings/str_join.h"

#include "src/core/ext/filters/client_channel/lb_policy/xds/xds_channel_args.h"
#include "src/core/ext/filters/client_channel/resolver/fake/fake_resolver.h"
#include "src/core/ext/filters/client_channel/resolver/xds/xds_resolver_trace.h"
#include "src/core/ext/xds/xds_routing.h"
#include "src/core/lib/config/core_configuration.h"
#include "src/core/lib/gprpp/match.h"

namespace grpc_core {

namespace {

// Max depth of aggregate cluster dependency graph.
constexpr int kMaxXdsAggregateClusterRecursionDepth = 16;

}  // namespace

//
// XdsDependencyManager::XdsConfig::ClusterConfig
//

XdsDependencyManager::XdsConfig::ClusterConfig::ClusterConfig(
    std::string cluster_name,
    std::shared_ptr<const XdsClusterResource> cluster,
    std::shared_ptr<const XdsEndpointResource> endpoints,
    std::string resolution_note)
    : cluster_name(std::move(cluster_name)),
      cluster(std::move(cluster)),
      children(absl::in_place_type_t<EndpointConfig>(), std::move(endpoints),
               std::move(resolution_note)) {}

XdsDependencyManager::XdsConfig::ClusterConfig::ClusterConfig(
    std::string cluster_name,
    std::shared_ptr<const XdsClusterResource> cluster,
    std::vector<absl::string_view> leaf_clusters)
    : cluster_name(std::move(cluster_name)),
      cluster(std::move(cluster)),
      children(absl::in_place_type_t<AggregateConfig>(),
               std::move(leaf_clusters)) {}

//
// XdsDependencyManager::XdsConfig
//

std::string XdsDependencyManager::XdsConfig::ToString() const {
  std::vector<std::string> parts = {
      "{\n  listener: {",     listener->ToString(),
      "}\n  route_config: {", route_config->ToString(),
      "}\n  virtual_host: {", virtual_host->ToString(),
      "}\n  clusters: {\n"};
  for (const auto& p : clusters) {
    parts.push_back(absl::StrCat("    \"", p.first, "\": "));
    if (!p.second.ok()) {
      parts.push_back(p.second.status().ToString());
      parts.push_back("\n");
    } else {
      parts.push_back(
          absl::StrCat("      {\n"
                       "        name: \"",
                       p.second->cluster_name,
                       "\"\n"
                       "        cluster: {",
                       p.second->cluster->ToString(), "}\n"));
      Match(
          p.second->children,
          [&](const ClusterConfig::EndpointConfig& endpoint_config) {
            parts.push_back(
                absl::StrCat("        endpoints: {",
                             endpoint_config.endpoints == nullptr
                                 ? "<null>"
                                 : endpoint_config.endpoints->ToString(),
                             "}\n"
                             "        resolution_note: \"",
                             endpoint_config.resolution_note, "\"\n"));
          },
          [&](const ClusterConfig::AggregateConfig& aggregate_config) {
            parts.push_back(absl::StrCat(
                "        leaf_clusters: [",
                absl::StrJoin(aggregate_config.leaf_clusters, ", "), "]\n"));
          });
      parts.push_back(
          "      }\n"
          "    ]\n");
    }
  }
  parts.push_back("  }\n}");
  return absl::StrJoin(parts, "");
}

//
// XdsDependencyManager::ListenerWatcher
//

class XdsDependencyManager::ListenerWatcher
    : public XdsListenerResourceType::WatcherInterface {
 public:
  explicit ListenerWatcher(RefCountedPtr<XdsDependencyManager> dependency_mgr)
      : dependency_mgr_(std::move(dependency_mgr)) {}

  void OnResourceChanged(
      std::shared_ptr<const XdsListenerResource> listener) override {
    dependency_mgr_->work_serializer_->Run(
        [dependency_mgr = dependency_mgr_,
         listener = std::move(listener)]() mutable {
          dependency_mgr->OnListenerUpdate(std::move(listener));
        },
        DEBUG_LOCATION);
  }

  void OnError(absl::Status status) override {
    dependency_mgr_->work_serializer_->Run(
        [dependency_mgr = dependency_mgr_,
         status = std::move(status)]() mutable {
          dependency_mgr->OnError(dependency_mgr->listener_resource_name_,
                                  std::move(status));
        },
        DEBUG_LOCATION);
  }

  void OnResourceDoesNotExist() override {
    dependency_mgr_->work_serializer_->Run(
        [dependency_mgr = dependency_mgr_]() {
          dependency_mgr->OnResourceDoesNotExist(
              absl::StrCat(dependency_mgr->listener_resource_name_,
                           ": xDS listener resource does not exist"));
        },
        DEBUG_LOCATION);
  }

 private:
  RefCountedPtr<XdsDependencyManager> dependency_mgr_;
};

//
// XdsDependencyManager::RouteConfigWatcher
//

class XdsDependencyManager::RouteConfigWatcher
    : public XdsRouteConfigResourceType::WatcherInterface {
 public:
  RouteConfigWatcher(RefCountedPtr<XdsDependencyManager> dependency_mgr,
                     std::string name)
      : dependency_mgr_(std::move(dependency_mgr)), name_(std::move(name)) {}

  void OnResourceChanged(
      std::shared_ptr<const XdsRouteConfigResource> route_config) override {
    RefCountedPtr<RouteConfigWatcher> self = Ref();
    dependency_mgr_->work_serializer_->Run(
        [self = std::move(self),
         route_config = std::move(route_config)]() mutable {
          self->dependency_mgr_->OnRouteConfigUpdate(self->name_,
                                                     std::move(route_config));
        },
        DEBUG_LOCATION);
  }

  void OnError(absl::Status status) override {
    RefCountedPtr<RouteConfigWatcher> self = Ref();
    dependency_mgr_->work_serializer_->Run(
        [self = std::move(self), status = std::move(status)]() mutable {
          self->dependency_mgr_->OnError(self->name_, std::move(status));
        },
        DEBUG_LOCATION);
  }

  void OnResourceDoesNotExist() override {
    RefCountedPtr<RouteConfigWatcher> self = Ref();
    dependency_mgr_->work_serializer_->Run(
        [self = std::move(self)]() {
          self->dependency_mgr_->OnResourceDoesNotExist(absl::StrCat(
              self->name_,
              ": xDS route configuration resource does not exist"));
        },
        DEBUG_LOCATION);
  }

 private:
  RefCountedPtr<XdsDependencyManager> dependency_mgr_;
  std::string name_;
};

//
// XdsDependencyManager::ClusterWatcher
//

class XdsDependencyManager::ClusterWatcher
    : public XdsClusterResourceType::WatcherInterface {
 public:
  ClusterWatcher(RefCountedPtr<XdsDependencyManager> dependency_mgr,
                 absl::string_view name)
      : dependency_mgr_(std::move(dependency_mgr)), name_(name) {}

  void OnResourceChanged(
      std::shared_ptr<const XdsClusterResource> cluster) override {
    RefCountedPtr<ClusterWatcher> self = Ref();
    dependency_mgr_->work_serializer_->Run(
        [self = std::move(self), cluster = std::move(cluster)]() mutable {
          self->dependency_mgr_->OnClusterUpdate(self->name_,
                                                 std::move(cluster));
        },
        DEBUG_LOCATION);
  }

  void OnError(absl::Status status) override {
    RefCountedPtr<ClusterWatcher> self = Ref();
    dependency_mgr_->work_serializer_->Run(
        [self = std::move(self), status = std::move(status)]() mutable {
          self->dependency_mgr_->OnClusterError(self->name_, std::move(status));
        },
        DEBUG_LOCATION);
  }

  void OnResourceDoesNotExist() override {
    RefCountedPtr<ClusterWatcher> self = Ref();
    dependency_mgr_->work_serializer_->Run(
        [self = std::move(self)]() {
          self->dependency_mgr_->OnClusterDoesNotExist(self->name_);
        },
        DEBUG_LOCATION);
  }

 private:
  RefCountedPtr<XdsDependencyManager> dependency_mgr_;
  std::string name_;
};

//
// XdsDependencyManager::EndpointWatcher
//

class XdsDependencyManager::EndpointWatcher
    : public XdsEndpointResourceType::WatcherInterface {
 public:
  EndpointWatcher(RefCountedPtr<XdsDependencyManager> dependency_mgr,
                  absl::string_view name)
      : dependency_mgr_(std::move(dependency_mgr)), name_(name) {}

  void OnResourceChanged(
      std::shared_ptr<const XdsEndpointResource> endpoint) override {
    RefCountedPtr<EndpointWatcher> self = Ref();
    dependency_mgr_->work_serializer_->Run(
        [self = std::move(self), endpoint = std::move(endpoint)]() mutable {
          self->dependency_mgr_->OnEndpointUpdate(self->name_,
                                                  std::move(endpoint));
        },
        DEBUG_LOCATION);
  }

  void OnError(absl::Status status) override {
    RefCountedPtr<EndpointWatcher> self = Ref();
    dependency_mgr_->work_serializer_->Run(
        [self = std::move(self), status = std::move(status)]() mutable {
          self->dependency_mgr_->OnEndpointError(self->name_,
                                                 std::move(status));
        },
        DEBUG_LOCATION);
  }

  void OnResourceDoesNotExist() override {
    RefCountedPtr<EndpointWatcher> self = Ref();
    dependency_mgr_->work_serializer_->Run(
        [self = std::move(self)]() {
          self->dependency_mgr_->OnEndpointDoesNotExist(self->name_);
        },
        DEBUG_LOCATION);
  }

 private:
  RefCountedPtr<XdsDependencyManager> dependency_mgr_;
  std::string name_;
};

//
// XdsDependencyManager::DnsResultHandler
//

class XdsDependencyManager::DnsResultHandler : public Resolver::ResultHandler {
 public:
  DnsResultHandler(RefCountedPtr<XdsDependencyManager> dependency_mgr,
                   std::string name)
      : dependency_mgr_(std::move(dependency_mgr)), name_(std::move(name)) {}

  void ReportResult(Resolver::Result result) override {
    dependency_mgr_->work_serializer_->Run(
        [dependency_mgr = dependency_mgr_, name = name_,
         result = std::move(result)]() mutable {
          dependency_mgr->OnDnsResult(name, std::move(result));
        },
        DEBUG_LOCATION);
  }

 private:
  RefCountedPtr<XdsDependencyManager> dependency_mgr_;
  std::string name_;
};

//
// XdsDependencyManager::ClusterSubscription
//

void XdsDependencyManager::ClusterSubscription::Orphan() {
  dependency_mgr_->work_serializer_->Run(
      [self = WeakRef()]() {
        self->dependency_mgr_->OnClusterSubscriptionUnref(self->cluster_name_,
                                                          self.get());
      },
      DEBUG_LOCATION);
}

//
// XdsDependencyManager
//

XdsDependencyManager::XdsDependencyManager(
    RefCountedPtr<GrpcXdsClient> xds_client,
    std::shared_ptr<WorkSerializer> work_serializer,
    std::unique_ptr<Watcher> watcher, std::string data_plane_authority,
    std::string listener_resource_name, ChannelArgs args,
    grpc_pollset_set* interested_parties)
    : xds_client_(std::move(xds_client)),
      work_serializer_(std::move(work_serializer)),
      watcher_(std::move(watcher)),
      data_plane_authority_(std::move(data_plane_authority)),
      listener_resource_name_(std::move(listener_resource_name)),
      args_(std::move(args)),
      interested_parties_(interested_parties) {
  if (GRPC_TRACE_FLAG_ENABLED(grpc_xds_resolver_trace)) {
    gpr_log(GPR_INFO,
            "[XdsDependencyManager %p] starting watch for listener %s", this,
            listener_resource_name_.c_str());
  }
  auto listener_watcher = MakeRefCounted<ListenerWatcher>(Ref());
  listener_watcher_ = listener_watcher.get();
  XdsListenerResourceType::StartWatch(
      xds_client_.get(), listener_resource_name_, std::move(listener_watcher));
}

void XdsDependencyManager::Orphan() {
  if (GRPC_TRACE_FLAG_ENABLED(grpc_xds_resolver_trace)) {
    gpr_log(GPR_INFO, "[XdsDependencyManager %p] shutting down", this);
  }
  if (listener_watcher_ != nullptr) {
    XdsListenerResourceType::CancelWatch(
        xds_client_.get(), listener_resource_name_, listener_watcher_,
        /*delay_unsubscription=*/false);
  }
  if (route_config_watcher_ != nullptr) {
    XdsRouteConfigResourceType::CancelWatch(
        xds_client_.get(), route_config_name_, route_config_watcher_,
        /*delay_unsubscription=*/false);
  }
  for (const auto& p : cluster_watchers_) {
    XdsClusterResourceType::CancelWatch(xds_client_.get(), p.first,
                                        p.second.watcher,
                                        /*delay_unsubscription=*/false);
  }
  for (const auto& p : endpoint_watchers_) {
    XdsEndpointResourceType::CancelWatch(xds_client_.get(), p.first,
                                         p.second.watcher,
                                         /*delay_unsubscription=*/false);
  }
  cluster_subscriptions_.clear();
  xds_client_.reset();
  for (auto& p : dns_resolvers_) {
    p.second.resolver.reset();
  }
  Unref();
}

void XdsDependencyManager::OnListenerUpdate(
    std::shared_ptr<const XdsListenerResource> listener) {
  if (GRPC_TRACE_FLAG_ENABLED(grpc_xds_resolver_trace)) {
    gpr_log(GPR_INFO, "[XdsDependencyManager %p] received Listener update",
            this);
  }
  if (xds_client_ == nullptr) return;
  const auto* hcm = absl::get_if<XdsListenerResource::HttpConnectionManager>(
      &listener->listener);
  if (hcm == nullptr) {
    return OnError(listener_resource_name_,
                   absl::UnavailableError("not an API listener"));
  }
  current_listener_ = std::move(listener);
  Match(
      hcm->route_config,
      // RDS resource name
      [&](const std::string& rds_name) {
        // If the RDS name changed, update the RDS watcher.
        // Note that this will be true on the initial update, because
        // route_config_name_ will be empty.
        if (route_config_name_ != rds_name) {
          // If we already had a watch (i.e., if the previous config had
          // a different RDS name), stop the previous watch.
          // There will be no previous watch if either (a) this is the
          // initial resource update or (b) the previous Listener had an
          // inlined RouteConfig.
          if (route_config_watcher_ != nullptr) {
            XdsRouteConfigResourceType::CancelWatch(
                xds_client_.get(), route_config_name_, route_config_watcher_,
                /*delay_unsubscription=*/true);
            route_config_watcher_ = nullptr;
          }
          // Start watch for the new RDS resource name.
          route_config_name_ = rds_name;
          if (GRPC_TRACE_FLAG_ENABLED(grpc_xds_resolver_trace)) {
            gpr_log(
                GPR_INFO,
                "[XdsDependencyManager %p] starting watch for route config %s",
                this, route_config_name_.c_str());
          }
          auto watcher =
              MakeRefCounted<RouteConfigWatcher>(Ref(), route_config_name_);
          route_config_watcher_ = watcher.get();
          XdsRouteConfigResourceType::StartWatch(
              xds_client_.get(), route_config_name_, std::move(watcher));
        } else {
          // RDS resource name has not changed, so no watch needs to be
          // updated, but we still need to propagate any changes in the
          // HCM config (e.g., the list of HTTP filters).
          MaybeReportUpdate();
        }
      },
      // inlined RouteConfig
      [&](const std::shared_ptr<const XdsRouteConfigResource>& route_config) {
        // If the previous update specified an RDS resource instead of
        // having an inlined RouteConfig, we need to cancel the RDS watch.
        if (route_config_watcher_ != nullptr) {
          XdsRouteConfigResourceType::CancelWatch(
              xds_client_.get(), route_config_name_, route_config_watcher_);
          route_config_watcher_ = nullptr;
          route_config_name_.clear();
        }
        OnRouteConfigUpdate("", route_config);
      });
}

namespace {

class XdsVirtualHostListIterator : public XdsRouting::VirtualHostListIterator {
 public:
  explicit XdsVirtualHostListIterator(
      const std::vector<XdsRouteConfigResource::VirtualHost>* virtual_hosts)
      : virtual_hosts_(virtual_hosts) {}

  size_t Size() const override { return virtual_hosts_->size(); }

  const std::vector<std::string>& GetDomainsForVirtualHost(
      size_t index) const override {
    return (*virtual_hosts_)[index].domains;
  }

 private:
  const std::vector<XdsRouteConfigResource::VirtualHost>* virtual_hosts_;
};

// Gets the set of clusters referenced in the specified virtual host.
std::set<absl::string_view> GetClustersFromVirtualHost(
    const XdsRouteConfigResource::VirtualHost& virtual_host) {
  std::set<absl::string_view> clusters;
  for (auto& route : virtual_host.routes) {
    auto* route_action =
        absl::get_if<XdsRouteConfigResource::Route::RouteAction>(&route.action);
    if (route_action == nullptr) continue;
    Match(
        route_action->action,
        // cluster name
        [&](const XdsRouteConfigResource::Route::RouteAction::ClusterName&
                cluster_name) { clusters.insert(cluster_name.cluster_name); },
        // WeightedClusters
        [&](const std::vector<
            XdsRouteConfigResource::Route::RouteAction::ClusterWeight>&
                weighted_clusters) {
          for (const auto& weighted_cluster : weighted_clusters) {
            clusters.insert(weighted_cluster.name);
          }
        },
        // ClusterSpecifierPlugin
        [&](const XdsRouteConfigResource::Route::RouteAction::
                ClusterSpecifierPluginName&) {
          // Clusters are determined dynamically in this case, so we
          // can't add any clusters here.
        });
  }
  return clusters;
}

}  // namespace

void XdsDependencyManager::OnRouteConfigUpdate(
    const std::string& name,
    std::shared_ptr<const XdsRouteConfigResource> route_config) {
  if (GRPC_TRACE_FLAG_ENABLED(grpc_xds_resolver_trace)) {
    gpr_log(GPR_INFO,
            "[XdsDependencyManager %p] received RouteConfig update for %s",
            this, name.empty() ? "<inline>" : name.c_str());
  }
  if (xds_client_ == nullptr) return;
  // Ignore updates for stale names.
  if (name.empty()) {
    if (!route_config_name_.empty()) return;
  } else {
    if (name != route_config_name_) return;
  }
  // Find the relevant VirtualHost from the RouteConfiguration.
  // If the resource doesn't have the right vhost, fail without updating
  // our data.
  auto vhost_index = XdsRouting::FindVirtualHostForDomain(
      XdsVirtualHostListIterator(&route_config->virtual_hosts),
      data_plane_authority_);
  if (!vhost_index.has_value()) {
    OnError(route_config_name_.empty() ? listener_resource_name_
                                       : route_config_name_,
            absl::UnavailableError(
                absl::StrCat("could not find VirtualHost for ",
                             data_plane_authority_, " in RouteConfiguration")));
    return;
  }
  // Update our data.
  current_route_config_ = std::move(route_config);
  current_virtual_host_ = &current_route_config_->virtual_hosts[*vhost_index];
  clusters_from_route_config_ =
      GetClustersFromVirtualHost(*current_virtual_host_);
  MaybeReportUpdate();
}

void XdsDependencyManager::OnError(std::string context, absl::Status status) {
  if (GRPC_TRACE_FLAG_ENABLED(grpc_xds_resolver_trace)) {
    gpr_log(GPR_INFO,
            "[XdsDependencyManager %p] received Listener or RouteConfig "
            "error: %s %s",
            this, context.c_str(), status.ToString().c_str());
  }
  if (xds_client_ == nullptr) return;
  if (current_virtual_host_ != nullptr) return;
  watcher_->OnError(context, std::move(status));
}

void XdsDependencyManager::OnResourceDoesNotExist(std::string context) {
  if (GRPC_TRACE_FLAG_ENABLED(grpc_xds_resolver_trace)) {
    gpr_log(GPR_INFO, "[XdsDependencyManager %p] %s", this, context.c_str());
  }
  if (xds_client_ == nullptr) return;
  current_virtual_host_ = nullptr;
  watcher_->OnResourceDoesNotExist(std::move(context));
}

void XdsDependencyManager::OnClusterUpdate(
    const std::string& name,
    std::shared_ptr<const XdsClusterResource> cluster) {
  if (GRPC_TRACE_FLAG_ENABLED(grpc_xds_resolver_trace)) {
    gpr_log(GPR_INFO, "[XdsDependencyManager %p] received Cluster update: %s",
            this, name.c_str());
  }
  if (xds_client_ == nullptr) return;
  auto it = cluster_watchers_.find(name);
  if (it == cluster_watchers_.end()) return;
  it->second.update = std::move(cluster);
  MaybeReportUpdate();
}

void XdsDependencyManager::OnClusterError(const std::string& name,
                                          absl::Status status) {
  if (GRPC_TRACE_FLAG_ENABLED(grpc_xds_resolver_trace)) {
    gpr_log(GPR_INFO, "[XdsDependencyManager %p] received Cluster error: %s %s",
            this, name.c_str(), status.ToString().c_str());
  }
  if (xds_client_ == nullptr) return;
  auto it = cluster_watchers_.find(name);
  if (it == cluster_watchers_.end()) return;
  if (it->second.update.value_or(nullptr) == nullptr) {
    it->second.update =
        absl::Status(status.code(), absl::StrCat(name, ": ", status.message()));
  }
  MaybeReportUpdate();
}

void XdsDependencyManager::OnClusterDoesNotExist(const std::string& name) {
  if (GRPC_TRACE_FLAG_ENABLED(grpc_xds_resolver_trace)) {
    gpr_log(GPR_INFO, "[XdsDependencyManager %p] Cluster does not exist: %s",
            this, name.c_str());
  }
  if (xds_client_ == nullptr) return;
  auto it = cluster_watchers_.find(name);
  if (it == cluster_watchers_.end()) return;
  it->second.update = absl::UnavailableError(
      absl::StrCat("CDS resource ", name, " does not exist"));
  MaybeReportUpdate();
}

void XdsDependencyManager::OnEndpointUpdate(
    const std::string& name,
    std::shared_ptr<const XdsEndpointResource> endpoint) {
  if (GRPC_TRACE_FLAG_ENABLED(grpc_xds_resolver_trace)) {
    gpr_log(GPR_INFO, "[XdsDependencyManager %p] received Endpoint update: %s",
            this, name.c_str());
  }
  if (xds_client_ == nullptr) return;
  auto it = endpoint_watchers_.find(name);
  if (it == endpoint_watchers_.end()) return;
  if (endpoint->priorities.empty()) {
    it->second.update.resolution_note =
        absl::StrCat("EDS resource ", name, " contains no localities");
  } else {
    std::set<std::string> empty_localities;
    for (const auto& priority : endpoint->priorities) {
      for (const auto& p : priority.localities) {
        if (p.second.endpoints.empty()) {
          empty_localities.insert(p.first->AsHumanReadableString());
        }
      }
    }
    if (!empty_localities.empty()) {
      it->second.update.resolution_note =
          absl::StrCat("EDS resource ", name, " contains empty localities: [",
                       absl::StrJoin(empty_localities, "; "), "]");
    }
  }
  it->second.update.endpoints = std::move(endpoint);
  MaybeReportUpdate();
}

void XdsDependencyManager::OnEndpointError(const std::string& name,
                                           absl::Status status) {
  if (GRPC_TRACE_FLAG_ENABLED(grpc_xds_resolver_trace)) {
    gpr_log(GPR_INFO,
            "[XdsDependencyManager %p] received Endpoint error: %s %s", this,
            name.c_str(), status.ToString().c_str());
  }
  if (xds_client_ == nullptr) return;
  auto it = endpoint_watchers_.find(name);
  if (it == endpoint_watchers_.end()) return;
  if (it->second.update.endpoints == nullptr) {
    it->second.update.resolution_note =
        absl::StrCat("EDS resource ", name, ": ", status.ToString());
    MaybeReportUpdate();
  }
}

void XdsDependencyManager::OnEndpointDoesNotExist(const std::string& name) {
  if (GRPC_TRACE_FLAG_ENABLED(grpc_xds_resolver_trace)) {
    gpr_log(GPR_INFO, "[XdsDependencyManager %p] Endpoint does not exist: %s",
            this, name.c_str());
  }
  if (xds_client_ == nullptr) return;
  auto it = endpoint_watchers_.find(name);
  if (it == endpoint_watchers_.end()) return;
  it->second.update.endpoints.reset();
  it->second.update.resolution_note =
      absl::StrCat("EDS resource ", name, " does not exist");
  MaybeReportUpdate();
}

void XdsDependencyManager::OnDnsResult(const std::string& dns_name,
                                       Resolver::Result result) {
  if (GRPC_TRACE_FLAG_ENABLED(grpc_xds_resolver_trace)) {
    gpr_log(GPR_INFO, "[XdsDependencyManager %p] received DNS update: %s", this,
            dns_name.c_str());
  }
  if (xds_client_ == nullptr) return;
  auto it = dns_resolvers_.find(dns_name);
  if (it == dns_resolvers_.end()) return;
  PopulateDnsUpdate(dns_name, std::move(result), &it->second);
  MaybeReportUpdate();
}

void XdsDependencyManager::PopulateDnsUpdate(const std::string& dns_name,
                                             Resolver::Result result,
                                             DnsState* dns_state) {
  // Convert resolver result to EDS update.
  XdsEndpointResource::Priority::Locality locality;
  locality.name = MakeRefCounted<XdsLocalityName>("", "", "");
  locality.lb_weight = 1;
  if (result.addresses.ok()) {
    locality.endpoints = std::move(*result.addresses);
    dns_state->update.resolution_note = std::move(result.resolution_note);
  } else if (result.resolution_note.empty()) {
    dns_state->update.resolution_note =
        absl::StrCat("DNS resolution failed for ", dns_name, ": ",
                     result.addresses.status().ToString());
  }
  XdsEndpointResource::Priority priority;
  priority.localities.emplace(locality.name.get(), std::move(locality));
  auto resource = std::make_shared<XdsEndpointResource>();
  resource->priorities.emplace_back(std::move(priority));
  dns_state->update.endpoints = std::move(resource);
}

bool XdsDependencyManager::PopulateClusterConfigMap(
    absl::string_view name, int depth,
    absl::flat_hash_map<std::string, absl::StatusOr<XdsConfig::ClusterConfig>>*
        cluster_config_map,
    std::set<absl::string_view>* eds_resources_seen,
    std::set<absl::string_view>* dns_names_seen,
    absl::StatusOr<std::vector<absl::string_view>>* leaf_clusters) {
  if (depth > 0) GPR_ASSERT(leaf_clusters != nullptr);
  if (depth == kMaxXdsAggregateClusterRecursionDepth) {
    *leaf_clusters =
        absl::UnavailableError("aggregate cluster graph exceeds max depth");
    return true;
  }
  // Don't process the cluster again if we've already seen it in some
  // other branch of the recursion tree.  We populate it with a non-OK
  // status here, since we need an entry in the map to avoid incorrectly
  // stopping the CDS watch, but we'll overwrite this below if we actually
  // have the data for the cluster.
  auto p = cluster_config_map->emplace(
      name, absl::InternalError("cluster data not yet available"));
  if (!p.second) return true;
  auto& cluster_config = p.first->second;
  auto& state = cluster_watchers_[name];
  // Create a new watcher if needed.
  if (state.watcher == nullptr) {
    auto watcher = MakeRefCounted<ClusterWatcher>(Ref(), name);
    if (GRPC_TRACE_FLAG_ENABLED(grpc_xds_resolver_trace)) {
      gpr_log(GPR_INFO,
              "[XdsDependencyManager %p] starting watch for cluster %s", this,
              std::string(name).c_str());
    }
    state.watcher = watcher.get();
    XdsClusterResourceType::StartWatch(xds_client_.get(), name,
                                       std::move(watcher));
    return false;
  }
  // If there was an error fetching the CDS resource, report the error.
  if (!state.update.ok()) {
    cluster_config = state.update.status();
    return true;
  }
  // If we don't have the resource yet, we can't return a config yet.
  if (*state.update == nullptr) return false;
  // Populate endpoint info based on cluster type.
  return Match(
      (*state.update)->type,
      // EDS cluster.
      [&](const XdsClusterResource::Eds& eds) {
        absl::string_view eds_resource_name =
            eds.eds_service_name.empty() ? name : eds.eds_service_name;
        eds_resources_seen->insert(eds_resource_name);
        // Start EDS watch if needed.
        auto& eds_state = endpoint_watchers_[eds_resource_name];
        if (eds_state.watcher == nullptr) {
          if (GRPC_TRACE_FLAG_ENABLED(grpc_xds_resolver_trace)) {
            gpr_log(GPR_INFO,
                    "[XdsDependencyManager %p] starting watch for endpoint %s",
                    this, std::string(eds_resource_name).c_str());
          }
          auto watcher =
              MakeRefCounted<EndpointWatcher>(Ref(), eds_resource_name);
          eds_state.watcher = watcher.get();
          XdsEndpointResourceType::StartWatch(
              xds_client_.get(), eds_resource_name, std::move(watcher));
          return false;
        }
        // Check if EDS resource has been returned.
        if (eds_state.update.endpoints == nullptr &&
            eds_state.update.resolution_note.empty()) {
          return false;
        }
        // Populate cluster config.
        cluster_config.emplace(
            std::string(name), *state.update, eds_state.update.endpoints,
            eds_state.update.resolution_note);
        if (leaf_clusters != nullptr) (*leaf_clusters)->push_back(name);
        return true;
      },
      // LOGICAL_DNS cluster.
      [&](const XdsClusterResource::LogicalDns& logical_dns) {
        dns_names_seen->insert(logical_dns.hostname);
        // Start DNS resolver if needed.
        auto& dns_state = dns_resolvers_[logical_dns.hostname];
        if (dns_state.resolver == nullptr) {
          if (GRPC_TRACE_FLAG_ENABLED(grpc_xds_resolver_trace)) {
            gpr_log(GPR_INFO,
                    "[XdsDependencyManager %p] starting DNS resolver for %s",
                    this, logical_dns.hostname.c_str());
          }
          auto* fake_resolver_response_generator = args_.GetPointer<
              FakeResolverResponseGenerator>(
              GRPC_ARG_XDS_LOGICAL_DNS_CLUSTER_FAKE_RESOLVER_RESPONSE_GENERATOR);
          ChannelArgs args = args_;
          std::string target;
          if (fake_resolver_response_generator != nullptr) {
            target = absl::StrCat("fake:", logical_dns.hostname);
            args = args.SetObject(fake_resolver_response_generator->Ref());
          } else {
            target = absl::StrCat("dns:", logical_dns.hostname);
          }
          dns_state.resolver =
              CoreConfiguration::Get().resolver_registry().CreateResolver(
                  target, args, interested_parties_, work_serializer_,
                  std::make_unique<DnsResultHandler>(Ref(),
                                                     logical_dns.hostname));
          if (dns_state.resolver == nullptr) {
            Resolver::Result result;
            result.addresses.emplace();  // Empty list.
            result.resolution_note = absl::StrCat(
                "failed to create DNS resolver for ", logical_dns.hostname);
<<<<<<< HEAD
            PopulateDnsUpdate(logical_dns.hostname, std::move(result));
=======
            PopulateDnsUpdate(logical_dns.hostname, std::move(result),
                              &dns_state);
>>>>>>> 326073ca
          } else {
            dns_state.resolver->StartLocked();
            return false;
          }
        }
        // Check if result has been returned.
        if (dns_state.update.endpoints == nullptr &&
            dns_state.update.resolution_note.empty()) {
          return false;
        }
        // Populate cluster config.
        cluster_config.emplace(
            std::string(name), *state.update, dns_state.update.endpoints,
            dns_state.update.resolution_note);
        if (leaf_clusters != nullptr) (*leaf_clusters)->push_back(name);
        return true;
      },
      // Aggregate cluster.  Recursively expand to child clusters.
      [&](const XdsClusterResource::Aggregate& aggregate) {
        // Grab a ref to the CDS resource for the aggregate cluster here,
        // since our reference into cluster_watchers_ will be invalidated
        // when we recursively call ourselves and add entries to the
        // map for underlying clusters.
        auto cluster_resource = *state.update;
        // Recursively expand leaf clusters.
        absl::StatusOr<std::vector<absl::string_view>> child_leaf_clusters;
        child_leaf_clusters.emplace();
        bool have_all_resources = true;
        for (const std::string& child_name :
             aggregate.prioritized_cluster_names) {
          have_all_resources &= PopulateClusterConfigMap(
              child_name, depth + 1, cluster_config_map, eds_resources_seen,
              dns_names_seen, &child_leaf_clusters);
          if (!child_leaf_clusters.ok()) break;
        }
        // Note that we cannot use the cluster_config reference we
        // created above, because it may have been invalidated by map
        // insertions when we recursively called ourselves, so we have
        // to do the lookup in cluster_config_map again.
        auto& aggregate_cluster_config = (*cluster_config_map)[name];
        // If we exceeded max recursion depth, report an error for the
        // cluster, and propagate the error up if needed.
        if (!child_leaf_clusters.ok()) {
          aggregate_cluster_config = child_leaf_clusters.status();
          if (leaf_clusters != nullptr) {
            *leaf_clusters = child_leaf_clusters.status();
          }
          return true;
        }
        // If needed, propagate leaf cluster list up the tree.
        if (leaf_clusters != nullptr) {
          (*leaf_clusters)->insert((*leaf_clusters)->end(),
                                   child_leaf_clusters->begin(),
                                   child_leaf_clusters->end());
        }
        // If there are no leaf clusters, report an error for the cluster.
        if (have_all_resources && child_leaf_clusters->empty()) {
          aggregate_cluster_config = absl::UnavailableError(
              absl::StrCat("aggregate cluster dependency graph for ", name,
                           " has no leaf clusters"));
          return true;
        }
        // Populate cluster config.
        // Note that we do this even for aggregate clusters that are not
        // at the root of the tree, because we need to make sure the list
        // of underlying cluster names stays alive so that the leaf cluster
        // list of the root aggregate cluster can point to those strings.
        aggregate_cluster_config.emplace(
            std::string(name), std::move(cluster_resource),
            std::move(*child_leaf_clusters));
        return have_all_resources;
      });
}

RefCountedPtr<XdsDependencyManager::ClusterSubscription>
XdsDependencyManager::GetClusterSubscription(std::string cluster_name) {
  auto it = cluster_subscriptions_.find(cluster_name);
  if (it != cluster_subscriptions_.end()) {
    auto subscription = it->second->RefIfNonZero();
    if (subscription != nullptr) return subscription;
  }
  auto subscription = MakeRefCounted<ClusterSubscription>(cluster_name, Ref());
  cluster_subscriptions_.emplace(std::move(cluster_name),
                                 subscription->WeakRef());
  MaybeReportUpdate();  // Trigger CDS watch.
  return subscription;
}

void XdsDependencyManager::OnClusterSubscriptionUnref(
    absl::string_view cluster_name, ClusterSubscription* subscription) {
  auto it = cluster_subscriptions_.find(cluster_name);
  // Shouldn't happen, but ignore if it does.
  if (it == cluster_subscriptions_.end()) return;
  // Do nothing if the subscription has already been replaced.
  if (it->second != subscription) return;
  // Remove the entry.
  cluster_subscriptions_.erase(it);
  // If this cluster is also subscribed to by virtue of being
  // referenced in the route config, then we don't need to generate a
  // new update.
  if (clusters_from_route_config_.find(cluster_name) !=
      clusters_from_route_config_.end()) {
    return;
  }
  // Return an update without this cluster.
  MaybeReportUpdate();
}

void XdsDependencyManager::MaybeReportUpdate() {
  // Populate Listener and RouteConfig fields.
  if (current_virtual_host_ == nullptr) return;
  auto config = MakeRefCounted<XdsConfig>();
  config->listener = current_listener_;
  config->route_config = current_route_config_;
  config->virtual_host = current_virtual_host_;
  // Determine the set of clusters we should be watching.
  std::set<absl::string_view> clusters_to_watch;
  for (const absl::string_view& cluster : clusters_from_route_config_) {
    clusters_to_watch.insert(cluster);
  }
  for (const auto& p : cluster_subscriptions_) {
    clusters_to_watch.insert(p.first);
  }
  // Populate Cluster map.
  // We traverse the entire graph even if we don't yet have all of the
  // resources we need to ensure that the right set of watches are active.
  std::set<absl::string_view> eds_resources_seen;
  std::set<absl::string_view> dns_names_seen;
  bool have_all_resources = true;
  for (const absl::string_view& cluster : clusters_to_watch) {
    have_all_resources &= PopulateClusterConfigMap(
        cluster, 0, &config->clusters, &eds_resources_seen, &dns_names_seen);
  }
  // Remove entries in cluster_watchers_ for any clusters not in
  // config->clusters.
  for (auto it = cluster_watchers_.begin(); it != cluster_watchers_.end();) {
    const std::string& cluster_name = it->first;
    if (config->clusters.contains(cluster_name)) {
      ++it;
      continue;
    }
    if (GRPC_TRACE_FLAG_ENABLED(grpc_xds_resolver_trace)) {
      gpr_log(GPR_INFO,
              "[XdsDependencyManager %p] cancelling watch for cluster %s", this,
              cluster_name.c_str());
    }
    XdsClusterResourceType::CancelWatch(xds_client_.get(), cluster_name,
                                        it->second.watcher,
                                        /*delay_unsubscription=*/false);
    cluster_watchers_.erase(it++);
  }
  // Remove entries in endpoint_watchers_ for any EDS resources not in
  // eds_resources_seen.
  for (auto it = endpoint_watchers_.begin(); it != endpoint_watchers_.end();) {
    const std::string& eds_resource_name = it->first;
    if (eds_resources_seen.find(eds_resource_name) !=
        eds_resources_seen.end()) {
      ++it;
      continue;
    }
    if (GRPC_TRACE_FLAG_ENABLED(grpc_xds_resolver_trace)) {
      gpr_log(GPR_INFO,
              "[XdsDependencyManager %p] cancelling watch for EDS resource %s",
              this, eds_resource_name.c_str());
    }
    XdsEndpointResourceType::CancelWatch(xds_client_.get(), eds_resource_name,
                                         it->second.watcher,
                                         /*delay_unsubscription=*/false);
    endpoint_watchers_.erase(it++);
  }
  // Remove entries in dns_resolvers_ for any DNS name not in
  // eds_resources_seen.
  for (auto it = dns_resolvers_.begin(); it != dns_resolvers_.end();) {
    const std::string& dns_name = it->first;
    if (dns_names_seen.find(dns_name) != dns_names_seen.end()) {
      ++it;
      continue;
    }
    if (GRPC_TRACE_FLAG_ENABLED(grpc_xds_resolver_trace)) {
      gpr_log(GPR_INFO,
              "[XdsDependencyManager %p] shutting down DNS resolver for %s",
              this, dns_name.c_str());
    }
    dns_resolvers_.erase(it++);
  }
  // If we have all the data we need, then send an update.
  if (!have_all_resources) {
    if (GRPC_TRACE_FLAG_ENABLED(grpc_xds_resolver_trace)) {
      gpr_log(GPR_INFO,
              "[XdsDependencyManager %p] missing data -- NOT returning config",
              this);
    }
    return;
  }
  if (GRPC_TRACE_FLAG_ENABLED(grpc_xds_resolver_trace)) {
    gpr_log(GPR_INFO, "[XdsDependencyManager %p] returning config: %s", this,
            config->ToString().c_str());
  }
  watcher_->OnUpdate(std::move(config));
}

}  // namespace grpc_core<|MERGE_RESOLUTION|>--- conflicted
+++ resolved
@@ -816,12 +816,8 @@
             result.addresses.emplace();  // Empty list.
             result.resolution_note = absl::StrCat(
                 "failed to create DNS resolver for ", logical_dns.hostname);
-<<<<<<< HEAD
-            PopulateDnsUpdate(logical_dns.hostname, std::move(result));
-=======
             PopulateDnsUpdate(logical_dns.hostname, std::move(result),
                               &dns_state);
->>>>>>> 326073ca
           } else {
             dns_state.resolver->StartLocked();
             return false;
