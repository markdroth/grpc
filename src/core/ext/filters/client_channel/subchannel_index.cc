--- conflicted
+++ resolved
@@ -169,13 +169,8 @@
     gpr_mu_unlock(&g_mu);
 
     // - Check to see if a subchannel already exists
-<<<<<<< HEAD
     c = (grpc_subchannel*)gpr_avl_get(index, key, grpc_core::ExecCtx::Get());
-    if (c != NULL) {
-=======
-    c = (grpc_subchannel*)gpr_avl_get(index, key, exec_ctx);
     if (c != nullptr) {
->>>>>>> 82c8f945
       c = GRPC_SUBCHANNEL_REF_FROM_WEAK_REF(c, "index_register");
     }
     if (c != nullptr) {
