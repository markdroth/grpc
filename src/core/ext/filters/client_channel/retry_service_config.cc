--- conflicted
+++ resolved
@@ -24,12 +24,7 @@
 #include <utility>
 #include <vector>
 
-<<<<<<< HEAD
-#include "absl/memory/memory.h"
 #include "absl/strings/numbers.h"
-=======
-#include "absl/status/status.h"
->>>>>>> 51783328
 #include "absl/strings/str_cat.h"
 #include "absl/types/optional.h"
 
@@ -52,17 +47,11 @@
 // RetryGlobalConfig
 //
 
-<<<<<<< HEAD
 const JsonLoaderInterface* RetryGlobalConfig::JsonLoader(const JsonArgs&) {
   // Note: Both fields require custom processing, so they're handled in
   // JsonPostLoad() instead.
   static const auto* loader = JsonObjectLoader<RetryGlobalConfig>().Finish();
   return loader;
-=======
-void RetryServiceConfigParser::Register(CoreConfiguration::Builder* builder) {
-  builder->service_config_parser()->RegisterParser(
-      std::make_unique<RetryServiceConfigParser>());
->>>>>>> 51783328
 }
 
 void RetryGlobalConfig::JsonPostLoad(const Json& json, const JsonArgs& args,
@@ -128,7 +117,6 @@
 // RetryMethodConfig
 //
 
-<<<<<<< HEAD
 const JsonLoaderInterface* RetryMethodConfig::JsonLoader(const JsonArgs&) {
   static const auto* loader =
       JsonObjectLoader<RetryMethodConfig>()
@@ -143,25 +131,6 @@
                          GRPC_ARG_EXPERIMENTAL_ENABLE_HEDGING)
           .Finish();
   return loader;
-=======
-absl::StatusOr<std::unique_ptr<ServiceConfigParser::ParsedConfig>>
-RetryServiceConfigParser::ParseGlobalParams(const ChannelArgs& /*args*/,
-                                            const Json& json) {
-  auto it = json.object_value().find("retryThrottling");
-  if (it == json.object_value().end()) return nullptr;
-  intptr_t max_milli_tokens = 0;
-  intptr_t milli_token_ratio = 0;
-  grpc_error_handle error =
-      ParseRetryThrottling(it->second, &max_milli_tokens, &milli_token_ratio);
-  if (!error.ok()) {
-    absl::Status status = absl::InvalidArgumentError(
-        absl::StrCat("error parsing retry global parameters: ",
-                     grpc_error_std_string(error)));
-    return status;
-  }
-  return std::make_unique<RetryGlobalConfig>(max_milli_tokens,
-                                             milli_token_ratio);
->>>>>>> 51783328
 }
 
 void RetryMethodConfig::JsonPostLoad(const Json& json, const JsonArgs& args,
@@ -258,7 +227,7 @@
 
 void RetryServiceConfigParser::Register(CoreConfiguration::Builder* builder) {
   builder->service_config_parser()->RegisterParser(
-      absl::make_unique<RetryServiceConfigParser>());
+      std::make_unique<RetryServiceConfigParser>());
 }
 
 namespace {
@@ -277,7 +246,6 @@
 
 }  // namespace
 
-<<<<<<< HEAD
 std::unique_ptr<ServiceConfigParser::ParsedConfig>
 RetryServiceConfigParser::ParseGlobalParams(const ChannelArgs& /*args*/,
                                             const Json& json,
@@ -309,32 +277,6 @@
   auto method_params =
       LoadFromJson<MethodConfig>(json, JsonChannelArgs(args), errors);
   return std::move(method_params.retry_policy);
-=======
-absl::StatusOr<std::unique_ptr<ServiceConfigParser::ParsedConfig>>
-RetryServiceConfigParser::ParsePerMethodParams(const ChannelArgs& args,
-                                               const Json& json) {
-  // Parse retry policy.
-  auto it = json.object_value().find("retryPolicy");
-  if (it == json.object_value().end()) return nullptr;
-  int max_attempts = 0;
-  Duration initial_backoff;
-  Duration max_backoff;
-  float backoff_multiplier = 0;
-  StatusCodeSet retryable_status_codes;
-  absl::optional<Duration> per_attempt_recv_timeout;
-  grpc_error_handle error = ParseRetryPolicy(
-      args, it->second, &max_attempts, &initial_backoff, &max_backoff,
-      &backoff_multiplier, &retryable_status_codes, &per_attempt_recv_timeout);
-  if (!error.ok()) {
-    absl::Status status = absl::InvalidArgumentError(
-        absl::StrCat("error parsing retry method parameters: ",
-                     grpc_error_std_string(error)));
-    return status;
-  }
-  return std::make_unique<RetryMethodConfig>(
-      max_attempts, initial_backoff, max_backoff, backoff_multiplier,
-      retryable_status_codes, per_attempt_recv_timeout);
->>>>>>> 51783328
 }
 
 }  // namespace internal
