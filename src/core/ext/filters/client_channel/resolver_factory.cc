/*
 *
 * Copyright 2015 gRPC authors.
 *
 * Licensed under the Apache License, Version 2.0 (the "License");
 * you may not use this file except in compliance with the License.
 * You may obtain a copy of the License at
 *
 *     http://www.apache.org/licenses/LICENSE-2.0
 *
 * Unless required by applicable law or agreed to in writing, software
 * distributed under the License is distributed on an "AS IS" BASIS,
 * WITHOUT WARRANTIES OR CONDITIONS OF ANY KIND, either express or implied.
 * See the License for the specific language governing permissions and
 * limitations under the License.
 *
 */

#include "src/core/ext/filters/client_channel/resolver_factory.h"

void grpc_resolver_factory_ref(grpc_resolver_factory* factory) {
  factory->vtable->ref(factory);
}

void grpc_resolver_factory_unref(grpc_resolver_factory* factory) {
  factory->vtable->unref(factory);
}

/** Create a resolver instance for a name */
grpc_resolver* grpc_resolver_factory_create_resolver(
<<<<<<< HEAD
    grpc_resolver_factory* factory, grpc_resolver_args* args) {
  if (factory == NULL) return NULL;
  return factory->vtable->create_resolver(factory, args);
=======
    grpc_exec_ctx* exec_ctx, grpc_resolver_factory* factory,
    grpc_resolver_args* args) {
  if (factory == nullptr) return nullptr;
  return factory->vtable->create_resolver(exec_ctx, factory, args);
>>>>>>> 82c8f945
}

char* grpc_resolver_factory_get_default_authority(
    grpc_resolver_factory* factory, grpc_uri* uri) {
  if (factory == nullptr) return nullptr;
  return factory->vtable->get_default_authority(factory, uri);
}<|MERGE_RESOLUTION|>--- conflicted
+++ resolved
@@ -28,16 +28,9 @@
 
 /** Create a resolver instance for a name */
 grpc_resolver* grpc_resolver_factory_create_resolver(
-<<<<<<< HEAD
     grpc_resolver_factory* factory, grpc_resolver_args* args) {
-  if (factory == NULL) return NULL;
+  if (factory == nullptr) return nullptr;
   return factory->vtable->create_resolver(factory, args);
-=======
-    grpc_exec_ctx* exec_ctx, grpc_resolver_factory* factory,
-    grpc_resolver_args* args) {
-  if (factory == nullptr) return nullptr;
-  return factory->vtable->create_resolver(exec_ctx, factory, args);
->>>>>>> 82c8f945
 }
 
 char* grpc_resolver_factory_get_default_authority(
