--- conflicted
+++ resolved
@@ -2418,18 +2418,8 @@
   if (it != json.object_value().end()) {
     ValidationErrors::ScopedField field(errors,
                                         ".routeLookupChannelServiceConfig");
-<<<<<<< HEAD
     // Don't need to save the result here, just need the errors (if any).
     ServiceConfigImpl::Create(ChannelArgs(), it->second, errors);
-=======
-    grpc_error_handle child_error;
-    rls_channel_service_config_ = it->second.Dump();
-    auto service_config = MakeRefCounted<ServiceConfigImpl>(
-        ChannelArgs(), rls_channel_service_config_, it->second, &child_error);
-    if (!child_error.ok()) {
-      errors->AddError(grpc_error_std_string(child_error));
-    }
->>>>>>> 51783328
   }
   // Validate childPolicyConfigTargetFieldName.
   {
