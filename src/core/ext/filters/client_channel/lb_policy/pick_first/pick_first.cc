--- conflicted
+++ resolved
@@ -43,21 +43,14 @@
 #include "src/core/lib/channel/channel_args.h"
 #include "src/core/lib/config/core_configuration.h"
 #include "src/core/lib/debug/trace.h"
-<<<<<<< HEAD
+#include "src/core/lib/gpr/string.h"
 #include "src/core/lib/gprpp/crash.h"
-=======
-#include "src/core/lib/gpr/string.h"
->>>>>>> ce826f9f
 #include "src/core/lib/gprpp/debug_location.h"
 #include "src/core/lib/gprpp/env.h"
 #include "src/core/lib/gprpp/orphanable.h"
 #include "src/core/lib/gprpp/ref_counted_ptr.h"
-<<<<<<< HEAD
 #include "src/core/lib/iomgr/iomgr_fwd.h"
-=======
 #include "src/core/lib/gprpp/validation_errors.h"
-#include "src/core/lib/gprpp/work_serializer.h"
->>>>>>> ce826f9f
 #include "src/core/lib/json/json.h"
 #include "src/core/lib/json/json_args.h"
 #include "src/core/lib/json/json_object_loader.h"
@@ -375,15 +368,8 @@
             "[PF %p] Shutting down previous pending subchannel list %p", this,
             latest_pending_subchannel_list_.get());
   }
-<<<<<<< HEAD
   latest_pending_subchannel_list_ = MakeOrphanable<SubchannelList>(
       Ref(), std::move(addresses), latest_update_args_.args);
-=======
-  latest_pending_subchannel_list_ = MakeRefCounted<PickFirstSubchannelList>(
-      this, std::move(addresses), latest_update_args_.args);
-  latest_pending_subchannel_list_->StartWatchingLocked(
-      latest_update_args_.args);
->>>>>>> ce826f9f
   // Empty update or no valid subchannels.  Put the channel in
   // TRANSIENT_FAILURE and request re-resolution.
   if (latest_pending_subchannel_list_->size() == 0) {
@@ -794,7 +780,6 @@
   }
 }
 
-<<<<<<< HEAD
 //
 // PickFirst::SubchannelList
 //
@@ -876,16 +861,9 @@
   return true;
 }
 
-=======
->>>>>>> ce826f9f
 //
 // factory
 //
-
-class PickFirstConfig : public LoadBalancingPolicy::Config {
- public:
-  absl::string_view name() const override { return kPickFirst; }
-};
 
 class PickFirstFactory : public LoadBalancingPolicyFactory {
  public:
