--- conflicted
+++ resolved
@@ -418,22 +418,6 @@
       absl::c_shuffle(*args.addresses, bit_gen_);
     }
   }
-<<<<<<< HEAD
-=======
-  // TODO(roth): This is a hack to disable outlier_detection when used
-  // with pick_first, for the reasons described in
-  // https://github.com/grpc/grpc/issues/32967.  Remove this when
-  // implementing the dualstack design.
-  if (args.addresses.ok()) {
-    ServerAddressList addresses;
-    for (const auto& address : *args.addresses) {
-      addresses.emplace_back(
-          address.address(),
-          address.args().Set(GRPC_ARG_OUTLIER_DETECTION_DISABLE, 1));
-    }
-    args.addresses = std::move(addresses);
-  }
->>>>>>> 5f33edec
   // If the update contains a resolver error and we have a previous update
   // that was not a resolver error, keep using the previous addresses.
   if (!args.addresses.ok() && latest_update_args_.config != nullptr) {
