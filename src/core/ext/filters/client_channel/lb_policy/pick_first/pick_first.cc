--- conflicted
+++ resolved
@@ -194,7 +194,8 @@
     // Backpointer to owning policy.
     RefCountedPtr<PickFirst> policy_;
 
-    absl::optional<std::string> health_check_service_name_;
+    const bool enable_health_watch_;
+    ChannelArgs args_;
 
     // The list of subchannels.
     std::vector<SubchannelData> subchannels_;
@@ -326,15 +327,8 @@
             "[PF %p] Shutting down previous pending subchannel list %p", this,
             latest_pending_subchannel_list_.get());
   }
-<<<<<<< HEAD
   latest_pending_subchannel_list_ = MakeOrphanable<SubchannelList>(
       Ref(), std::move(addresses), latest_update_args_.args);
-=======
-  latest_pending_subchannel_list_ = MakeRefCounted<PickFirstSubchannelList>(
-      this, std::move(addresses), latest_update_args_.args);
-  latest_pending_subchannel_list_->StartWatchingLocked(
-      latest_update_args_.args);
->>>>>>> f56374dd
   // Empty update or no valid subchannels.  Put the channel in
   // TRANSIENT_FAILURE and request re-resolution.
   if (latest_pending_subchannel_list_->size() == 0) {
@@ -707,17 +701,15 @@
   // report a new picker -- we want to stay in CONNECTING while we wait
   // for the health status notification.
   // If health checking is NOT enabled, report READY.
-  if (subchannel_list_->health_check_service_name_.has_value()) {
+  if (subchannel_list_->enable_health_watch_) {
     if (GRPC_TRACE_FLAG_ENABLED(grpc_lb_pick_first_trace)) {
-      gpr_log(GPR_INFO, "[PF %p] starting health watch for \"%s\"", p,
-              subchannel_list_->health_check_service_name_->c_str());
+      gpr_log(GPR_INFO, "[PF %p] starting health watch", p);
     }
     auto watcher = std::make_unique<HealthWatcher>(
         p->Ref(DEBUG_LOCATION, "HealthWatcher"));
     p->health_watcher_ = watcher.get();
     subchannel_->AddDataWatcher(MakeHealthCheckWatcher(
-        p->work_serializer(), *subchannel_list_->health_check_service_name_,
-        std::move(watcher)));
+        p->work_serializer(), subchannel_list_->args_, std::move(watcher)));
   } else {
     p->channel_control_helper()->UpdateState(
         GRPC_CHANNEL_READY, absl::Status(),
@@ -741,28 +733,25 @@
     : InternallyRefCounted<SubchannelList>(
           GRPC_TRACE_FLAG_ENABLED(grpc_lb_pick_first_trace) ? "SubchannelList"
                                                             : nullptr),
-      policy_(std::move(policy)) {
-  if (args.GetBool(GRPC_ARG_INTERNAL_PICK_FIRST_ENABLE_HEALTH_CHECKING)
-          .value_or(false) &&
-      !args.GetBool(GRPC_ARG_INHIBIT_HEALTH_CHECKING).value_or(false)) {
-    health_check_service_name_ =
-        args.GetOwnedString(GRPC_ARG_HEALTH_CHECK_SERVICE_NAME);
-  }
-  ChannelArgs use_args =
-      args.Remove(GRPC_ARG_INTERNAL_PICK_FIRST_ENABLE_HEALTH_CHECKING)
-          .Remove(GRPC_ARG_INTERNAL_PICK_FIRST_OMIT_STATUS_MESSAGE_PREFIX);
+      policy_(std::move(policy)),
+      enable_health_watch_(
+          args.GetBool(GRPC_ARG_INTERNAL_PICK_FIRST_ENABLE_HEALTH_CHECKING)
+              .value_or(false)),
+      args_(
+          args.Remove(GRPC_ARG_INTERNAL_PICK_FIRST_ENABLE_HEALTH_CHECKING)
+              .Remove(
+                  GRPC_ARG_INTERNAL_PICK_FIRST_OMIT_STATUS_MESSAGE_PREFIX)) {
   if (GRPC_TRACE_FLAG_ENABLED(grpc_lb_pick_first_trace)) {
     gpr_log(GPR_INFO,
             "[PF %p] Creating subchannel list %p for %" PRIuPTR
-            " subchannels"
-            " - channel args: %s",
-            policy_.get(), this, addresses.size(), use_args.ToString().c_str());
+            " subchannels - channel args: %s",
+            policy_.get(), this, addresses.size(), args_.ToString().c_str());
   }
   subchannels_.reserve(addresses.size());
   // Create a subchannel for each address.
   for (const ServerAddress& address : addresses) {
     RefCountedPtr<SubchannelInterface> subchannel =
-        policy_->channel_control_helper()->CreateSubchannel(address, use_args);
+        policy_->channel_control_helper()->CreateSubchannel(address, args_);
     if (subchannel == nullptr) {
       // Subchannel could not be created.
       if (GRPC_TRACE_FLAG_ENABLED(grpc_lb_pick_first_trace)) {
