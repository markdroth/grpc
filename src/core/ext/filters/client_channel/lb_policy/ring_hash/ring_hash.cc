//
// Copyright 2018 gRPC authors.
//
// Licensed under the Apache License, Version 2.0 (the "License");
// you may not use this file except in compliance with the License.
// You may obtain a copy of the License at
//
//     http://www.apache.org/licenses/LICENSE-2.0
//
// Unless required by applicable law or agreed to in writing, software
// distributed under the License is distributed on an "AS IS" BASIS,
// WITHOUT WARRANTIES OR CONDITIONS OF ANY KIND, either express or implied.
// See the License for the specific language governing permissions and
// limitations under the License.
//

#include <grpc/support/port_platform.h>

#include "src/core/ext/filters/client_channel/lb_policy/ring_hash/ring_hash.h"

#include <inttypes.h>
#include <stdlib.h>

#include <algorithm>
#include <cmath>
#include <map>
#include <memory>
#include <string>
#include <utility>
#include <vector>

#include "absl/base/attributes.h"
#include "absl/container/inlined_vector.h"
#include "absl/status/status.h"
#include "absl/status/statusor.h"
#include "absl/strings/numbers.h"
#include "absl/strings/str_cat.h"
#include "absl/strings/string_view.h"
#include "absl/types/optional.h"

#define XXH_INLINE_ALL
#include "xxhash.h"

#include <grpc/event_engine/event_engine.h>
#include <grpc/grpc.h>
#include <grpc/impl/connectivity_state.h>
#include <grpc/support/log.h>

#include "src/core/ext/filters/client_channel/client_channel_internal.h"
#include "src/core/ext/filters/client_channel/lb_policy/pick_first/pick_first.h"
#include "src/core/lib/address_utils/sockaddr_utils.h"
#include "src/core/lib/channel/channel_args.h"
#include "src/core/lib/config/core_configuration.h"
#include "src/core/lib/debug/trace.h"
#include "src/core/lib/gprpp/crash.h"
#include "src/core/lib/gprpp/debug_location.h"
#include "src/core/lib/gprpp/orphanable.h"
#include "src/core/lib/gprpp/ref_counted.h"
#include "src/core/lib/gprpp/ref_counted_ptr.h"
#include "src/core/lib/gprpp/unique_type_name.h"
#include "src/core/lib/gprpp/work_serializer.h"
#include "src/core/lib/iomgr/closure.h"
#include "src/core/lib/iomgr/error.h"
#include "src/core/lib/iomgr/exec_ctx.h"
#include "src/core/lib/iomgr/pollset_set.h"
#include "src/core/lib/json/json.h"
#include "src/core/lib/load_balancing/lb_policy.h"
#include "src/core/lib/load_balancing/lb_policy_factory.h"
#include "src/core/lib/load_balancing/lb_policy_registry.h"
#include "src/core/lib/load_balancing/subchannel_interface.h"
#include "src/core/lib/resolver/server_address.h"
#include "src/core/lib/transport/connectivity_state.h"

namespace grpc_core {

TraceFlag grpc_lb_ring_hash_trace(false, "ring_hash_lb");

UniqueTypeName RequestHashAttribute::TypeName() {
  static UniqueTypeName::Factory kFactory("request_hash");
  return kFactory.Create();
}

// Helper Parser method

const JsonLoaderInterface* RingHashConfig::JsonLoader(const JsonArgs&) {
  static const auto* loader =
      JsonObjectLoader<RingHashConfig>()
          .OptionalField("minRingSize", &RingHashConfig::min_ring_size)
          .OptionalField("maxRingSize", &RingHashConfig::max_ring_size)
          .Finish();
  return loader;
}

void RingHashConfig::JsonPostLoad(const Json&, const JsonArgs&,
                                  ValidationErrors* errors) {
  {
    ValidationErrors::ScopedField field(errors, ".minRingSize");
    if (!errors->FieldHasErrors() &&
        (min_ring_size == 0 || min_ring_size > 8388608)) {
      errors->AddError("must be in the range [1, 8388608]");
    }
  }
  {
    ValidationErrors::ScopedField field(errors, ".maxRingSize");
    if (!errors->FieldHasErrors() &&
        (max_ring_size == 0 || max_ring_size > 8388608)) {
      errors->AddError("must be in the range [1, 8388608]");
    }
  }
  if (min_ring_size > max_ring_size) {
    errors->AddError("max_ring_size cannot be smaller than min_ring_size");
  }
}

namespace {

constexpr absl::string_view kRingHash = "ring_hash_experimental";

class RingHashLbConfig : public LoadBalancingPolicy::Config {
 public:
  RingHashLbConfig(size_t min_ring_size, size_t max_ring_size)
      : min_ring_size_(min_ring_size), max_ring_size_(max_ring_size) {}
  absl::string_view name() const override { return kRingHash; }
  size_t min_ring_size() const { return min_ring_size_; }
  size_t max_ring_size() const { return max_ring_size_; }

 private:
  size_t min_ring_size_;
  size_t max_ring_size_;
};

//
// ring_hash LB policy
//

constexpr size_t kRingSizeCapDefault = 4096;

class RingHash : public LoadBalancingPolicy {
 public:
  explicit RingHash(Args args);

  absl::string_view name() const override { return kRingHash; }

  absl::Status UpdateLocked(UpdateArgs args) override;
  void ResetBackoffLocked() override;

 private:
  // A ring computed based on a config and address list.
  class Ring : public RefCounted<Ring> {
   public:
    struct RingEntry {
      uint64_t hash;
      size_t endpoint_index;  // Index into RingHash::addresses_.
    };

    Ring(RingHash* ring_hash, RingHashLbConfig* config);

    const std::vector<RingEntry>& ring() const { return ring_; }

   private:
    std::vector<RingEntry> ring_;
  };

  // State for a particular endpoint.  Delegates to a pick_first child policy.
  class RingHashEndpoint : public InternallyRefCounted<RingHashEndpoint> {
   public:
    // index is the index into RingHash::addresses_ of this endpoint.
    RingHashEndpoint(RefCountedPtr<RingHash> ring_hash, size_t index)
        : ring_hash_(std::move(ring_hash)), index_(index) {}

    void Orphan() override;

    size_t index() const { return index_; }
    void set_index(size_t index) { index_ = index; }

    grpc_connectivity_state connectivity_state() const {
      return connectivity_state_;
    }

    // Returns info about the endpoint to be stored in the picker.
    struct EndpointInfo {
      RefCountedPtr<RingHashEndpoint> endpoint;
      RefCountedPtr<SubchannelPicker> picker;
      grpc_connectivity_state state;
      absl::Status status;
    };
    EndpointInfo GetInfoForPicker() {
      return {Ref(), picker_, connectivity_state_, status_};
    }

    void ResetBackoffLocked();

    // If the child policy does not yet exist, creates it; otherwise,
    // asks the child to exit IDLE.
    void RequestConnectionLocked();

   private:
    class Helper;

    void CreateChildPolicy();

    // Called when the child policy reports a connectivity state update.
    void OnStateUpdate(grpc_connectivity_state new_state,
                       const absl::Status& status,
                       RefCountedPtr<SubchannelPicker> picker);

    // Ref to our parent.
    RefCountedPtr<RingHash> ring_hash_;
    size_t index_;  // Index into RingHash::addresses_ of this endpoint.

    // The pick_first child policy.
    OrphanablePtr<LoadBalancingPolicy> child_policy_;

    grpc_connectivity_state connectivity_state_ = GRPC_CHANNEL_IDLE;
    absl::Status status_;
    RefCountedPtr<SubchannelPicker> picker_;
  };

  class Picker : public SubchannelPicker {
   public:
    explicit Picker(RefCountedPtr<RingHash> ring_hash)
        : ring_hash_(std::move(ring_hash)),
          ring_(ring_hash_->ring_),
          endpoints_(ring_hash_->addresses_.size()) {
      for (const auto& p : ring_hash_->endpoint_map_) {
        endpoints_[p.second->index()] = p.second->GetInfoForPicker();
      }
    }

    PickResult Pick(PickArgs args) override;

   private:
    // A fire-and-forget class that schedules endpoint connection attempts
    // on the control plane WorkSerializer.
    class EndpointConnectionAttempter {
     public:
      EndpointConnectionAttempter(RefCountedPtr<RingHash> ring_hash,
                                  RefCountedPtr<RingHashEndpoint> endpoint)
          : ring_hash_(std::move(ring_hash)), endpoint_(std::move(endpoint)) {
        // Hop into ExecCtx, so that we're not holding the data plane mutex
        // while we run control-plane code.
        GRPC_CLOSURE_INIT(&closure_, RunInExecCtx, this, nullptr);
        ExecCtx::Run(DEBUG_LOCATION, &closure_, absl::OkStatus());
      }

     private:
      static void RunInExecCtx(void* arg, grpc_error_handle /*error*/) {
        auto* self = static_cast<EndpointConnectionAttempter*>(arg);
        self->ring_hash_->work_serializer()->Run(
            [self]() {
              if (!self->ring_hash_->shutdown_) {
                self->endpoint_->RequestConnectionLocked();
              }
              delete self;
            },
            DEBUG_LOCATION);
      }

      RefCountedPtr<RingHash> ring_hash_;
      RefCountedPtr<RingHashEndpoint> endpoint_;
      grpc_closure closure_;
    };

    RefCountedPtr<RingHash> ring_hash_;
    RefCountedPtr<Ring> ring_;
    std::vector<RingHashEndpoint::EndpointInfo> endpoints_;
  };

  ~RingHash() override;

  void ShutdownLocked() override;

  // Updates the aggregate policy's connectivity state based on the
  // endpoint list's state counters, creating a new picker.
  // entered_transient_failure is true if the endpoint has just
  // entered TRANSIENT_FAILURE state.
  // If the call to this method is triggered by an endpoint entering
  // TRANSIENT_FAILURE, then status is the status reported by the endpoint.
  void UpdateAggregatedConnectivityStateLocked(bool entered_transient_failure,
                                               absl::Status status);

  // Current address list, channel args, and ring.
  ServerAddressList addresses_;
  ChannelArgs args_;
  RefCountedPtr<Ring> ring_;

  std::map<ServerAddress, OrphanablePtr<RingHashEndpoint>> endpoint_map_;

  // TODO(roth): If we ever change the helper UpdateState() API to not
  // need the status reported for TRANSIENT_FAILURE state (because
  // it's not currently actually used for anything outside of the picker),
  // then we will no longer need this data member.
  absl::Status last_failure_;

  // indicating if we are shutting down.
  bool shutdown_ = false;
};

//
// RingHash::Picker
//

RingHash::PickResult RingHash::Picker::Pick(PickArgs args) {
  auto* call_state = static_cast<ClientChannelLbCallState*>(args.call_state);
  auto* hash_attribute = static_cast<RequestHashAttribute*>(
      call_state->GetCallAttribute(RequestHashAttribute::TypeName()));
  absl::string_view hash;
  if (hash_attribute != nullptr) {
    hash = hash_attribute->request_hash();
  }
  uint64_t h;
  if (!absl::SimpleAtoi(hash, &h)) {
    return PickResult::Fail(
        absl::InternalError("ring hash value is not a number"));
  }
  const auto& ring = ring_->ring();
  // Find the index in the ring to use for this RPC.
  // Ported from https://github.com/RJ/ketama/blob/master/libketama/ketama.c
  // (ketama_get_server) NOTE: The algorithm depends on using signed integers
  // for lowp, highp, and index. Do not change them!
  int64_t lowp = 0;
  int64_t highp = ring.size();
  int64_t index = 0;
  while (true) {
    index = (lowp + highp) / 2;
    if (index == static_cast<int64_t>(ring.size())) {
      index = 0;
      break;
    }
    uint64_t midval = ring[index].hash;
    uint64_t midval1 = index == 0 ? 0 : ring[index - 1].hash;
    if (h <= midval && h > midval1) {
      break;
    }
    if (midval < h) {
      lowp = index + 1;
    } else {
      highp = index - 1;
    }
    if (lowp > highp) {
      index = 0;
      break;
    }
  }
  // Find the first endpoint we can use from the selected index.
  for (size_t i = 0; i < ring.size(); ++i) {
    const auto& entry = ring[(index + i) % ring.size()];
    const auto& endpoint_info = endpoints_[entry.endpoint_index];
    switch (endpoint_info.state) {
      case GRPC_CHANNEL_READY:
        return endpoint_info.picker->Pick(args);
      case GRPC_CHANNEL_IDLE:
        new EndpointConnectionAttempter(
            ring_hash_->Ref(DEBUG_LOCATION, "EndpointConnectionAttempter"),
            endpoint_info.endpoint);
        ABSL_FALLTHROUGH_INTENDED;
      case GRPC_CHANNEL_CONNECTING:
        return PickResult::Queue();
      default:
        break;
    }
  }
  return PickResult::Fail(absl::UnavailableError(absl::StrCat(
      "ring hash cannot find a connected endpoint; first failure: ",
      endpoints_[ring[index].endpoint_index].status.message())));
}

//
// RingHash::Ring
//

RingHash::Ring::Ring(RingHash* ring_hash, RingHashLbConfig* config) {
  // Store the weights while finding the sum.
  struct AddressWeight {
    std::string address;
    // Default weight is 1 for the cases where a weight is not provided,
    // each occurrence of the address will be counted a weight value of 1.
    uint32_t weight = 1;
    double normalized_weight;
  };
  std::vector<AddressWeight> address_weights;
  size_t sum = 0;
<<<<<<< HEAD
  const ServerAddressList& addresses = ring_hash->addresses_;
  address_weights.reserve(addresses.size());
  for (const auto& address : addresses) {
    const auto* weight_attribute =
        static_cast<const ServerAddressWeightAttribute*>(address.GetAttribute(
            ServerAddressWeightAttribute::kServerAddressWeightAttributeKey));
=======
  address_weights.reserve(subchannel_list->num_subchannels());
  for (size_t i = 0; i < subchannel_list->num_subchannels(); ++i) {
    RingHashSubchannelData* sd = subchannel_list->subchannel(i);
    auto weight_arg = sd->address().args().GetInt(GRPC_ARG_ADDRESS_WEIGHT);
>>>>>>> 78e68393
    AddressWeight address_weight;
    address_weight.address =
        grpc_sockaddr_to_string(&address.address(), false).value();
    // Weight should never be zero, but ignore it just in case, since
    // that value would screw up the ring-building algorithm.
    if (weight_arg.value_or(0) > 0) {
      address_weight.weight = *weight_arg;
    }
    sum += address_weight.weight;
    address_weights.push_back(std::move(address_weight));
  }
  // Calculating normalized weights and find min and max.
  double min_normalized_weight = 1.0;
  double max_normalized_weight = 0.0;
  for (auto& address : address_weights) {
    address.normalized_weight = static_cast<double>(address.weight) / sum;
    min_normalized_weight =
        std::min(address.normalized_weight, min_normalized_weight);
    max_normalized_weight =
        std::max(address.normalized_weight, max_normalized_weight);
  }
  // Scale up the number of hashes per host such that the least-weighted host
  // gets a whole number of hashes on the ring. Other hosts might not end up
  // with whole numbers, and that's fine (the ring-building algorithm below can
  // handle this). This preserves the original implementation's behavior: when
  // weights aren't provided, all hosts should get an equal number of hashes. In
  // the case where this number exceeds the max_ring_size, it's scaled back down
  // to fit.
  const size_t ring_size_cap =
      ring_hash->args_.GetInt(GRPC_ARG_RING_HASH_LB_RING_SIZE_CAP)
          .value_or(kRingSizeCapDefault);
  const size_t min_ring_size = std::min(config->min_ring_size(), ring_size_cap);
  const size_t max_ring_size = std::min(config->max_ring_size(), ring_size_cap);
  const double scale = std::min(
      std::ceil(min_normalized_weight * min_ring_size) / min_normalized_weight,
      static_cast<double>(max_ring_size));
  // Reserve memory for the entire ring up front.
  const uint64_t ring_size = std::ceil(scale);
  ring_.reserve(ring_size);
  // Populate the hash ring by walking through the (host, weight) pairs in
  // normalized_host_weights, and generating (scale * weight) hashes for each
  // host. Since these aren't necessarily whole numbers, we maintain running
  // sums -- current_hashes and target_hashes -- which allows us to populate the
  // ring in a mostly stable way.
  absl::InlinedVector<char, 196> hash_key_buffer;
  double current_hashes = 0.0;
  double target_hashes = 0.0;
  uint64_t min_hashes_per_host = ring_size;
  uint64_t max_hashes_per_host = 0;
  for (size_t i = 0; i < addresses.size(); ++i) {
    const std::string& address_string = address_weights[i].address;
    hash_key_buffer.assign(address_string.begin(), address_string.end());
    hash_key_buffer.emplace_back('_');
    auto offset_start = hash_key_buffer.end();
    target_hashes += scale * address_weights[i].normalized_weight;
    size_t count = 0;
    while (current_hashes < target_hashes) {
      const std::string count_str = absl::StrCat(count);
      hash_key_buffer.insert(offset_start, count_str.begin(), count_str.end());
      absl::string_view hash_key(hash_key_buffer.data(),
                                 hash_key_buffer.size());
      const uint64_t hash = XXH64(hash_key.data(), hash_key.size(), 0);
      ring_.push_back({hash, i});
      ++count;
      ++current_hashes;
      hash_key_buffer.erase(offset_start, hash_key_buffer.end());
    }
    min_hashes_per_host =
        std::min(static_cast<uint64_t>(i), min_hashes_per_host);
    max_hashes_per_host =
        std::max(static_cast<uint64_t>(i), max_hashes_per_host);
  }
  std::sort(ring_.begin(), ring_.end(),
            [](const RingEntry& lhs, const RingEntry& rhs) -> bool {
              return lhs.hash < rhs.hash;
            });
}

//
// RingHash::RingHashEndpoint::Helper
//

class RingHash::RingHashEndpoint::Helper
    : public LoadBalancingPolicy::ChannelControlHelper {
 public:
  explicit Helper(RefCountedPtr<RingHashEndpoint> endpoint)
      : endpoint_(std::move(endpoint)) {}

  ~Helper() override { endpoint_.reset(DEBUG_LOCATION, "Helper"); }

  RefCountedPtr<SubchannelInterface> CreateSubchannel(
      ServerAddress address, const ChannelArgs& args) override {
    return parent_helper()->CreateSubchannel(std::move(address), args);
  }
  void UpdateState(
      grpc_connectivity_state state, const absl::Status& status,
      RefCountedPtr<LoadBalancingPolicy::SubchannelPicker> picker) override {
    endpoint_->OnStateUpdate(state, status, std::move(picker));
  }
  void RequestReresolution() override {
    parent_helper()->RequestReresolution();
  }
  absl::string_view GetAuthority() override {
    return parent_helper()->GetAuthority();
  }
  grpc_event_engine::experimental::EventEngine* GetEventEngine() override {
    return parent_helper()->GetEventEngine();
  }
  void AddTraceEvent(TraceSeverity severity,
                     absl::string_view message) override {
    parent_helper()->AddTraceEvent(severity, message);
  }

 private:
  LoadBalancingPolicy::ChannelControlHelper* parent_helper() const {
    return endpoint_->ring_hash_->channel_control_helper();
  }

  RefCountedPtr<RingHashEndpoint> endpoint_;
};

//
// RingHash::RingHashEndpoint
//

void RingHash::RingHashEndpoint::Orphan() {
  if (child_policy_ != nullptr) {
    // Remove pollset_set linkage.
    grpc_pollset_set_del_pollset_set(child_policy_->interested_parties(),
                                     ring_hash_->interested_parties());
    child_policy_.reset();
    picker_.reset();
  }
  Unref();
}

void RingHash::RingHashEndpoint::ResetBackoffLocked() {
  if (child_policy_ != nullptr) child_policy_->ResetBackoffLocked();
}

void RingHash::RingHashEndpoint::RequestConnectionLocked() {
  if (child_policy_ == nullptr) {
    CreateChildPolicy();
  } else {
    child_policy_->ExitIdleLocked();
  }
}

void RingHash::RingHashEndpoint::CreateChildPolicy() {
  GPR_ASSERT(child_policy_ == nullptr);
  const ServerAddress& address = ring_hash_->addresses_[index_];
  LoadBalancingPolicy::Args lb_policy_args;
  auto child_args =
      ring_hash_->args_
          .Set(GRPC_ARG_INTERNAL_PICK_FIRST_ENABLE_HEALTH_CHECKING, true)
          .Set(GRPC_ARG_INTERNAL_PICK_FIRST_OMIT_STATUS_MESSAGE_PREFIX, true);
  lb_policy_args.work_serializer = ring_hash_->work_serializer();
  lb_policy_args.args = child_args;
  lb_policy_args.channel_control_helper =
      std::make_unique<Helper>(Ref(DEBUG_LOCATION, "Helper"));
  child_policy_ =
      CoreConfiguration::Get().lb_policy_registry().CreateLoadBalancingPolicy(
          "pick_first", std::move(lb_policy_args));
  if (GRPC_TRACE_FLAG_ENABLED(grpc_lb_ring_hash_trace)) {
    gpr_log(GPR_INFO,
            "[RH %p] endpoint %p (index %" PRIuPTR " of %" PRIuPTR
            ", %s): created child policy %p",
            ring_hash_.get(), this, index_, ring_hash_->addresses_.size(),
            address.ToString().c_str(), child_policy_.get());
  }
  // Add our interested_parties pollset_set to that of the newly created
  // child policy. This will make the child policy progress upon activity on
  // this policy, which in turn is tied to the application's call.
  grpc_pollset_set_add_pollset_set(child_policy_->interested_parties(),
                                   ring_hash_->interested_parties());
  // Update child policy.
  LoadBalancingPolicy::UpdateArgs update_args;
  update_args.addresses.emplace().emplace_back(address);
  update_args.args = std::move(child_args);
  // TODO(roth): If the child reports a non-OK status with the update,
  // we need to propagate that back to the resolver somehow.
  (void)child_policy_->UpdateLocked(std::move(update_args));
}

void RingHash::RingHashEndpoint::OnStateUpdate(
    grpc_connectivity_state new_state, const absl::Status& status,
    RefCountedPtr<SubchannelPicker> picker) {
  if (GRPC_TRACE_FLAG_ENABLED(grpc_lb_ring_hash_trace)) {
    gpr_log(
        GPR_INFO,
        "[RH %p] connectivity changed for endpoint %p (%s, child_policy=%p): "
        "prev_state=%s new_state=%s (%s)",
        ring_hash_.get(), this,
        ring_hash_->addresses_[index_].ToString().c_str(), child_policy_.get(),
        ConnectivityStateName(connectivity_state_),
        ConnectivityStateName(new_state), status.ToString().c_str());
  }
  if (child_policy_ == nullptr) return;  // Already orphaned.
  // Update state.
  const bool entered_transient_failure =
      connectivity_state_ != GRPC_CHANNEL_TRANSIENT_FAILURE &&
      new_state == GRPC_CHANNEL_TRANSIENT_FAILURE;
  connectivity_state_ = new_state;
  status_ = status;
  picker_ = std::move(picker);
  // Update the aggregated connectivity state.
  ring_hash_->UpdateAggregatedConnectivityStateLocked(entered_transient_failure,
                                                      status);
}

//
// RingHash
//

RingHash::RingHash(Args args) : LoadBalancingPolicy(std::move(args)) {
  if (GRPC_TRACE_FLAG_ENABLED(grpc_lb_ring_hash_trace)) {
    gpr_log(GPR_INFO, "[RH %p] Created", this);
  }
}

RingHash::~RingHash() {
  if (GRPC_TRACE_FLAG_ENABLED(grpc_lb_ring_hash_trace)) {
    gpr_log(GPR_INFO, "[RH %p] Destroying Ring Hash policy", this);
  }
}

void RingHash::ShutdownLocked() {
  if (GRPC_TRACE_FLAG_ENABLED(grpc_lb_ring_hash_trace)) {
    gpr_log(GPR_INFO, "[RH %p] Shutting down", this);
  }
  shutdown_ = true;
  endpoint_map_.clear();
}

void RingHash::ResetBackoffLocked() {
  for (const auto& p : endpoint_map_) {
    p.second->ResetBackoffLocked();
  }
}

absl::Status RingHash::UpdateLocked(UpdateArgs args) {
  // Check address list.
  if (args.addresses.ok()) {
    if (GRPC_TRACE_FLAG_ENABLED(grpc_lb_ring_hash_trace)) {
      gpr_log(GPR_INFO, "[RH %p] received update with %" PRIuPTR " addresses",
              this, args.addresses->size());
    }
    addresses_ = *std::move(args.addresses);
  } else {
    if (GRPC_TRACE_FLAG_ENABLED(grpc_lb_ring_hash_trace)) {
      gpr_log(GPR_INFO, "[RH %p] received update with addresses error: %s",
              this, args.addresses.status().ToString().c_str());
    }
    // If we already have an endpoint list, then keep using the existing
    // list, but still report back that the update was not accepted.
    if (!addresses_.empty()) return args.addresses.status();
  }
  // Save channel args.
  args_ = std::move(args.args);
  // Build new ring.
  ring_ = MakeRefCounted<Ring>(
      this, static_cast<RingHashLbConfig*>(args.config.get()));
  // Update endpoint map.
  std::map<ServerAddress, OrphanablePtr<RingHashEndpoint>> endpoint_map;
  for (size_t i = 0; i < addresses_.size(); ++i) {
    const ServerAddress& address = addresses_[i];
    auto addr_key = address.WithoutAttributes();
    // If present in old map, retain it; otherwise, create a new one.
    auto it = endpoint_map_.find(addr_key);
    if (it != endpoint_map_.end()) {
      it->second->set_index(i);
      endpoint_map.emplace(addr_key, std::move(it->second));
    } else {
      endpoint_map.emplace(addr_key,
                           MakeOrphanable<RingHashEndpoint>(Ref(), i));
    }
  }
  endpoint_map_ = std::move(endpoint_map);
  // If the address list is empty, report TRANSIENT_FAILURE.
  if (addresses_.empty()) {
    absl::Status status =
        args.addresses.ok() ? absl::UnavailableError(absl::StrCat(
                                  "empty address list: ", args.resolution_note))
                            : args.addresses.status();
    channel_control_helper()->UpdateState(
        GRPC_CHANNEL_TRANSIENT_FAILURE, status,
        MakeRefCounted<TransientFailurePicker>(status));
    return status;
  }
  // Return a new picker.
  UpdateAggregatedConnectivityStateLocked(/*entered_transient_failure=*/false,
                                          absl::OkStatus());
  return absl::OkStatus();
}

void RingHash::UpdateAggregatedConnectivityStateLocked(
    bool entered_transient_failure, absl::Status status) {
  // Count the number of endpoints in each state.
  size_t num_idle = 0;
  size_t num_connecting = 0;
  size_t num_ready = 0;
  size_t num_transient_failure = 0;
  for (const auto& p : endpoint_map_) {
    switch (p.second->connectivity_state()) {
      case GRPC_CHANNEL_READY:
        ++num_ready;
        break;
      case GRPC_CHANNEL_IDLE:
        ++num_idle;
        break;
      case GRPC_CHANNEL_CONNECTING:
        ++num_connecting;
        break;
      case GRPC_CHANNEL_TRANSIENT_FAILURE:
        ++num_transient_failure;
        break;
      default:
        Crash("child policy should never report SHUTDOWN");
    }
  }
  // The overall aggregation rules here are:
  // 1. If there is at least one endpoint in READY state, report READY.
  // 2. If there are 2 or more endpoints in TRANSIENT_FAILURE state, report
  //    TRANSIENT_FAILURE.
  // 3. If there is at least one endpoint in CONNECTING state, report
  //    CONNECTING.
  // 4. If there is one endpoint in TRANSIENT_FAILURE state and there is
  //    more than one endpoint, report CONNECTING.
  // 5. If there is at least one endpoint in IDLE state, report IDLE.
  // 6. Otherwise, report TRANSIENT_FAILURE.
  //
  // We set start_connection_attempt to true if we match rules 2, 4, or 6.
  grpc_connectivity_state state;
  bool start_connection_attempt = false;
  if (num_ready > 0) {
    state = GRPC_CHANNEL_READY;
  } else if (num_transient_failure >= 2) {
    state = GRPC_CHANNEL_TRANSIENT_FAILURE;
    start_connection_attempt = true;
  } else if (num_connecting > 0) {
    state = GRPC_CHANNEL_CONNECTING;
  } else if (num_transient_failure == 1 && addresses_.size() > 1) {
    state = GRPC_CHANNEL_CONNECTING;
    start_connection_attempt = true;
  } else if (num_idle > 0) {
    state = GRPC_CHANNEL_IDLE;
  } else {
    state = GRPC_CHANNEL_TRANSIENT_FAILURE;
    start_connection_attempt = true;
  }
  if (GRPC_TRACE_FLAG_ENABLED(grpc_lb_ring_hash_trace)) {
    gpr_log(GPR_INFO,
            "[RH %p] setting connectivity state to %s (num_idle=%" PRIuPTR
            ", num_connecting=%" PRIuPTR ", num_ready=%" PRIuPTR
            ", num_transient_failure=%" PRIuPTR ", size=%" PRIuPTR
            ") -- start_connection_attempt=%d",
            this, ConnectivityStateName(state), num_idle, num_connecting,
            num_ready, num_transient_failure, addresses_.size(),
            start_connection_attempt);
  }
  // In TRANSIENT_FAILURE, report the last reported failure.
  // Otherwise, report OK.
  if (state == GRPC_CHANNEL_TRANSIENT_FAILURE) {
    if (!status.ok()) {
      last_failure_ = absl::UnavailableError(absl::StrCat(
          "no reachable endpoints; last error: ", status.message()));
    }
    status = last_failure_;
  } else {
    status = absl::OkStatus();
  }
  // Generate new picker and return it to the channel.
  // Note that we use our own picker regardless of connectivity state.
  channel_control_helper()->UpdateState(
      state, status,
      MakeRefCounted<Picker>(Ref(DEBUG_LOCATION, "RingHashPicker")));
  // While the ring_hash policy is reporting TRANSIENT_FAILURE, it will
  // not be getting any pick requests from the priority policy.
  // However, because the ring_hash policy does not attempt to
  // reconnect to endpoints unless it is getting pick requests,
  // it will need special handling to ensure that it will eventually
  // recover from TRANSIENT_FAILURE state once the problem is resolved.
  // Specifically, it will make sure that it is attempting to connect to
  // at least one endpoint at any given time.  But we don't want to just
  // try to connect to only one endpoint, because if that particular
  // endpoint happens to be down but the rest are reachable, we would
  // incorrectly fail to recover.
  //
  // So, to handle this, whenever an endpoint initially enters
  // TRANSIENT_FAILURE state (i.e., its initial connection attempt has
  // failed), if there are no endpoints currently in CONNECTING state
  // (i.e., they are still trying their initial connection attempt),
  // then we will trigger a connection attempt for the first endpoint
  // that is currently in state IDLE, if any.
  //
  // Note that once an endpoint enters TRANSIENT_FAILURE state, it will
  // stay in that state and automatically retry after appropriate backoff,
  // never stopping until it establishes a connection.  This means that
  // if we stay in TRANSIENT_FAILURE for a long period of time, we will
  // eventually be trying *all* endpoints, which probably isn't ideal.
  // But it's no different than what can happen if ring_hash is the root
  // LB policy and we keep getting picks, so it's not really a new
  // problem.  If/when it becomes an issue, we can figure out how to
  // address it.
  //
  // Note that we do the same thing when the policy is in state
  // CONNECTING, just to ensure that we don't remain in CONNECTING state
  // indefinitely if there are no new picks coming in.
  if (start_connection_attempt && entered_transient_failure) {
    size_t first_idle_index = addresses_.size();
    for (size_t i = 0; i < addresses_.size(); ++i) {
      auto it = endpoint_map_.find(addresses_[i].WithoutAttributes());
      GPR_ASSERT(it != endpoint_map_.end());
      if (it->second->connectivity_state() == GRPC_CHANNEL_CONNECTING) {
        first_idle_index = addresses_.size();
        break;
      }
      if (first_idle_index == addresses_.size() &&
          it->second->connectivity_state() == GRPC_CHANNEL_IDLE) {
        first_idle_index = i;
      }
    }
    if (first_idle_index != addresses_.size()) {
      auto it =
          endpoint_map_.find(addresses_[first_idle_index].WithoutAttributes());
      GPR_ASSERT(it != endpoint_map_.end());
      if (GRPC_TRACE_FLAG_ENABLED(grpc_lb_ring_hash_trace)) {
        gpr_log(GPR_INFO,
                "[RH %p] triggering internal connection attempt for endpoint "
                "%p (%s) (index %" PRIuPTR " of %" PRIuPTR ")",
                this, it->second.get(),
                addresses_[first_idle_index].ToString().c_str(),
                first_idle_index, addresses_.size());
      }
      it->second->RequestConnectionLocked();
    }
  }
}

//
// factory
//

class RingHashFactory : public LoadBalancingPolicyFactory {
 public:
  OrphanablePtr<LoadBalancingPolicy> CreateLoadBalancingPolicy(
      LoadBalancingPolicy::Args args) const override {
    return MakeOrphanable<RingHash>(std::move(args));
  }

  absl::string_view name() const override { return kRingHash; }

  absl::StatusOr<RefCountedPtr<LoadBalancingPolicy::Config>>
  ParseLoadBalancingConfig(const Json& json) const override {
    auto config = LoadFromJson<RingHashConfig>(
        json, JsonArgs(), "errors validating ring_hash LB policy config");
    if (!config.ok()) return config.status();
    return MakeRefCounted<RingHashLbConfig>(config->min_ring_size,
                                            config->max_ring_size);
  }
};

}  // namespace

void RegisterRingHashLbPolicy(CoreConfiguration::Builder* builder) {
  builder->lb_policy_registry()->RegisterLoadBalancingPolicyFactory(
      std::make_unique<RingHashFactory>());
}

}  // namespace grpc_core<|MERGE_RESOLUTION|>--- conflicted
+++ resolved
@@ -64,6 +64,7 @@
 #include "src/core/lib/iomgr/exec_ctx.h"
 #include "src/core/lib/iomgr/pollset_set.h"
 #include "src/core/lib/json/json.h"
+#include "src/core/lib/load_balancing/delegating_helper.h"
 #include "src/core/lib/load_balancing/lb_policy.h"
 #include "src/core/lib/load_balancing/lb_policy_factory.h"
 #include "src/core/lib/load_balancing/lb_policy_registry.h"
@@ -380,24 +381,15 @@
   };
   std::vector<AddressWeight> address_weights;
   size_t sum = 0;
-<<<<<<< HEAD
   const ServerAddressList& addresses = ring_hash->addresses_;
   address_weights.reserve(addresses.size());
   for (const auto& address : addresses) {
-    const auto* weight_attribute =
-        static_cast<const ServerAddressWeightAttribute*>(address.GetAttribute(
-            ServerAddressWeightAttribute::kServerAddressWeightAttributeKey));
-=======
-  address_weights.reserve(subchannel_list->num_subchannels());
-  for (size_t i = 0; i < subchannel_list->num_subchannels(); ++i) {
-    RingHashSubchannelData* sd = subchannel_list->subchannel(i);
-    auto weight_arg = sd->address().args().GetInt(GRPC_ARG_ADDRESS_WEIGHT);
->>>>>>> 78e68393
     AddressWeight address_weight;
     address_weight.address =
         grpc_sockaddr_to_string(&address.address(), false).value();
     // Weight should never be zero, but ignore it just in case, since
     // that value would screw up the ring-building algorithm.
+    auto weight_arg = address.args().GetInt(GRPC_ARG_ADDRESS_WEIGHT);
     if (weight_arg.value_or(0) > 0) {
       address_weight.weight = *weight_arg;
     }
@@ -476,38 +468,21 @@
 //
 
 class RingHash::RingHashEndpoint::Helper
-    : public LoadBalancingPolicy::ChannelControlHelper {
+    : public LoadBalancingPolicy::DelegatingChannelControlHelper {
  public:
   explicit Helper(RefCountedPtr<RingHashEndpoint> endpoint)
       : endpoint_(std::move(endpoint)) {}
 
   ~Helper() override { endpoint_.reset(DEBUG_LOCATION, "Helper"); }
 
-  RefCountedPtr<SubchannelInterface> CreateSubchannel(
-      ServerAddress address, const ChannelArgs& args) override {
-    return parent_helper()->CreateSubchannel(std::move(address), args);
-  }
   void UpdateState(
       grpc_connectivity_state state, const absl::Status& status,
       RefCountedPtr<LoadBalancingPolicy::SubchannelPicker> picker) override {
     endpoint_->OnStateUpdate(state, status, std::move(picker));
   }
-  void RequestReresolution() override {
-    parent_helper()->RequestReresolution();
-  }
-  absl::string_view GetAuthority() override {
-    return parent_helper()->GetAuthority();
-  }
-  grpc_event_engine::experimental::EventEngine* GetEventEngine() override {
-    return parent_helper()->GetEventEngine();
-  }
-  void AddTraceEvent(TraceSeverity severity,
-                     absl::string_view message) override {
-    parent_helper()->AddTraceEvent(severity, message);
-  }
 
  private:
-  LoadBalancingPolicy::ChannelControlHelper* parent_helper() const {
+  LoadBalancingPolicy::ChannelControlHelper* parent_helper() const override {
     return endpoint_->ring_hash_->channel_control_helper();
   }
 
@@ -568,10 +543,17 @@
   // this policy, which in turn is tied to the application's call.
   grpc_pollset_set_add_pollset_set(child_policy_->interested_parties(),
                                    ring_hash_->interested_parties());
+  // Construct pick_first config.
+  auto config =
+      CoreConfiguration::Get().lb_policy_registry().ParseLoadBalancingConfig(
+          Json::FromArray(
+              {Json::FromObject({{"pick_first", Json::FromObject({})}})}));
+  GPR_ASSERT(config.ok());
   // Update child policy.
   LoadBalancingPolicy::UpdateArgs update_args;
   update_args.addresses.emplace().emplace_back(address);
   update_args.args = std::move(child_args);
+  update_args.config = std::move(*config);
   // TODO(roth): If the child reports a non-OK status with the update,
   // we need to propagate that back to the resolver somehow.
   (void)child_policy_->UpdateLocked(std::move(update_args));
