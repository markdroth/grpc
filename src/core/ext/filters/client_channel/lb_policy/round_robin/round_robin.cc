--- conflicted
+++ resolved
@@ -336,18 +336,9 @@
     return status;
   }
   // Otherwise, if this is the initial update, immediately promote it to
-<<<<<<< HEAD
-  // child_list_ and report CONNECTING.
-  if (child_list_.get() == nullptr) {
-    child_list_ = std::move(latest_pending_child_list_);
-    channel_control_helper()->UpdateState(
-        GRPC_CHANNEL_CONNECTING, absl::Status(),
-        MakeRefCounted<QueuePicker>(Ref(DEBUG_LOCATION, "QueuePicker")));
-=======
   // subchannel_list_.
   if (subchannel_list_.get() == nullptr) {
     subchannel_list_ = std::move(latest_pending_subchannel_list_);
->>>>>>> d537e844
   }
   return absl::OkStatus();
 }
