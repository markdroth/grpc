--- conflicted
+++ resolved
@@ -28,7 +28,6 @@
 #include "src/core/lib/json/json.h"
 #include "src/core/lib/json/json_args.h"
 #include "src/core/lib/json/json_object_loader.h"
-#include "src/core/lib/resolver/server_address.h"
 
 namespace grpc_core {
 
@@ -90,15 +89,6 @@
                     ValidationErrors* errors);
 };
 
-<<<<<<< HEAD
-=======
-// TODO(roth): This is a horrible hack used to disable outlier detection
-// when used with the pick_first policy.  Remove this as part of
-// implementing the dualstack backend design.
-#define GRPC_ARG_OUTLIER_DETECTION_DISABLE \
-  GRPC_ARG_NO_SUBCHANNEL_PREFIX "outlier_detection_disable"
-
->>>>>>> 5f33edec
 }  // namespace grpc_core
 
 #endif  // GRPC_SRC_CORE_EXT_FILTERS_CLIENT_CHANNEL_LB_POLICY_OUTLIER_DETECTION_OUTLIER_DETECTION_H