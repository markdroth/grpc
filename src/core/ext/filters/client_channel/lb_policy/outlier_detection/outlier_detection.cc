//
// Copyright 2022 gRPC authors.
//
// Licensed under the Apache License, Version 2.0 (the "License");
// you may not use this file except in compliance with the License.
// You may obtain a copy of the License at
//
//     http://www.apache.org/licenses/LICENSE-2.0
//
// Unless required by applicable law or agreed to in writing, software
// distributed under the License is distributed on an "AS IS" BASIS,
// WITHOUT WARRANTIES OR CONDITIONS OF ANY KIND, either express or implied.
// See the License for the specific language governing permissions and
// limitations under the License.
//

#include <grpc/support/port_platform.h>

#include "src/core/ext/filters/client_channel/lb_policy/outlier_detection/outlier_detection.h"

#include <inttypes.h>
#include <stddef.h>

#include <algorithm>
#include <atomic>
#include <cmath>
#include <map>
#include <memory>
#include <set>
#include <string>
#include <type_traits>
#include <utility>
#include <vector>

#include "absl/random/random.h"
#include "absl/status/status.h"
#include "absl/status/statusor.h"
#include "absl/strings/string_view.h"
#include "absl/types/variant.h"

#include <grpc/event_engine/event_engine.h>
#include <grpc/impl/connectivity_state.h>
#include <grpc/support/log.h>

#include "src/core/ext/filters/client_channel/lb_policy/child_policy_handler.h"
#include "src/core/ext/filters/client_channel/lb_policy/health_check_client_internal.h"
#include "src/core/ext/filters/client_channel/subchannel_interface_internal.h"
#include "src/core/lib/address_utils/sockaddr_utils.h"
#include "src/core/lib/channel/channel_args.h"
#include "src/core/lib/config/core_configuration.h"
#include "src/core/lib/debug/trace.h"
#include "src/core/lib/gprpp/debug_location.h"
#include "src/core/lib/gprpp/orphanable.h"
#include "src/core/lib/gprpp/ref_counted.h"
#include "src/core/lib/gprpp/ref_counted_ptr.h"
#include "src/core/lib/gprpp/unique_type_name.h"
#include "src/core/lib/gprpp/validation_errors.h"
#include "src/core/lib/gprpp/work_serializer.h"
#include "src/core/lib/iomgr/exec_ctx.h"
#include "src/core/lib/iomgr/iomgr_fwd.h"
#include "src/core/lib/iomgr/pollset_set.h"
#include "src/core/lib/json/json.h"
#include "src/core/lib/load_balancing/delegating_helper.h"
#include "src/core/lib/load_balancing/lb_policy.h"
#include "src/core/lib/load_balancing/lb_policy_factory.h"
#include "src/core/lib/load_balancing/lb_policy_registry.h"
#include "src/core/lib/load_balancing/subchannel_interface.h"
#include "src/core/lib/resolver/endpoint_addresses.h"
#include "src/core/lib/transport/connectivity_state.h"

namespace grpc_core {

TraceFlag grpc_outlier_detection_lb_trace(false, "outlier_detection_lb");

namespace {

using ::grpc_event_engine::experimental::EventEngine;

constexpr absl::string_view kOutlierDetection =
    "outlier_detection_experimental";

// Config for xDS Cluster Impl LB policy.
class OutlierDetectionLbConfig : public LoadBalancingPolicy::Config {
 public:
  OutlierDetectionLbConfig(
      OutlierDetectionConfig outlier_detection_config,
      RefCountedPtr<LoadBalancingPolicy::Config> child_policy)
      : outlier_detection_config_(outlier_detection_config),
        child_policy_(std::move(child_policy)) {}

  absl::string_view name() const override { return kOutlierDetection; }

  bool CountingEnabled() const {
    return outlier_detection_config_.success_rate_ejection.has_value() ||
           outlier_detection_config_.failure_percentage_ejection.has_value();
  }

  const OutlierDetectionConfig& outlier_detection_config() const {
    return outlier_detection_config_;
  }

  RefCountedPtr<LoadBalancingPolicy::Config> child_policy() const {
    return child_policy_;
  }

 private:
  OutlierDetectionConfig outlier_detection_config_;
  RefCountedPtr<LoadBalancingPolicy::Config> child_policy_;
};

// xDS Cluster Impl LB policy.
class OutlierDetectionLb : public LoadBalancingPolicy {
 public:
  explicit OutlierDetectionLb(Args args);

  absl::string_view name() const override { return kOutlierDetection; }

  absl::Status UpdateLocked(UpdateArgs args) override;
  void ExitIdleLocked() override;
  void ResetBackoffLocked() override;

 private:
  class SubchannelState;
  class SubchannelWrapper : public DelegatingSubchannel {
   public:
    SubchannelWrapper(RefCountedPtr<SubchannelState> subchannel_state,
                      RefCountedPtr<SubchannelInterface> subchannel)
        : DelegatingSubchannel(std::move(subchannel)),
          subchannel_state_(std::move(subchannel_state)) {
      if (subchannel_state_ != nullptr) {
        subchannel_state_->AddSubchannel(this);
        if (subchannel_state_->ejection_time().has_value()) {
          ejected_ = true;
        }
      }
    }

    ~SubchannelWrapper() override {
      if (subchannel_state_ != nullptr) {
        subchannel_state_->RemoveSubchannel(this);
      }
    }

    void Eject();

    void Uneject();

    void AddDataWatcher(std::unique_ptr<DataWatcherInterface> watcher) override;

    RefCountedPtr<SubchannelState> subchannel_state() const {
      return subchannel_state_;
    }

   private:
    class WatcherWrapper
        : public SubchannelInterface::ConnectivityStateWatcherInterface {
     public:
      WatcherWrapper(std::shared_ptr<
                         SubchannelInterface::ConnectivityStateWatcherInterface>
                         health_watcher,
                     bool ejected)
          : watcher_(std::move(health_watcher)), ejected_(ejected) {}

      void Eject() {
        ejected_ = true;
        if (last_seen_state_.has_value()) {
          watcher_->OnConnectivityStateChange(
              GRPC_CHANNEL_TRANSIENT_FAILURE,
              absl::UnavailableError(
                  "subchannel ejected by outlier detection"));
        }
      }

      void Uneject() {
        ejected_ = false;
        if (last_seen_state_.has_value()) {
          watcher_->OnConnectivityStateChange(*last_seen_state_,
                                              last_seen_status_);
        }
      }

      void OnConnectivityStateChange(grpc_connectivity_state new_state,
                                     absl::Status status) override {
        const bool send_update = !last_seen_state_.has_value() || !ejected_;
        last_seen_state_ = new_state;
        last_seen_status_ = status;
        if (send_update) {
          if (ejected_) {
            new_state = GRPC_CHANNEL_TRANSIENT_FAILURE;
            status = absl::UnavailableError(
                "subchannel ejected by outlier detection");
          }
          watcher_->OnConnectivityStateChange(new_state, status);
        }
      }

      grpc_pollset_set* interested_parties() override {
        return watcher_->interested_parties();
      }

     private:
      std::shared_ptr<SubchannelInterface::ConnectivityStateWatcherInterface>
          watcher_;
      absl::optional<grpc_connectivity_state> last_seen_state_;
      absl::Status last_seen_status_;
      bool ejected_;
    };

    RefCountedPtr<SubchannelState> subchannel_state_;
    bool ejected_ = false;
    WatcherWrapper* watcher_wrapper_ = nullptr;
  };

  class SubchannelState : public RefCounted<SubchannelState> {
   public:
    struct Bucket {
      std::atomic<uint64_t> successes;
      std::atomic<uint64_t> failures;
    };

    void RotateBucket() {
      backup_bucket_->successes = 0;
      backup_bucket_->failures = 0;
      current_bucket_.swap(backup_bucket_);
      active_bucket_.store(current_bucket_.get());
    }

    absl::optional<std::pair<double, uint64_t>> GetSuccessRateAndVolume() {
      uint64_t total_request =
          backup_bucket_->successes + backup_bucket_->failures;
      if (total_request == 0) {
        return absl::nullopt;
      }
      double success_rate =
          backup_bucket_->successes * 100.0 /
          (backup_bucket_->successes + backup_bucket_->failures);
      return {
          {success_rate, backup_bucket_->successes + backup_bucket_->failures}};
    }

    void AddSubchannel(SubchannelWrapper* wrapper) {
      subchannels_.insert(wrapper);
    }

    void RemoveSubchannel(SubchannelWrapper* wrapper) {
      subchannels_.erase(wrapper);
    }

    void AddSuccessCount() { active_bucket_.load()->successes.fetch_add(1); }

    void AddFailureCount() { active_bucket_.load()->failures.fetch_add(1); }

    absl::optional<Timestamp> ejection_time() const { return ejection_time_; }

    void Eject(const Timestamp& time) {
      ejection_time_ = time;
      ++multiplier_;
      // Ejecting the subchannel may cause the child policy to unref the
      // subchannel, so we need to be prepared for the set to be modified
      // while we are iterating.
      for (auto it = subchannels_.begin(); it != subchannels_.end();) {
        SubchannelWrapper* subchannel = *it;
        ++it;
        subchannel->Eject();
      }
    }

    void Uneject() {
      ejection_time_.reset();
      for (auto& subchannel : subchannels_) {
        subchannel->Uneject();
      }
    }

    bool MaybeUneject(uint64_t base_ejection_time_in_millis,
                      uint64_t max_ejection_time_in_millis) {
      if (!ejection_time_.has_value()) {
        if (multiplier_ > 0) {
          --multiplier_;
        }
      } else {
        GPR_ASSERT(ejection_time_.has_value());
        auto change_time = ejection_time_.value() +
                           Duration::Milliseconds(std::min(
                               base_ejection_time_in_millis * multiplier_,
                               std::max(base_ejection_time_in_millis,
                                        max_ejection_time_in_millis)));
        if (change_time < Timestamp::Now()) {
          Uneject();
          return true;
        }
      }
      return false;
    }

    void DisableEjection() {
      Uneject();
      multiplier_ = 0;
    }

   private:
    std::unique_ptr<Bucket> current_bucket_ = std::make_unique<Bucket>();
    std::unique_ptr<Bucket> backup_bucket_ = std::make_unique<Bucket>();
    // The bucket used to update call counts.
    // Points to either current_bucket or active_bucket.
    std::atomic<Bucket*> active_bucket_{current_bucket_.get()};
    uint32_t multiplier_ = 0;
    absl::optional<Timestamp> ejection_time_;
    std::set<SubchannelWrapper*> subchannels_;
  };

  // A picker that wraps the picker from the child to perform outlier detection.
  class Picker : public SubchannelPicker {
   public:
    Picker(OutlierDetectionLb* outlier_detection_lb,
           RefCountedPtr<SubchannelPicker> picker, bool counting_enabled);

    PickResult Pick(PickArgs args) override;

   private:
    class SubchannelCallTracker;
    RefCountedPtr<SubchannelPicker> picker_;
    bool counting_enabled_;
  };

  class Helper
      : public ParentOwningDelegatingChannelControlHelper<OutlierDetectionLb> {
   public:
    explicit Helper(RefCountedPtr<OutlierDetectionLb> outlier_detection_policy)
        : ParentOwningDelegatingChannelControlHelper(
              std::move(outlier_detection_policy)) {}

    RefCountedPtr<SubchannelInterface> CreateSubchannel(
        const grpc_resolved_address& address,
        const ChannelArgs& per_address_args, const ChannelArgs& args) override;
    void UpdateState(grpc_connectivity_state state, const absl::Status& status,
                     RefCountedPtr<SubchannelPicker> picker) override;
  };

  class EjectionTimer : public InternallyRefCounted<EjectionTimer> {
   public:
    EjectionTimer(RefCountedPtr<OutlierDetectionLb> parent,
                  Timestamp start_time);

    void Orphan() override;

    Timestamp StartTime() const { return start_time_; }

   private:
    void OnTimerLocked();

    RefCountedPtr<OutlierDetectionLb> parent_;
    absl::optional<EventEngine::TaskHandle> timer_handle_;
    Timestamp start_time_;
    absl::BitGen bit_gen_;
  };

  ~OutlierDetectionLb() override;

  // Returns the address map key for an address, or the empty string if
  // the address should be ignored.
  static std::string MakeKeyForAddress(const grpc_resolved_address& address);

  void ShutdownLocked() override;

  OrphanablePtr<LoadBalancingPolicy> CreateChildPolicyLocked(
      const ChannelArgs& args);

  void MaybeUpdatePickerLocked();

  // Current config from the resolver.
  RefCountedPtr<OutlierDetectionLbConfig> config_;

  // Internal state.
  bool shutting_down_ = false;

  OrphanablePtr<LoadBalancingPolicy> child_policy_;

  // Latest state and picker reported by the child policy.
  grpc_connectivity_state state_ = GRPC_CHANNEL_IDLE;
  absl::Status status_;
  RefCountedPtr<SubchannelPicker> picker_;
  std::map<std::string, RefCountedPtr<SubchannelState>> subchannel_state_map_;
  OrphanablePtr<EjectionTimer> ejection_timer_;
};

//
// OutlierDetectionLb::SubchannelWrapper
//

void OutlierDetectionLb::SubchannelWrapper::Eject() {
  ejected_ = true;
  if (watcher_wrapper_ != nullptr) watcher_wrapper_->Eject();
}

void OutlierDetectionLb::SubchannelWrapper::Uneject() {
  ejected_ = false;
  if (watcher_wrapper_ != nullptr) watcher_wrapper_->Uneject();
}

void OutlierDetectionLb::SubchannelWrapper::AddDataWatcher(
    std::unique_ptr<DataWatcherInterface> watcher) {
  auto* w = static_cast<InternalSubchannelDataWatcherInterface*>(watcher.get());
  if (w->type() == HealthProducer::Type()) {
    auto* health_watcher = static_cast<HealthWatcher*>(watcher.get());
    auto watcher_wrapper = std::make_shared<WatcherWrapper>(
        health_watcher->TakeWatcher(), ejected_);
    watcher_wrapper_ = watcher_wrapper.get();
    health_watcher->SetWatcher(std::move(watcher_wrapper));
  }
  DelegatingSubchannel::AddDataWatcher(std::move(watcher));
}

//
// OutlierDetectionLb::Picker::SubchannelCallTracker
//

class OutlierDetectionLb::Picker::SubchannelCallTracker
    : public LoadBalancingPolicy::SubchannelCallTrackerInterface {
 public:
  SubchannelCallTracker(
      std::unique_ptr<LoadBalancingPolicy::SubchannelCallTrackerInterface>
          original_subchannel_call_tracker,
      RefCountedPtr<SubchannelState> subchannel_state)
      : original_subchannel_call_tracker_(
            std::move(original_subchannel_call_tracker)),
        subchannel_state_(std::move(subchannel_state)) {}

  ~SubchannelCallTracker() override {
    subchannel_state_.reset(DEBUG_LOCATION, "SubchannelCallTracker");
  }

  void Start() override {
    // This tracker does not care about started calls only finished calls.
    // Delegate if needed.
    if (original_subchannel_call_tracker_ != nullptr) {
      original_subchannel_call_tracker_->Start();
    }
  }

  void Finish(FinishArgs args) override {
    // Delegate if needed.
    if (original_subchannel_call_tracker_ != nullptr) {
      original_subchannel_call_tracker_->Finish(args);
    }
    // Record call completion based on status for outlier detection
    // calculations.
    if (subchannel_state_ != nullptr) {
      if (args.status.ok()) {
        subchannel_state_->AddSuccessCount();
      } else {
        subchannel_state_->AddFailureCount();
      }
    }
  }

 private:
  std::unique_ptr<LoadBalancingPolicy::SubchannelCallTrackerInterface>
      original_subchannel_call_tracker_;
  RefCountedPtr<SubchannelState> subchannel_state_;
};

//
// OutlierDetectionLb::Picker
//

OutlierDetectionLb::Picker::Picker(OutlierDetectionLb* outlier_detection_lb,
                                   RefCountedPtr<SubchannelPicker> picker,
                                   bool counting_enabled)
    : picker_(std::move(picker)), counting_enabled_(counting_enabled) {
  if (GRPC_TRACE_FLAG_ENABLED(grpc_outlier_detection_lb_trace)) {
    gpr_log(GPR_INFO,
            "[outlier_detection_lb %p] constructed new picker %p and counting "
            "is %s",
            outlier_detection_lb, this,
            (counting_enabled ? "enabled" : "disabled"));
  }
}

LoadBalancingPolicy::PickResult OutlierDetectionLb::Picker::Pick(
    LoadBalancingPolicy::PickArgs args) {
  if (picker_ == nullptr) {  // Should never happen.
    return PickResult::Fail(absl::InternalError(
        "outlier_detection picker not given any child picker"));
  }
  // Delegate to child picker
  PickResult result = picker_->Pick(args);
  auto* complete_pick = absl::get_if<PickResult::Complete>(&result.result);
  if (complete_pick != nullptr) {
    // Unwrap subchannel to pass back up the stack.
    auto* subchannel_wrapper =
        static_cast<SubchannelWrapper*>(complete_pick->subchannel.get());
    // Inject subchannel call tracker to record call completion as long as
    // not both success_rate_ejection and failure_percentage_ejection are unset.
    if (counting_enabled_) {
      complete_pick->subchannel_call_tracker =
          std::make_unique<SubchannelCallTracker>(
              std::move(complete_pick->subchannel_call_tracker),
              subchannel_wrapper->subchannel_state());
    }
    complete_pick->subchannel = subchannel_wrapper->wrapped_subchannel();
  }
  return result;
}

//
// OutlierDetectionLb
//

OutlierDetectionLb::OutlierDetectionLb(Args args)
    : LoadBalancingPolicy(std::move(args)) {
  if (GRPC_TRACE_FLAG_ENABLED(grpc_outlier_detection_lb_trace)) {
    gpr_log(GPR_INFO, "[outlier_detection_lb %p] created", this);
  }
}

OutlierDetectionLb::~OutlierDetectionLb() {
  if (GRPC_TRACE_FLAG_ENABLED(grpc_outlier_detection_lb_trace)) {
    gpr_log(GPR_INFO,
            "[outlier_detection_lb %p] destroying outlier_detection LB policy",
            this);
  }
}

std::string OutlierDetectionLb::MakeKeyForAddress(
    const grpc_resolved_address& address) {
  // Use only the address, not the attributes.
  auto addr_str = grpc_sockaddr_to_string(&address, false);
  // If address couldn't be stringified, ignore it.
  if (!addr_str.ok()) return "";
  return std::move(*addr_str);
}

void OutlierDetectionLb::ShutdownLocked() {
  if (GRPC_TRACE_FLAG_ENABLED(grpc_outlier_detection_lb_trace)) {
    gpr_log(GPR_INFO, "[outlier_detection_lb %p] shutting down", this);
  }
  ejection_timer_.reset();
  shutting_down_ = true;
  // Remove the child policy's interested_parties pollset_set from the
  // xDS policy.
  if (child_policy_ != nullptr) {
    grpc_pollset_set_del_pollset_set(child_policy_->interested_parties(),
                                     interested_parties());
    child_policy_.reset();
  }
  // Drop our ref to the child's picker, in case it's holding a ref to
  // the child.
  picker_.reset();
}

void OutlierDetectionLb::ExitIdleLocked() {
  if (child_policy_ != nullptr) child_policy_->ExitIdleLocked();
}

void OutlierDetectionLb::ResetBackoffLocked() {
  if (child_policy_ != nullptr) child_policy_->ResetBackoffLocked();
}

absl::Status OutlierDetectionLb::UpdateLocked(UpdateArgs args) {
  if (GRPC_TRACE_FLAG_ENABLED(grpc_outlier_detection_lb_trace)) {
    gpr_log(GPR_INFO, "[outlier_detection_lb %p] Received update", this);
  }
  auto old_config = std::move(config_);
  // Update config.
  config_ = std::move(args.config);
  // Update outlier detection timer.
  if (!config_->CountingEnabled()) {
    // No need for timer.  Cancel the current timer, if any.
    if (GRPC_TRACE_FLAG_ENABLED(grpc_outlier_detection_lb_trace)) {
      gpr_log(GPR_INFO,
              "[outlier_detection_lb %p] counting disabled, cancelling timer",
              this);
    }
    ejection_timer_.reset();
  } else if (ejection_timer_ == nullptr) {
    // No timer running.  Start it now.
    if (GRPC_TRACE_FLAG_ENABLED(grpc_outlier_detection_lb_trace)) {
      gpr_log(GPR_INFO, "[outlier_detection_lb %p] starting timer", this);
    }
    ejection_timer_ = MakeOrphanable<EjectionTimer>(Ref(), Timestamp::Now());
    for (const auto& p : subchannel_state_map_) {
      p.second->RotateBucket();  // Reset call counters.
    }
  } else if (old_config->outlier_detection_config().interval !=
             config_->outlier_detection_config().interval) {
    // Timer interval changed.  Cancel the current timer and start a new one
    // with the same start time.
    // Note that if the new deadline is in the past, the timer will fire
    // immediately.
    if (GRPC_TRACE_FLAG_ENABLED(grpc_outlier_detection_lb_trace)) {
      gpr_log(GPR_INFO,
              "[outlier_detection_lb %p] interval changed, replacing timer",
              this);
    }
    ejection_timer_ =
        MakeOrphanable<EjectionTimer>(Ref(), ejection_timer_->StartTime());
  }
  // Update subchannel state map.
  if (args.addresses.ok()) {
    std::set<std::string> current_addresses;
    for (const EndpointAddresses& addresses : *args.addresses) {
// FIXME: support multiple addresses
      std::string address_key = MakeKeyForAddress(addresses.address());
      if (address_key.empty()) continue;
      auto& subchannel_state = subchannel_state_map_[address_key];
      if (subchannel_state == nullptr) {
        subchannel_state = MakeRefCounted<SubchannelState>();
        if (GRPC_TRACE_FLAG_ENABLED(grpc_outlier_detection_lb_trace)) {
          gpr_log(GPR_INFO,
                  "[outlier_detection_lb %p] adding map entry for %s (%p)",
                  this, address_key.c_str(), subchannel_state.get());
        }
      } else if (!config_->CountingEnabled()) {
        // If counting is not enabled, reset state.
        if (GRPC_TRACE_FLAG_ENABLED(grpc_outlier_detection_lb_trace)) {
          gpr_log(GPR_INFO,
                  "[outlier_detection_lb %p] counting disabled; disabling "
                  "ejection for %s (%p)",
                  this, address_key.c_str(), subchannel_state.get());
        }
        subchannel_state->DisableEjection();
      }
      current_addresses.emplace(address_key);
    }
    for (auto it = subchannel_state_map_.begin();
         it != subchannel_state_map_.end();) {
      if (current_addresses.find(it->first) == current_addresses.end()) {
        // remove each map entry for a subchannel address not in the updated
        // address list.
        if (GRPC_TRACE_FLAG_ENABLED(grpc_outlier_detection_lb_trace)) {
          gpr_log(GPR_INFO,
                  "[outlier_detection_lb %p] removing map entry for %s (%p)",
                  this, it->first.c_str(), it->second.get());
        }
        it = subchannel_state_map_.erase(it);
      } else {
        ++it;
      }
    }
  }
  // Create child policy if needed.
  if (child_policy_ == nullptr) {
    child_policy_ = CreateChildPolicyLocked(args.args);
  }
  // Update child policy.
  UpdateArgs update_args;
  update_args.addresses = std::move(args.addresses);
  update_args.resolution_note = std::move(args.resolution_note);
  update_args.config = config_->child_policy();
  // Update the policy.
  update_args.args = std::move(args.args);
  if (GRPC_TRACE_FLAG_ENABLED(grpc_outlier_detection_lb_trace)) {
    gpr_log(GPR_INFO,
            "[outlier_detection_lb %p] Updating child policy handler %p", this,
            child_policy_.get());
  }
  return child_policy_->UpdateLocked(std::move(update_args));
}

void OutlierDetectionLb::MaybeUpdatePickerLocked() {
  if (picker_ != nullptr) {
    auto outlier_detection_picker =
        MakeRefCounted<Picker>(this, picker_, config_->CountingEnabled());
    if (GRPC_TRACE_FLAG_ENABLED(grpc_outlier_detection_lb_trace)) {
      gpr_log(GPR_INFO,
              "[outlier_detection_lb %p] updating connectivity: state=%s "
              "status=(%s) picker=%p",
              this, ConnectivityStateName(state_), status_.ToString().c_str(),
              outlier_detection_picker.get());
    }
    channel_control_helper()->UpdateState(state_, status_,
                                          std::move(outlier_detection_picker));
  }
}

OrphanablePtr<LoadBalancingPolicy> OutlierDetectionLb::CreateChildPolicyLocked(
    const ChannelArgs& args) {
  LoadBalancingPolicy::Args lb_policy_args;
  lb_policy_args.work_serializer = work_serializer();
  lb_policy_args.args = args;
  lb_policy_args.channel_control_helper =
      std::make_unique<Helper>(Ref(DEBUG_LOCATION, "Helper"));
  OrphanablePtr<LoadBalancingPolicy> lb_policy =
      MakeOrphanable<ChildPolicyHandler>(std::move(lb_policy_args),
                                         &grpc_outlier_detection_lb_trace);
  if (GRPC_TRACE_FLAG_ENABLED(grpc_outlier_detection_lb_trace)) {
    gpr_log(GPR_INFO,
            "[outlier_detection_lb %p] Created new child policy handler %p",
            this, lb_policy.get());
  }
  // Add our interested_parties pollset_set to that of the newly created
  // child policy. This will make the child policy progress upon activity on
  // this policy, which in turn is tied to the application's call.
  grpc_pollset_set_add_pollset_set(lb_policy->interested_parties(),
                                   interested_parties());
  return lb_policy;
}

//
// OutlierDetectionLb::Helper
//

RefCountedPtr<SubchannelInterface> OutlierDetectionLb::Helper::CreateSubchannel(
    const grpc_resolved_address& address, const ChannelArgs& per_address_args,
    const ChannelArgs& args) {
  if (parent()->shutting_down_) return nullptr;
<<<<<<< HEAD
  // If the address has the DisableOutlierDetectionAttribute attribute,
  // ignore it for raw connectivity state updates.
  // TODO(roth): This is a hack to prevent outlier_detection from
  // working with pick_first, as per discussion in
  // https://github.com/grpc/grpc/issues/32967.  Remove this as part of
  // implementing dualstack backend support.
  const bool disable_via_raw_connectivity_watch =
      per_address_args.GetInt(GRPC_ARG_OUTLIER_DETECTION_DISABLE) == 1;
=======
>>>>>>> 7b1b63d2
  RefCountedPtr<SubchannelState> subchannel_state;
  std::string key = MakeKeyForAddress(address);
  if (GRPC_TRACE_FLAG_ENABLED(grpc_outlier_detection_lb_trace)) {
    gpr_log(GPR_INFO,
<<<<<<< HEAD
            "[outlier_detection_lb %p] using key %s for subchannel, "
            "disable_via_raw_connectivity_watch=%d",
            parent(), key.c_str(), disable_via_raw_connectivity_watch);
=======
            "[outlier_detection_lb %p] using key %s for subchannel address %s",
            parent(), key.c_str(), address.ToString().c_str());
>>>>>>> 7b1b63d2
  }
  if (!key.empty()) {
    auto it = parent()->subchannel_state_map_.find(key);
    if (it != parent()->subchannel_state_map_.end()) {
      subchannel_state = it->second->Ref();
    }
  }
  auto subchannel = MakeRefCounted<SubchannelWrapper>(
<<<<<<< HEAD
      subchannel_state,
      parent()->channel_control_helper()->CreateSubchannel(
          address, per_address_args, args),
      disable_via_raw_connectivity_watch);
=======
      subchannel_state, parent()->channel_control_helper()->CreateSubchannel(
                            std::move(address), args));
>>>>>>> 7b1b63d2
  if (subchannel_state != nullptr) {
    subchannel_state->AddSubchannel(subchannel.get());
  }
  return subchannel;
}

void OutlierDetectionLb::Helper::UpdateState(
    grpc_connectivity_state state, const absl::Status& status,
    RefCountedPtr<SubchannelPicker> picker) {
  if (parent()->shutting_down_) return;
  if (GRPC_TRACE_FLAG_ENABLED(grpc_outlier_detection_lb_trace)) {
    gpr_log(GPR_INFO,
            "[outlier_detection_lb %p] child connectivity state update: "
            "state=%s (%s) picker=%p",
            parent(), ConnectivityStateName(state), status.ToString().c_str(),
            picker.get());
  }
  // Save the state and picker.
  parent()->state_ = state;
  parent()->status_ = status;
  parent()->picker_ = std::move(picker);
  // Wrap the picker and return it to the channel.
  parent()->MaybeUpdatePickerLocked();
}

//
// OutlierDetectionLb::EjectionTimer
//

OutlierDetectionLb::EjectionTimer::EjectionTimer(
    RefCountedPtr<OutlierDetectionLb> parent, Timestamp start_time)
    : parent_(std::move(parent)), start_time_(start_time) {
  auto interval = parent_->config_->outlier_detection_config().interval;
  if (GRPC_TRACE_FLAG_ENABLED(grpc_outlier_detection_lb_trace)) {
    gpr_log(GPR_INFO, "[outlier_detection_lb %p] ejection timer will run in %s",
            parent_.get(), interval.ToString().c_str());
  }
  timer_handle_ = parent_->channel_control_helper()->GetEventEngine()->RunAfter(
      interval, [self = Ref(DEBUG_LOCATION, "EjectionTimer")]() mutable {
        ApplicationCallbackExecCtx callback_exec_ctx;
        ExecCtx exec_ctx;
        auto self_ptr = self.get();
        self_ptr->parent_->work_serializer()->Run(
            [self = std::move(self)]() { self->OnTimerLocked(); },
            DEBUG_LOCATION);
      });
}

void OutlierDetectionLb::EjectionTimer::Orphan() {
  if (timer_handle_.has_value()) {
    parent_->channel_control_helper()->GetEventEngine()->Cancel(*timer_handle_);
    timer_handle_.reset();
  }
  Unref();
}

void OutlierDetectionLb::EjectionTimer::OnTimerLocked() {
  if (!timer_handle_.has_value()) return;
  timer_handle_.reset();
  if (GRPC_TRACE_FLAG_ENABLED(grpc_outlier_detection_lb_trace)) {
    gpr_log(GPR_INFO, "[outlier_detection_lb %p] ejection timer running",
            parent_.get());
  }
  std::map<SubchannelState*, double> success_rate_ejection_candidates;
  std::map<SubchannelState*, double> failure_percentage_ejection_candidates;
  size_t ejected_host_count = 0;
  double success_rate_sum = 0;
  auto time_now = Timestamp::Now();
  auto& config = parent_->config_->outlier_detection_config();
  for (auto& state : parent_->subchannel_state_map_) {
    auto* subchannel_state = state.second.get();
    // For each address, swap the call counter's buckets in that address's
    // map entry.
    subchannel_state->RotateBucket();
    // Gather data to run success rate algorithm or failure percentage
    // algorithm.
    if (subchannel_state->ejection_time().has_value()) {
      ++ejected_host_count;
    }
    absl::optional<std::pair<double, uint64_t>> host_success_rate_and_volume =
        subchannel_state->GetSuccessRateAndVolume();
    if (!host_success_rate_and_volume.has_value()) {
      continue;
    }
    double success_rate = host_success_rate_and_volume->first;
    uint64_t request_volume = host_success_rate_and_volume->second;
    if (config.success_rate_ejection.has_value()) {
      if (request_volume >= config.success_rate_ejection->request_volume) {
        success_rate_ejection_candidates[subchannel_state] = success_rate;
        success_rate_sum += success_rate;
      }
    }
    if (config.failure_percentage_ejection.has_value()) {
      if (request_volume >=
          config.failure_percentage_ejection->request_volume) {
        failure_percentage_ejection_candidates[subchannel_state] = success_rate;
      }
    }
  }
  if (GRPC_TRACE_FLAG_ENABLED(grpc_outlier_detection_lb_trace)) {
    gpr_log(GPR_INFO,
            "[outlier_detection_lb %p] found %" PRIuPTR
            " success rate candidates and %" PRIuPTR
            " failure percentage candidates; ejected_host_count=%" PRIuPTR
            "; success_rate_sum=%.3f",
            parent_.get(), success_rate_ejection_candidates.size(),
            failure_percentage_ejection_candidates.size(), ejected_host_count,
            success_rate_sum);
  }
  // success rate algorithm
  if (!success_rate_ejection_candidates.empty() &&
      success_rate_ejection_candidates.size() >=
          config.success_rate_ejection->minimum_hosts) {
    if (GRPC_TRACE_FLAG_ENABLED(grpc_outlier_detection_lb_trace)) {
      gpr_log(GPR_INFO,
              "[outlier_detection_lb %p] running success rate algorithm: "
              "stdev_factor=%d, enforcement_percentage=%d",
              parent_.get(), config.success_rate_ejection->stdev_factor,
              config.success_rate_ejection->enforcement_percentage);
    }
    // calculate ejection threshold: (mean - stdev *
    // (success_rate_ejection.stdev_factor / 1000))
    double mean = success_rate_sum / success_rate_ejection_candidates.size();
    double variance = 0;
    for (const auto& p : success_rate_ejection_candidates) {
      variance += std::pow(p.second - mean, 2);
    }
    variance /= success_rate_ejection_candidates.size();
    double stdev = std::sqrt(variance);
    const double success_rate_stdev_factor =
        static_cast<double>(config.success_rate_ejection->stdev_factor) / 1000;
    double ejection_threshold = mean - stdev * success_rate_stdev_factor;
    if (GRPC_TRACE_FLAG_ENABLED(grpc_outlier_detection_lb_trace)) {
      gpr_log(GPR_INFO,
              "[outlier_detection_lb %p] stdev=%.3f, ejection_threshold=%.3f",
              parent_.get(), stdev, ejection_threshold);
    }
    for (auto& candidate : success_rate_ejection_candidates) {
      if (GRPC_TRACE_FLAG_ENABLED(grpc_outlier_detection_lb_trace)) {
        gpr_log(GPR_INFO,
                "[outlier_detection_lb %p] checking candidate %p: "
                "success_rate=%.3f",
                parent_.get(), candidate.first, candidate.second);
      }
      if (candidate.second < ejection_threshold) {
        uint32_t random_key = absl::Uniform(bit_gen_, 1, 100);
        double current_percent =
            100.0 * ejected_host_count / parent_->subchannel_state_map_.size();
        if (GRPC_TRACE_FLAG_ENABLED(grpc_outlier_detection_lb_trace)) {
          gpr_log(GPR_INFO,
                  "[outlier_detection_lb %p] random_key=%d "
                  "ejected_host_count=%" PRIuPTR " current_percent=%.3f",
                  parent_.get(), random_key, ejected_host_count,
                  current_percent);
        }
        if (random_key < config.success_rate_ejection->enforcement_percentage &&
            (ejected_host_count == 0 ||
             (current_percent < config.max_ejection_percent))) {
          // Eject and record the timestamp for use when ejecting addresses in
          // this iteration.
          if (GRPC_TRACE_FLAG_ENABLED(grpc_outlier_detection_lb_trace)) {
            gpr_log(GPR_INFO, "[outlier_detection_lb %p] ejecting candidate",
                    parent_.get());
          }
          candidate.first->Eject(time_now);
          ++ejected_host_count;
        }
      }
    }
  }
  // failure percentage algorithm
  if (!failure_percentage_ejection_candidates.empty() &&
      failure_percentage_ejection_candidates.size() >=
          config.failure_percentage_ejection->minimum_hosts) {
    if (GRPC_TRACE_FLAG_ENABLED(grpc_outlier_detection_lb_trace)) {
      gpr_log(GPR_INFO,
              "[outlier_detection_lb %p] running failure percentage algorithm: "
              "threshold=%d, enforcement_percentage=%d",
              parent_.get(), config.failure_percentage_ejection->threshold,
              config.failure_percentage_ejection->enforcement_percentage);
    }
    for (auto& candidate : failure_percentage_ejection_candidates) {
      if (GRPC_TRACE_FLAG_ENABLED(grpc_outlier_detection_lb_trace)) {
        gpr_log(GPR_INFO,
                "[outlier_detection_lb %p] checking candidate %p: "
                "success_rate=%.3f",
                parent_.get(), candidate.first, candidate.second);
      }
      // Extra check to make sure success rate algorithm didn't already
      // eject this backend.
      if (candidate.first->ejection_time().has_value()) continue;
      if ((100.0 - candidate.second) >
          config.failure_percentage_ejection->threshold) {
        uint32_t random_key = absl::Uniform(bit_gen_, 1, 100);
        double current_percent =
            100.0 * ejected_host_count / parent_->subchannel_state_map_.size();
        if (GRPC_TRACE_FLAG_ENABLED(grpc_outlier_detection_lb_trace)) {
          gpr_log(GPR_INFO,
                  "[outlier_detection_lb %p] random_key=%d "
                  "ejected_host_count=%" PRIuPTR " current_percent=%.3f",
                  parent_.get(), random_key, ejected_host_count,
                  current_percent);
        }
        if (random_key <
                config.failure_percentage_ejection->enforcement_percentage &&
            (ejected_host_count == 0 ||
             (current_percent < config.max_ejection_percent))) {
          // Eject and record the timestamp for use when ejecting addresses in
          // this iteration.
          if (GRPC_TRACE_FLAG_ENABLED(grpc_outlier_detection_lb_trace)) {
            gpr_log(GPR_INFO, "[outlier_detection_lb %p] ejecting candidate",
                    parent_.get());
          }
          candidate.first->Eject(time_now);
          ++ejected_host_count;
        }
      }
    }
  }
  // For each address in the map:
  //   If the address is not ejected and the multiplier is greater than 0,
  //   decrease the multiplier by 1. If the address is ejected, and the
  //   current time is after ejection_timestamp + min(base_ejection_time *
  //   multiplier, max(base_ejection_time, max_ejection_time)), un-eject the
  //   address.
  for (auto& state : parent_->subchannel_state_map_) {
    auto* subchannel_state = state.second.get();
    const bool unejected = subchannel_state->MaybeUneject(
        config.base_ejection_time.millis(), config.max_ejection_time.millis());
    if (unejected && GRPC_TRACE_FLAG_ENABLED(grpc_outlier_detection_lb_trace)) {
      gpr_log(GPR_INFO, "[outlier_detection_lb %p] unejected address %s (%p)",
              parent_.get(), state.first.c_str(), subchannel_state);
    }
  }
  parent_->ejection_timer_ =
      MakeOrphanable<EjectionTimer>(parent_, Timestamp::Now());
}

//
// factory
//

class OutlierDetectionLbFactory : public LoadBalancingPolicyFactory {
 public:
  OrphanablePtr<LoadBalancingPolicy> CreateLoadBalancingPolicy(
      LoadBalancingPolicy::Args args) const override {
    return MakeOrphanable<OutlierDetectionLb>(std::move(args));
  }

  absl::string_view name() const override { return kOutlierDetection; }

  absl::StatusOr<RefCountedPtr<LoadBalancingPolicy::Config>>
  ParseLoadBalancingConfig(const Json& json) const override {
    ValidationErrors errors;
    OutlierDetectionConfig outlier_detection_config;
    RefCountedPtr<LoadBalancingPolicy::Config> child_policy;
    {
      outlier_detection_config =
          LoadFromJson<OutlierDetectionConfig>(json, JsonArgs(), &errors);
      // Parse childPolicy manually.
      {
        ValidationErrors::ScopedField field(&errors, ".childPolicy");
        auto it = json.object().find("childPolicy");
        if (it == json.object().end()) {
          errors.AddError("field not present");
        } else {
          auto child_policy_config = CoreConfiguration::Get()
                                         .lb_policy_registry()
                                         .ParseLoadBalancingConfig(it->second);
          if (!child_policy_config.ok()) {
            errors.AddError(child_policy_config.status().message());
          } else {
            child_policy = std::move(*child_policy_config);
          }
        }
      }
    }
    if (!errors.ok()) {
      return errors.status(
          absl::StatusCode::kInvalidArgument,
          "errors validating outlier_detection LB policy config");
    }
    return MakeRefCounted<OutlierDetectionLbConfig>(outlier_detection_config,
                                                    std::move(child_policy));
  }
};

}  // namespace

//
// OutlierDetectionConfig
//

const JsonLoaderInterface*
OutlierDetectionConfig::SuccessRateEjection::JsonLoader(const JsonArgs&) {
  static const auto* loader =
      JsonObjectLoader<SuccessRateEjection>()
          .OptionalField("stdevFactor", &SuccessRateEjection::stdev_factor)
          .OptionalField("enforcementPercentage",
                         &SuccessRateEjection::enforcement_percentage)
          .OptionalField("minimumHosts", &SuccessRateEjection::minimum_hosts)
          .OptionalField("requestVolume", &SuccessRateEjection::request_volume)
          .Finish();
  return loader;
}

void OutlierDetectionConfig::SuccessRateEjection::JsonPostLoad(
    const Json&, const JsonArgs&, ValidationErrors* errors) {
  if (enforcement_percentage > 100) {
    ValidationErrors::ScopedField field(errors, ".enforcement_percentage");
    errors->AddError("value must be <= 100");
  }
}

const JsonLoaderInterface*
OutlierDetectionConfig::FailurePercentageEjection::JsonLoader(const JsonArgs&) {
  static const auto* loader =
      JsonObjectLoader<FailurePercentageEjection>()
          .OptionalField("threshold", &FailurePercentageEjection::threshold)
          .OptionalField("enforcementPercentage",
                         &FailurePercentageEjection::enforcement_percentage)
          .OptionalField("minimumHosts",
                         &FailurePercentageEjection::minimum_hosts)
          .OptionalField("requestVolume",
                         &FailurePercentageEjection::request_volume)
          .Finish();
  return loader;
}

void OutlierDetectionConfig::FailurePercentageEjection::JsonPostLoad(
    const Json&, const JsonArgs&, ValidationErrors* errors) {
  if (enforcement_percentage > 100) {
    ValidationErrors::ScopedField field(errors, ".enforcement_percentage");
    errors->AddError("value must be <= 100");
  }
  if (threshold > 100) {
    ValidationErrors::ScopedField field(errors, ".threshold");
    errors->AddError("value must be <= 100");
  }
}

const JsonLoaderInterface* OutlierDetectionConfig::JsonLoader(const JsonArgs&) {
  static const auto* loader =
      JsonObjectLoader<OutlierDetectionConfig>()
          .OptionalField("interval", &OutlierDetectionConfig::interval)
          .OptionalField("baseEjectionTime",
                         &OutlierDetectionConfig::base_ejection_time)
          .OptionalField("maxEjectionTime",
                         &OutlierDetectionConfig::max_ejection_time)
          .OptionalField("maxEjectionPercent",
                         &OutlierDetectionConfig::max_ejection_percent)
          .OptionalField("successRateEjection",
                         &OutlierDetectionConfig::success_rate_ejection)
          .OptionalField("failurePercentageEjection",
                         &OutlierDetectionConfig::failure_percentage_ejection)
          .Finish();
  return loader;
}

void OutlierDetectionConfig::JsonPostLoad(const Json& json, const JsonArgs&,
                                          ValidationErrors* errors) {
  if (json.object().find("maxEjectionTime") == json.object().end()) {
    max_ejection_time = std::max(base_ejection_time, Duration::Seconds(300));
  }
  if (max_ejection_percent > 100) {
    ValidationErrors::ScopedField field(errors, ".max_ejection_percent");
    errors->AddError("value must be <= 100");
  }
}

//
// Plugin registration
//

void RegisterOutlierDetectionLbPolicy(CoreConfiguration::Builder* builder) {
  builder->lb_policy_registry()->RegisterLoadBalancingPolicyFactory(
      std::make_unique<OutlierDetectionLbFactory>());
}

}  // namespace grpc_core<|MERGE_RESOLUTION|>--- conflicted
+++ resolved
@@ -705,29 +705,11 @@
     const grpc_resolved_address& address, const ChannelArgs& per_address_args,
     const ChannelArgs& args) {
   if (parent()->shutting_down_) return nullptr;
-<<<<<<< HEAD
-  // If the address has the DisableOutlierDetectionAttribute attribute,
-  // ignore it for raw connectivity state updates.
-  // TODO(roth): This is a hack to prevent outlier_detection from
-  // working with pick_first, as per discussion in
-  // https://github.com/grpc/grpc/issues/32967.  Remove this as part of
-  // implementing dualstack backend support.
-  const bool disable_via_raw_connectivity_watch =
-      per_address_args.GetInt(GRPC_ARG_OUTLIER_DETECTION_DISABLE) == 1;
-=======
->>>>>>> 7b1b63d2
   RefCountedPtr<SubchannelState> subchannel_state;
   std::string key = MakeKeyForAddress(address);
   if (GRPC_TRACE_FLAG_ENABLED(grpc_outlier_detection_lb_trace)) {
-    gpr_log(GPR_INFO,
-<<<<<<< HEAD
-            "[outlier_detection_lb %p] using key %s for subchannel, "
-            "disable_via_raw_connectivity_watch=%d",
-            parent(), key.c_str(), disable_via_raw_connectivity_watch);
-=======
-            "[outlier_detection_lb %p] using key %s for subchannel address %s",
-            parent(), key.c_str(), address.ToString().c_str());
->>>>>>> 7b1b63d2
+    gpr_log(GPR_INFO, "[outlier_detection_lb %p] using key %s for subchannel",
+            parent(), key.c_str());
   }
   if (!key.empty()) {
     auto it = parent()->subchannel_state_map_.find(key);
@@ -736,15 +718,9 @@
     }
   }
   auto subchannel = MakeRefCounted<SubchannelWrapper>(
-<<<<<<< HEAD
       subchannel_state,
       parent()->channel_control_helper()->CreateSubchannel(
-          address, per_address_args, args),
-      disable_via_raw_connectivity_watch);
-=======
-      subchannel_state, parent()->channel_control_helper()->CreateSubchannel(
-                            std::move(address), args));
->>>>>>> 7b1b63d2
+          address, per_address_args, args));
   if (subchannel_state != nullptr) {
     subchannel_state->AddSubchannel(subchannel.get());
   }
