--- conflicted
+++ resolved
@@ -1302,16 +1302,11 @@
     }
 
     OrphanablePtr<LoadBalancingPolicy> CreateLoadBalancingPolicy(
-<<<<<<< HEAD
         absl::string_view /*name*/,
         LoadBalancingPolicy::Args args) const override {
-      return MakeOrphanable<XdsClusterResolverLb>(xds_client_, std::move(args));
-=======
-        const char* /*name*/, LoadBalancingPolicy::Args args) const override {
       return MakeOrphanable<XdsClusterResolverLb>(
           xds_client_->Ref(DEBUG_LOCATION, "XdsClusterResolverLb"),
           std::move(args));
->>>>>>> 4341a810
     }
 
    private:
