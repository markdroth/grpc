//
// Copyright 2018 gRPC authors.
//
// Licensed under the Apache License, Version 2.0 (the "License");
// you may not use this file except in compliance with the License.
// You may obtain a copy of the License at
//
//     http://www.apache.org/licenses/LICENSE-2.0
//
// Unless required by applicable law or agreed to in writing, software
// distributed under the License is distributed on an "AS IS" BASIS,
// WITHOUT WARRANTIES OR CONDITIONS OF ANY KIND, either express or implied.
// See the License for the specific language governing permissions and
// limitations under the License.
//

#include <grpc/support/port_platform.h>

#include <stddef.h>
#include <stdint.h>

#include <atomic>
#include <map>
#include <memory>
#include <string>
#include <utility>
#include <vector>

#include "absl/base/thread_annotations.h"
#include "absl/status/status.h"
#include "absl/status/statusor.h"
#include "absl/strings/str_cat.h"
#include "absl/strings/string_view.h"
#include "absl/types/optional.h"
#include "absl/types/variant.h"

#include <grpc/impl/connectivity_state.h>
#include <grpc/support/log.h>

#include "src/core/ext/filters/client_channel/lb_policy/backend_metric_data.h"
#include "src/core/ext/filters/client_channel/lb_policy/child_policy_handler.h"
#include "src/core/ext/filters/client_channel/lb_policy/xds/xds_channel_args.h"
#include "src/core/ext/filters/client_channel/resolver/xds/xds_dependency_manager.h"
#include "src/core/ext/xds/xds_bootstrap.h"
#include "src/core/ext/xds/xds_bootstrap_grpc.h"
#include "src/core/ext/xds/xds_client.h"
#include "src/core/ext/xds/xds_client_grpc.h"
#include "src/core/ext/xds/xds_client_stats.h"
#include "src/core/ext/xds/xds_endpoint.h"
#include "src/core/lib/channel/channel_args.h"
#include "src/core/lib/config/core_configuration.h"
#include "src/core/lib/debug/trace.h"
#include "src/core/lib/gprpp/debug_location.h"
#include "src/core/lib/gprpp/orphanable.h"
#include "src/core/lib/gprpp/ref_counted.h"
#include "src/core/lib/gprpp/ref_counted_ptr.h"
#include "src/core/lib/gprpp/sync.h"
#include "src/core/lib/gprpp/validation_errors.h"
#include "src/core/lib/iomgr/pollset_set.h"
#include "src/core/lib/iomgr/resolved_address.h"
#include "src/core/lib/json/json.h"
#include "src/core/lib/json/json_args.h"
#include "src/core/lib/json/json_object_loader.h"
#include "src/core/lib/load_balancing/delegating_helper.h"
#include "src/core/lib/load_balancing/lb_policy.h"
#include "src/core/lib/load_balancing/lb_policy_factory.h"
#include "src/core/lib/load_balancing/lb_policy_registry.h"
#include "src/core/lib/load_balancing/subchannel_interface.h"
#include "src/core/lib/resolver/endpoint_addresses.h"
#include "src/core/lib/security/credentials/xds/xds_credentials.h"
#include "src/core/lib/transport/connectivity_state.h"

namespace grpc_core {

TraceFlag grpc_xds_cluster_impl_lb_trace(false, "xds_cluster_impl_lb");

namespace {

using XdsConfig = XdsDependencyManager::XdsConfig;

//
// global circuit breaker atomic map
//

class CircuitBreakerCallCounterMap {
 public:
  using Key =
      std::pair<std::string /*cluster*/, std::string /*eds_service_name*/>;

  class CallCounter : public RefCounted<CallCounter> {
   public:
    explicit CallCounter(Key key) : key_(std::move(key)) {}
    ~CallCounter() override;

    uint32_t Load() {
      return concurrent_requests_.load(std::memory_order_seq_cst);
    }
    uint32_t Increment() { return concurrent_requests_.fetch_add(1); }
    void Decrement() { concurrent_requests_.fetch_sub(1); }

   private:
    Key key_;
    std::atomic<uint32_t> concurrent_requests_{0};
  };

  RefCountedPtr<CallCounter> GetOrCreate(const std::string& cluster,
                                         const std::string& eds_service_name);

 private:
  Mutex mu_;
  std::map<Key, CallCounter*> map_ ABSL_GUARDED_BY(mu_);
};

CircuitBreakerCallCounterMap* const g_call_counter_map =
    new CircuitBreakerCallCounterMap;

RefCountedPtr<CircuitBreakerCallCounterMap::CallCounter>
CircuitBreakerCallCounterMap::GetOrCreate(const std::string& cluster,
                                          const std::string& eds_service_name) {
  Key key(cluster, eds_service_name);
  RefCountedPtr<CallCounter> result;
  MutexLock lock(&mu_);
  auto it = map_.find(key);
  if (it == map_.end()) {
    it = map_.insert({key, nullptr}).first;
  } else {
    result = it->second->RefIfNonZero();
  }
  if (result == nullptr) {
    result = MakeRefCounted<CallCounter>(std::move(key));
    it->second = result.get();
  }
  return result;
}

CircuitBreakerCallCounterMap::CallCounter::~CallCounter() {
  MutexLock lock(&g_call_counter_map->mu_);
  auto it = g_call_counter_map->map_.find(key_);
  if (it != g_call_counter_map->map_.end() && it->second == this) {
    g_call_counter_map->map_.erase(it);
  }
}

//
// LB policy
//

constexpr absl::string_view kXdsClusterImpl = "xds_cluster_impl_experimental";

// Config for xDS Cluster Impl LB policy.
class XdsClusterImplLbConfig : public LoadBalancingPolicy::Config {
 public:
  XdsClusterImplLbConfig() = default;

  XdsClusterImplLbConfig(const XdsClusterImplLbConfig&) = delete;
  XdsClusterImplLbConfig& operator=(const XdsClusterImplLbConfig&) = delete;

  XdsClusterImplLbConfig(XdsClusterImplLbConfig&& other) = delete;
  XdsClusterImplLbConfig& operator=(XdsClusterImplLbConfig&& other) = delete;

  absl::string_view name() const override { return kXdsClusterImpl; }

  const std::string& cluster_name() const { return cluster_name_; }
  RefCountedPtr<LoadBalancingPolicy::Config> child_policy() const {
    return child_policy_;
  }

  static const JsonLoaderInterface* JsonLoader(const JsonArgs&);
  void JsonPostLoad(const Json& json, const JsonArgs& args,
                    ValidationErrors* errors);

 private:
  std::string cluster_name_;
  RefCountedPtr<LoadBalancingPolicy::Config> child_policy_;
};

// xDS Cluster Impl LB policy.
class XdsClusterImplLb : public LoadBalancingPolicy {
 public:
  XdsClusterImplLb(RefCountedPtr<XdsClient> xds_client, Args args);

  absl::string_view name() const override { return kXdsClusterImpl; }

  absl::Status UpdateLocked(UpdateArgs args) override;
  void ExitIdleLocked() override;
  void ResetBackoffLocked() override;

 private:
  class StatsSubchannelWrapper : public DelegatingSubchannel {
   public:
    StatsSubchannelWrapper(
        RefCountedPtr<SubchannelInterface> wrapped_subchannel,
        RefCountedPtr<XdsClusterLocalityStats> locality_stats)
        : DelegatingSubchannel(std::move(wrapped_subchannel)),
          locality_stats_(std::move(locality_stats)) {}

    XdsClusterLocalityStats* locality_stats() const {
      return locality_stats_.get();
    }

   private:
    RefCountedPtr<XdsClusterLocalityStats> locality_stats_;
  };

  // A picker that wraps the picker from the child to perform drops.
  class Picker : public SubchannelPicker {
   public:
    Picker(XdsClusterImplLb* xds_cluster_impl_lb,
           RefCountedPtr<SubchannelPicker> picker);

    PickResult Pick(PickArgs args) override;

   private:
    class SubchannelCallTracker;

    RefCountedPtr<CircuitBreakerCallCounterMap::CallCounter> call_counter_;
    uint32_t max_concurrent_requests_;
    RefCountedPtr<XdsEndpointResource::DropConfig> drop_config_;
    RefCountedPtr<XdsClusterDropStats> drop_stats_;
    RefCountedPtr<SubchannelPicker> picker_;
  };

  class Helper
      : public ParentOwningDelegatingChannelControlHelper<XdsClusterImplLb> {
   public:
    explicit Helper(RefCountedPtr<XdsClusterImplLb> xds_cluster_impl_policy)
        : ParentOwningDelegatingChannelControlHelper(
              std::move(xds_cluster_impl_policy)) {}

    RefCountedPtr<SubchannelInterface> CreateSubchannel(
        const grpc_resolved_address& address,
        const ChannelArgs& per_address_args, const ChannelArgs& args) override;
    void UpdateState(grpc_connectivity_state state, const absl::Status& status,
                     RefCountedPtr<SubchannelPicker> picker) override;
  };

  ~XdsClusterImplLb() override;

  void ShutdownLocked() override;

  void ResetState();
  void ReportTransientFailure(absl::Status status);

  OrphanablePtr<LoadBalancingPolicy> CreateChildPolicyLocked(
      const ChannelArgs& args);
  absl::Status UpdateChildPolicyLocked(
      absl::StatusOr<std::shared_ptr<EndpointAddressesIterator>> addresses,
      std::string resolution_note, const ChannelArgs& args);

  absl::StatusOr<RefCountedPtr<XdsCertificateProvider>>
  MaybeCreateCertificateProviderLocked(
      const XdsClusterResource& cluster_resource) const;

  void MaybeUpdatePickerLocked();

  // Current config from the resolver.
  RefCountedPtr<XdsClusterImplLbConfig> config_;
  std::shared_ptr<const XdsClusterResource> cluster_resource_;
  RefCountedPtr<XdsEndpointResource::DropConfig> drop_config_;

  // Current concurrent number of requests.
  RefCountedPtr<CircuitBreakerCallCounterMap::CallCounter> call_counter_;

  // Internal state.
  bool shutting_down_ = false;

  // The xds client.
  RefCountedPtr<GrpcXdsClient> xds_client_;

  // The stats for client-side load reporting.
  RefCountedPtr<XdsClusterDropStats> drop_stats_;

  OrphanablePtr<LoadBalancingPolicy> child_policy_;

  // Latest state and picker reported by the child policy.
  grpc_connectivity_state state_ = GRPC_CHANNEL_IDLE;
  absl::Status status_;
  RefCountedPtr<SubchannelPicker> picker_;
};

//
// XdsClusterImplLb::Picker::SubchannelCallTracker
//

class XdsClusterImplLb::Picker::SubchannelCallTracker
    : public LoadBalancingPolicy::SubchannelCallTrackerInterface {
 public:
  SubchannelCallTracker(
      std::unique_ptr<LoadBalancingPolicy::SubchannelCallTrackerInterface>
          original_subchannel_call_tracker,
      RefCountedPtr<XdsClusterLocalityStats> locality_stats,
      RefCountedPtr<CircuitBreakerCallCounterMap::CallCounter> call_counter)
      : original_subchannel_call_tracker_(
            std::move(original_subchannel_call_tracker)),
        locality_stats_(std::move(locality_stats)),
        call_counter_(std::move(call_counter)) {}

  ~SubchannelCallTracker() override {
    locality_stats_.reset(DEBUG_LOCATION, "SubchannelCallTracker");
    call_counter_.reset(DEBUG_LOCATION, "SubchannelCallTracker");
    GPR_DEBUG_ASSERT(!started_);
  }

  void Start() override {
    // Increment number of calls in flight.
    call_counter_->Increment();
    // Record a call started.
    if (locality_stats_ != nullptr) {
      locality_stats_->AddCallStarted();
    }
    // Delegate if needed.
    if (original_subchannel_call_tracker_ != nullptr) {
      original_subchannel_call_tracker_->Start();
    }
#ifndef NDEBUG
    started_ = true;
#endif
  }

  void Finish(FinishArgs args) override {
    // Delegate if needed.
    if (original_subchannel_call_tracker_ != nullptr) {
      original_subchannel_call_tracker_->Finish(args);
    }
    // Record call completion for load reporting.
    if (locality_stats_ != nullptr) {
      auto* backend_metric_data =
          args.backend_metric_accessor->GetBackendMetricData();
      const std::map<absl::string_view, double>* named_metrics = nullptr;
      if (backend_metric_data != nullptr) {
        named_metrics = &backend_metric_data->named_metrics;
      }
      locality_stats_->AddCallFinished(named_metrics, !args.status.ok());
    }
    // Decrement number of calls in flight.
    call_counter_->Decrement();
#ifndef NDEBUG
    started_ = false;
#endif
  }

 private:
  std::unique_ptr<LoadBalancingPolicy::SubchannelCallTrackerInterface>
      original_subchannel_call_tracker_;
  RefCountedPtr<XdsClusterLocalityStats> locality_stats_;
  RefCountedPtr<CircuitBreakerCallCounterMap::CallCounter> call_counter_;
#ifndef NDEBUG
  bool started_ = false;
#endif
};

//
// XdsClusterImplLb::Picker
//

XdsClusterImplLb::Picker::Picker(XdsClusterImplLb* xds_cluster_impl_lb,
                                 RefCountedPtr<SubchannelPicker> picker)
    : call_counter_(xds_cluster_impl_lb->call_counter_),
      max_concurrent_requests_(
          xds_cluster_impl_lb->cluster_resource_->max_concurrent_requests),
      drop_config_(xds_cluster_impl_lb->drop_config_),
      drop_stats_(xds_cluster_impl_lb->drop_stats_),
      picker_(std::move(picker)) {
  if (GRPC_TRACE_FLAG_ENABLED(grpc_xds_cluster_impl_lb_trace)) {
    gpr_log(GPR_INFO, "[xds_cluster_impl_lb %p] constructed new picker %p",
            xds_cluster_impl_lb, this);
  }
}

LoadBalancingPolicy::PickResult XdsClusterImplLb::Picker::Pick(
    LoadBalancingPolicy::PickArgs args) {
  // Handle EDS drops.
  const std::string* drop_category;
  if (drop_config_ != nullptr && drop_config_->ShouldDrop(&drop_category)) {
    if (drop_stats_ != nullptr) drop_stats_->AddCallDropped(*drop_category);
    return PickResult::Drop(absl::UnavailableError(
        absl::StrCat("EDS-configured drop: ", *drop_category)));
  }
  // Check if we exceeded the max concurrent requests circuit breaking limit.
  // Note: We check the value here, but we don't actually increment the
  // counter for the current request until the channel calls the subchannel
  // call tracker's Start() method.  This means that we may wind up
  // allowing more concurrent requests than the configured limit.
  if (call_counter_->Load() >= max_concurrent_requests_) {
    if (drop_stats_ != nullptr) drop_stats_->AddUncategorizedDrops();
    return PickResult::Drop(absl::UnavailableError("circuit breaker drop"));
  }
  // If we're not dropping the call, we should always have a child picker.
  if (picker_ == nullptr) {  // Should never happen.
    return PickResult::Fail(absl::InternalError(
        "xds_cluster_impl picker not given any child picker"));
  }
  // Not dropping, so delegate to child picker.
  PickResult result = picker_->Pick(args);
  auto* complete_pick = absl::get_if<PickResult::Complete>(&result.result);
  if (complete_pick != nullptr) {
    RefCountedPtr<XdsClusterLocalityStats> locality_stats;
    if (drop_stats_ != nullptr) {  // If load reporting is enabled.
      auto* subchannel_wrapper =
          static_cast<StatsSubchannelWrapper*>(complete_pick->subchannel.get());
      // Handle load reporting.
      locality_stats = subchannel_wrapper->locality_stats()->Ref(
          DEBUG_LOCATION, "SubchannelCallTracker");
      // Unwrap subchannel to pass back up the stack.
      complete_pick->subchannel = subchannel_wrapper->wrapped_subchannel();
    }
    // Inject subchannel call tracker to record call completion.
    complete_pick->subchannel_call_tracker =
        std::make_unique<SubchannelCallTracker>(
            std::move(complete_pick->subchannel_call_tracker),
            std::move(locality_stats),
            call_counter_->Ref(DEBUG_LOCATION, "SubchannelCallTracker"));
  } else {
    // TODO(roth): We should ideally also record call failures here in the case
    // where a pick fails.  This is challenging, because we don't know which
    // picks are for wait_for_ready RPCs or how many times we'll return a
    // failure for the same wait_for_ready RPC.
  }
  return result;
}

//
// XdsClusterImplLb
//

XdsClusterImplLb::XdsClusterImplLb(RefCountedPtr<XdsClient> xds_client,
                                   Args args)
    : LoadBalancingPolicy(std::move(args)), xds_client_(std::move(xds_client)) {
  if (GRPC_TRACE_FLAG_ENABLED(grpc_xds_cluster_impl_lb_trace)) {
    gpr_log(GPR_INFO, "[xds_cluster_impl_lb %p] created -- using xds client %p",
            this, xds_client_.get());
  }
}

XdsClusterImplLb::~XdsClusterImplLb() {
  if (GRPC_TRACE_FLAG_ENABLED(grpc_xds_cluster_impl_lb_trace)) {
    gpr_log(GPR_INFO,
            "[xds_cluster_impl_lb %p] destroying xds_cluster_impl LB policy",
            this);
  }
}

void XdsClusterImplLb::ShutdownLocked() {
  if (GRPC_TRACE_FLAG_ENABLED(grpc_xds_cluster_impl_lb_trace)) {
    gpr_log(GPR_INFO, "[xds_cluster_impl_lb %p] shutting down", this);
  }
  shutting_down_ = true;
  ResetState();
  xds_client_.reset(DEBUG_LOCATION, "XdsClusterImpl");
}

void XdsClusterImplLb::ResetState() {
  // Remove the child policy's interested_parties pollset_set from the
  // xDS policy.
  if (child_policy_ != nullptr) {
    grpc_pollset_set_del_pollset_set(child_policy_->interested_parties(),
                                     interested_parties());
    child_policy_.reset();
  }
  // Drop our ref to the child's picker, in case it's holding a ref to
  // the child.
  picker_.reset();
  drop_stats_.reset();
}

void XdsClusterImplLb::ReportTransientFailure(absl::Status status) {
  if (GRPC_TRACE_FLAG_ENABLED(grpc_xds_cluster_impl_lb_trace)) {
    gpr_log(GPR_INFO,
            "[xds_cluster_impl_lb %p] reporting TRANSIENT_FAILURE: %s", this,
            status.ToString().c_str());
  }
  ResetState();
  channel_control_helper()->UpdateState(
      GRPC_CHANNEL_TRANSIENT_FAILURE, status,
      MakeRefCounted<TransientFailurePicker>(status));
}

void XdsClusterImplLb::ExitIdleLocked() {
  if (child_policy_ != nullptr) child_policy_->ExitIdleLocked();
}

void XdsClusterImplLb::ResetBackoffLocked() {
  // The XdsClient will have its backoff reset by the xds resolver, so we
  // don't need to do it here.
  if (child_policy_ != nullptr) child_policy_->ResetBackoffLocked();
}

std::string GetEdsResourceName(const XdsClusterResource& cluster_resource) {
  auto* eds = absl::get_if<XdsClusterResource::Eds>(&cluster_resource.type);
  if (eds == nullptr) return "";
  return eds->eds_service_name;
}

absl::Status XdsClusterImplLb::UpdateLocked(UpdateArgs args) {
  if (GRPC_TRACE_FLAG_ENABLED(grpc_xds_cluster_impl_lb_trace)) {
    gpr_log(GPR_INFO, "[xds_cluster_impl_lb %p] Received update", this);
  }
<<<<<<< HEAD
  // Grab new LB policy config.
  RefCountedPtr<XdsClusterImplLbConfig> new_config = std::move(args.config);
  // Cluster name should never change, because the cds policy will assign a
  // different priority child name if that happens, which means that this
  // policy instance will get replaced instead of being updated.
  if (config_ != nullptr) {
    GPR_ASSERT(config_->cluster_name() == new_config->cluster_name());
  }
  // Get xDS config.
  auto new_xds_config = args.args.GetObjectRef<XdsConfig>();
  if (new_xds_config == nullptr) {
    // Should never happen.
    absl::Status status = absl::InternalError(
        "xDS config not passed to xds_cluster_impl LB policy");
    ReportTransientFailure(status);
    return status;
  }
  auto it = new_xds_config->clusters.find(new_config->cluster_name());
  if (it == new_xds_config->clusters.end() || !it->second.ok() ||
      it->second->cluster == nullptr) {
    // Should never happen.
    absl::Status status = absl::InternalError(absl::StrCat(
        "xDS config has no entry for cluster ", new_config->cluster_name()));
    ReportTransientFailure(status);
    return status;
  }
  auto& new_cluster_config = *it->second;
  auto* endpoint_config =
      absl::get_if<XdsConfig::ClusterConfig::EndpointConfig>(
          &new_cluster_config.children);
  if (endpoint_config == nullptr) {
    // Should never happen.
    absl::Status status = absl::InternalError(
        absl::StrCat("cluster config for ", new_config->cluster_name(),
                     " has no endpoint config"));
    ReportTransientFailure(status);
    return status;
  }
  auto xds_cert_provider =
      MaybeCreateCertificateProviderLocked(*new_cluster_config.cluster);
  if (!xds_cert_provider.ok()) {
    // Should never happen.
    ReportTransientFailure(xds_cert_provider.status());
    return xds_cert_provider.status();
  }
  if (*xds_cert_provider != nullptr) {
    args.args = args.args.SetObject(std::move(*xds_cert_provider));
  }
  // Now we've verified the new config is good.
  // Get new and old (if any) EDS service name.
  std::string new_eds_service_name =
      GetEdsResourceName(*new_cluster_config.cluster);
  std::string old_eds_service_name =
      cluster_resource_ == nullptr ? ""
                                   : GetEdsResourceName(*cluster_resource_);
  // Update drop stats if needed.
  // Note: We need a drop stats object whenever load reporting is enabled,
  // even if we have no EDS drop config, because we also use it when
  // reporting circuit breaker drops.
  if (!new_cluster_config.cluster->lrs_load_reporting_server.has_value()) {
    drop_stats_.reset();
  } else if (cluster_resource_ == nullptr ||
             old_eds_service_name != new_eds_service_name ||
             cluster_resource_->lrs_load_reporting_server !=
                 new_cluster_config.cluster->lrs_load_reporting_server) {
    drop_stats_ = xds_client_->AddClusterDropStats(
        *new_cluster_config.cluster->lrs_load_reporting_server,
        new_config->cluster_name(), new_eds_service_name);
    if (drop_stats_ == nullptr) {
      gpr_log(
          GPR_ERROR,
          "[xds_cluster_impl_lb %p] Failed to get cluster drop stats for "
          "LRS server %s, cluster %s, EDS service name %s, load "
          "reporting for drops will not be done.",
          this,
          new_cluster_config.cluster->lrs_load_reporting_server->server_uri()
              .c_str(),
          new_config->cluster_name().c_str(), new_eds_service_name.c_str());
=======
  // Update config.
  const bool is_initial_update = config_ == nullptr;
  auto old_config = std::move(config_);
  config_ = args.config.TakeAsSubclass<XdsClusterImplLbConfig>();
  // On initial update, create drop stats.
  if (is_initial_update) {
    if (config_->lrs_load_reporting_server().has_value()) {
      drop_stats_ = xds_client_->AddClusterDropStats(
          config_->lrs_load_reporting_server().value(), config_->cluster_name(),
          config_->eds_service_name());
      if (drop_stats_ == nullptr) {
        gpr_log(GPR_ERROR,
                "[xds_cluster_impl_lb %p] Failed to get cluster drop stats for "
                "LRS server %s, cluster %s, EDS service name %s, load "
                "reporting for drops will not be done.",
                this,
                config_->lrs_load_reporting_server()->server_uri().c_str(),
                config_->cluster_name().c_str(),
                config_->eds_service_name().c_str());
      }
>>>>>>> 391a0810
    }
  }
  // Update call counter if needed.
  if (cluster_resource_ == nullptr ||
      old_eds_service_name != new_eds_service_name) {
    call_counter_ = g_call_counter_map->GetOrCreate(new_config->cluster_name(),
                                                    new_eds_service_name);
  }
  // Update config state, now that we're done comparing old and new fields.
  config_ = std::move(new_config);
  cluster_resource_ = new_cluster_config.cluster;
  drop_config_ = endpoint_config->endpoints != nullptr
                     ? endpoint_config->endpoints->drop_config
                     : nullptr;
  // Update picker in case some dependent config field changed.
  MaybeUpdatePickerLocked();
  // Update child policy.
  return UpdateChildPolicyLocked(std::move(args.addresses),
                                 std::move(args.resolution_note), args.args);
}

absl::StatusOr<RefCountedPtr<XdsCertificateProvider>>
XdsClusterImplLb::MaybeCreateCertificateProviderLocked(
    const XdsClusterResource& cluster_resource) const {
  // If the channel is not using XdsCreds, do nothing.
  auto channel_credentials = channel_control_helper()->GetChannelCredentials();
  if (channel_credentials == nullptr ||
      channel_credentials->type() != XdsCredentials::Type()) {
    return nullptr;
  }
  // Configure root cert.
  absl::string_view root_provider_instance_name =
      cluster_resource.common_tls_context.certificate_validation_context
          .ca_certificate_provider_instance.instance_name;
  absl::string_view root_cert_name =
      cluster_resource.common_tls_context.certificate_validation_context
          .ca_certificate_provider_instance.certificate_name;
  RefCountedPtr<XdsCertificateProvider> root_cert_provider;
  if (!root_provider_instance_name.empty()) {
    root_cert_provider =
        xds_client_->certificate_provider_store()
            .CreateOrGetCertificateProvider(root_provider_instance_name);
    if (root_cert_provider == nullptr) {
      return absl::InternalError(
          absl::StrCat("Certificate provider instance name: \"",
                       root_provider_instance_name, "\" not recognized."));
    }
  }
  // Configure identity cert.
  absl::string_view identity_provider_instance_name =
      cluster_resource.common_tls_context.tls_certificate_provider_instance
          .instance_name;
  absl::string_view identity_cert_name =
      cluster_resource.common_tls_context.tls_certificate_provider_instance
          .certificate_name;
  RefCountedPtr<XdsCertificateProvider> identity_cert_provider;
  if (!identity_provider_instance_name.empty()) {
    identity_cert_provider =
        xds_client_->certificate_provider_store()
            .CreateOrGetCertificateProvider(identity_provider_instance_name);
    if (identity_cert_provider == nullptr) {
      return absl::InternalError(
          absl::StrCat("Certificate provider instance name: \"",
                       identity_provider_instance_name, "\" not recognized."));
    }
  }
  // Configure SAN matchers.
  const std::vector<StringMatcher>& san_matchers =
      cluster_resource.common_tls_context.certificate_validation_context
          .match_subject_alt_names;
  // Create xds cert provider.
  return MakeRefCounted<XdsCertificateProvider>(
      root_cert_provider, root_cert_name, identity_cert_provider,
      identity_cert_name, san_matchers);
}

void XdsClusterImplLb::MaybeUpdatePickerLocked() {
  // If we're dropping all calls, report READY, regardless of what (or
  // whether) the child has reported.
  if (drop_config_ != nullptr && drop_config_->drop_all()) {
    auto drop_picker = MakeRefCounted<Picker>(this, picker_);
    if (GRPC_TRACE_FLAG_ENABLED(grpc_xds_cluster_impl_lb_trace)) {
      gpr_log(GPR_INFO,
              "[xds_cluster_impl_lb %p] updating connectivity (drop all): "
              "state=READY picker=%p",
              this, drop_picker.get());
    }
    channel_control_helper()->UpdateState(GRPC_CHANNEL_READY, absl::Status(),
                                          std::move(drop_picker));
    return;
  }
  // Otherwise, update only if we have a child picker.
  if (picker_ != nullptr) {
    auto drop_picker = MakeRefCounted<Picker>(this, picker_);
    if (GRPC_TRACE_FLAG_ENABLED(grpc_xds_cluster_impl_lb_trace)) {
      gpr_log(GPR_INFO,
              "[xds_cluster_impl_lb %p] updating connectivity: state=%s "
              "status=(%s) picker=%p",
              this, ConnectivityStateName(state_), status_.ToString().c_str(),
              drop_picker.get());
    }
    channel_control_helper()->UpdateState(state_, status_,
                                          std::move(drop_picker));
  }
}

OrphanablePtr<LoadBalancingPolicy> XdsClusterImplLb::CreateChildPolicyLocked(
    const ChannelArgs& args) {
  LoadBalancingPolicy::Args lb_policy_args;
  lb_policy_args.work_serializer = work_serializer();
  lb_policy_args.args = args;
  lb_policy_args.channel_control_helper = std::make_unique<Helper>(
      RefAsSubclass<XdsClusterImplLb>(DEBUG_LOCATION, "Helper"));
  OrphanablePtr<LoadBalancingPolicy> lb_policy =
      MakeOrphanable<ChildPolicyHandler>(std::move(lb_policy_args),
                                         &grpc_xds_cluster_impl_lb_trace);
  if (GRPC_TRACE_FLAG_ENABLED(grpc_xds_cluster_impl_lb_trace)) {
    gpr_log(GPR_INFO,
            "[xds_cluster_impl_lb %p] Created new child policy handler %p",
            this, lb_policy.get());
  }
  // Add our interested_parties pollset_set to that of the newly created
  // child policy. This will make the child policy progress upon activity on
  // this policy, which in turn is tied to the application's call.
  grpc_pollset_set_add_pollset_set(lb_policy->interested_parties(),
                                   interested_parties());
  return lb_policy;
}

absl::Status XdsClusterImplLb::UpdateChildPolicyLocked(
    absl::StatusOr<std::shared_ptr<EndpointAddressesIterator>> addresses,
    std::string resolution_note, const ChannelArgs& args) {
  // Create policy if needed.
  if (child_policy_ == nullptr) {
    child_policy_ = CreateChildPolicyLocked(args);
  }
  // Construct update args.
  UpdateArgs update_args;
  update_args.addresses = std::move(addresses);
  update_args.resolution_note = std::move(resolution_note);
  update_args.config = config_->child_policy();
  update_args.args =
      args.Set(GRPC_ARG_XDS_CLUSTER_NAME, config_->cluster_name());
  // Update the policy.
  if (GRPC_TRACE_FLAG_ENABLED(grpc_xds_cluster_impl_lb_trace)) {
    gpr_log(GPR_INFO,
            "[xds_cluster_impl_lb %p] Updating child policy handler %p", this,
            child_policy_.get());
  }
  return child_policy_->UpdateLocked(std::move(update_args));
}

//
// XdsClusterImplLb::Helper
//

RefCountedPtr<SubchannelInterface> XdsClusterImplLb::Helper::CreateSubchannel(
    const grpc_resolved_address& address, const ChannelArgs& per_address_args,
    const ChannelArgs& args) {
  if (parent()->shutting_down_) return nullptr;
  // If load reporting is enabled, wrap the subchannel such that it
  // includes the locality stats object, which will be used by the Picker.
  if (parent()->cluster_resource_->lrs_load_reporting_server.has_value()) {
    auto locality_name = per_address_args.GetObjectRef<XdsLocalityName>();
    RefCountedPtr<XdsClusterLocalityStats> locality_stats =
        parent()->xds_client_->AddClusterLocalityStats(
            parent()->cluster_resource_->lrs_load_reporting_server.value(),
            parent()->config_->cluster_name(),
            GetEdsResourceName(*parent()->cluster_resource_),
            std::move(locality_name));
    if (locality_stats != nullptr) {
      return MakeRefCounted<StatsSubchannelWrapper>(
          parent()->channel_control_helper()->CreateSubchannel(
              address, per_address_args, args),
          std::move(locality_stats));
    }
    gpr_log(GPR_ERROR,
            "[xds_cluster_impl_lb %p] Failed to get locality stats object for "
            "LRS server %s, cluster %s, EDS service name %s; load reports will "
            "not be generated (not wrapping subchannel)",
            parent(),
            parent()
                ->cluster_resource_->lrs_load_reporting_server->server_uri()
                .c_str(),
            parent()->config_->cluster_name().c_str(),
            GetEdsResourceName(*parent()->cluster_resource_).c_str());
  }
  // Load reporting not enabled, so don't wrap the subchannel.
  return parent()->channel_control_helper()->CreateSubchannel(
      address, per_address_args, args);
}

void XdsClusterImplLb::Helper::UpdateState(
    grpc_connectivity_state state, const absl::Status& status,
    RefCountedPtr<SubchannelPicker> picker) {
  if (parent()->shutting_down_) return;
  if (GRPC_TRACE_FLAG_ENABLED(grpc_xds_cluster_impl_lb_trace)) {
    gpr_log(GPR_INFO,
            "[xds_cluster_impl_lb %p] child connectivity state update: "
            "state=%s (%s) picker=%p",
            parent(), ConnectivityStateName(state), status.ToString().c_str(),
            picker.get());
  }
  // Save the state and picker.
  parent()->state_ = state;
  parent()->status_ = status;
  parent()->picker_ = std::move(picker);
  // Wrap the picker and return it to the channel.
  parent()->MaybeUpdatePickerLocked();
}

//
// factory
//

const JsonLoaderInterface* XdsClusterImplLbConfig::JsonLoader(const JsonArgs&) {
  static const auto* loader =
      JsonObjectLoader<XdsClusterImplLbConfig>()
          // Note: Some fields require custom processing, so they are
          // handled in JsonPostLoad() instead.
          .Field("clusterName", &XdsClusterImplLbConfig::cluster_name_)
          .Finish();
  return loader;
}

void XdsClusterImplLbConfig::JsonPostLoad(const Json& json,
                                          const JsonArgs& args,
                                          ValidationErrors* errors) {
  // Parse "childPolicy" field.
  ValidationErrors::ScopedField field(errors, ".childPolicy");
  auto it = json.object().find("childPolicy");
  if (it == json.object().end()) {
    errors->AddError("field not present");
  } else {
    auto lb_config =
        CoreConfiguration::Get().lb_policy_registry().ParseLoadBalancingConfig(
            it->second);
    if (!lb_config.ok()) {
      errors->AddError(lb_config.status().message());
    } else {
      child_policy_ = std::move(*lb_config);
    }
  }
}

class XdsClusterImplLbFactory : public LoadBalancingPolicyFactory {
 public:
  OrphanablePtr<LoadBalancingPolicy> CreateLoadBalancingPolicy(
      LoadBalancingPolicy::Args args) const override {
    auto xds_client = args.args.GetObjectRef<GrpcXdsClient>(DEBUG_LOCATION,
                                                            "XdsClusterImplLb");
    if (xds_client == nullptr) {
      gpr_log(GPR_ERROR,
              "XdsClient not present in channel args -- cannot instantiate "
              "xds_cluster_impl LB policy");
      return nullptr;
    }
    return MakeOrphanable<XdsClusterImplLb>(std::move(xds_client),
                                            std::move(args));
  }

  absl::string_view name() const override { return kXdsClusterImpl; }

  absl::StatusOr<RefCountedPtr<LoadBalancingPolicy::Config>>
  ParseLoadBalancingConfig(const Json& json) const override {
    return LoadFromJson<RefCountedPtr<XdsClusterImplLbConfig>>(
        json, JsonArgs(),
        "errors validating xds_cluster_impl LB policy config");
  }
};

}  // namespace

void RegisterXdsClusterImplLbPolicy(CoreConfiguration::Builder* builder) {
  builder->lb_policy_registry()->RegisterLoadBalancingPolicyFactory(
      std::make_unique<XdsClusterImplLbFactory>());
}

}  // namespace grpc_core<|MERGE_RESOLUTION|>--- conflicted
+++ resolved
@@ -177,7 +177,7 @@
 // xDS Cluster Impl LB policy.
 class XdsClusterImplLb : public LoadBalancingPolicy {
  public:
-  XdsClusterImplLb(RefCountedPtr<XdsClient> xds_client, Args args);
+  XdsClusterImplLb(RefCountedPtr<GrpcXdsClient> xds_client, Args args);
 
   absl::string_view name() const override { return kXdsClusterImpl; }
 
@@ -423,7 +423,7 @@
 // XdsClusterImplLb
 //
 
-XdsClusterImplLb::XdsClusterImplLb(RefCountedPtr<XdsClient> xds_client,
+XdsClusterImplLb::XdsClusterImplLb(RefCountedPtr<GrpcXdsClient> xds_client,
                                    Args args)
     : LoadBalancingPolicy(std::move(args)), xds_client_(std::move(xds_client)) {
   if (GRPC_TRACE_FLAG_ENABLED(grpc_xds_cluster_impl_lb_trace)) {
@@ -495,9 +495,8 @@
   if (GRPC_TRACE_FLAG_ENABLED(grpc_xds_cluster_impl_lb_trace)) {
     gpr_log(GPR_INFO, "[xds_cluster_impl_lb %p] Received update", this);
   }
-<<<<<<< HEAD
   // Grab new LB policy config.
-  RefCountedPtr<XdsClusterImplLbConfig> new_config = std::move(args.config);
+  auto new_config = args.config.TakeAsSubclass<XdsClusterImplLbConfig>();
   // Cluster name should never change, because the cds policy will assign a
   // different priority child name if that happens, which means that this
   // policy instance will get replaced instead of being updated.
@@ -574,28 +573,6 @@
           new_cluster_config.cluster->lrs_load_reporting_server->server_uri()
               .c_str(),
           new_config->cluster_name().c_str(), new_eds_service_name.c_str());
-=======
-  // Update config.
-  const bool is_initial_update = config_ == nullptr;
-  auto old_config = std::move(config_);
-  config_ = args.config.TakeAsSubclass<XdsClusterImplLbConfig>();
-  // On initial update, create drop stats.
-  if (is_initial_update) {
-    if (config_->lrs_load_reporting_server().has_value()) {
-      drop_stats_ = xds_client_->AddClusterDropStats(
-          config_->lrs_load_reporting_server().value(), config_->cluster_name(),
-          config_->eds_service_name());
-      if (drop_stats_ == nullptr) {
-        gpr_log(GPR_ERROR,
-                "[xds_cluster_impl_lb %p] Failed to get cluster drop stats for "
-                "LRS server %s, cluster %s, EDS service name %s, load "
-                "reporting for drops will not be done.",
-                this,
-                config_->lrs_load_reporting_server()->server_uri().c_str(),
-                config_->cluster_name().c_str(),
-                config_->eds_service_name().c_str());
-      }
->>>>>>> 391a0810
     }
   }
   // Update call counter if needed.
@@ -633,7 +610,7 @@
   absl::string_view root_cert_name =
       cluster_resource.common_tls_context.certificate_validation_context
           .ca_certificate_provider_instance.certificate_name;
-  RefCountedPtr<XdsCertificateProvider> root_cert_provider;
+  RefCountedPtr<grpc_tls_certificate_provider> root_cert_provider;
   if (!root_provider_instance_name.empty()) {
     root_cert_provider =
         xds_client_->certificate_provider_store()
@@ -651,7 +628,7 @@
   absl::string_view identity_cert_name =
       cluster_resource.common_tls_context.tls_certificate_provider_instance
           .certificate_name;
-  RefCountedPtr<XdsCertificateProvider> identity_cert_provider;
+  RefCountedPtr<grpc_tls_certificate_provider> identity_cert_provider;
   if (!identity_provider_instance_name.empty()) {
     identity_cert_provider =
         xds_client_->certificate_provider_store()
