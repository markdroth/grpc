//
// Copyright 2019 gRPC authors.
//
// Licensed under the Apache License, Version 2.0 (the "License");
// you may not use this file except in compliance with the License.
// You may obtain a copy of the License at
//
//     http://www.apache.org/licenses/LICENSE-2.0
//
// Unless required by applicable law or agreed to in writing, software
// distributed under the License is distributed on an "AS IS" BASIS,
// WITHOUT WARRANTIES OR CONDITIONS OF ANY KIND, either express or implied.
// See the License for the specific language governing permissions and
// limitations under the License.
//

#include <grpc/support/port_platform.h>

#include <algorithm>
#include <map>
#include <memory>
#include <set>
#include <string>
#include <type_traits>
#include <utility>
#include <vector>

#include "absl/status/status.h"
#include "absl/status/statusor.h"
#include "absl/strings/str_cat.h"
#include "absl/strings/string_view.h"
#include "absl/types/optional.h"
#include "absl/types/variant.h"

#include <grpc/grpc_security.h>
#include <grpc/impl/connectivity_state.h>
#include <grpc/support/json.h>
#include <grpc/support/log.h>

#include "src/core/ext/filters/client_channel/lb_policy/address_filtering.h"
#include "src/core/ext/filters/client_channel/lb_policy/outlier_detection/outlier_detection.h"
#include "src/core/ext/filters/client_channel/lb_policy/xds/xds_channel_args.h"
#include "src/core/ext/filters/client_channel/resolver/xds/xds_dependency_manager.h"
#include "src/core/ext/xds/xds_cluster.h"
#include "src/core/ext/xds/xds_common_types.h"
#include "src/core/ext/xds/xds_health_status.h"
#include "src/core/lib/channel/channel_args.h"
#include "src/core/lib/config/core_configuration.h"
#include "src/core/lib/debug/trace.h"
#include "src/core/lib/gprpp/debug_location.h"
#include "src/core/lib/gprpp/match.h"
#include "src/core/lib/gprpp/orphanable.h"
#include "src/core/lib/gprpp/ref_counted_ptr.h"
#include "src/core/lib/gprpp/time.h"
#include "src/core/lib/gprpp/unique_type_name.h"
#include "src/core/lib/gprpp/work_serializer.h"
#include "src/core/lib/iomgr/pollset_set.h"
#include "src/core/lib/json/json.h"
#include "src/core/lib/json/json_args.h"
#include "src/core/lib/json/json_object_loader.h"
#include "src/core/lib/json/json_writer.h"
#include "src/core/lib/load_balancing/delegating_helper.h"
#include "src/core/lib/load_balancing/lb_policy.h"
#include "src/core/lib/load_balancing/lb_policy_factory.h"
#include "src/core/lib/load_balancing/lb_policy_registry.h"

namespace grpc_core {

TraceFlag grpc_cds_lb_trace(false, "cds_lb");

namespace {

using XdsConfig = XdsDependencyManager::XdsConfig;

constexpr absl::string_view kCds = "cds_experimental";

// Config for this LB policy.
class CdsLbConfig : public LoadBalancingPolicy::Config {
 public:
  CdsLbConfig() = default;

  CdsLbConfig(const CdsLbConfig&) = delete;
  CdsLbConfig& operator=(const CdsLbConfig&) = delete;

  CdsLbConfig(CdsLbConfig&& other) = delete;
  CdsLbConfig& operator=(CdsLbConfig&& other) = delete;

  absl::string_view name() const override { return kCds; }

  const std::string& cluster() const { return cluster_; }
  bool is_dynamic() const { return is_dynamic_; }

  static const JsonLoaderInterface* JsonLoader(const JsonArgs&) {
    static const auto* loader =
        JsonObjectLoader<CdsLbConfig>()
            .Field("cluster", &CdsLbConfig::cluster_)
            .OptionalField("isDynamic", &CdsLbConfig::is_dynamic_)
            .Finish();
    return loader;
  }

 private:
  std::string cluster_;
  bool is_dynamic_ = false;
};

// CDS LB policy.
class CdsLb : public LoadBalancingPolicy {
 public:
  explicit CdsLb(Args args);

  absl::string_view name() const override { return kCds; }

  absl::Status UpdateLocked(UpdateArgs args) override;
  void ResetBackoffLocked() override;
  void ExitIdleLocked() override;

 private:
  // Delegating helper to be passed to child policy.
  using Helper = ParentOwningDelegatingChannelControlHelper<CdsLb>;

  // State used to retain child policy names for the priority policy.
  struct ChildNameState {
    std::vector<size_t /*child_number*/> priority_child_numbers;
    size_t next_available_child_number = 0;

    void Reset() {
      priority_child_numbers.clear();
      next_available_child_number = 0;
    }
  };

  ~CdsLb() override;

  void ShutdownLocked() override;

  // Computes child numbers for new_cluster, reusing child numbers
  // from old_cluster and child_name_state_ in an intelligent
  // way to avoid unnecessary churn.
  ChildNameState ComputeChildNames(
      const XdsConfig::ClusterConfig* old_cluster,
      const XdsConfig::ClusterConfig& new_cluster,
      const XdsConfig::ClusterConfig::EndpointConfig& endpoint_config) const;

  std::string GetChildPolicyName(const std::string& cluster, size_t priority);

  Json CreateChildPolicyConfigForLeafCluster(
      const XdsConfig::ClusterConfig& new_cluster,
      const XdsConfig::ClusterConfig::EndpointConfig& endpoint_config);
  Json CreateChildPolicyConfigForAggregateCluster(
      const XdsConfig::ClusterConfig::AggregateConfig& aggregate_config);

  void ResetState();

  void ReportTransientFailure(absl::Status status);

  std::string cluster_name_;
  RefCountedPtr<const XdsConfig> xds_config_;

  // Cluster subscription, for dynamic clusters (e.g., RLS).
  RefCountedPtr<XdsDependencyManager::ClusterSubscription> subscription_;

  ChildNameState child_name_state_;

  // Child LB policy.
  OrphanablePtr<LoadBalancingPolicy> child_policy_;

  // Internal state.
  bool shutting_down_ = false;
};

//
// CdsLb
//

CdsLb::CdsLb(Args args) : LoadBalancingPolicy(std::move(args)) {
  if (GRPC_TRACE_FLAG_ENABLED(grpc_cds_lb_trace)) {
    gpr_log(GPR_INFO, "[cdslb %p] created", this);
  }
}

CdsLb::~CdsLb() {
  if (GRPC_TRACE_FLAG_ENABLED(grpc_cds_lb_trace)) {
    gpr_log(GPR_INFO, "[cdslb %p] destroying cds LB policy", this);
  }
}

void CdsLb::ShutdownLocked() {
  if (GRPC_TRACE_FLAG_ENABLED(grpc_cds_lb_trace)) {
    gpr_log(GPR_INFO, "[cdslb %p] shutting down", this);
  }
  shutting_down_ = true;
  ResetState();
}

void CdsLb::ResetBackoffLocked() {
  if (child_policy_ != nullptr) child_policy_->ResetBackoffLocked();
}

void CdsLb::ExitIdleLocked() {
  if (child_policy_ != nullptr) child_policy_->ExitIdleLocked();
}

// FIXME: do we still need this?
// We need at least one priority for each discovery mechanism, just so that we
// have a child in which to create the xds_cluster_impl policy.  This ensures
// that we properly handle the case of a discovery mechanism dropping 100% of
// calls, the OnError() case, and the OnResourceDoesNotExist() case.
const XdsEndpointResource::PriorityList& GetUpdatePriorityList(
    const XdsEndpointResource* update) {
  static const NoDestruct<XdsEndpointResource::PriorityList>
      kPriorityListWithEmptyPriority(1);
  if (update == nullptr || update->priorities.empty()) {
    return *kPriorityListWithEmptyPriority;
  }
  return update->priorities;
}

std::string MakeChildPolicyName(absl::string_view cluster,
                                size_t child_number) {
  return absl::StrCat("{cluster=", cluster, ", child_number=", child_number,
                      "}");
}

class PriorityEndpointIterator : public EndpointAddressesIterator {
 public:
  PriorityEndpointIterator(
      std::string cluster_name,
      std::shared_ptr<const XdsEndpointResource> endpoints,
      std::vector<size_t /*child_number*/> priority_child_numbers)
      : cluster_name_(std::move(cluster_name)),
        endpoints_(std::move(endpoints)),
        priority_child_numbers_(std::move(priority_child_numbers)) {}

  void ForEach(absl::FunctionRef<void(const EndpointAddresses&)> callback)
      const override {
    const auto& priority_list = GetUpdatePriorityList(endpoints_.get());
    for (size_t priority = 0; priority < priority_list.size(); ++priority) {
      const auto& priority_entry = priority_list[priority];
      std::string priority_child_name =
          MakeChildPolicyName(cluster_name_, priority_child_numbers_[priority]);
      for (const auto& p : priority_entry.localities) {
        const auto& locality_name = p.first;
        const auto& locality = p.second;
        std::vector<RefCountedStringValue> hierarchical_path = {
            RefCountedStringValue(priority_child_name),
            RefCountedStringValue(locality_name->AsHumanReadableString())};
        auto hierarchical_path_attr =
            MakeRefCounted<HierarchicalPathArg>(std::move(hierarchical_path));
        for (const auto& endpoint : locality.endpoints) {
          uint32_t endpoint_weight =
              locality.lb_weight *
              endpoint.args().GetInt(GRPC_ARG_ADDRESS_WEIGHT).value_or(1);
          callback(EndpointAddresses(
              endpoint.addresses(),
              endpoint.args()
                  .SetObject(hierarchical_path_attr)
                  .Set(GRPC_ARG_ADDRESS_WEIGHT, endpoint_weight)
                  .SetObject(locality_name->Ref())
                  .Set(GRPC_ARG_XDS_LOCALITY_WEIGHT, locality.lb_weight)));
        }
      }
    }
  }

 private:
  std::string cluster_name_;
  std::shared_ptr<const XdsEndpointResource> endpoints_;
  std::vector<size_t /*child_number*/> priority_child_numbers_;
};

absl::Status CdsLb::UpdateLocked(UpdateArgs args) {
  // Get new config.
  auto new_config = args.config.TakeAsSubclass<CdsLbConfig>();
  if (GRPC_TRACE_FLAG_ENABLED(grpc_cds_lb_trace)) {
    gpr_log(GPR_INFO, "[cdslb %p] received update: cluster=%s is_dynamic=%d",
            this, new_config->cluster().c_str(), new_config->is_dynamic());
  }
  GPR_ASSERT(new_config != nullptr);
  // Cluster name should never change, because we should use a different
  // child name in xds_cluster_manager in that case.
  if (cluster_name_.empty()) {
    cluster_name_ = new_config->cluster();
  } else {
    GPR_ASSERT(cluster_name_ == new_config->cluster());
  }
  // Get xDS config.
  auto new_xds_config = args.args.GetObjectRef<XdsConfig>();
  if (new_xds_config == nullptr) {
    // Should never happen.
    absl::Status status =
        absl::InternalError("xDS config not passed to CDS LB policy");
    ReportTransientFailure(status);
    return status;
  }
  auto it = new_xds_config->clusters.find(cluster_name_);
  if (it == new_xds_config->clusters.end()) {
    // Cluster not present.
    if (new_config->is_dynamic()) {
      // This is a dynamic cluster.  Subscribe to it if not yet subscribed.
      if (subscription_ == nullptr) {
        auto* dependency_mgr = args.args.GetObject<XdsDependencyManager>();
        if (dependency_mgr == nullptr) {
          // Should never happen.
          absl::Status status = absl::InternalError(
              "xDS dependency mgr not passed to CDS LB policy");
          ReportTransientFailure(status);
          return status;
        }
        subscription_ = dependency_mgr->GetClusterSubscription(cluster_name_);
        // Stay in CONNECTING until we get an update that has the cluster.
        return absl::OkStatus();
      }
      // If we are already subscribed, it's possible that we just
      // recently subscribed but another update came through before we
      // got the new cluster, in which case it will still be missing.
      if (GRPC_TRACE_FLAG_ENABLED(grpc_cds_lb_trace)) {
        gpr_log(GPR_INFO,
                "[cdslb %p] xDS config has no entry for dynamic cluster %s, "
                "ignoring update",
                this, cluster_name_.c_str());
      }
      // Stay in CONNECTING until we get an update that has the cluster.
      return absl::OkStatus();
    }
    // Not a dynamic cluster.  This should never happen.
    absl::Status status = absl::UnavailableError(absl::StrCat(
        "xDS config has no entry for static cluster ", cluster_name_));
    ReportTransientFailure(status);
    return status;
  }
  auto& new_cluster_config = it->second;
  // If new list is not OK, report TRANSIENT_FAILURE.
  if (!new_cluster_config.ok()) {
    ReportTransientFailure(new_cluster_config.status());
    return new_cluster_config.status();
  }
  GPR_ASSERT(new_cluster_config->cluster != nullptr);
  // Find old cluster, if any.
  const XdsConfig::ClusterConfig* old_cluster_config = nullptr;
  if (xds_config_ != nullptr) {
    auto it_old = xds_config_->clusters.find(cluster_name_);
    if (it_old != xds_config_->clusters.end() && it_old->second.ok()) {
      old_cluster_config = &*it_old->second;
      // If nothing changed for a leaf cluster, then ignore the update.
      // Can't do this for an aggregate cluster, because even if the aggregate
      // cluster itself didn't change, the leaf clusters may have changed.
      if (*new_cluster_config == *old_cluster_config &&
          absl::holds_alternative<XdsConfig::ClusterConfig::EndpointConfig>(
              new_cluster_config->children)) {
        return absl::OkStatus();
      }
    }
  }
  // Construct child policy config and update state based on the cluster type.
  Json child_policy_config_json;
  UpdateArgs update_args;
  Match(
      new_cluster_config->children,
      // Leaf cluster.
      [&](const XdsConfig::ClusterConfig::EndpointConfig& endpoint_config) {
        // Compute new child numbers.
        child_name_state_ = ComputeChildNames(
            old_cluster_config, *new_cluster_config, endpoint_config);
        // Populate addresses and resolution_note for child policy.
        update_args.addresses = std::make_shared<PriorityEndpointIterator>(
            new_cluster_config->cluster_name, endpoint_config.endpoints,
            child_name_state_.priority_child_numbers);
        update_args.resolution_note = endpoint_config.resolution_note;
        // Construct child policy config.
        child_policy_config_json = CreateChildPolicyConfigForLeafCluster(
            *new_cluster_config, endpoint_config);
      },
      // Aggregate cluster.
      [&](const XdsConfig::ClusterConfig::AggregateConfig& aggregate_config) {
        child_name_state_.Reset();
        // Construct child policy config.
        child_policy_config_json =
            CreateChildPolicyConfigForAggregateCluster(aggregate_config);
      });
  // Swap in new xDS config, now that we're done with the old one.
  xds_config_ = std::move(new_xds_config);
  // Validate child policy config.
  auto child_config =
      CoreConfiguration::Get().lb_policy_registry().ParseLoadBalancingConfig(
          child_policy_config_json);
  if (!child_config.ok()) {
    // Should never happen.
    absl::Status status = absl::InternalError(
        absl::StrCat(cluster_name_, ": error parsing child policy config: ",
                     child_config.status().message()));
    ReportTransientFailure(status);
    return status;
  }
  // Create child policy if not already present.
  if (child_policy_ == nullptr) {
    LoadBalancingPolicy::Args lb_args;
    lb_args.work_serializer = work_serializer();
    lb_args.args = args.args;
    lb_args.channel_control_helper =
        std::make_unique<Helper>(RefAsSubclass<CdsLb>());
    child_policy_ =
        CoreConfiguration::Get().lb_policy_registry().CreateLoadBalancingPolicy(
            (*child_config)->name(), std::move(lb_args));
    if (child_policy_ == nullptr) {
      // Should never happen.
      absl::Status status = absl::UnavailableError(
          absl::StrCat(cluster_name_, ": failed to create child policy"));
      ReportTransientFailure(status);
      return status;
    }
    grpc_pollset_set_add_pollset_set(child_policy_->interested_parties(),
                                     interested_parties());
    if (GRPC_TRACE_FLAG_ENABLED(grpc_cds_lb_trace)) {
      gpr_log(GPR_INFO, "[cdslb %p] created child policy %s (%p)", this,
              std::string((*child_config)->name()).c_str(),
              child_policy_.get());
    }
  }
  // Update child policy.
  update_args.config = std::move(*child_config);
  update_args.args = args.args;
  return child_policy_->UpdateLocked(std::move(update_args));
}

CdsLb::ChildNameState CdsLb::ComputeChildNames(
    const XdsConfig::ClusterConfig* old_cluster,
    const XdsConfig::ClusterConfig& new_cluster,
    const XdsConfig::ClusterConfig::EndpointConfig& endpoint_config) const {
  GPR_ASSERT(
      !absl::holds_alternative<XdsConfig::ClusterConfig::AggregateConfig>(
          new_cluster.children));
  // First, build some maps from locality to child number and the reverse
  // from old_cluster and child_name_state_.
  std::map<XdsLocalityName*, size_t /*child_number*/, XdsLocalityName::Less>
      locality_child_map;
  std::map<size_t, std::set<XdsLocalityName*, XdsLocalityName::Less>>
      child_locality_map;
  if (old_cluster != nullptr &&
      old_cluster->cluster_name == new_cluster.cluster_name) {
    auto* old_endpoint_config =
        absl::get_if<XdsConfig::ClusterConfig::EndpointConfig>(
            &old_cluster->children);
    if (old_endpoint_config != nullptr) {
      const auto& prev_priority_list =
          GetUpdatePriorityList(old_endpoint_config->endpoints.get());
      for (size_t priority = 0; priority < prev_priority_list.size();
           ++priority) {
        size_t child_number =
            child_name_state_.priority_child_numbers[priority];
        const auto& localities = prev_priority_list[priority].localities;
        for (const auto& p : localities) {
          XdsLocalityName* locality_name = p.first;
          locality_child_map[locality_name] = child_number;
          child_locality_map[child_number].insert(locality_name);
        }
      }
    }
  }
  // Now construct new state containing priority child numbers for the new
  // cluster based on the maps constructed above.
  ChildNameState new_child_name_state;
  new_child_name_state.next_available_child_number =
      child_name_state_.next_available_child_number;
  const XdsEndpointResource::PriorityList& priority_list =
      GetUpdatePriorityList(endpoint_config.endpoints.get());
  for (size_t priority = 0; priority < priority_list.size(); ++priority) {
    const auto& localities = priority_list[priority].localities;
    absl::optional<size_t> child_number;
    // If one of the localities in this priority already existed, reuse its
    // child number.
    for (const auto& p : localities) {
      XdsLocalityName* locality_name = p.first;
      if (!child_number.has_value()) {
        auto it = locality_child_map.find(locality_name);
        if (it != locality_child_map.end()) {
          child_number = it->second;
          locality_child_map.erase(it);
          // Remove localities that *used* to be in this child number, so
          // that we don't incorrectly reuse this child number for a
          // subsequent priority.
          for (XdsLocalityName* old_locality :
               child_locality_map[*child_number]) {
            locality_child_map.erase(old_locality);
          }
        }
      } else {
        // Remove all localities that are now in this child number, so
        // that we don't accidentally reuse this child number for a
        // subsequent priority.
        locality_child_map.erase(locality_name);
      }
    }
    // If we didn't find an existing child number, assign a new one.
    if (!child_number.has_value()) {
      for (child_number = new_child_name_state.next_available_child_number;
           child_locality_map.find(*child_number) != child_locality_map.end();
           ++(*child_number)) {
      }
      new_child_name_state.next_available_child_number = *child_number + 1;
      // Add entry so we know that the child number is in use.
      // (Don't need to add the list of localities, since we won't use them.)
      child_locality_map[*child_number];
    }
    new_child_name_state.priority_child_numbers.push_back(*child_number);
  }
  return new_child_name_state;
}

Json CdsLb::CreateChildPolicyConfigForLeafCluster(
    const XdsConfig::ClusterConfig& new_cluster,
    const XdsConfig::ClusterConfig::EndpointConfig& endpoint_config) {
  const auto& cluster_resource = *new_cluster.cluster;
  const bool is_logical_dns =
      absl::holds_alternative<XdsClusterResource::LogicalDns>(
          cluster_resource.type);
  // Determine what xDS LB policy to use.
  Json xds_lb_policy;
  if (is_logical_dns) {
    xds_lb_policy = Json::FromArray({
        Json::FromObject({
            {"pick_first", Json::FromObject({})},
        }),
    });
  } else {
    xds_lb_policy = Json::FromArray(new_cluster.cluster->lb_policy_config);
  }
  // Wrap it in the priority policy.
  Json::Object priority_children;
  Json::Array priority_priorities;
<<<<<<< HEAD
  const auto& priority_list =
      GetUpdatePriorityList(endpoint_config.endpoints.get());
  for (size_t priority = 0; priority < priority_list.size(); ++priority) {
    // Add priority entry, with the appropriate child name.
    std::string child_name =
        MakeChildPolicyName(new_cluster.cluster_name,
                            child_name_state_.priority_child_numbers[priority]);
    priority_priorities.emplace_back(Json::FromString(child_name));
    Json::Object child_config = {{"config", xds_lb_policy}};
    if (!is_logical_dns) {
      child_config["ignore_reresolution_requests"] = Json::FromBool(true);
=======
  size_t numbers_index = 0;
  for (const auto* cluster_config : new_cluster_list) {
    const bool is_logical_dns =
        absl::holds_alternative<XdsClusterResource::LogicalDns>(
            cluster_config->cluster->type);
    const auto& endpoint_config =
        absl::get<XdsConfig::ClusterConfig::EndpointConfig>(
            cluster_config->children);
    const auto& priority_list =
        GetUpdatePriorityList(endpoint_config.endpoints.get());
    const auto& cluster_resource = *cluster_config->cluster;
    GPR_ASSERT(numbers_index < child_name_state_list_.size());
    const auto& child_numbers = child_name_state_list_[numbers_index++];
    for (size_t priority = 0; priority < priority_list.size(); ++priority) {
      // Determine what xDS LB policy to use.
      Json child_policy;
      if (is_logical_dns) {
        child_policy = Json::FromArray({
            Json::FromObject({
                {"pick_first", Json::FromObject({})},
            }),
        });
      } else {
        child_policy = Json::FromArray(lb_policy_config);
      }
      // Wrap the xDS LB policy in the xds_override_host policy.
      Json::Object xds_override_host_lb_config = {
          {"clusterName", Json::FromString(cluster_config->cluster_name)},
          {"childPolicy", std::move(child_policy)},
      };
      Json::Array xds_override_host_config = {Json::FromObject({
          {"xds_override_host_experimental",
           Json::FromObject(std::move(xds_override_host_lb_config))},
      })};
      // Wrap it in the xds_cluster_impl policy.
      Json::Array xds_cluster_impl_config = {Json::FromObject(
          {{"xds_cluster_impl_experimental",
            Json::FromObject({
                {"clusterName", Json::FromString(cluster_config->cluster_name)},
                {"childPolicy",
                 Json::FromArray(std::move(xds_override_host_config))},
            })}})};
      // Wrap it in the outlier_detection policy.
      Json::Object outlier_detection_config;
      if (cluster_resource.outlier_detection.has_value()) {
        auto& outlier_detection_update = *cluster_resource.outlier_detection;
        outlier_detection_config["interval"] =
            Json::FromString(outlier_detection_update.interval.ToJsonString());
        outlier_detection_config["baseEjectionTime"] = Json::FromString(
            outlier_detection_update.base_ejection_time.ToJsonString());
        outlier_detection_config["maxEjectionTime"] = Json::FromString(
            outlier_detection_update.max_ejection_time.ToJsonString());
        outlier_detection_config["maxEjectionPercent"] =
            Json::FromNumber(outlier_detection_update.max_ejection_percent);
        if (outlier_detection_update.success_rate_ejection.has_value()) {
          outlier_detection_config["successRateEjection"] = Json::FromObject({
              {"stdevFactor",
               Json::FromNumber(outlier_detection_update.success_rate_ejection
                                    ->stdev_factor)},
              {"enforcementPercentage",
               Json::FromNumber(outlier_detection_update.success_rate_ejection
                                    ->enforcement_percentage)},
              {"minimumHosts",
               Json::FromNumber(outlier_detection_update.success_rate_ejection
                                    ->minimum_hosts)},
              {"requestVolume",
               Json::FromNumber(outlier_detection_update.success_rate_ejection
                                    ->request_volume)},
          });
        }
        if (outlier_detection_update.failure_percentage_ejection.has_value()) {
          outlier_detection_config["failurePercentageEjection"] =
              Json::FromObject({
                  {"threshold",
                   Json::FromNumber(
                       outlier_detection_update.failure_percentage_ejection
                           ->threshold)},
                  {"enforcementPercentage",
                   Json::FromNumber(
                       outlier_detection_update.failure_percentage_ejection
                           ->enforcement_percentage)},
                  {"minimumHosts",
                   Json::FromNumber(
                       outlier_detection_update.failure_percentage_ejection
                           ->minimum_hosts)},
                  {"requestVolume",
                   Json::FromNumber(
                       outlier_detection_update.failure_percentage_ejection
                           ->request_volume)},
              });
        }
      }
      outlier_detection_config["childPolicy"] =
          Json::FromArray(std::move(xds_cluster_impl_config));
      Json locality_picking_policy = Json::FromArray({Json::FromObject({
          {"outlier_detection_experimental",
           Json::FromObject(std::move(outlier_detection_config))},
      })});
      // Add priority entry, with the appropriate child name.
      std::string child_name =
          MakeChildPolicyName(cluster_config->cluster_name,
                              child_numbers.priority_child_numbers[priority]);
      priority_priorities.emplace_back(Json::FromString(child_name));
      Json::Object child_config = {
          {"config", std::move(locality_picking_policy)},
      };
      if (!is_logical_dns) {
        child_config["ignore_reresolution_requests"] = Json::FromBool(true);
      }
      priority_children[child_name] = Json::FromObject(std::move(child_config));
>>>>>>> 62e3b7ef
    }
    priority_children[child_name] = Json::FromObject(std::move(child_config));
  }
  Json priority_policy = Json::FromArray({Json::FromObject({
      {"priority_experimental",
       Json::FromObject({
           {"children", Json::FromObject(std::move(priority_children))},
           {"priorities", Json::FromArray(std::move(priority_priorities))},
       })},
  })});
  // Wrap the priority policy in the xds_override_host policy.
  Json::Object xds_override_host_lb_config = {
      {"childPolicy", std::move(priority_policy)},
  };
  if (!cluster_resource.override_host_statuses.empty()) {
    Json::Array status_list;
    for (const auto& status : cluster_resource.override_host_statuses) {
      status_list.emplace_back(Json::FromString(status.ToString()));
    }
    xds_override_host_lb_config["overrideHostStatus"] =
        Json::FromArray(std::move(status_list));
  }
  Json xds_override_host_policy = Json::FromArray({Json::FromObject({
      {"xds_override_host_experimental",
       Json::FromObject(std::move(xds_override_host_lb_config))},
  })});
  // Wrap the xds_override_host policy in the xds_cluster_impl policy.
  Json xds_cluster_impl_policy = Json::FromArray({Json::FromObject({
      {"xds_cluster_impl_experimental",
       Json::FromObject({
           {"clusterName", Json::FromString(new_cluster.cluster_name)},
           {"childPolicy", std::move(xds_override_host_policy)},
       })},
  })});
  // Wrap the xds_cluster_impl policy in the outlier_detection policy.
  Json::Object outlier_detection_config = {
      {"childPolicy", std::move(xds_cluster_impl_policy)},
  };
  if (cluster_resource.outlier_detection.has_value()) {
    auto& outlier_detection_update = *cluster_resource.outlier_detection;
    outlier_detection_config["interval"] =
        Json::FromString(outlier_detection_update.interval.ToJsonString());
    outlier_detection_config["baseEjectionTime"] = Json::FromString(
        outlier_detection_update.base_ejection_time.ToJsonString());
    outlier_detection_config["maxEjectionTime"] = Json::FromString(
        outlier_detection_update.max_ejection_time.ToJsonString());
    outlier_detection_config["maxEjectionPercent"] =
        Json::FromNumber(outlier_detection_update.max_ejection_percent);
    if (outlier_detection_update.success_rate_ejection.has_value()) {
      outlier_detection_config["successRateEjection"] = Json::FromObject({
          {"stdevFactor",
           Json::FromNumber(
               outlier_detection_update.success_rate_ejection->stdev_factor)},
          {"enforcementPercentage",
           Json::FromNumber(outlier_detection_update.success_rate_ejection
                                ->enforcement_percentage)},
          {"minimumHosts",
           Json::FromNumber(
               outlier_detection_update.success_rate_ejection->minimum_hosts)},
          {"requestVolume",
           Json::FromNumber(
               outlier_detection_update.success_rate_ejection->request_volume)},
      });
    }
    if (outlier_detection_update.failure_percentage_ejection.has_value()) {
      outlier_detection_config["failurePercentageEjection"] = Json::FromObject({
          {"threshold",
           Json::FromNumber(outlier_detection_update
                                .failure_percentage_ejection->threshold)},
          {"enforcementPercentage",
           Json::FromNumber(
               outlier_detection_update.failure_percentage_ejection
                   ->enforcement_percentage)},
          {"minimumHosts",
           Json::FromNumber(outlier_detection_update
                                .failure_percentage_ejection->minimum_hosts)},
          {"requestVolume",
           Json::FromNumber(outlier_detection_update
                                .failure_percentage_ejection->request_volume)},
      });
    }
  }
  Json outlier_detection_policy = Json::FromArray({Json::FromObject({
      {"outlier_detection_experimental",
       Json::FromObject(std::move(outlier_detection_config))},
  })});
  if (GRPC_TRACE_FLAG_ENABLED(grpc_cds_lb_trace)) {
    gpr_log(GPR_INFO, "[cdslb %p] generated config for child policy: %s", this,
            JsonDump(outlier_detection_policy, /*indent=*/1).c_str());
  }
  return outlier_detection_policy;
}

Json CdsLb::CreateChildPolicyConfigForAggregateCluster(
    const XdsConfig::ClusterConfig::AggregateConfig& aggregate_config) {
  Json::Object priority_children;
  Json::Array priority_priorities;
  for (const absl::string_view& leaf_cluster : aggregate_config.leaf_clusters) {
    priority_children[std::string(leaf_cluster)] = Json::FromObject({
        {"config",
         Json::FromArray({
             Json::FromObject({
                 {"cds_experimental",
                  Json::FromObject({
                      {"cluster", Json::FromString(std::string(leaf_cluster))},
                  })},
             }),
         })},
    });
    priority_priorities.emplace_back(
        Json::FromString(std::string(leaf_cluster)));
  }
  Json json = Json::FromArray({Json::FromObject({
      {"priority_experimental",
       Json::FromObject({
           {"children", Json::FromObject(std::move(priority_children))},
           {"priorities", Json::FromArray(std::move(priority_priorities))},
       })},
  })});
  if (GRPC_TRACE_FLAG_ENABLED(grpc_cds_lb_trace)) {
    gpr_log(GPR_INFO, "[cdslb %p] generated config for child policy: %s", this,
            JsonDump(json, /*indent=*/1).c_str());
  }
  return json;
}

void CdsLb::ResetState() {
  cluster_name_.clear();
  xds_config_.reset();
  child_name_state_.Reset();
  if (child_policy_ != nullptr) {
    grpc_pollset_set_del_pollset_set(child_policy_->interested_parties(),
                                     interested_parties());
    child_policy_.reset();
  }
}

void CdsLb::ReportTransientFailure(absl::Status status) {
  if (GRPC_TRACE_FLAG_ENABLED(grpc_cds_lb_trace)) {
    gpr_log(GPR_INFO, "[cdslb %p] reporting TRANSIENT_FAILURE: %s", this,
            status.ToString().c_str());
  }
  ResetState();
  channel_control_helper()->UpdateState(
      GRPC_CHANNEL_TRANSIENT_FAILURE, status,
      MakeRefCounted<TransientFailurePicker>(status));
}

//
// factory
//

class CdsLbFactory : public LoadBalancingPolicyFactory {
 public:
  OrphanablePtr<LoadBalancingPolicy> CreateLoadBalancingPolicy(
      LoadBalancingPolicy::Args args) const override {
    return MakeOrphanable<CdsLb>(std::move(args));
  }

  absl::string_view name() const override { return kCds; }

  absl::StatusOr<RefCountedPtr<LoadBalancingPolicy::Config>>
  ParseLoadBalancingConfig(const Json& json) const override {
    return LoadFromJson<RefCountedPtr<CdsLbConfig>>(
        json, JsonArgs(), "errors validating cds LB policy config");
  }
};

}  // namespace

void RegisterCdsLbPolicy(CoreConfiguration::Builder* builder) {
  builder->lb_policy_registry()->RegisterLoadBalancingPolicyFactory(
      std::make_unique<CdsLbFactory>());
}

}  // namespace grpc_core<|MERGE_RESOLUTION|>--- conflicted
+++ resolved
@@ -528,7 +528,6 @@
   // Wrap it in the priority policy.
   Json::Object priority_children;
   Json::Array priority_priorities;
-<<<<<<< HEAD
   const auto& priority_list =
       GetUpdatePriorityList(endpoint_config.endpoints.get());
   for (size_t priority = 0; priority < priority_list.size(); ++priority) {
@@ -540,118 +539,6 @@
     Json::Object child_config = {{"config", xds_lb_policy}};
     if (!is_logical_dns) {
       child_config["ignore_reresolution_requests"] = Json::FromBool(true);
-=======
-  size_t numbers_index = 0;
-  for (const auto* cluster_config : new_cluster_list) {
-    const bool is_logical_dns =
-        absl::holds_alternative<XdsClusterResource::LogicalDns>(
-            cluster_config->cluster->type);
-    const auto& endpoint_config =
-        absl::get<XdsConfig::ClusterConfig::EndpointConfig>(
-            cluster_config->children);
-    const auto& priority_list =
-        GetUpdatePriorityList(endpoint_config.endpoints.get());
-    const auto& cluster_resource = *cluster_config->cluster;
-    GPR_ASSERT(numbers_index < child_name_state_list_.size());
-    const auto& child_numbers = child_name_state_list_[numbers_index++];
-    for (size_t priority = 0; priority < priority_list.size(); ++priority) {
-      // Determine what xDS LB policy to use.
-      Json child_policy;
-      if (is_logical_dns) {
-        child_policy = Json::FromArray({
-            Json::FromObject({
-                {"pick_first", Json::FromObject({})},
-            }),
-        });
-      } else {
-        child_policy = Json::FromArray(lb_policy_config);
-      }
-      // Wrap the xDS LB policy in the xds_override_host policy.
-      Json::Object xds_override_host_lb_config = {
-          {"clusterName", Json::FromString(cluster_config->cluster_name)},
-          {"childPolicy", std::move(child_policy)},
-      };
-      Json::Array xds_override_host_config = {Json::FromObject({
-          {"xds_override_host_experimental",
-           Json::FromObject(std::move(xds_override_host_lb_config))},
-      })};
-      // Wrap it in the xds_cluster_impl policy.
-      Json::Array xds_cluster_impl_config = {Json::FromObject(
-          {{"xds_cluster_impl_experimental",
-            Json::FromObject({
-                {"clusterName", Json::FromString(cluster_config->cluster_name)},
-                {"childPolicy",
-                 Json::FromArray(std::move(xds_override_host_config))},
-            })}})};
-      // Wrap it in the outlier_detection policy.
-      Json::Object outlier_detection_config;
-      if (cluster_resource.outlier_detection.has_value()) {
-        auto& outlier_detection_update = *cluster_resource.outlier_detection;
-        outlier_detection_config["interval"] =
-            Json::FromString(outlier_detection_update.interval.ToJsonString());
-        outlier_detection_config["baseEjectionTime"] = Json::FromString(
-            outlier_detection_update.base_ejection_time.ToJsonString());
-        outlier_detection_config["maxEjectionTime"] = Json::FromString(
-            outlier_detection_update.max_ejection_time.ToJsonString());
-        outlier_detection_config["maxEjectionPercent"] =
-            Json::FromNumber(outlier_detection_update.max_ejection_percent);
-        if (outlier_detection_update.success_rate_ejection.has_value()) {
-          outlier_detection_config["successRateEjection"] = Json::FromObject({
-              {"stdevFactor",
-               Json::FromNumber(outlier_detection_update.success_rate_ejection
-                                    ->stdev_factor)},
-              {"enforcementPercentage",
-               Json::FromNumber(outlier_detection_update.success_rate_ejection
-                                    ->enforcement_percentage)},
-              {"minimumHosts",
-               Json::FromNumber(outlier_detection_update.success_rate_ejection
-                                    ->minimum_hosts)},
-              {"requestVolume",
-               Json::FromNumber(outlier_detection_update.success_rate_ejection
-                                    ->request_volume)},
-          });
-        }
-        if (outlier_detection_update.failure_percentage_ejection.has_value()) {
-          outlier_detection_config["failurePercentageEjection"] =
-              Json::FromObject({
-                  {"threshold",
-                   Json::FromNumber(
-                       outlier_detection_update.failure_percentage_ejection
-                           ->threshold)},
-                  {"enforcementPercentage",
-                   Json::FromNumber(
-                       outlier_detection_update.failure_percentage_ejection
-                           ->enforcement_percentage)},
-                  {"minimumHosts",
-                   Json::FromNumber(
-                       outlier_detection_update.failure_percentage_ejection
-                           ->minimum_hosts)},
-                  {"requestVolume",
-                   Json::FromNumber(
-                       outlier_detection_update.failure_percentage_ejection
-                           ->request_volume)},
-              });
-        }
-      }
-      outlier_detection_config["childPolicy"] =
-          Json::FromArray(std::move(xds_cluster_impl_config));
-      Json locality_picking_policy = Json::FromArray({Json::FromObject({
-          {"outlier_detection_experimental",
-           Json::FromObject(std::move(outlier_detection_config))},
-      })});
-      // Add priority entry, with the appropriate child name.
-      std::string child_name =
-          MakeChildPolicyName(cluster_config->cluster_name,
-                              child_numbers.priority_child_numbers[priority]);
-      priority_priorities.emplace_back(Json::FromString(child_name));
-      Json::Object child_config = {
-          {"config", std::move(locality_picking_policy)},
-      };
-      if (!is_logical_dns) {
-        child_config["ignore_reresolution_requests"] = Json::FromBool(true);
-      }
-      priority_children[child_name] = Json::FromObject(std::move(child_config));
->>>>>>> 62e3b7ef
     }
     priority_children[child_name] = Json::FromObject(std::move(child_config));
   }
@@ -663,20 +550,12 @@
        })},
   })});
   // Wrap the priority policy in the xds_override_host policy.
-  Json::Object xds_override_host_lb_config = {
-      {"childPolicy", std::move(priority_policy)},
-  };
-  if (!cluster_resource.override_host_statuses.empty()) {
-    Json::Array status_list;
-    for (const auto& status : cluster_resource.override_host_statuses) {
-      status_list.emplace_back(Json::FromString(status.ToString()));
-    }
-    xds_override_host_lb_config["overrideHostStatus"] =
-        Json::FromArray(std::move(status_list));
-  }
   Json xds_override_host_policy = Json::FromArray({Json::FromObject({
       {"xds_override_host_experimental",
-       Json::FromObject(std::move(xds_override_host_lb_config))},
+       Json::FromObject({
+           {"clusterName", Json::FromString(new_cluster.cluster_name)},
+           {"childPolicy", std::move(priority_policy)},
+       })},
   })});
   // Wrap the xds_override_host policy in the xds_cluster_impl policy.
   Json xds_cluster_impl_policy = Json::FromArray({Json::FromObject({
