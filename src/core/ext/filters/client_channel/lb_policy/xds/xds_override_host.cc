--- conflicted
+++ resolved
@@ -443,17 +443,10 @@
 
 absl::Status XdsOverrideHostLb::UpdateLocked(UpdateArgs args) {
   if (GRPC_TRACE_FLAG_ENABLED(grpc_lb_xds_override_host_trace)) {
-<<<<<<< HEAD
-    gpr_log(
-        GPR_INFO,
-        "[xds_override_host_lb %p] Received update with %" PRIuPTR " addresses",
-        this, args.addresses.ok() ? args.addresses->size() : 0);
-=======
     gpr_log(GPR_INFO,
             "[xds_override_host_lb %p] Received update with %" PRIuPTR
             " addresses",
             this, args.addresses.ok() ? args.addresses->size() : 0);
->>>>>>> 08388668
   }
   auto old_config = std::move(config_);
   // Update config.
@@ -522,13 +515,8 @@
     absl::StatusOr<ServerAddressList> addresses) {
   if (!addresses.ok()) {
     if (GRPC_TRACE_FLAG_ENABLED(grpc_lb_xds_override_host_trace)) {
-<<<<<<< HEAD
-      gpr_log(GPR_INFO, "[xds_override_host_lb %p] address error: %s",
-              this, addresses.status().ToString().c_str());
-=======
       gpr_log(GPR_INFO, "[xds_override_host_lb %p] address error: %s", this,
               addresses.status().ToString().c_str());
->>>>>>> 08388668
     }
     return addresses;
   }
@@ -558,13 +546,8 @@
     if (key.ok()) {
       if (GRPC_TRACE_FLAG_ENABLED(grpc_lb_xds_override_host_trace)) {
         gpr_log(GPR_INFO,
-<<<<<<< HEAD
-                "[xds_override_host_lb %p] address %s: adding map key %s",
-                this, address.ToString().c_str(), key->c_str());
-=======
                 "[xds_override_host_lb %p] address %s: adding map key %s", this,
                 address.ToString().c_str(), key->c_str());
->>>>>>> 08388668
       }
       addresses_for_map.emplace(std::move(*key), status);
     }
@@ -586,13 +569,8 @@
       auto it = subchannel_map_.find(key_status.first);
       if (it == subchannel_map_.end()) {
         if (GRPC_TRACE_FLAG_ENABLED(grpc_lb_xds_override_host_trace)) {
-<<<<<<< HEAD
-          gpr_log(GPR_INFO, "[xds_override_host_lb %p] adding map key %s",
-                  this, key_status.first.c_str());
-=======
           gpr_log(GPR_INFO, "[xds_override_host_lb %p] adding map key %s", this,
                   key_status.first.c_str());
->>>>>>> 08388668
         }
         subchannel_map_.emplace(std::piecewise_construct,
                                 std::forward_as_tuple(key_status.first),
