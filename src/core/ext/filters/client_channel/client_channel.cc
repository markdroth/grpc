--- conflicted
+++ resolved
@@ -2973,7 +2973,6 @@
   pick_args.call_state = &lb_call_state;
   Metadata initial_metadata(this, initial_metadata_batch);
   pick_args.initial_metadata = &initial_metadata;
-<<<<<<< HEAD
   auto pick_result = chand_->picker_->Pick(pick_args);
   // CompletePick
   if (GPR_LIKELY(
@@ -3008,46 +3007,6 @@
     // If we're shutting down, fail all RPCs.
     grpc_error_handle disconnect_error = chand_->disconnect_error();
     if (disconnect_error != GRPC_ERROR_NONE) {
-=======
-  auto result = chand_->picker_->Pick(pick_args);
-  if (GRPC_TRACE_FLAG_ENABLED(grpc_client_channel_routing_trace)) {
-    gpr_log(
-        GPR_INFO,
-        "chand=%p lb_call=%p: LB pick returned %s (subchannel=%p, status=%s)",
-        chand_, this, PickResultTypeName(result.type), result.subchannel.get(),
-        result.status.ToString().c_str());
-  }
-  switch (result.type) {
-    case LoadBalancingPolicy::PickResult::kFail: {
-      // If we're shutting down, fail all RPCs.
-      grpc_error_handle disconnect_error = chand_->disconnect_error();
-      if (disconnect_error != GRPC_ERROR_NONE) {
-        MaybeRemoveCallFromLbQueuedCallsLocked();
-        *error = GRPC_ERROR_REF(disconnect_error);
-        return true;
-      }
-      // If wait_for_ready is false, then the error indicates the RPC
-      // attempt's final status.
-      if ((send_initial_metadata_flags &
-           GRPC_INITIAL_METADATA_WAIT_FOR_READY) == 0) {
-        grpc_error_handle lb_error = absl_status_to_grpc_error(result.status);
-        *error = GRPC_ERROR_CREATE_REFERENCING_FROM_STATIC_STRING(
-            "Failed to pick subchannel", &lb_error, 1);
-        GRPC_ERROR_UNREF(lb_error);
-        MaybeRemoveCallFromLbQueuedCallsLocked();
-        return true;
-      }
-      // If wait_for_ready is true, then queue to retry when we get a new
-      // picker.
-    }
-    // Fallthrough
-    case LoadBalancingPolicy::PickResult::kQueue:
-      MaybeAddCallToLbQueuedCallsLocked();
-      return false;
-    case LoadBalancingPolicy::PickResult::kDrop: {
-      *error = grpc_error_set_int(absl_status_to_grpc_error(result.status),
-                                  GRPC_ERROR_INT_LB_POLICY_DROP, 1);
->>>>>>> 01bc27e7
       MaybeRemoveCallFromLbQueuedCallsLocked();
       *error = GRPC_ERROR_REF(disconnect_error);
       return true;
@@ -3087,12 +3046,8 @@
     gpr_log(GPR_INFO, "chand=%p lb_call=%p: LB pick dropped: %s",
             chand_, this, result.status.ToString().c_str());
   }
-  grpc_error_handle lb_error = absl_status_to_grpc_error(result.status);
-  *error = grpc_error_set_int(
-      GRPC_ERROR_CREATE_REFERENCING_FROM_STATIC_STRING(
-          "Call dropped by load balancing policy", &lb_error, 1),
-      GRPC_ERROR_INT_LB_POLICY_DROP, 1);
-  GRPC_ERROR_UNREF(lb_error);
+  *error = grpc_error_set_int(absl_status_to_grpc_error(result.status),
+                              GRPC_ERROR_INT_LB_POLICY_DROP, 1);
   MaybeRemoveCallFromLbQueuedCallsLocked();
   return true;
 }
