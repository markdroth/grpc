/*
 *
 * Copyright 2015 gRPC authors.
 *
 * Licensed under the Apache License, Version 2.0 (the "License");
 * you may not use this file except in compliance with the License.
 * You may obtain a copy of the License at
 *
 *     http://www.apache.org/licenses/LICENSE-2.0
 *
 * Unless required by applicable law or agreed to in writing, software
 * distributed under the License is distributed on an "AS IS" BASIS,
 * WITHOUT WARRANTIES OR CONDITIONS OF ANY KIND, either express or implied.
 * See the License for the specific language governing permissions and
 * limitations under the License.
 *
 */

#include <grpc/support/port_platform.h>

#include "src/core/ext/filters/client_channel/client_channel.h"

#include <inttypes.h>
#include <limits.h>
#include <stdbool.h>
#include <stdio.h>
#include <string.h>

#include <grpc/support/alloc.h>
#include <grpc/support/log.h>
#include <grpc/support/string_util.h>
#include <grpc/support/sync.h>

#include "src/core/ext/filters/client_channel/backup_poller.h"
#include "src/core/ext/filters/client_channel/http_connect_handshaker.h"
#include "src/core/ext/filters/client_channel/lb_policy_registry.h"
#include "src/core/ext/filters/client_channel/method_params.h"
#include "src/core/ext/filters/client_channel/proxy_mapper_registry.h"
#include "src/core/ext/filters/client_channel/resolver_registry.h"
#include "src/core/ext/filters/client_channel/retry_throttle.h"
#include "src/core/ext/filters/client_channel/subchannel.h"
#include "src/core/ext/filters/deadline/deadline_filter.h"
#include "src/core/lib/backoff/backoff.h"
#include "src/core/lib/channel/channel_args.h"
#include "src/core/lib/channel/connected_channel.h"
#include "src/core/lib/channel/status_util.h"
#include "src/core/lib/gpr/string.h"
#include "src/core/lib/gprpp/inlined_vector.h"
#include "src/core/lib/gprpp/manual_constructor.h"
#include "src/core/lib/iomgr/combiner.h"
#include "src/core/lib/iomgr/iomgr.h"
#include "src/core/lib/iomgr/polling_entity.h"
#include "src/core/lib/profiling/timers.h"
#include "src/core/lib/slice/slice_internal.h"
#include "src/core/lib/slice/slice_string_helpers.h"
#include "src/core/lib/surface/channel.h"
#include "src/core/lib/transport/connectivity_state.h"
#include "src/core/lib/transport/error_utils.h"
#include "src/core/lib/transport/metadata.h"
#include "src/core/lib/transport/metadata_batch.h"
#include "src/core/lib/transport/service_config.h"
#include "src/core/lib/transport/static_metadata.h"
#include "src/core/lib/transport/status_metadata.h"

using grpc_core::internal::ClientChannelMethodParams;
using grpc_core::internal::ServerRetryThrottleData;

/* Client channel implementation */

// By default, we buffer 256 KiB per RPC for retries.
// TODO(roth): Do we have any data to suggest a better value?
#define DEFAULT_PER_RPC_RETRY_BUFFER_SIZE (256 << 10)

// This value was picked arbitrarily.  It can be changed if there is
// any even moderately compelling reason to do so.
#define RETRY_BACKOFF_JITTER 0.2

grpc_core::TraceFlag grpc_client_channel_trace(false, "client_channel");

/*************************************************************************
 * CHANNEL-WIDE FUNCTIONS
 */

struct external_connectivity_watcher;

typedef grpc_core::SliceHashTable<
    grpc_core::RefCountedPtr<ClientChannelMethodParams>>
    MethodParamsTable;

typedef struct client_channel_channel_data {
  grpc_core::OrphanablePtr<grpc_core::Resolver> resolver;
  bool started_resolving;
  bool deadline_checking_enabled;
  grpc_client_channel_factory* client_channel_factory;
  bool enable_retries;
  size_t per_rpc_retry_buffer_size;

  /** combiner protecting all variables below in this data structure */
  grpc_combiner* combiner;
  /** currently active load balancer */
  grpc_core::OrphanablePtr<grpc_core::LoadBalancingPolicy> lb_policy;
  /** retry throttle data */
  grpc_core::RefCountedPtr<ServerRetryThrottleData> retry_throttle_data;
  /** maps method names to method_parameters structs */
  grpc_core::RefCountedPtr<MethodParamsTable> method_params_table;
  /** incoming resolver result - set by resolver.next() */
  grpc_channel_args* resolver_result;
  /** a list of closures that are all waiting for resolver result to come in */
  grpc_closure_list waiting_for_resolver_result_closures;
  /** resolver callback */
  grpc_closure on_resolver_result_changed;
  /** connectivity state being tracked */
  grpc_connectivity_state_tracker state_tracker;
  /** when an lb_policy arrives, should we try to exit idle */
  bool exit_idle_when_lb_policy_arrives;
  /** owning stack */
  grpc_channel_stack* owning_stack;
  /** interested parties (owned) */
  grpc_pollset_set* interested_parties;

  /* external_connectivity_watcher_list head is guarded by its own mutex, since
   * counts need to be grabbed immediately without polling on a cq */
  gpr_mu external_connectivity_watcher_list_mu;
  struct external_connectivity_watcher* external_connectivity_watcher_list_head;

  /* the following properties are guarded by a mutex since APIs require them
     to be instantaneously available */
  gpr_mu info_mu;
  char* info_lb_policy_name;
  /** service config in JSON form */
  char* info_service_config_json;
} channel_data;

typedef struct {
  channel_data* chand;
  /** used as an identifier, don't dereference it because the LB policy may be
   * non-existing when the callback is run */
  grpc_core::LoadBalancingPolicy* lb_policy;
  grpc_closure closure;
} reresolution_request_args;

/** We create one watcher for each new lb_policy that is returned from a
    resolver, to watch for state changes from the lb_policy. When a state
    change is seen, we update the channel, and create a new watcher. */
typedef struct {
  channel_data* chand;
  grpc_closure on_changed;
  grpc_connectivity_state state;
  grpc_core::LoadBalancingPolicy* lb_policy;
} lb_policy_connectivity_watcher;

static void watch_lb_policy_locked(channel_data* chand,
                                   grpc_core::LoadBalancingPolicy* lb_policy,
                                   grpc_connectivity_state current_state);

static void set_channel_connectivity_state_locked(channel_data* chand,
                                                  grpc_connectivity_state state,
                                                  grpc_error* error,
                                                  const char* reason) {
  /* TODO: Improve failure handling:
   * - Make it possible for policies to return GRPC_CHANNEL_TRANSIENT_FAILURE.
   * - Hand over pending picks from old policies during the switch that happens
   *   when resolver provides an update. */
  if (chand->lb_policy != nullptr) {
    if (state == GRPC_CHANNEL_TRANSIENT_FAILURE) {
      /* cancel picks with wait_for_ready=false */
      chand->lb_policy->CancelMatchingPicksLocked(
          /* mask= */ GRPC_INITIAL_METADATA_WAIT_FOR_READY,
          /* check= */ 0, GRPC_ERROR_REF(error));
    } else if (state == GRPC_CHANNEL_SHUTDOWN) {
      /* cancel all picks */
      chand->lb_policy->CancelMatchingPicksLocked(/* mask= */ 0, /* check= */ 0,
                                                  GRPC_ERROR_REF(error));
    }
  }
  if (grpc_client_channel_trace.enabled()) {
    gpr_log(GPR_INFO, "chand=%p: setting connectivity state to %s", chand,
            grpc_connectivity_state_name(state));
  }
  grpc_connectivity_state_set(&chand->state_tracker, state, error, reason);
}

static void on_lb_policy_state_changed_locked(void* arg, grpc_error* error) {
  lb_policy_connectivity_watcher* w =
      static_cast<lb_policy_connectivity_watcher*>(arg);
  /* check if the notification is for the latest policy */
  if (w->lb_policy == w->chand->lb_policy.get()) {
    if (grpc_client_channel_trace.enabled()) {
      gpr_log(GPR_INFO, "chand=%p: lb_policy=%p state changed to %s", w->chand,
              w->lb_policy, grpc_connectivity_state_name(w->state));
    }
    set_channel_connectivity_state_locked(w->chand, w->state,
                                          GRPC_ERROR_REF(error), "lb_changed");
    if (w->state != GRPC_CHANNEL_SHUTDOWN) {
      watch_lb_policy_locked(w->chand, w->lb_policy, w->state);
    }
  }
  GRPC_CHANNEL_STACK_UNREF(w->chand->owning_stack, "watch_lb_policy");
  gpr_free(w);
}

static void watch_lb_policy_locked(channel_data* chand,
                                   grpc_core::LoadBalancingPolicy* lb_policy,
                                   grpc_connectivity_state current_state) {
  lb_policy_connectivity_watcher* w =
      static_cast<lb_policy_connectivity_watcher*>(gpr_malloc(sizeof(*w)));
  GRPC_CHANNEL_STACK_REF(chand->owning_stack, "watch_lb_policy");
  w->chand = chand;
  GRPC_CLOSURE_INIT(&w->on_changed, on_lb_policy_state_changed_locked, w,
                    grpc_combiner_scheduler(chand->combiner));
  w->state = current_state;
  w->lb_policy = lb_policy;
  lb_policy->NotifyOnStateChangeLocked(&w->state, &w->on_changed);
}

static void start_resolving_locked(channel_data* chand) {
  if (grpc_client_channel_trace.enabled()) {
    gpr_log(GPR_INFO, "chand=%p: starting name resolution", chand);
  }
  GPR_ASSERT(!chand->started_resolving);
  chand->started_resolving = true;
  GRPC_CHANNEL_STACK_REF(chand->owning_stack, "resolver");
  chand->resolver->NextLocked(&chand->resolver_result,
                              &chand->on_resolver_result_changed);
}

typedef struct {
  char* server_name;
  grpc_core::RefCountedPtr<ServerRetryThrottleData> retry_throttle_data;
} service_config_parsing_state;

static void parse_retry_throttle_params(
    const grpc_json* field, service_config_parsing_state* parsing_state) {
  if (strcmp(field->key, "retryThrottling") == 0) {
    if (parsing_state->retry_throttle_data != nullptr) return;  // Duplicate.
    if (field->type != GRPC_JSON_OBJECT) return;
    int max_milli_tokens = 0;
    int milli_token_ratio = 0;
    for (grpc_json* sub_field = field->child; sub_field != nullptr;
         sub_field = sub_field->next) {
      if (sub_field->key == nullptr) return;
      if (strcmp(sub_field->key, "maxTokens") == 0) {
        if (max_milli_tokens != 0) return;  // Duplicate.
        if (sub_field->type != GRPC_JSON_NUMBER) return;
        max_milli_tokens = gpr_parse_nonnegative_int(sub_field->value);
        if (max_milli_tokens == -1) return;
        max_milli_tokens *= 1000;
      } else if (strcmp(sub_field->key, "tokenRatio") == 0) {
        if (milli_token_ratio != 0) return;  // Duplicate.
        if (sub_field->type != GRPC_JSON_NUMBER) return;
        // We support up to 3 decimal digits.
        size_t whole_len = strlen(sub_field->value);
        uint32_t multiplier = 1;
        uint32_t decimal_value = 0;
        const char* decimal_point = strchr(sub_field->value, '.');
        if (decimal_point != nullptr) {
          whole_len = static_cast<size_t>(decimal_point - sub_field->value);
          multiplier = 1000;
          size_t decimal_len = strlen(decimal_point + 1);
          if (decimal_len > 3) decimal_len = 3;
          if (!gpr_parse_bytes_to_uint32(decimal_point + 1, decimal_len,
                                         &decimal_value)) {
            return;
          }
          uint32_t decimal_multiplier = 1;
          for (size_t i = 0; i < (3 - decimal_len); ++i) {
            decimal_multiplier *= 10;
          }
          decimal_value *= decimal_multiplier;
        }
        uint32_t whole_value;
        if (!gpr_parse_bytes_to_uint32(sub_field->value, whole_len,
                                       &whole_value)) {
          return;
        }
        milli_token_ratio =
            static_cast<int>((whole_value * multiplier) + decimal_value);
        if (milli_token_ratio <= 0) return;
      }
    }
    parsing_state->retry_throttle_data =
        grpc_core::internal::ServerRetryThrottleMap::GetDataForServer(
            parsing_state->server_name, max_milli_tokens, milli_token_ratio);
  }
}

static void request_reresolution_locked(void* arg, grpc_error* error) {
  reresolution_request_args* args =
      static_cast<reresolution_request_args*>(arg);
  channel_data* chand = args->chand;
  // If this invocation is for a stale LB policy, treat it as an LB shutdown
  // signal.
  if (args->lb_policy != chand->lb_policy.get() || error != GRPC_ERROR_NONE ||
      chand->resolver == nullptr) {
    GRPC_CHANNEL_STACK_UNREF(chand->owning_stack, "re-resolution");
    gpr_free(args);
    return;
  }
  if (grpc_client_channel_trace.enabled()) {
    gpr_log(GPR_INFO, "chand=%p: started name re-resolving", chand);
  }
  chand->resolver->RequestReresolutionLocked();
  // Give back the closure to the LB policy.
  chand->lb_policy->SetReresolutionClosureLocked(&args->closure);
}

// TODO(roth): The logic in this function is very hard to follow.  We
// should refactor this so that it's easier to understand, perhaps as
// part of changing the resolver API to more clearly differentiate
// between transient failures and shutdown.
static void on_resolver_result_changed_locked(void* arg, grpc_error* error) {
  channel_data* chand = static_cast<channel_data*>(arg);
  if (grpc_client_channel_trace.enabled()) {
    gpr_log(GPR_INFO,
            "chand=%p: got resolver result: resolver_result=%p error=%s", chand,
            chand->resolver_result, grpc_error_string(error));
  }
  // Extract the following fields from the resolver result, if non-nullptr.
  bool lb_policy_updated = false;
  bool lb_policy_created = false;
  char* lb_policy_name_dup = nullptr;
  bool lb_policy_name_changed = false;
  grpc_core::OrphanablePtr<grpc_core::LoadBalancingPolicy> new_lb_policy;
  char* service_config_json = nullptr;
  grpc_core::RefCountedPtr<ServerRetryThrottleData> retry_throttle_data;
  grpc_core::RefCountedPtr<MethodParamsTable> method_params_table;
  if (chand->resolver_result != nullptr) {
    if (chand->resolver != nullptr) {
      // Find LB policy name.
      const grpc_arg* channel_arg = grpc_channel_args_find(
          chand->resolver_result, GRPC_ARG_LB_POLICY_NAME);
      const char* lb_policy_name = grpc_channel_arg_get_string(channel_arg);
      // Special case: If at least one balancer address is present, we use
      // the grpclb policy, regardless of what the resolver actually specified.
      channel_arg =
          grpc_channel_args_find(chand->resolver_result, GRPC_ARG_LB_ADDRESSES);
      if (channel_arg != nullptr && channel_arg->type == GRPC_ARG_POINTER) {
        grpc_lb_addresses* addresses =
            static_cast<grpc_lb_addresses*>(channel_arg->value.pointer.p);
        bool found_balancer_address = false;
        for (size_t i = 0; i < addresses->num_addresses; ++i) {
          if (addresses->addresses[i].is_balancer) {
            found_balancer_address = true;
            break;
          }
        }
        if (found_balancer_address) {
          if (lb_policy_name != nullptr &&
              strcmp(lb_policy_name, "grpclb") != 0) {
            gpr_log(GPR_INFO,
                    "resolver requested LB policy %s but provided at least one "
                    "balancer address -- forcing use of grpclb LB policy",
                    lb_policy_name);
          }
          lb_policy_name = "grpclb";
        }
      }
      // Use pick_first if nothing was specified and we didn't select grpclb
      // above.
      if (lb_policy_name == nullptr) lb_policy_name = "pick_first";
      // Check to see if we're already using the right LB policy.
      // Note: It's safe to use chand->info_lb_policy_name here without
      // taking a lock on chand->info_mu, because this function is the
      // only thing that modifies its value, and it can only be invoked
      // once at any given time.
      lb_policy_name_changed =
          chand->info_lb_policy_name == nullptr ||
          gpr_stricmp(chand->info_lb_policy_name, lb_policy_name) != 0;
      if (chand->lb_policy != nullptr && !lb_policy_name_changed) {
        // Continue using the same LB policy.  Update with new addresses.
        lb_policy_updated = true;
        chand->lb_policy->UpdateLocked(*chand->resolver_result);
      } else {
        // Instantiate new LB policy.
        grpc_core::LoadBalancingPolicy::Args lb_policy_args;
        lb_policy_args.combiner = chand->combiner;
        lb_policy_args.client_channel_factory = chand->client_channel_factory;
        lb_policy_args.args = chand->resolver_result;
        new_lb_policy =
            grpc_core::LoadBalancingPolicyRegistry::CreateLoadBalancingPolicy(
                lb_policy_name, lb_policy_args);
        if (GPR_UNLIKELY(new_lb_policy == nullptr)) {
          gpr_log(GPR_ERROR, "could not create LB policy \"%s\"",
                  lb_policy_name);
        } else {
          lb_policy_created = true;
          reresolution_request_args* args =
              static_cast<reresolution_request_args*>(
                  gpr_zalloc(sizeof(*args)));
          args->chand = chand;
          args->lb_policy = new_lb_policy.get();
          GRPC_CLOSURE_INIT(&args->closure, request_reresolution_locked, args,
                            grpc_combiner_scheduler(chand->combiner));
          GRPC_CHANNEL_STACK_REF(chand->owning_stack, "re-resolution");
          new_lb_policy->SetReresolutionClosureLocked(&args->closure);
        }
      }
      // Before we clean up, save a copy of lb_policy_name, since it might
      // be pointing to data inside chand->resolver_result.
      // The copy will be saved in chand->lb_policy_name below.
      lb_policy_name_dup = gpr_strdup(lb_policy_name);
      // Find service config.
      channel_arg = grpc_channel_args_find(chand->resolver_result,
                                           GRPC_ARG_SERVICE_CONFIG);
      service_config_json =
          gpr_strdup(grpc_channel_arg_get_string(channel_arg));
      if (service_config_json != nullptr) {
        grpc_core::UniquePtr<grpc_core::ServiceConfig> service_config =
            grpc_core::ServiceConfig::Create(service_config_json);
        if (service_config != nullptr) {
          if (chand->enable_retries) {
            channel_arg = grpc_channel_args_find(chand->resolver_result,
                                                 GRPC_ARG_SERVER_URI);
            const char* server_uri = grpc_channel_arg_get_string(channel_arg);
            GPR_ASSERT(server_uri != nullptr);
            grpc_uri* uri = grpc_uri_parse(server_uri, true);
            GPR_ASSERT(uri->path[0] != '\0');
            service_config_parsing_state parsing_state;
            memset(&parsing_state, 0, sizeof(parsing_state));
            parsing_state.server_name =
                uri->path[0] == '/' ? uri->path + 1 : uri->path;
            service_config->ParseGlobalParams(parse_retry_throttle_params,
                                              &parsing_state);
            grpc_uri_destroy(uri);
            retry_throttle_data = std::move(parsing_state.retry_throttle_data);
          }
          method_params_table = service_config->CreateMethodConfigTable(
              ClientChannelMethodParams::CreateFromJson);
        }
      }
    }
  }
  if (grpc_client_channel_trace.enabled()) {
    gpr_log(GPR_INFO,
            "chand=%p: resolver result: lb_policy_name=\"%s\"%s, "
            "service_config=\"%s\"",
            chand, lb_policy_name_dup,
            lb_policy_name_changed ? " (changed)" : "", service_config_json);
  }
  // Now swap out fields in chand.  Note that the new values may still
  // be nullptr if (e.g.) the resolver failed to return results or the
  // results did not contain the necessary data.
  //
  // First, swap out the data used by cc_get_channel_info().
  gpr_mu_lock(&chand->info_mu);
  if (lb_policy_name_dup != nullptr) {
    gpr_free(chand->info_lb_policy_name);
    chand->info_lb_policy_name = lb_policy_name_dup;
  }
  if (service_config_json != nullptr) {
    gpr_free(chand->info_service_config_json);
    chand->info_service_config_json = service_config_json;
  }
  gpr_mu_unlock(&chand->info_mu);
  // Swap out the retry throttle data.
  chand->retry_throttle_data = std::move(retry_throttle_data);
  // Swap out the method params table.
  chand->method_params_table = std::move(method_params_table);
  // If we have a new LB policy or are shutting down (in which case
  // new_lb_policy will be nullptr), swap out the LB policy, unreffing the
  // old one and removing its fds from chand->interested_parties.
  // Note that we do NOT do this if either (a) we updated the existing
  // LB policy above or (b) we failed to create the new LB policy (in
  // which case we want to continue using the most recent one we had).
  if (new_lb_policy != nullptr || error != GRPC_ERROR_NONE ||
      chand->resolver == nullptr) {
    if (chand->lb_policy != nullptr) {
      if (grpc_client_channel_trace.enabled()) {
        gpr_log(GPR_INFO, "chand=%p: unreffing lb_policy=%p", chand,
                chand->lb_policy.get());
      }
      grpc_pollset_set_del_pollset_set(chand->lb_policy->interested_parties(),
                                       chand->interested_parties);
      chand->lb_policy->HandOffPendingPicksLocked(new_lb_policy.get());
      chand->lb_policy.reset();
    }
    chand->lb_policy = std::move(new_lb_policy);
  }
  // Now that we've swapped out the relevant fields of chand, check for
  // error or shutdown.
  if (error != GRPC_ERROR_NONE || chand->resolver == nullptr) {
    if (grpc_client_channel_trace.enabled()) {
      gpr_log(GPR_INFO, "chand=%p: shutting down", chand);
    }
    if (chand->resolver != nullptr) {
      if (grpc_client_channel_trace.enabled()) {
        gpr_log(GPR_INFO, "chand=%p: shutting down resolver", chand);
      }
      chand->resolver.reset();
    }
    set_channel_connectivity_state_locked(
        chand, GRPC_CHANNEL_SHUTDOWN,
        GRPC_ERROR_CREATE_REFERENCING_FROM_STATIC_STRING(
            "Got resolver result after disconnection", &error, 1),
        "resolver_gone");
    grpc_closure_list_fail_all(&chand->waiting_for_resolver_result_closures,
                               GRPC_ERROR_CREATE_REFERENCING_FROM_STATIC_STRING(
                                   "Channel disconnected", &error, 1));
    GRPC_CLOSURE_LIST_SCHED(&chand->waiting_for_resolver_result_closures);
    GRPC_CHANNEL_STACK_UNREF(chand->owning_stack, "resolver");
    grpc_channel_args_destroy(chand->resolver_result);
    chand->resolver_result = nullptr;
  } else {  // Not shutting down.
    grpc_connectivity_state state = GRPC_CHANNEL_TRANSIENT_FAILURE;
    grpc_error* state_error =
        GRPC_ERROR_CREATE_FROM_STATIC_STRING("No load balancing policy");
    if (lb_policy_created) {
      if (grpc_client_channel_trace.enabled()) {
        gpr_log(GPR_INFO, "chand=%p: initializing new LB policy", chand);
      }
      GRPC_ERROR_UNREF(state_error);
      state = chand->lb_policy->CheckConnectivityLocked(&state_error);
      grpc_pollset_set_add_pollset_set(chand->lb_policy->interested_parties(),
                                       chand->interested_parties);
      GRPC_CLOSURE_LIST_SCHED(&chand->waiting_for_resolver_result_closures);
      if (chand->exit_idle_when_lb_policy_arrives) {
        chand->lb_policy->ExitIdleLocked();
        chand->exit_idle_when_lb_policy_arrives = false;
      }
      watch_lb_policy_locked(chand, chand->lb_policy.get(), state);
    } else if (chand->resolver_result == nullptr) {
      // Transient failure.
      GRPC_CLOSURE_LIST_SCHED(&chand->waiting_for_resolver_result_closures);
    }
    if (!lb_policy_updated) {
      set_channel_connectivity_state_locked(
          chand, state, GRPC_ERROR_REF(state_error), "new_lb+resolver");
    }
    grpc_channel_args_destroy(chand->resolver_result);
    chand->resolver_result = nullptr;
    chand->resolver->NextLocked(&chand->resolver_result,
                                &chand->on_resolver_result_changed);
    GRPC_ERROR_UNREF(state_error);
  }
}

static void start_transport_op_locked(void* arg, grpc_error* error_ignored) {
  grpc_transport_op* op = static_cast<grpc_transport_op*>(arg);
  grpc_channel_element* elem =
      static_cast<grpc_channel_element*>(op->handler_private.extra_arg);
  channel_data* chand = static_cast<channel_data*>(elem->channel_data);

  if (op->on_connectivity_state_change != nullptr) {
    grpc_connectivity_state_notify_on_state_change(
        &chand->state_tracker, op->connectivity_state,
        op->on_connectivity_state_change);
    op->on_connectivity_state_change = nullptr;
    op->connectivity_state = nullptr;
  }

  if (op->send_ping.on_initiate != nullptr || op->send_ping.on_ack != nullptr) {
    if (chand->lb_policy == nullptr) {
      GRPC_CLOSURE_SCHED(
          op->send_ping.on_initiate,
          GRPC_ERROR_CREATE_FROM_STATIC_STRING("Ping with no load balancing"));
      GRPC_CLOSURE_SCHED(
          op->send_ping.on_ack,
          GRPC_ERROR_CREATE_FROM_STATIC_STRING("Ping with no load balancing"));
    } else {
      chand->lb_policy->PingOneLocked(op->send_ping.on_initiate,
                                      op->send_ping.on_ack);
      op->bind_pollset = nullptr;
    }
    op->send_ping.on_initiate = nullptr;
    op->send_ping.on_ack = nullptr;
  }

  if (op->disconnect_with_error != GRPC_ERROR_NONE) {
    if (chand->resolver != nullptr) {
      set_channel_connectivity_state_locked(
          chand, GRPC_CHANNEL_SHUTDOWN,
          GRPC_ERROR_REF(op->disconnect_with_error), "disconnect");
      chand->resolver.reset();
      if (!chand->started_resolving) {
        grpc_closure_list_fail_all(&chand->waiting_for_resolver_result_closures,
                                   GRPC_ERROR_REF(op->disconnect_with_error));
        GRPC_CLOSURE_LIST_SCHED(&chand->waiting_for_resolver_result_closures);
      }
      if (chand->lb_policy != nullptr) {
        grpc_pollset_set_del_pollset_set(chand->lb_policy->interested_parties(),
                                         chand->interested_parties);
        chand->lb_policy.reset();
      }
    }
    GRPC_ERROR_UNREF(op->disconnect_with_error);
  }
  GRPC_CHANNEL_STACK_UNREF(chand->owning_stack, "start_transport_op");

  GRPC_CLOSURE_SCHED(op->on_consumed, GRPC_ERROR_NONE);
}

static void cc_start_transport_op(grpc_channel_element* elem,
                                  grpc_transport_op* op) {
  channel_data* chand = static_cast<channel_data*>(elem->channel_data);

  GPR_ASSERT(op->set_accept_stream == false);
  if (op->bind_pollset != nullptr) {
    grpc_pollset_set_add_pollset(chand->interested_parties, op->bind_pollset);
  }

  op->handler_private.extra_arg = elem;
  GRPC_CHANNEL_STACK_REF(chand->owning_stack, "start_transport_op");
  GRPC_CLOSURE_SCHED(
      GRPC_CLOSURE_INIT(&op->handler_private.closure, start_transport_op_locked,
                        op, grpc_combiner_scheduler(chand->combiner)),
      GRPC_ERROR_NONE);
}

static void cc_get_channel_info(grpc_channel_element* elem,
                                const grpc_channel_info* info) {
  channel_data* chand = static_cast<channel_data*>(elem->channel_data);
  gpr_mu_lock(&chand->info_mu);
  if (info->lb_policy_name != nullptr) {
    *info->lb_policy_name = chand->info_lb_policy_name == nullptr
                                ? nullptr
                                : gpr_strdup(chand->info_lb_policy_name);
  }
  if (info->service_config_json != nullptr) {
    *info->service_config_json =
        chand->info_service_config_json == nullptr
            ? nullptr
            : gpr_strdup(chand->info_service_config_json);
  }
  gpr_mu_unlock(&chand->info_mu);
}

/* Constructor for channel_data */
static grpc_error* cc_init_channel_elem(grpc_channel_element* elem,
                                        grpc_channel_element_args* args) {
  channel_data* chand = static_cast<channel_data*>(elem->channel_data);
  GPR_ASSERT(args->is_last);
  GPR_ASSERT(elem->filter == &grpc_client_channel_filter);
  // Initialize data members.
  chand->combiner = grpc_combiner_create();
  gpr_mu_init(&chand->info_mu);
  gpr_mu_init(&chand->external_connectivity_watcher_list_mu);

  gpr_mu_lock(&chand->external_connectivity_watcher_list_mu);
  chand->external_connectivity_watcher_list_head = nullptr;
  gpr_mu_unlock(&chand->external_connectivity_watcher_list_mu);

  chand->owning_stack = args->channel_stack;
  GRPC_CLOSURE_INIT(&chand->on_resolver_result_changed,
                    on_resolver_result_changed_locked, chand,
                    grpc_combiner_scheduler(chand->combiner));
  chand->interested_parties = grpc_pollset_set_create();
  grpc_connectivity_state_init(&chand->state_tracker, GRPC_CHANNEL_IDLE,
                               "client_channel");
  grpc_client_channel_start_backup_polling(chand->interested_parties);
  // Record max per-RPC retry buffer size.
  const grpc_arg* arg = grpc_channel_args_find(
      args->channel_args, GRPC_ARG_PER_RPC_RETRY_BUFFER_SIZE);
  chand->per_rpc_retry_buffer_size = (size_t)grpc_channel_arg_get_integer(
      arg, {DEFAULT_PER_RPC_RETRY_BUFFER_SIZE, 0, INT_MAX});
  // Record enable_retries.
  arg = grpc_channel_args_find(args->channel_args, GRPC_ARG_ENABLE_RETRIES);
  chand->enable_retries = grpc_channel_arg_get_bool(arg, true);
  // Record client channel factory.
  arg = grpc_channel_args_find(args->channel_args,
                               GRPC_ARG_CLIENT_CHANNEL_FACTORY);
  if (arg == nullptr) {
    return GRPC_ERROR_CREATE_FROM_STATIC_STRING(
        "Missing client channel factory in args for client channel filter");
  }
  if (arg->type != GRPC_ARG_POINTER) {
    return GRPC_ERROR_CREATE_FROM_STATIC_STRING(
        "client channel factory arg must be a pointer");
  }
  grpc_client_channel_factory_ref(
      static_cast<grpc_client_channel_factory*>(arg->value.pointer.p));
  chand->client_channel_factory =
      static_cast<grpc_client_channel_factory*>(arg->value.pointer.p);
  // Get server name to resolve, using proxy mapper if needed.
  arg = grpc_channel_args_find(args->channel_args, GRPC_ARG_SERVER_URI);
  if (arg == nullptr) {
    return GRPC_ERROR_CREATE_FROM_STATIC_STRING(
        "Missing server uri in args for client channel filter");
  }
  if (arg->type != GRPC_ARG_STRING) {
    return GRPC_ERROR_CREATE_FROM_STATIC_STRING(
        "server uri arg must be a string");
  }
  char* proxy_name = nullptr;
  grpc_channel_args* new_args = nullptr;
  grpc_proxy_mappers_map_name(arg->value.string, args->channel_args,
                              &proxy_name, &new_args);
  // Instantiate resolver.
  chand->resolver = grpc_core::ResolverRegistry::CreateResolver(
      proxy_name != nullptr ? proxy_name : arg->value.string,
      new_args != nullptr ? new_args : args->channel_args,
      chand->interested_parties, chand->combiner);
  if (proxy_name != nullptr) gpr_free(proxy_name);
  if (new_args != nullptr) grpc_channel_args_destroy(new_args);
  if (chand->resolver == nullptr) {
    return GRPC_ERROR_CREATE_FROM_STATIC_STRING("resolver creation failed");
  }
  chand->deadline_checking_enabled =
      grpc_deadline_checking_enabled(args->channel_args);
  return GRPC_ERROR_NONE;
}

static void shutdown_resolver_locked(void* arg, grpc_error* error) {
  grpc_core::Resolver* resolver = static_cast<grpc_core::Resolver*>(arg);
  resolver->Orphan();
}

/* Destructor for channel_data */
static void cc_destroy_channel_elem(grpc_channel_element* elem) {
  channel_data* chand = static_cast<channel_data*>(elem->channel_data);
  if (chand->resolver != nullptr) {
    GRPC_CLOSURE_SCHED(
        GRPC_CLOSURE_CREATE(shutdown_resolver_locked, chand->resolver.release(),
                            grpc_combiner_scheduler(chand->combiner)),
        GRPC_ERROR_NONE);
  }
  if (chand->client_channel_factory != nullptr) {
    grpc_client_channel_factory_unref(chand->client_channel_factory);
  }
  if (chand->lb_policy != nullptr) {
    grpc_pollset_set_del_pollset_set(chand->lb_policy->interested_parties(),
                                     chand->interested_parties);
    chand->lb_policy.reset();
  }
  gpr_free(chand->info_lb_policy_name);
  gpr_free(chand->info_service_config_json);
  chand->retry_throttle_data.reset();
  chand->method_params_table.reset();
  grpc_client_channel_stop_backup_polling(chand->interested_parties);
  grpc_connectivity_state_destroy(&chand->state_tracker);
  grpc_pollset_set_destroy(chand->interested_parties);
  GRPC_COMBINER_UNREF(chand->combiner, "client_channel");
  gpr_mu_destroy(&chand->info_mu);
  gpr_mu_destroy(&chand->external_connectivity_watcher_list_mu);
}

/*************************************************************************
 * PER-CALL FUNCTIONS
 */

// Max number of batches that can be pending on a call at any given
// time.  This includes one batch for each of the following ops:
//   recv_initial_metadata
//   send_initial_metadata
//   recv_message
//   send_message
//   recv_trailing_metadata
//   send_trailing_metadata
#define MAX_PENDING_BATCHES 6

// Retry support:
//
// In order to support retries, we act as a proxy for stream op batches.
// When we get a batch from the surface, we add it to our list of pending
// batches, and we then use those batches to construct separate "child"
// batches to be started on the subchannel call.  When the child batches
// return, we then decide which pending batches have been completed and
// schedule their callbacks accordingly.  If a subchannel call fails and
// we want to retry it, we do a new pick and start again, constructing
// new "child" batches for the new subchannel call.
//
// Note that retries are committed when receiving data from the server
// (except for Trailers-Only responses).  However, there may be many
// send ops started before receiving any data, so we may have already
// completed some number of send ops (and returned the completions up to
// the surface) by the time we realize that we need to retry.  To deal
// with this, we cache data for send ops, so that we can replay them on a
// different subchannel call even after we have completed the original
// batches.
//
// There are two sets of data to maintain:
// - In call_data (in the parent channel), we maintain a list of pending
//   ops and cached data for send ops.
// - In the subchannel call, we maintain state to indicate what ops have
//   already been sent down to that call.
//
// When constructing the "child" batches, we compare those two sets of
// data to see which batches need to be sent to the subchannel call.

// TODO(roth): In subsequent PRs:
// - add support for transparent retries (including initial metadata)
// - figure out how to record stats in census for retries
//   (census filter is on top of this one)
// - add census stats for retries

// State used for starting a retryable batch on a subchannel call.
// This provides its own grpc_transport_stream_op_batch and other data
// structures needed to populate the ops in the batch.
// We allocate one struct on the arena for each attempt at starting a
// batch on a given subchannel call.
typedef struct {
  gpr_refcount refs;
  grpc_call_element* elem;
  grpc_subchannel_call* subchannel_call;  // Holds a ref.
  // The batch to use in the subchannel call.
  // Its payload field points to subchannel_call_retry_state.batch_payload.
  grpc_transport_stream_op_batch batch;
  // For intercepting on_complete.
  grpc_closure on_complete;
} subchannel_batch_data;

// Retry state associated with a subchannel call.
// Stored in the parent_data of the subchannel call object.
typedef struct {
  // subchannel_batch_data.batch.payload points to this.
  grpc_transport_stream_op_batch_payload batch_payload;
  // For send_initial_metadata.
  // Note that we need to make a copy of the initial metadata for each
  // subchannel call instead of just referring to the copy in call_data,
  // because filters in the subchannel stack will probably add entries,
  // so we need to start in a pristine state for each attempt of the call.
  grpc_linked_mdelem* send_initial_metadata_storage;
  grpc_metadata_batch send_initial_metadata;
  // For send_message.
  grpc_core::ManualConstructor<grpc_core::ByteStreamCache::CachingByteStream>
      send_message;
  // For send_trailing_metadata.
  grpc_linked_mdelem* send_trailing_metadata_storage;
  grpc_metadata_batch send_trailing_metadata;
  // For intercepting recv_initial_metadata.
  grpc_metadata_batch recv_initial_metadata;
  grpc_closure recv_initial_metadata_ready;
  bool trailing_metadata_available;
  // For intercepting recv_message.
  grpc_closure recv_message_ready;
  grpc_core::OrphanablePtr<grpc_core::ByteStream> recv_message;
  // For intercepting recv_trailing_metadata.
  grpc_metadata_batch recv_trailing_metadata;
  grpc_transport_stream_stats collect_stats;
  grpc_closure recv_trailing_metadata_ready;
  // These fields indicate which ops have been started and completed on
  // this subchannel call.
  size_t started_send_message_count;
  size_t completed_send_message_count;
  size_t started_recv_message_count;
  size_t completed_recv_message_count;
  bool started_send_initial_metadata : 1;
  bool completed_send_initial_metadata : 1;
  bool started_send_trailing_metadata : 1;
  bool completed_send_trailing_metadata : 1;
  bool started_recv_initial_metadata : 1;
  bool completed_recv_initial_metadata : 1;
  bool started_recv_trailing_metadata : 1;
  bool completed_recv_trailing_metadata : 1;
  // State for callback processing.
  bool retry_dispatched : 1;
  subchannel_batch_data* recv_initial_metadata_ready_deferred_batch;
  grpc_error* recv_initial_metadata_error;
  subchannel_batch_data* recv_message_ready_deferred_batch;
  grpc_error* recv_message_error;
  subchannel_batch_data* recv_trailing_metadata_internal_batch;
} subchannel_call_retry_state;

// Pending batches stored in call data.
typedef struct {
  // The pending batch.  If nullptr, this slot is empty.
  grpc_transport_stream_op_batch* batch;
  // Indicates whether payload for send ops has been cached in call data.
  bool send_ops_cached;
} pending_batch;

/** Call data.  Holds a pointer to grpc_subchannel_call and the
    associated machinery to create such a pointer.
    Handles queueing of stream ops until a call object is ready, waiting
    for initial metadata before trying to create a call object,
    and handling cancellation gracefully. */
typedef struct client_channel_call_data {
  // State for handling deadlines.
  // The code in deadline_filter.c requires this to be the first field.
  // TODO(roth): This is slightly sub-optimal in that grpc_deadline_state
  // and this struct both independently store pointers to the call stack
  // and call combiner.  If/when we have time, find a way to avoid this
  // without breaking the grpc_deadline_state abstraction.
  grpc_deadline_state deadline_state;

  grpc_slice path;  // Request path.
  gpr_timespec call_start_time;
  grpc_millis deadline;
  gpr_arena* arena;
  grpc_call_stack* owning_call;
  grpc_call_combiner* call_combiner;
  grpc_transport_stream_recv_op_batch_payload* recv_payload;

  grpc_core::RefCountedPtr<ServerRetryThrottleData> retry_throttle_data;
  grpc_core::RefCountedPtr<ClientChannelMethodParams> method_params;

  grpc_subchannel_call* subchannel_call;

  // Set when we get a cancel_stream op.
  grpc_error* cancel_error;

  grpc_core::LoadBalancingPolicy::PickState pick;
  grpc_closure pick_closure;
  grpc_closure pick_cancel_closure;

  grpc_polling_entity* pollent;
  bool pollent_added_to_interested_parties;

  // Batches are added to this list when received from above.
  // They are removed when we are done handling the batch (i.e., when
  // either we have invoked all of the batch's callbacks or we have
  // passed the batch down to the subchannel call and are not
  // intercepting any of its callbacks).
  pending_batch pending_batches[MAX_PENDING_BATCHES];
  bool pending_send_initial_metadata : 1;
  bool pending_send_message : 1;
  bool pending_send_trailing_metadata : 1;

  // Retry state.
  bool enable_retries : 1;
  bool retry_committed : 1;
  bool last_attempt_got_server_pushback : 1;
  int num_attempts_completed;
  size_t bytes_buffered_for_retry;
  grpc_core::ManualConstructor<grpc_core::BackOff> retry_backoff;
  grpc_timer retry_timer;

  // The number of pending retriable subchannel batches containing send ops.
  // We hold a ref to the call stack while this is non-zero, since replay
  // batches may not complete until after all callbacks have been returned
  // to the surface, and we need to make sure that the call is not destroyed
  // until all of these batches have completed.
  // Note that we actually only need to track replay batches, but it's
  // easier to track all batches with send ops.
  int num_pending_retriable_subchannel_send_batches;

  // Cached data for retrying send ops.
  // send_initial_metadata
  bool seen_send_initial_metadata;
  grpc_linked_mdelem* send_initial_metadata_storage;
  grpc_metadata_batch send_initial_metadata;
  uint32_t send_initial_metadata_flags;
  gpr_atm* peer_string;
  // send_message
  // When we get a send_message op, we replace the original byte stream
  // with a CachingByteStream that caches the slices to a local buffer for
  // use in retries.
  // Note: We inline the cache for the first 3 send_message ops and use
  // dynamic allocation after that.  This number was essentially picked
  // at random; it could be changed in the future to tune performance.
  grpc_core::ManualConstructor<
      grpc_core::InlinedVector<grpc_core::ByteStreamCache*, 3>>
      send_messages;
  // send_trailing_metadata
  bool seen_send_trailing_metadata;
  grpc_linked_mdelem* send_trailing_metadata_storage;
  grpc_metadata_batch send_trailing_metadata;
} call_data;

// Forward declarations.
#if 0
static void retry_commit(grpc_call_element* elem,
                         subchannel_call_retry_state* retry_state);
static void start_internal_recv_trailing_metadata(grpc_call_element* elem);
static void on_complete(void* arg, grpc_error* error);
static void start_retriable_subchannel_batches(void* arg, grpc_error* ignored);
#endif
static void start_pick_locked(void* arg, grpc_error* ignored);
static void cc_start_transport_stream_recv_op_batch(
    grpc_transport_stream_recv_op_batch* batch, void* arg, grpc_error* error);

//
// send op data caching
//

#if 0
// Caches data for send ops so that it can be retried later, if not
// already cached.
static void maybe_cache_send_ops_for_batch(call_data* calld,
                                           pending_batch* pending) {
  if (pending->send_ops_cached) return;
  pending->send_ops_cached = true;
  grpc_transport_stream_op_batch* batch = pending->batch;
  // Save a copy of metadata for send_initial_metadata ops.
  if (batch->send_initial_metadata) {
    calld->seen_send_initial_metadata = true;
    GPR_ASSERT(calld->send_initial_metadata_storage == nullptr);
    grpc_metadata_batch* send_initial_metadata =
        batch->payload->send_initial_metadata.send_initial_metadata;
    calld->send_initial_metadata_storage = (grpc_linked_mdelem*)gpr_arena_alloc(
        calld->arena,
        sizeof(grpc_linked_mdelem) * send_initial_metadata->list.count);
    grpc_metadata_batch_copy(send_initial_metadata,
                             &calld->send_initial_metadata,
                             calld->send_initial_metadata_storage);
    calld->send_initial_metadata_flags =
        batch->payload->send_initial_metadata.send_initial_metadata_flags;
    calld->peer_string = batch->payload->send_initial_metadata.peer_string;
  }
  // Set up cache for send_message ops.
  if (batch->send_message) {
    grpc_core::ByteStreamCache* cache =
        static_cast<grpc_core::ByteStreamCache*>(
            gpr_arena_alloc(calld->arena, sizeof(grpc_core::ByteStreamCache)));
    new (cache) grpc_core::ByteStreamCache(
        std::move(batch->payload->send_message.send_message));
    calld->send_messages->push_back(cache);
  }
  // Save metadata batch for send_trailing_metadata ops.
  if (batch->send_trailing_metadata) {
    calld->seen_send_trailing_metadata = true;
    GPR_ASSERT(calld->send_trailing_metadata_storage == nullptr);
    grpc_metadata_batch* send_trailing_metadata =
        batch->payload->send_trailing_metadata.send_trailing_metadata;
    calld->send_trailing_metadata_storage =
        (grpc_linked_mdelem*)gpr_arena_alloc(
            calld->arena,
            sizeof(grpc_linked_mdelem) * send_trailing_metadata->list.count);
    grpc_metadata_batch_copy(send_trailing_metadata,
                             &calld->send_trailing_metadata,
                             calld->send_trailing_metadata_storage);
  }
}

// Frees cached send_initial_metadata.
static void free_cached_send_initial_metadata(channel_data* chand,
                                              call_data* calld) {
  if (grpc_client_channel_trace.enabled()) {
    gpr_log(GPR_INFO,
            "chand=%p calld=%p: destroying calld->send_initial_metadata", chand,
            calld);
  }
  grpc_metadata_batch_destroy(&calld->send_initial_metadata);
}

// Frees cached send_message at index idx.
static void free_cached_send_message(channel_data* chand, call_data* calld,
                                     size_t idx) {
  if (grpc_client_channel_trace.enabled()) {
    gpr_log(GPR_INFO,
            "chand=%p calld=%p: destroying calld->send_messages[%" PRIuPTR "]",
            chand, calld, idx);
  }
  (*calld->send_messages)[idx]->Destroy();
}

// Frees cached send_trailing_metadata.
static void free_cached_send_trailing_metadata(channel_data* chand,
                                               call_data* calld) {
  if (grpc_client_channel_trace.enabled()) {
    gpr_log(GPR_INFO,
            "chand=%p calld=%p: destroying calld->send_trailing_metadata",
            chand, calld);
  }
  grpc_metadata_batch_destroy(&calld->send_trailing_metadata);
}

// Frees cached send ops that have already been completed after
// committing the call.
static void free_cached_send_op_data_after_commit(
    grpc_call_element* elem, subchannel_call_retry_state* retry_state) {
  channel_data* chand = static_cast<channel_data*>(elem->channel_data);
  call_data* calld = static_cast<call_data*>(elem->call_data);
  if (retry_state->completed_send_initial_metadata) {
    free_cached_send_initial_metadata(chand, calld);
  }
  for (size_t i = 0; i < retry_state->completed_send_message_count; ++i) {
    free_cached_send_message(chand, calld, i);
  }
  if (retry_state->completed_send_trailing_metadata) {
    free_cached_send_trailing_metadata(chand, calld);
  }
}

// Frees cached send ops that were completed by the completed batch in
// batch_data.  Used when batches are completed after the call is committed.
static void free_cached_send_op_data_for_completed_batch(
    grpc_call_element* elem, subchannel_batch_data* batch_data,
    subchannel_call_retry_state* retry_state) {
  channel_data* chand = static_cast<channel_data*>(elem->channel_data);
  call_data* calld = static_cast<call_data*>(elem->call_data);
  if (batch_data->batch.send_initial_metadata) {
    free_cached_send_initial_metadata(chand, calld);
  }
  if (batch_data->batch.send_message) {
    free_cached_send_message(chand, calld,
                             retry_state->completed_send_message_count - 1);
  }
  if (batch_data->batch.send_trailing_metadata) {
    free_cached_send_trailing_metadata(chand, calld);
  }
}
#endif

//
// pending_batches management
//

// Returns the index into calld->pending_batches to be used for batch.
static size_t get_batch_index(grpc_transport_stream_op_batch* batch) {
  // Note: It is important the send_initial_metadata be the first entry
  // here, since the code in pick_subchannel_locked() assumes it will be.
  if (batch->send_initial_metadata) return 0;
  if (batch->send_message) return 1;
  if (batch->send_trailing_metadata) return 2;
  if (batch->recv_initial_metadata) return 3;
  if (batch->recv_message) return 4;
  if (batch->recv_trailing_metadata) return 5;
  GPR_UNREACHABLE_CODE(return (size_t)-1);
}

// This is called via the call combiner, so access to calld is synchronized.
static void pending_batches_add(grpc_call_element* elem,
                                grpc_transport_stream_op_batch* batch) {
  channel_data* chand = static_cast<channel_data*>(elem->channel_data);
  call_data* calld = static_cast<call_data*>(elem->call_data);
  const size_t idx = get_batch_index(batch);
  if (grpc_client_channel_trace.enabled()) {
    gpr_log(GPR_INFO,
            "chand=%p calld=%p: adding pending batch at index %" PRIuPTR, chand,
            calld, idx);
  }
  pending_batch* pending = &calld->pending_batches[idx];
  GPR_ASSERT(pending->batch == nullptr);
  pending->batch = batch;
#if 0
  pending->send_ops_cached = false;
  if (calld->enable_retries) {
    // Update state in calld about pending batches.
    // Also check if the batch takes us over the retry buffer limit.
    // Note: We don't check the size of trailing metadata here, because
    // gRPC clients do not send trailing metadata.
    if (batch->send_initial_metadata) {
      calld->pending_send_initial_metadata = true;
      calld->bytes_buffered_for_retry += grpc_metadata_batch_size(
          batch->payload->send_initial_metadata.send_initial_metadata);
    }
    if (batch->send_message) {
      calld->pending_send_message = true;
      calld->bytes_buffered_for_retry +=
          batch->payload->send_message.send_message->length();
    }
    if (batch->send_trailing_metadata) {
      calld->pending_send_trailing_metadata = true;
    }
    if (GPR_UNLIKELY(calld->bytes_buffered_for_retry >
                     chand->per_rpc_retry_buffer_size)) {
      if (grpc_client_channel_trace.enabled()) {
        gpr_log(GPR_INFO,
                "chand=%p calld=%p: exceeded retry buffer size, committing",
                chand, calld);
      }
      subchannel_call_retry_state* retry_state =
          calld->subchannel_call == nullptr
              ? nullptr
              : static_cast<subchannel_call_retry_state*>(
                    grpc_connected_subchannel_call_get_parent_data(
                        calld->subchannel_call));
      retry_commit(elem, retry_state);
      // If we are not going to retry and have not yet started, pretend
      // retries are disabled so that we don't bother with retry overhead.
      if (calld->num_attempts_completed == 0) {
        if (grpc_client_channel_trace.enabled()) {
          gpr_log(GPR_INFO,
                  "chand=%p calld=%p: disabling retries before first attempt",
                  chand, calld);
        }
        calld->enable_retries = false;
      }
    }
  }
#endif
}

static void pending_batch_clear(call_data* calld, pending_batch* pending) {
  if (calld->enable_retries) {
    if (pending->batch->send_initial_metadata) {
      calld->pending_send_initial_metadata = false;
    }
    if (pending->batch->send_message) {
      calld->pending_send_message = false;
    }
    if (pending->batch->send_trailing_metadata) {
      calld->pending_send_trailing_metadata = false;
    }
  }
  pending->batch = nullptr;
}

// This is called via the call combiner, so access to calld is synchronized.
static void fail_pending_batch_in_call_combiner(void* arg, grpc_error* error) {
  grpc_transport_stream_op_batch* batch =
      static_cast<grpc_transport_stream_op_batch*>(arg);
  call_data* calld = static_cast<call_data*>(batch->handler_private.extra_arg);
  // Note: This will release the call combiner.
  grpc_transport_stream_op_batch_finish_with_failure(
      batch, GRPC_ERROR_REF(error), calld->call_combiner);
}

// This is called via the call combiner, so access to calld is synchronized.
// If yield_call_combiner is true, assumes responsibility for yielding
// the call combiner.
static void pending_batches_fail(grpc_call_element* elem, grpc_error* error,
                                 bool yield_call_combiner) {
  GPR_ASSERT(error != GRPC_ERROR_NONE);
  call_data* calld = static_cast<call_data*>(elem->call_data);
  if (grpc_client_channel_trace.enabled()) {
    size_t num_batches = 0;
    for (size_t i = 0; i < GPR_ARRAY_SIZE(calld->pending_batches); ++i) {
      if (calld->pending_batches[i].batch != nullptr) ++num_batches;
    }
    gpr_log(GPR_INFO,
            "chand=%p calld=%p: failing %" PRIuPTR " pending batches: %s",
            elem->channel_data, calld, num_batches, grpc_error_string(error));
  }
  grpc_core::CallCombinerClosureList closures;
  for (size_t i = 0; i < GPR_ARRAY_SIZE(calld->pending_batches); ++i) {
    pending_batch* pending = &calld->pending_batches[i];
    grpc_transport_stream_op_batch* batch = pending->batch;
    if (batch != nullptr) {
      batch->handler_private.extra_arg = calld;
      GRPC_CLOSURE_INIT(&batch->handler_private.closure,
                        fail_pending_batch_in_call_combiner, batch,
                        grpc_schedule_on_exec_ctx);
      closures.Add(&batch->handler_private.closure, GRPC_ERROR_REF(error),
                   "pending_batches_fail");
      pending_batch_clear(calld, pending);
    }
  }
  if (yield_call_combiner) {
    closures.RunClosures(calld->call_combiner);
  } else {
    closures.RunClosuresWithoutYielding(calld->call_combiner);
  }
  GRPC_ERROR_UNREF(error);
}

// This is called via the call combiner, so access to calld is synchronized.
static void resume_pending_batch_in_call_combiner(void* arg,
                                                  grpc_error* ignored) {
  grpc_transport_stream_op_batch* batch =
      static_cast<grpc_transport_stream_op_batch*>(arg);
  grpc_subchannel_call* subchannel_call =
      static_cast<grpc_subchannel_call*>(batch->handler_private.extra_arg);
  // Note: This will release the call combiner.
  grpc_subchannel_call_process_op(subchannel_call, batch);
}

// This is called via the call combiner, so access to calld is synchronized.
static void pending_batches_resume(grpc_call_element* elem) {
  channel_data* chand = static_cast<channel_data*>(elem->channel_data);
  call_data* calld = static_cast<call_data*>(elem->call_data);
#if 0
  if (calld->enable_retries) {
    start_retriable_subchannel_batches(elem, GRPC_ERROR_NONE);
    return;
  }
#endif
  // Retries not enabled; send down batches as-is.
  if (grpc_client_channel_trace.enabled()) {
    size_t num_batches = 0;
    for (size_t i = 0; i < GPR_ARRAY_SIZE(calld->pending_batches); ++i) {
      if (calld->pending_batches[i].batch != nullptr) ++num_batches;
    }
    gpr_log(GPR_INFO,
            "chand=%p calld=%p: starting %" PRIuPTR
            " pending batches on subchannel_call=%p",
            chand, calld, num_batches, calld->subchannel_call);
  }
  grpc_core::CallCombinerClosureList closures;
  for (size_t i = 0; i < GPR_ARRAY_SIZE(calld->pending_batches); ++i) {
    pending_batch* pending = &calld->pending_batches[i];
    grpc_transport_stream_op_batch* batch = pending->batch;
    if (batch != nullptr) {
      batch->handler_private.extra_arg = calld->subchannel_call;
      GRPC_CLOSURE_INIT(&batch->handler_private.closure,
                        resume_pending_batch_in_call_combiner, batch,
                        grpc_schedule_on_exec_ctx);
      closures.Add(&batch->handler_private.closure, GRPC_ERROR_NONE,
                   "pending_batches_resume");
      pending_batch_clear(calld, pending);
    }
  }
  // Note: This will release the call combiner.
  closures.RunClosures(calld->call_combiner);
}

#if 0
static void maybe_clear_pending_batch(grpc_call_element* elem,
                                      pending_batch* pending) {
  channel_data* chand = static_cast<channel_data*>(elem->channel_data);
  call_data* calld = static_cast<call_data*>(elem->call_data);
  grpc_transport_stream_op_batch* batch = pending->batch;
  // We clear the pending batch if all of its callbacks have been
  // scheduled and reset to nullptr.
  if (batch->on_complete == nullptr &&
      (!batch->recv_initial_metadata ||
       batch->payload->recv_initial_metadata.recv_initial_metadata_ready ==
           nullptr) &&
      (!batch->recv_message ||
       batch->payload->recv_message.recv_message_ready == nullptr) &&
      (!batch->recv_trailing_metadata ||
       batch->payload->recv_trailing_metadata.recv_trailing_metadata_ready ==
           nullptr)) {
    if (grpc_client_channel_trace.enabled()) {
      gpr_log(GPR_INFO, "chand=%p calld=%p: clearing pending batch", chand,
              calld);
    }
    pending_batch_clear(calld, pending);
  }
}

// Returns a pointer to the first pending batch for which predicate(batch)
// returns true, or null if not found.
template <typename Predicate>
static pending_batch* pending_batch_find(grpc_call_element* elem,
                                         const char* log_message,
                                         Predicate predicate) {
  channel_data* chand = static_cast<channel_data*>(elem->channel_data);
  call_data* calld = static_cast<call_data*>(elem->call_data);
  for (size_t i = 0; i < GPR_ARRAY_SIZE(calld->pending_batches); ++i) {
    pending_batch* pending = &calld->pending_batches[i];
    grpc_transport_stream_op_batch* batch = pending->batch;
    if (batch != nullptr && predicate(batch)) {
      if (grpc_client_channel_trace.enabled()) {
        gpr_log(GPR_INFO,
                "chand=%p calld=%p: %s pending batch at index %" PRIuPTR, chand,
                calld, log_message, i);
      }
      return pending;
    }
  }
  return nullptr;
}

//
// retry code
//

// Commits the call so that no further retry attempts will be performed.
static void retry_commit(grpc_call_element* elem,
                         subchannel_call_retry_state* retry_state) {
  channel_data* chand = static_cast<channel_data*>(elem->channel_data);
  call_data* calld = static_cast<call_data*>(elem->call_data);
  if (calld->retry_committed) return;
  calld->retry_committed = true;
  if (grpc_client_channel_trace.enabled()) {
    gpr_log(GPR_INFO, "chand=%p calld=%p: committing retries", chand, calld);
  }
  if (retry_state != nullptr) {
    free_cached_send_op_data_after_commit(elem, retry_state);
  }
}

// Starts a retry after appropriate back-off.
static void do_retry(grpc_call_element* elem,
                     subchannel_call_retry_state* retry_state,
                     grpc_millis server_pushback_ms) {
  channel_data* chand = static_cast<channel_data*>(elem->channel_data);
  call_data* calld = static_cast<call_data*>(elem->call_data);
  GPR_ASSERT(calld->method_params != nullptr);
  const ClientChannelMethodParams::RetryPolicy* retry_policy =
      calld->method_params->retry_policy();
  GPR_ASSERT(retry_policy != nullptr);
  // Reset subchannel call and connected subchannel.
  if (calld->subchannel_call != nullptr) {
    GRPC_SUBCHANNEL_CALL_UNREF(calld->subchannel_call,
                               "client_channel_call_retry");
    calld->subchannel_call = nullptr;
  }
  if (calld->pick.connected_subchannel != nullptr) {
    calld->pick.connected_subchannel.reset();
  }
  // Compute backoff delay.
  grpc_millis next_attempt_time;
  if (server_pushback_ms >= 0) {
    next_attempt_time = grpc_core::ExecCtx::Get()->Now() + server_pushback_ms;
    calld->last_attempt_got_server_pushback = true;
  } else {
    if (calld->num_attempts_completed == 1 ||
        calld->last_attempt_got_server_pushback) {
      calld->retry_backoff.Init(
          grpc_core::BackOff::Options()
              .set_initial_backoff(retry_policy->initial_backoff)
              .set_multiplier(retry_policy->backoff_multiplier)
              .set_jitter(RETRY_BACKOFF_JITTER)
              .set_max_backoff(retry_policy->max_backoff));
      calld->last_attempt_got_server_pushback = false;
    }
    next_attempt_time = calld->retry_backoff->NextAttemptTime();
  }
  if (grpc_client_channel_trace.enabled()) {
    gpr_log(GPR_INFO,
            "chand=%p calld=%p: retrying failed call in %" PRId64 " ms", chand,
            calld, next_attempt_time - grpc_core::ExecCtx::Get()->Now());
  }
  // Schedule retry after computed delay.
  GRPC_CLOSURE_INIT(&calld->pick_closure, start_pick_locked, elem,
                    grpc_combiner_scheduler(chand->combiner));
  grpc_timer_init(&calld->retry_timer, next_attempt_time, &calld->pick_closure);
  // Update bookkeeping.
  if (retry_state != nullptr) retry_state->retry_dispatched = true;
}

// Returns true if the call is being retried.
static bool maybe_retry(grpc_call_element* elem,
                        subchannel_batch_data* batch_data,
                        grpc_status_code status,
                        grpc_mdelem* server_pushback_md) {
  channel_data* chand = static_cast<channel_data*>(elem->channel_data);
  call_data* calld = static_cast<call_data*>(elem->call_data);
  // Get retry policy.
  if (calld->method_params == nullptr) return false;
  const ClientChannelMethodParams::RetryPolicy* retry_policy =
      calld->method_params->retry_policy();
  if (retry_policy == nullptr) return false;
  // If we've already dispatched a retry from this call, return true.
  // This catches the case where the batch has multiple callbacks
  // (i.e., it includes either recv_message or recv_initial_metadata).
  subchannel_call_retry_state* retry_state = nullptr;
  if (batch_data != nullptr) {
    retry_state = static_cast<subchannel_call_retry_state*>(
        grpc_connected_subchannel_call_get_parent_data(
            batch_data->subchannel_call));
    if (retry_state->retry_dispatched) {
      if (grpc_client_channel_trace.enabled()) {
        gpr_log(GPR_INFO, "chand=%p calld=%p: retry already dispatched", chand,
                calld);
      }
      return true;
    }
  }
  // Check status.
  if (GPR_LIKELY(status == GRPC_STATUS_OK)) {
    if (calld->retry_throttle_data != nullptr) {
      calld->retry_throttle_data->RecordSuccess();
    }
    if (grpc_client_channel_trace.enabled()) {
      gpr_log(GPR_INFO, "chand=%p calld=%p: call succeeded", chand, calld);
    }
    return false;
  }
  // Status is not OK.  Check whether the status is retryable.
  if (!retry_policy->retryable_status_codes.Contains(status)) {
    if (grpc_client_channel_trace.enabled()) {
      gpr_log(GPR_INFO,
              "chand=%p calld=%p: status %s not configured as retryable", chand,
              calld, grpc_status_code_to_string(status));
    }
    return false;
  }
  // Record the failure and check whether retries are throttled.
  // Note that it's important for this check to come after the status
  // code check above, since we should only record failures whose statuses
  // match the configured retryable status codes, so that we don't count
  // things like failures due to malformed requests (INVALID_ARGUMENT).
  // Conversely, it's important for this to come before the remaining
  // checks, so that we don't fail to record failures due to other factors.
  if (calld->retry_throttle_data != nullptr &&
      !calld->retry_throttle_data->RecordFailure()) {
    if (grpc_client_channel_trace.enabled()) {
      gpr_log(GPR_INFO, "chand=%p calld=%p: retries throttled", chand, calld);
    }
    return false;
  }
  // Check whether the call is committed.
  if (calld->retry_committed) {
    if (grpc_client_channel_trace.enabled()) {
      gpr_log(GPR_INFO, "chand=%p calld=%p: retries already committed", chand,
              calld);
    }
    return false;
  }
  // Check whether we have retries remaining.
  ++calld->num_attempts_completed;
  if (calld->num_attempts_completed >= retry_policy->max_attempts) {
    if (grpc_client_channel_trace.enabled()) {
      gpr_log(GPR_INFO, "chand=%p calld=%p: exceeded %d retry attempts", chand,
              calld, retry_policy->max_attempts);
    }
    return false;
  }
  // If the call was cancelled from the surface, don't retry.
  if (calld->cancel_error != GRPC_ERROR_NONE) {
    if (grpc_client_channel_trace.enabled()) {
      gpr_log(GPR_INFO,
              "chand=%p calld=%p: call cancelled from surface, not retrying",
              chand, calld);
    }
    return false;
  }
  // Check server push-back.
  grpc_millis server_pushback_ms = -1;
  if (server_pushback_md != nullptr) {
    // If the value is "-1" or any other unparseable string, we do not retry.
    uint32_t ms;
    if (!grpc_parse_slice_to_uint32(GRPC_MDVALUE(*server_pushback_md), &ms)) {
      if (grpc_client_channel_trace.enabled()) {
        gpr_log(GPR_INFO,
                "chand=%p calld=%p: not retrying due to server push-back",
                chand, calld);
      }
      return false;
    } else {
      if (grpc_client_channel_trace.enabled()) {
        gpr_log(GPR_INFO, "chand=%p calld=%p: server push-back: retry in %u ms",
                chand, calld, ms);
      }
      server_pushback_ms = (grpc_millis)ms;
    }
  }
  do_retry(elem, retry_state, server_pushback_ms);
  return true;
}

//
// subchannel_batch_data
//

// Creates a subchannel_batch_data object on the call's arena with the
// specified refcount.  If set_on_complete is true, the batch's
// on_complete callback will be set to point to on_complete();
// otherwise, the batch's on_complete callback will be null.
static subchannel_batch_data* batch_data_create(grpc_call_element* elem,
                                                int refcount,
                                                bool set_on_complete) {
  call_data* calld = static_cast<call_data*>(elem->call_data);
  subchannel_call_retry_state* retry_state =
      static_cast<subchannel_call_retry_state*>(
          grpc_connected_subchannel_call_get_parent_data(
              calld->subchannel_call));
  subchannel_batch_data* batch_data = static_cast<subchannel_batch_data*>(
      gpr_arena_alloc(calld->arena, sizeof(*batch_data)));
  batch_data->elem = elem;
  batch_data->subchannel_call =
      GRPC_SUBCHANNEL_CALL_REF(calld->subchannel_call, "batch_data_create");
  batch_data->batch.payload = &retry_state->batch_payload;
  gpr_ref_init(&batch_data->refs, refcount);
  if (set_on_complete) {
    GRPC_CLOSURE_INIT(&batch_data->on_complete, on_complete, batch_data,
                      grpc_schedule_on_exec_ctx);
    batch_data->batch.on_complete = &batch_data->on_complete;
  }
  GRPC_CALL_STACK_REF(calld->owning_call, "batch_data");
  return batch_data;
}

static void batch_data_unref(subchannel_batch_data* batch_data) {
  if (gpr_unref(&batch_data->refs)) {
    subchannel_call_retry_state* retry_state =
        static_cast<subchannel_call_retry_state*>(
            grpc_connected_subchannel_call_get_parent_data(
                batch_data->subchannel_call));
    if (batch_data->batch.send_initial_metadata) {
      grpc_metadata_batch_destroy(&retry_state->send_initial_metadata);
    }
    if (batch_data->batch.send_trailing_metadata) {
      grpc_metadata_batch_destroy(&retry_state->send_trailing_metadata);
    }
    if (batch_data->batch.recv_initial_metadata) {
      grpc_metadata_batch_destroy(&retry_state->recv_initial_metadata);
    }
    if (batch_data->batch.recv_trailing_metadata) {
      grpc_metadata_batch_destroy(&retry_state->recv_trailing_metadata);
    }
    GRPC_SUBCHANNEL_CALL_UNREF(batch_data->subchannel_call, "batch_data_unref");
    call_data* calld = static_cast<call_data*>(batch_data->elem->call_data);
    GRPC_CALL_STACK_UNREF(calld->owning_call, "batch_data");
  }
}

//
// recv_initial_metadata callback handling
//

// Invokes recv_initial_metadata_ready for a subchannel batch.
static void invoke_recv_initial_metadata_callback(void* arg,
                                                  grpc_error* error) {
  subchannel_batch_data* batch_data = static_cast<subchannel_batch_data*>(arg);
  // Find pending batch.
  pending_batch* pending = pending_batch_find(
      batch_data->elem, "invoking recv_initial_metadata_ready for",
      [](grpc_transport_stream_op_batch* batch) {
        return batch->recv_initial_metadata &&
               batch->payload->recv_initial_metadata
                       .recv_initial_metadata_ready != nullptr;
      });
  GPR_ASSERT(pending != nullptr);
  // Return metadata.
  grpc_metadata_batch_move(
      &retry_state->recv_initial_metadata,
      pending->batch->payload->recv_initial_metadata.recv_initial_metadata);
  // Update bookkeeping.
  // Note: Need to do this before invoking the callback, since invoking
  // the callback will result in yielding the call combiner.
  grpc_closure* recv_initial_metadata_ready =
      pending->batch->payload->recv_initial_metadata
          .recv_initial_metadata_ready;
  pending->batch->payload->recv_initial_metadata.recv_initial_metadata_ready =
      nullptr;
  maybe_clear_pending_batch(batch_data->elem, pending);
  batch_data_unref(batch_data);
  // Invoke callback.
  GRPC_CLOSURE_RUN(recv_initial_metadata_ready, GRPC_ERROR_REF(error));
}

// Intercepts recv_initial_metadata_ready callback for retries.
// Commits the call and returns the initial metadata up the stack.
static void recv_initial_metadata_ready(void* arg, grpc_error* error) {
  subchannel_batch_data* batch_data = static_cast<subchannel_batch_data*>(arg);
  grpc_call_element* elem = batch_data->elem;
  channel_data* chand = static_cast<channel_data*>(elem->channel_data);
  call_data* calld = static_cast<call_data*>(elem->call_data);
  if (grpc_client_channel_trace.enabled()) {
    gpr_log(GPR_INFO,
            "chand=%p calld=%p: got recv_initial_metadata_ready, error=%s",
            chand, calld, grpc_error_string(error));
  }
  subchannel_call_retry_state* retry_state =
      static_cast<subchannel_call_retry_state*>(
          grpc_connected_subchannel_call_get_parent_data(
              batch_data->subchannel_call));
  retry_state->completed_recv_initial_metadata = true;
  // If a retry was already dispatched, then we're not going to use the
  // result of this recv_initial_metadata op, so do nothing.
  if (retry_state->retry_dispatched) {
    GRPC_CALL_COMBINER_STOP(
        calld->call_combiner,
        "recv_initial_metadata_ready after retry dispatched");
    return;
  }
  // If we got an error or a Trailers-Only response and have not yet gotten
  // the recv_trailing_metadata_ready callback, then defer propagating this
  // callback back to the surface.  We can evaluate whether to retry when
  // recv_trailing_metadata comes back.
  if (GPR_UNLIKELY((retry_state->trailing_metadata_available ||
                    error != GRPC_ERROR_NONE) &&
                   !retry_state->completed_recv_trailing_metadata)) {
    if (grpc_client_channel_trace.enabled()) {
      gpr_log(GPR_INFO,
              "chand=%p calld=%p: deferring recv_initial_metadata_ready "
              "(Trailers-Only)",
              chand, calld);
    }
    retry_state->recv_initial_metadata_ready_deferred_batch = batch_data;
    retry_state->recv_initial_metadata_error = GRPC_ERROR_REF(error);
    if (!retry_state->started_recv_trailing_metadata) {
      // recv_trailing_metadata not yet started by application; start it
      // ourselves to get status.
      start_internal_recv_trailing_metadata(elem);
    } else {
      GRPC_CALL_COMBINER_STOP(
          calld->call_combiner,
          "recv_initial_metadata_ready trailers-only or error");
    }
    return;
  }
  // Received valid initial metadata, so commit the call.
  retry_commit(elem, retry_state);
  // Invoke the callback to return the result to the surface.
  // Manually invoking a callback function; it does not take ownership of error.
  invoke_recv_initial_metadata_callback(batch_data, error);
}

//
// recv_message callback handling
//

// Invokes recv_message_ready for a subchannel batch.
static void invoke_recv_message_callback(void* arg, grpc_error* error) {
  subchannel_batch_data* batch_data = static_cast<subchannel_batch_data*>(arg);
  // Find pending op.
  pending_batch* pending = pending_batch_find(
      batch_data->elem, "invoking recv_message_ready for",
      [](grpc_transport_stream_op_batch* batch) {
        return batch->recv_message &&
               batch->payload->recv_message.recv_message_ready != nullptr;
      });
  GPR_ASSERT(pending != nullptr);
  // Return payload.
  *pending->batch->payload->recv_message.recv_message =
      std::move(retry_state->recv_message);
  // Update bookkeeping.
  // Note: Need to do this before invoking the callback, since invoking
  // the callback will result in yielding the call combiner.
  grpc_closure* recv_message_ready =
      pending->batch->payload->recv_message.recv_message_ready;
  pending->batch->payload->recv_message.recv_message_ready = nullptr;
  maybe_clear_pending_batch(batch_data->elem, pending);
  batch_data_unref(batch_data);
  // Invoke callback.
  GRPC_CLOSURE_RUN(recv_message_ready, GRPC_ERROR_REF(error));
}

// Intercepts recv_message_ready callback for retries.
// Commits the call and returns the message up the stack.
static void recv_message_ready(void* arg, grpc_error* error) {
  subchannel_batch_data* batch_data = static_cast<subchannel_batch_data*>(arg);
  grpc_call_element* elem = batch_data->elem;
  channel_data* chand = static_cast<channel_data*>(elem->channel_data);
  call_data* calld = static_cast<call_data*>(elem->call_data);
  if (grpc_client_channel_trace.enabled()) {
    gpr_log(GPR_INFO, "chand=%p calld=%p: got recv_message_ready, error=%s",
            chand, calld, grpc_error_string(error));
  }
  subchannel_call_retry_state* retry_state =
      static_cast<subchannel_call_retry_state*>(
          grpc_connected_subchannel_call_get_parent_data(
              batch_data->subchannel_call));
  ++retry_state->completed_recv_message_count;
  // If a retry was already dispatched, then we're not going to use the
  // result of this recv_message op, so do nothing.
  if (retry_state->retry_dispatched) {
    GRPC_CALL_COMBINER_STOP(calld->call_combiner,
                            "recv_message_ready after retry dispatched");
    return;
  }
  // If we got an error or the payload was nullptr and we have not yet gotten
  // the recv_trailing_metadata_ready callback, then defer propagating this
  // callback back to the surface.  We can evaluate whether to retry when
  // recv_trailing_metadata comes back.
  if (GPR_UNLIKELY(
          (retry_state->recv_message == nullptr || error != GRPC_ERROR_NONE) &&
          !retry_state->completed_recv_trailing_metadata)) {
    if (grpc_client_channel_trace.enabled()) {
      gpr_log(GPR_INFO,
              "chand=%p calld=%p: deferring recv_message_ready (nullptr "
              "message and recv_trailing_metadata pending)",
              chand, calld);
    }
    retry_state->recv_message_ready_deferred_batch = batch_data;
    retry_state->recv_message_error = GRPC_ERROR_REF(error);
    if (!retry_state->started_recv_trailing_metadata) {
      // recv_trailing_metadata not yet started by application; start it
      // ourselves to get status.
      start_internal_recv_trailing_metadata(elem);
    } else {
      GRPC_CALL_COMBINER_STOP(calld->call_combiner, "recv_message_ready null");
    }
    return;
  }
  // Received a valid message, so commit the call.
  retry_commit(elem, retry_state);
  // Invoke the callback to return the result to the surface.
  // Manually invoking a callback function; it does not take ownership of error.
  invoke_recv_message_callback(batch_data, error);
}

//
// recv_trailing_metadata handling
//

// Sets *status and *server_pushback_md based on batch_data and error.
static void get_call_status(subchannel_batch_data* batch_data,
<<<<<<< HEAD
                            grpc_error* error,
                            grpc_status_code* status,
=======
                            grpc_error* error, grpc_status_code* status,
>>>>>>> 15b37acc
                            grpc_mdelem** server_pushback_md) {
  grpc_call_element* elem = batch_data->elem;
  call_data* calld = static_cast<call_data*>(elem->call_data);
  if (error != GRPC_ERROR_NONE) {
    grpc_error_get_status(error, calld->deadline, status, nullptr, nullptr,
                          nullptr);
  } else {
    grpc_metadata_batch* md_batch =
        batch_data->batch.payload->recv_trailing_metadata
            .recv_trailing_metadata;
    GPR_ASSERT(md_batch->idx.named.grpc_status != nullptr);
    *status =
        grpc_get_status_code_from_metadata(md_batch->idx.named.grpc_status->md);
    if (md_batch->idx.named.grpc_retry_pushback_ms != nullptr) {
      *server_pushback_md = &md_batch->idx.named.grpc_retry_pushback_ms->md;
    }
  }
  GRPC_ERROR_UNREF(error);
}

// Adds recv_trailing_metadata_ready closure to closures.
static void add_closure_for_recv_trailing_metadata_ready(
    grpc_call_element* elem, subchannel_batch_data* batch_data,
    grpc_error* error, grpc_core::CallCombinerClosureList* closures) {
  // Find pending batch.
  pending_batch* pending = pending_batch_find(
      elem, "invoking recv_trailing_metadata for",
      [](grpc_transport_stream_op_batch* batch) {
        return batch->recv_trailing_metadata &&
               batch->payload->recv_trailing_metadata
                       .recv_trailing_metadata_ready != nullptr;
      });
  // If we generated the recv_trailing_metadata op internally via
  // start_internal_recv_trailing_metadata(), then there will be no
  // pending batch.
  if (pending == nullptr) {
    GRPC_ERROR_UNREF(error);
    return;
  }
  // Return metadata.
  grpc_metadata_batch_move(
      &retry_state->recv_trailing_metadata,
      pending->batch->payload->recv_trailing_metadata.recv_trailing_metadata);
  // Add closure.
  closures->Add(pending->batch->payload->recv_trailing_metadata
                    .recv_trailing_metadata_ready,
                error, "recv_trailing_metadata_ready for pending batch");
  // Update bookkeeping.
  pending->batch->payload->recv_trailing_metadata.recv_trailing_metadata_ready =
      nullptr;
  maybe_clear_pending_batch(elem, pending);
}

// Adds any necessary closures for deferred recv_initial_metadata and
// recv_message callbacks to closures.
static void add_closures_for_deferred_recv_callbacks(
    subchannel_batch_data* batch_data, subchannel_call_retry_state* retry_state,
    grpc_core::CallCombinerClosureList* closures) {
  if (batch_data->batch.recv_trailing_metadata) {
    // Add closure for deferred recv_initial_metadata_ready.
    if (GPR_UNLIKELY(retry_state->recv_initial_metadata_ready_deferred_batch !=
                     nullptr)) {
      GRPC_CLOSURE_INIT(&retry_state->recv_initial_metadata_ready,
                        invoke_recv_initial_metadata_callback,
                        retry_state->recv_initial_metadata_ready_deferred_batch,
                        grpc_schedule_on_exec_ctx);
      closures->Add(&retry_state->recv_initial_metadata_ready,
                    retry_state->recv_initial_metadata_error,
                    "resuming recv_initial_metadata_ready");
      retry_state->recv_initial_metadata_ready_deferred_batch = nullptr;
    }
    // Add closure for deferred recv_message_ready.
    if (GPR_UNLIKELY(retry_state->recv_message_ready_deferred_batch !=
                     nullptr)) {
      GRPC_CLOSURE_INIT(&retry_state->recv_message_ready,
                        invoke_recv_message_callback,
                        retry_state->recv_message_ready_deferred_batch,
                        grpc_schedule_on_exec_ctx);
      closures->Add(&retry_state->recv_message_ready,
                    retry_state->recv_message_error,
                    "resuming recv_message_ready");
      retry_state->recv_message_ready_deferred_batch = nullptr;
    }
  }
}

// Returns true if any op in the batch was not yet started.
// Only looks at send ops, since recv ops are always started immediately.
static bool pending_batch_is_unstarted(
    pending_batch* pending, call_data* calld,
    subchannel_call_retry_state* retry_state) {
  if (pending->batch == nullptr || pending->batch->on_complete == nullptr) {
    return false;
  }
  if (pending->batch->send_initial_metadata &&
      !retry_state->started_send_initial_metadata) {
    return true;
  }
  if (pending->batch->send_message &&
      retry_state->started_send_message_count < calld->send_messages->size()) {
    return true;
  }
  if (pending->batch->send_trailing_metadata &&
      !retry_state->started_send_trailing_metadata) {
    return true;
  }
  return false;
}

// For any pending batch containing an op that has not yet been started,
// adds the pending batch's completion closures to closures.
static void add_closures_to_fail_unstarted_pending_batches(
    grpc_call_element* elem, subchannel_call_retry_state* retry_state,
    grpc_error* error, grpc_core::CallCombinerClosureList* closures) {
  channel_data* chand = static_cast<channel_data*>(elem->channel_data);
  call_data* calld = static_cast<call_data*>(elem->call_data);
  for (size_t i = 0; i < GPR_ARRAY_SIZE(calld->pending_batches); ++i) {
    pending_batch* pending = &calld->pending_batches[i];
    if (pending_batch_is_unstarted(pending, calld, retry_state)) {
      if (grpc_client_channel_trace.enabled()) {
        gpr_log(GPR_INFO,
                "chand=%p calld=%p: failing unstarted pending batch at index "
                "%" PRIuPTR,
                chand, calld, i);
      }
      closures->Add(pending->batch->on_complete, GRPC_ERROR_REF(error),
                    "failing on_complete for pending batch");
      pending->batch->on_complete = nullptr;
      maybe_clear_pending_batch(elem, pending);
    }
  }
  GRPC_ERROR_UNREF(error);
}

// Runs necessary closures upon completion of a call attempt.
static void run_closures_for_completed_call(subchannel_batch_data* batch_data,
                                            grpc_error* error) {
  grpc_call_element* elem = batch_data->elem;
  call_data* calld = static_cast<call_data*>(elem->call_data);
  subchannel_call_retry_state* retry_state =
      static_cast<subchannel_call_retry_state*>(
          grpc_connected_subchannel_call_get_parent_data(
              batch_data->subchannel_call));
  // Construct list of closures to execute.
  grpc_core::CallCombinerClosureList closures;
  // First, add closure for recv_trailing_metadata_ready.
  add_closure_for_recv_trailing_metadata_ready(
      elem, batch_data, GRPC_ERROR_REF(error), &closures);
  // If there are deferred recv_initial_metadata_ready or recv_message_ready
  // callbacks, add them to closures.
  add_closures_for_deferred_recv_callbacks(batch_data, retry_state, &closures);
  // Add closures to fail any pending batches that have not yet been started.
  add_closures_to_fail_unstarted_pending_batches(
      elem, retry_state, GRPC_ERROR_REF(error), &closures);
  // Don't need batch_data anymore.
  batch_data_unref(batch_data);
  // Schedule all of the closures identified above.
  // Note: This will release the call combiner.
  closures.RunClosures(calld->call_combiner);
  GRPC_ERROR_UNREF(error);
}

// Intercepts recv_trailing_metadata_ready callback for retries.
// Commits the call and returns the trailing metadata up the stack.
static void recv_trailing_metadata_ready(void* arg, grpc_error* error) {
  subchannel_batch_data* batch_data = static_cast<subchannel_batch_data*>(arg);
  grpc_call_element* elem = batch_data->elem;
  channel_data* chand = static_cast<channel_data*>(elem->channel_data);
  call_data* calld = static_cast<call_data*>(elem->call_data);
  if (grpc_client_channel_trace.enabled()) {
    gpr_log(GPR_INFO,
            "chand=%p calld=%p: got recv_trailing_metadata_ready, error=%s",
            chand, calld, grpc_error_string(error));
  }
  subchannel_call_retry_state* retry_state =
      static_cast<subchannel_call_retry_state*>(
          grpc_connected_subchannel_call_get_parent_data(
              batch_data->subchannel_call));
  retry_state->completed_recv_trailing_metadata = true;
  // Get the call's status and check for server pushback metadata.
  grpc_status_code status = GRPC_STATUS_OK;
  grpc_mdelem* server_pushback_md = nullptr;
  get_call_status(batch_data, GRPC_ERROR_REF(error), &status,
                  &server_pushback_md);
  if (grpc_client_channel_trace.enabled()) {
    gpr_log(GPR_INFO, "chand=%p calld=%p: call finished, status=%s", chand,
            calld, grpc_status_code_to_string(status));
  }
  // Check if we should retry.
  if (maybe_retry(elem, batch_data, status, server_pushback_md)) {
    // Unref batch_data for deferred recv_initial_metadata_ready or
    // recv_message_ready callbacks, if any.
    if (retry_state->recv_initial_metadata_ready_deferred_batch != nullptr) {
      batch_data_unref(batch_data);
      GRPC_ERROR_UNREF(retry_state->recv_initial_metadata_error);
    }
    if (retry_state->recv_message_ready_deferred_batch != nullptr) {
      batch_data_unref(batch_data);
      GRPC_ERROR_UNREF(retry_state->recv_message_error);
    }
    batch_data_unref(batch_data);
    return;
  }
  // Not retrying, so commit the call.
  retry_commit(elem, retry_state);
  // Run any necessary closures.
  run_closures_for_completed_call(batch_data, GRPC_ERROR_REF(error));
}

//
// on_complete callback handling
//

// Adds the on_complete closure for the pending batch completed in
// batch_data to closures.
static void add_closure_for_completed_pending_batch(
    grpc_call_element* elem, subchannel_batch_data* batch_data,
    subchannel_call_retry_state* retry_state, grpc_error* error,
    grpc_core::CallCombinerClosureList* closures) {
  pending_batch* pending = pending_batch_find(
      elem, "completed", [batch_data](grpc_transport_stream_op_batch* batch) {
        // Match the pending batch with the same set of send ops as the
        // subchannel batch we've just completed.
        return batch->on_complete != nullptr &&
               batch_data->batch.send_initial_metadata ==
                   batch->send_initial_metadata &&
               batch_data->batch.send_message == batch->send_message &&
               batch_data->batch.send_trailing_metadata ==
                   batch->send_trailing_metadata;
      });
  // If batch_data is a replay batch, then there will be no pending
  // batch to complete.
  if (pending == nullptr) {
    GRPC_ERROR_UNREF(error);
    return;
  }
  // Add closure.
  closures->Add(pending->batch->on_complete, error,
                "on_complete for pending batch");
  pending->batch->on_complete = nullptr;
  maybe_clear_pending_batch(elem, pending);
}

// If there are any cached ops to replay or pending ops to start on the
// subchannel call, adds a closure to closures to invoke
// start_retriable_subchannel_batches().
static void add_closures_for_replay_or_pending_send_ops(
    grpc_call_element* elem, subchannel_batch_data* batch_data,
    subchannel_call_retry_state* retry_state,
    grpc_core::CallCombinerClosureList* closures) {
  channel_data* chand = static_cast<channel_data*>(elem->channel_data);
  call_data* calld = static_cast<call_data*>(elem->call_data);
  bool have_pending_send_message_ops =
      retry_state->started_send_message_count < calld->send_messages->size();
  bool have_pending_send_trailing_metadata_op =
      calld->seen_send_trailing_metadata &&
      !retry_state->started_send_trailing_metadata;
  if (!have_pending_send_message_ops &&
      !have_pending_send_trailing_metadata_op) {
    for (size_t i = 0; i < GPR_ARRAY_SIZE(calld->pending_batches); ++i) {
      pending_batch* pending = &calld->pending_batches[i];
      grpc_transport_stream_op_batch* batch = pending->batch;
      if (batch == nullptr || pending->send_ops_cached) continue;
      if (batch->send_message) have_pending_send_message_ops = true;
      if (batch->send_trailing_metadata) {
        have_pending_send_trailing_metadata_op = true;
      }
    }
  }
  if (have_pending_send_message_ops || have_pending_send_trailing_metadata_op) {
    if (grpc_client_channel_trace.enabled()) {
      gpr_log(GPR_INFO,
              "chand=%p calld=%p: starting next batch for pending send op(s)",
              chand, calld);
    }
    GRPC_CLOSURE_INIT(&batch_data->batch.handler_private.closure,
                      start_retriable_subchannel_batches, elem,
                      grpc_schedule_on_exec_ctx);
    closures->Add(&batch_data->batch.handler_private.closure, GRPC_ERROR_NONE,
                  "starting next batch for send_* op(s)");
  }
}

// Callback used to intercept on_complete from subchannel calls.
// Called only when retries are enabled.
static void on_complete(void* arg, grpc_error* error) {
  subchannel_batch_data* batch_data = static_cast<subchannel_batch_data*>(arg);
  grpc_call_element* elem = batch_data->elem;
  channel_data* chand = static_cast<channel_data*>(elem->channel_data);
  call_data* calld = static_cast<call_data*>(elem->call_data);
  if (grpc_client_channel_trace.enabled()) {
    char* batch_str = grpc_transport_stream_op_batch_string(&batch_data->batch);
    gpr_log(GPR_INFO, "chand=%p calld=%p: got on_complete, error=%s, batch=%s",
            chand, calld, grpc_error_string(error), batch_str);
    gpr_free(batch_str);
  }
  subchannel_call_retry_state* retry_state =
      static_cast<subchannel_call_retry_state*>(
          grpc_connected_subchannel_call_get_parent_data(
              batch_data->subchannel_call));
  // Update bookkeeping in retry_state.
  if (batch_data->batch.send_initial_metadata) {
    retry_state->completed_send_initial_metadata = true;
  }
  if (batch_data->batch.send_message) {
    ++retry_state->completed_send_message_count;
  }
  if (batch_data->batch.send_trailing_metadata) {
    retry_state->completed_send_trailing_metadata = true;
  }
  // If the call is committed, free cached data for send ops that we've just
  // completed.
  if (calld->retry_committed) {
    free_cached_send_op_data_for_completed_batch(elem, batch_data, retry_state);
  }
  // Construct list of closures to execute.
  grpc_core::CallCombinerClosureList closures;
  // If a retry was already dispatched, that means we saw
  // recv_trailing_metadata before this, so we do nothing here.
  // Otherwise, invoke the callback to return the result to the surface.
  if (!retry_state->retry_dispatched) {
    // Add closure for the completed pending batch, if any.
    add_closure_for_completed_pending_batch(elem, batch_data, retry_state,
                                            GRPC_ERROR_REF(error), &closures);
    // If needed, add a callback to start_retriable_subchannel_batches() to
    // start any replay or pending send ops on the subchannel call.
    if (!retry_state->completed_recv_trailing_metadata) {
      add_closures_for_replay_or_pending_send_ops(elem, batch_data, retry_state,
                                                  &closures);
    }
  }
  // Track number of pending subchannel send batches and determine if this
  // was the last one.
  --calld->num_pending_retriable_subchannel_send_batches;
  const bool last_send_batch_complete =
      calld->num_pending_retriable_subchannel_send_batches == 0;
  // Don't need batch_data anymore.
  batch_data_unref(batch_data);
  // Schedule all of the closures identified above.
  // Note: This yeilds the call combiner.
  closures.RunClosures(calld->call_combiner);
  // If this was the last subchannel send batch, unref the call stack.
  if (last_send_batch_complete) {
    GRPC_CALL_STACK_UNREF(calld->owning_call, "subchannel_send_batches");
  }
}

//
// subchannel batch construction
//

// Helper function used to start a subchannel batch in the call combiner.
static void start_batch_in_call_combiner(void* arg, grpc_error* ignored) {
  grpc_transport_stream_op_batch* batch =
      static_cast<grpc_transport_stream_op_batch*>(arg);
  grpc_subchannel_call* subchannel_call =
      static_cast<grpc_subchannel_call*>(batch->handler_private.extra_arg);
  // Note: This will release the call combiner.
  grpc_subchannel_call_process_op(subchannel_call, batch);
}

// Adds a closure to closures that will execute batch in the call combiner.
static void add_closure_for_subchannel_batch(
    grpc_call_element* elem, grpc_transport_stream_op_batch* batch,
    grpc_core::CallCombinerClosureList* closures) {
  channel_data* chand = static_cast<channel_data*>(elem->channel_data);
  call_data* calld = static_cast<call_data*>(elem->call_data);
  batch->handler_private.extra_arg = calld->subchannel_call;
  GRPC_CLOSURE_INIT(&batch->handler_private.closure,
                    start_batch_in_call_combiner, batch,
                    grpc_schedule_on_exec_ctx);
  if (grpc_client_channel_trace.enabled()) {
    char* batch_str = grpc_transport_stream_op_batch_string(batch);
    gpr_log(GPR_INFO, "chand=%p calld=%p: starting subchannel batch: %s", chand,
            calld, batch_str);
    gpr_free(batch_str);
  }
  closures->Add(&batch->handler_private.closure, GRPC_ERROR_NONE,
                "start_subchannel_batch");
}

// Adds retriable send_initial_metadata op to batch_data.
static void add_retriable_send_initial_metadata_op(
    call_data* calld, subchannel_call_retry_state* retry_state,
    subchannel_batch_data* batch_data) {
  // Maps the number of retries to the corresponding metadata value slice.
  static const grpc_slice* retry_count_strings[] = {
      &GRPC_MDSTR_1, &GRPC_MDSTR_2, &GRPC_MDSTR_3, &GRPC_MDSTR_4};
  // We need to make a copy of the metadata batch for each attempt, since
  // the filters in the subchannel stack may modify this batch, and we don't
  // want those modifications to be passed forward to subsequent attempts.
  //
  // If we've already completed one or more attempts, add the
  // grpc-retry-attempts header.
  retry_state->send_initial_metadata_storage =
      static_cast<grpc_linked_mdelem*>(gpr_arena_alloc(
          calld->arena, sizeof(grpc_linked_mdelem) *
                            (calld->send_initial_metadata.list.count +
                             (calld->num_attempts_completed > 0))));
  grpc_metadata_batch_copy(&calld->send_initial_metadata,
                           &retry_state->send_initial_metadata,
                           retry_state->send_initial_metadata_storage);
  if (GPR_UNLIKELY(retry_state->send_initial_metadata.idx.named
                       .grpc_previous_rpc_attempts != nullptr)) {
    grpc_metadata_batch_remove(
        &retry_state->send_initial_metadata,
        retry_state->send_initial_metadata.idx.named
            .grpc_previous_rpc_attempts);
  }
  if (GPR_UNLIKELY(calld->num_attempts_completed > 0)) {
    grpc_mdelem retry_md = grpc_mdelem_from_slices(
        GRPC_MDSTR_GRPC_PREVIOUS_RPC_ATTEMPTS,
        *retry_count_strings[calld->num_attempts_completed - 1]);
    grpc_error* error = grpc_metadata_batch_add_tail(
        &retry_state->send_initial_metadata,
        &retry_state->send_initial_metadata_storage[calld->send_initial_metadata
                                                       .list.count],
        retry_md);
    if (GPR_UNLIKELY(error != GRPC_ERROR_NONE)) {
      gpr_log(GPR_ERROR, "error adding retry metadata: %s",
              grpc_error_string(error));
      GPR_ASSERT(false);
    }
  }
  retry_state->started_send_initial_metadata = true;
  batch_data->batch.send_initial_metadata = true;
  batch_data->batch.payload->send_initial_metadata.send_initial_metadata =
      &retry_state->send_initial_metadata;
  batch_data->batch.payload->send_initial_metadata.send_initial_metadata_flags =
      calld->send_initial_metadata_flags;
  batch_data->batch.payload->send_initial_metadata.peer_string =
      calld->peer_string;
}

// Adds retriable send_message op to batch_data.
static void add_retriable_send_message_op(
    grpc_call_element* elem, subchannel_call_retry_state* retry_state,
    subchannel_batch_data* batch_data) {
  channel_data* chand = static_cast<channel_data*>(elem->channel_data);
  call_data* calld = static_cast<call_data*>(elem->call_data);
  if (grpc_client_channel_trace.enabled()) {
    gpr_log(GPR_INFO,
            "chand=%p calld=%p: starting calld->send_messages[%" PRIuPTR "]",
            chand, calld, retry_state->started_send_message_count);
  }
  grpc_core::ByteStreamCache* cache =
      (*calld->send_messages)[retry_state->started_send_message_count];
  ++retry_state->started_send_message_count;
  retry_state->send_message.Init(cache);
  batch_data->batch.send_message = true;
  batch_data->batch.payload->send_message.send_message.reset(
      retry_state->send_message.get());
}

// Adds retriable send_trailing_metadata op to batch_data.
static void add_retriable_send_trailing_metadata_op(
    call_data* calld, subchannel_call_retry_state* retry_state,
    subchannel_batch_data* batch_data) {
  // We need to make a copy of the metadata batch for each attempt, since
  // the filters in the subchannel stack may modify this batch, and we don't
  // want those modifications to be passed forward to subsequent attempts.
  retry_state->send_trailing_metadata_storage =
      static_cast<grpc_linked_mdelem*>(gpr_arena_alloc(
          calld->arena, sizeof(grpc_linked_mdelem) *
                            calld->send_trailing_metadata.list.count));
  grpc_metadata_batch_copy(&calld->send_trailing_metadata,
                           &retry_state->send_trailing_metadata,
                           retry_state->send_trailing_metadata_storage);
  retry_state->started_send_trailing_metadata = true;
  batch_data->batch.send_trailing_metadata = true;
  batch_data->batch.payload->send_trailing_metadata.send_trailing_metadata =
      &retry_state->send_trailing_metadata;
}

// Adds retriable recv_initial_metadata op to batch_data.
static void add_retriable_recv_initial_metadata_op(
    call_data* calld, subchannel_call_retry_state* retry_state,
    subchannel_batch_data* batch_data) {
  retry_state->started_recv_initial_metadata = true;
  batch_data->batch.recv_initial_metadata = true;
  grpc_metadata_batch_init(&retry_state->recv_initial_metadata);
  batch_data->batch.payload->recv_initial_metadata.recv_initial_metadata =
      &retry_state->recv_initial_metadata;
  batch_data->batch.payload->recv_initial_metadata.trailing_metadata_available =
      &retry_state->trailing_metadata_available;
  GRPC_CLOSURE_INIT(&retry_state->recv_initial_metadata_ready,
                    recv_initial_metadata_ready, batch_data,
                    grpc_schedule_on_exec_ctx);
  batch_data->batch.payload->recv_initial_metadata.recv_initial_metadata_ready =
      &retry_state->recv_initial_metadata_ready;
}

// Adds retriable recv_message op to batch_data.
static void add_retriable_recv_message_op(
    call_data* calld, subchannel_call_retry_state* retry_state,
    subchannel_batch_data* batch_data) {
  ++retry_state->started_recv_message_count;
  batch_data->batch.recv_message = true;
  batch_data->batch.payload->recv_message.recv_message =
      &retry_state->recv_message;
  GRPC_CLOSURE_INIT(&retry_state->recv_message_ready, recv_message_ready,
                    batch_data, grpc_schedule_on_exec_ctx);
  batch_data->batch.payload->recv_message.recv_message_ready =
      &retry_state->recv_message_ready;
}

// Adds retriable recv_trailing_metadata op to batch_data.
static void add_retriable_recv_trailing_metadata_op(
    call_data* calld, subchannel_call_retry_state* retry_state,
    subchannel_batch_data* batch_data) {
  retry_state->started_recv_trailing_metadata = true;
  batch_data->batch.recv_trailing_metadata = true;
  grpc_metadata_batch_init(&retry_state->recv_trailing_metadata);
  batch_data->batch.payload->recv_trailing_metadata.recv_trailing_metadata =
      &retry_state->recv_trailing_metadata;
  batch_data->batch.payload->recv_trailing_metadata.collect_stats =
      &retry_state->collect_stats;
  GRPC_CLOSURE_INIT(&retry_state->recv_trailing_metadata_ready,
                    recv_trailing_metadata_ready, batch_data,
                    grpc_schedule_on_exec_ctx);
  batch_data->batch.payload->recv_trailing_metadata
      .recv_trailing_metadata_ready =
          &retry_state->recv_trailing_metadata_ready;
}

// Helper function used to start a recv_trailing_metadata batch.  This
// is used in the case where a recv_initial_metadata or recv_message
// op fails in a way that we know the call is over but when the application
// has not yet started its own recv_trailing_metadata op.
static void start_internal_recv_trailing_metadata(grpc_call_element* elem) {
  channel_data* chand = static_cast<channel_data*>(elem->channel_data);
  call_data* calld = static_cast<call_data*>(elem->call_data);
  if (grpc_client_channel_trace.enabled()) {
    gpr_log(GPR_INFO,
            "chand=%p calld=%p: call failed but recv_trailing_metadata not "
            "started; starting it internally",
            chand, calld);
  }
  subchannel_call_retry_state* retry_state =
      static_cast<subchannel_call_retry_state*>(
          grpc_connected_subchannel_call_get_parent_data(
              calld->subchannel_call));
  // Create batch_data with 2 refs, since this batch will be unreffed twice:
  // once for the recv_trailing_metadata_ready callback when the subchannel
  // batch returns, and again when we actually get a recv_trailing_metadata
  // op from the surface.
  subchannel_batch_data* batch_data =
      batch_data_create(elem, 2, false /* set_on_complete */);
  add_retriable_recv_trailing_metadata_op(calld, retry_state, batch_data);
  retry_state->recv_trailing_metadata_internal_batch = batch_data;
  // Note: This will release the call combiner.
  grpc_subchannel_call_process_op(calld->subchannel_call, &batch_data->batch);
}

// If there are any cached send ops that need to be replayed on the
// current subchannel call, creates and returns a new subchannel batch
// to replay those ops.  Otherwise, returns nullptr.
static subchannel_batch_data* maybe_create_subchannel_batch_for_replay(
    grpc_call_element* elem, subchannel_call_retry_state* retry_state) {
  channel_data* chand = static_cast<channel_data*>(elem->channel_data);
  call_data* calld = static_cast<call_data*>(elem->call_data);
  subchannel_batch_data* replay_batch_data = nullptr;
  // send_initial_metadata.
  if (calld->seen_send_initial_metadata &&
      !retry_state->started_send_initial_metadata &&
      !calld->pending_send_initial_metadata) {
    if (grpc_client_channel_trace.enabled()) {
      gpr_log(GPR_INFO,
              "chand=%p calld=%p: replaying previously completed "
              "send_initial_metadata op",
              chand, calld);
    }
    replay_batch_data = batch_data_create(elem, 1, true /* set_on_complete */);
    add_retriable_send_initial_metadata_op(calld, retry_state,
                                           replay_batch_data);
  }
  // send_message.
  // Note that we can only have one send_message op in flight at a time.
  if (retry_state->started_send_message_count < calld->send_messages->size() &&
      retry_state->started_send_message_count ==
          retry_state->completed_send_message_count &&
      !calld->pending_send_message) {
    if (grpc_client_channel_trace.enabled()) {
      gpr_log(GPR_INFO,
              "chand=%p calld=%p: replaying previously completed "
              "send_message op",
              chand, calld);
    }
    if (replay_batch_data == nullptr) {
      replay_batch_data =
          batch_data_create(elem, 1, true /* set_on_complete */);
    }
    add_retriable_send_message_op(elem, retry_state, replay_batch_data);
  }
  // send_trailing_metadata.
  // Note that we only add this op if we have no more send_message ops
  // to start, since we can't send down any more send_message ops after
  // send_trailing_metadata.
  if (calld->seen_send_trailing_metadata &&
      retry_state->started_send_message_count == calld->send_messages->size() &&
      !retry_state->started_send_trailing_metadata &&
      !calld->pending_send_trailing_metadata) {
    if (grpc_client_channel_trace.enabled()) {
      gpr_log(GPR_INFO,
              "chand=%p calld=%p: replaying previously completed "
              "send_trailing_metadata op",
              chand, calld);
    }
    if (replay_batch_data == nullptr) {
      replay_batch_data =
          batch_data_create(elem, 1, true /* set_on_complete */);
    }
    add_retriable_send_trailing_metadata_op(calld, retry_state,
                                            replay_batch_data);
  }
  return replay_batch_data;
}

// Adds subchannel batches for pending batches to batches, updating
// *num_batches as needed.
static void add_subchannel_batches_for_pending_batches(
    grpc_call_element* elem, subchannel_call_retry_state* retry_state,
    grpc_core::CallCombinerClosureList* closures) {
  call_data* calld = static_cast<call_data*>(elem->call_data);
  for (size_t i = 0; i < GPR_ARRAY_SIZE(calld->pending_batches); ++i) {
    pending_batch* pending = &calld->pending_batches[i];
    grpc_transport_stream_op_batch* batch = pending->batch;
    if (batch == nullptr) continue;
    // Skip any batch that either (a) has already been started on this
    // subchannel call or (b) we can't start yet because we're still
    // replaying send ops that need to be completed first.
    // TODO(roth): Note that if any one op in the batch can't be sent
    // yet due to ops that we're replaying, we don't start any of the ops
    // in the batch.  This is probably okay, but it could conceivably
    // lead to increased latency in some cases -- e.g., we could delay
    // starting a recv op due to it being in the same batch with a send
    // op.  If/when we revamp the callback protocol in
    // transport_stream_op_batch, we may be able to fix this.
    if (batch->send_initial_metadata &&
        retry_state->started_send_initial_metadata) {
      continue;
    }
    if (batch->send_message && retry_state->completed_send_message_count <
                                   retry_state->started_send_message_count) {
      continue;
    }
    // Note that we only start send_trailing_metadata if we have no more
    // send_message ops to start, since we can't send down any more
    // send_message ops after send_trailing_metadata.
    if (batch->send_trailing_metadata &&
        (retry_state->started_send_message_count + batch->send_message <
             calld->send_messages->size() ||
         retry_state->started_send_trailing_metadata)) {
      continue;
    }
    if (batch->recv_initial_metadata &&
        retry_state->started_recv_initial_metadata) {
      continue;
    }
    if (batch->recv_message && retry_state->completed_recv_message_count <
                                   retry_state->started_recv_message_count) {
      continue;
    }
    if (batch->recv_trailing_metadata &&
        retry_state->started_recv_trailing_metadata) {
      // If we previously completed a recv_trailing_metadata op
      // initiated by start_internal_recv_trailing_metadata(), use the
      // result of that instead of trying to re-start this op.
      if (GPR_UNLIKELY((retry_state->recv_trailing_metadata_internal_batch !=
                        nullptr))) {
        // If the batch completed, then trigger the completion callback
        // directly, so that we return the previously returned results to
        // the application.  Otherwise, just unref the internally
        // started subchannel batch, since we'll propagate the
        // completion when it completes.
        if (retry_state->completed_recv_trailing_metadata) {
          subchannel_batch_data* batch_data =
              retry_state->recv_trailing_metadata_internal_batch;
          // Batches containing recv_trailing_metadata always succeed.
          closures->Add(
              &retry_state->recv_trailing_metadata_ready, GRPC_ERROR_NONE,
              "re-executing recv_trailing_metadata_ready to propagate "
              "internally triggered result");
        } else {
          batch_data_unref(retry_state->recv_trailing_metadata_internal_batch);
        }
        retry_state->recv_trailing_metadata_internal_batch = nullptr;
      }
      continue;
    }
    // If we're not retrying, just send the batch as-is.
    if (calld->method_params == nullptr ||
        calld->method_params->retry_policy() == nullptr ||
        calld->retry_committed) {
      add_closure_for_subchannel_batch(elem, batch, closures);
      pending_batch_clear(calld, pending);
      continue;
    }
    // Create batch with the right number of callbacks.
    const bool has_send_ops = batch->send_initial_metadata ||
                              batch->send_message ||
                              batch->send_trailing_metadata;
    const int num_callbacks = has_send_ops + batch->recv_initial_metadata +
                              batch->recv_message +
                              batch->recv_trailing_metadata;
    subchannel_batch_data* batch_data = batch_data_create(
        elem, num_callbacks, has_send_ops /* set_on_complete */);
    // Cache send ops if needed.
    maybe_cache_send_ops_for_batch(calld, pending);
    // send_initial_metadata.
    if (batch->send_initial_metadata) {
      add_retriable_send_initial_metadata_op(calld, retry_state, batch_data);
    }
    // send_message.
    if (batch->send_message) {
      add_retriable_send_message_op(elem, retry_state, batch_data);
    }
    // send_trailing_metadata.
    if (batch->send_trailing_metadata) {
      add_retriable_send_trailing_metadata_op(calld, retry_state, batch_data);
    }
    // recv_initial_metadata.
    if (batch->recv_initial_metadata) {
      // recv_flags is only used on the server side.
      GPR_ASSERT(batch->payload->recv_initial_metadata.recv_flags == nullptr);
      add_retriable_recv_initial_metadata_op(calld, retry_state, batch_data);
    }
    // recv_message.
    if (batch->recv_message) {
      add_retriable_recv_message_op(calld, retry_state, batch_data);
    }
    // recv_trailing_metadata.
    if (batch->recv_trailing_metadata) {
      add_retriable_recv_trailing_metadata_op(calld, retry_state, batch_data);
    }
    add_closure_for_subchannel_batch(elem, &batch_data->batch, closures);
    // Track number of pending subchannel send batches.
    // If this is the first one, take a ref to the call stack.
    if (batch->send_initial_metadata || batch->send_message ||
        batch->send_trailing_metadata) {
      if (calld->num_pending_retriable_subchannel_send_batches == 0) {
        GRPC_CALL_STACK_REF(calld->owning_call, "subchannel_send_batches");
      }
      ++calld->num_pending_retriable_subchannel_send_batches;
    }
  }
}

// Constructs and starts whatever subchannel batches are needed on the
// subchannel call.
static void start_retriable_subchannel_batches(void* arg, grpc_error* ignored) {
  grpc_call_element* elem = static_cast<grpc_call_element*>(arg);
  channel_data* chand = static_cast<channel_data*>(elem->channel_data);
  call_data* calld = static_cast<call_data*>(elem->call_data);
  if (grpc_client_channel_trace.enabled()) {
    gpr_log(GPR_INFO, "chand=%p calld=%p: constructing retriable batches",
            chand, calld);
  }
  subchannel_call_retry_state* retry_state =
      static_cast<subchannel_call_retry_state*>(
          grpc_connected_subchannel_call_get_parent_data(
              calld->subchannel_call));
  // Construct list of closures to execute, one for each pending batch.
  grpc_core::CallCombinerClosureList closures;
  // Replay previously-returned send_* ops if needed.
  subchannel_batch_data* replay_batch_data =
      maybe_create_subchannel_batch_for_replay(elem, retry_state);
  if (replay_batch_data != nullptr) {
    add_closure_for_subchannel_batch(elem, &replay_batch_data->batch,
                                     &closures);
    // Track number of pending subchannel send batches.
    // If this is the first one, take a ref to the call stack.
    if (calld->num_pending_retriable_subchannel_send_batches == 0) {
      GRPC_CALL_STACK_REF(calld->owning_call, "subchannel_send_batches");
    }
    ++calld->num_pending_retriable_subchannel_send_batches;
  }
  // Now add pending batches.
  add_subchannel_batches_for_pending_batches(elem, retry_state, &closures);
  // Start batches on subchannel call.
  if (grpc_client_channel_trace.enabled()) {
    gpr_log(GPR_INFO,
            "chand=%p calld=%p: starting %" PRIuPTR
            " retriable batches on subchannel_call=%p",
            chand, calld, closures.size(), calld->subchannel_call);
  }
  // Note: This will yield the call combiner.
  closures.RunClosures(calld->call_combiner);
}
#endif

//
// LB pick
//

static void create_subchannel_call(grpc_call_element* elem, grpc_error* error) {
  channel_data* chand = static_cast<channel_data*>(elem->channel_data);
  call_data* calld = static_cast<call_data*>(elem->call_data);
  const size_t parent_data_size =
      calld->enable_retries ? sizeof(subchannel_call_retry_state) : 0;
  const grpc_core::ConnectedSubchannel::CallArgs call_args = {
      calld->pollent,
      calld->path,
      calld->call_start_time,
      calld->deadline,
      calld->arena,
      calld->pick.subchannel_call_context,
      calld->call_combiner,
      calld->recv_payload,
      cc_start_transport_stream_recv_op_batch,
      elem,
      parent_data_size,
  };
  grpc_error* new_error = calld->pick.connected_subchannel->CreateCall(
      call_args, &calld->subchannel_call);
  if (grpc_client_channel_trace.enabled()) {
    gpr_log(GPR_INFO, "chand=%p calld=%p: create subchannel_call=%p: error=%s",
            chand, calld, calld->subchannel_call, grpc_error_string(new_error));
  }
  if (GPR_UNLIKELY(new_error != GRPC_ERROR_NONE)) {
    new_error = grpc_error_add_child(new_error, error);
    pending_batches_fail(elem, new_error, true /* yield_call_combiner */);
  } else {
    if (parent_data_size > 0) {
      subchannel_call_retry_state* retry_state =
          static_cast<subchannel_call_retry_state*>(
              grpc_connected_subchannel_call_get_parent_data(
                  calld->subchannel_call));
      retry_state->batch_payload.context = calld->pick.subchannel_call_context;
    }
    pending_batches_resume(elem);
  }
  GRPC_ERROR_UNREF(error);
}

// Invoked when a pick is completed, on both success or failure.
static void pick_done(void* arg, grpc_error* error) {
  grpc_call_element* elem = static_cast<grpc_call_element*>(arg);
  channel_data* chand = static_cast<channel_data*>(elem->channel_data);
  call_data* calld = static_cast<call_data*>(elem->call_data);
  if (GPR_UNLIKELY(calld->pick.connected_subchannel == nullptr)) {
    // Failed to create subchannel.
    // If there was no error, this is an LB policy drop, in which case
    // we return an error; otherwise, we may retry.
    grpc_status_code status = GRPC_STATUS_OK;
    grpc_error_get_status(error, calld->deadline, &status, nullptr, nullptr,
                          nullptr);
    if (error == GRPC_ERROR_NONE
#if 0
        || !calld->enable_retries ||
        !maybe_retry(elem, nullptr /* batch_data */, status,
                     nullptr /* server_pushback_md */)
#endif
                     ) {
      grpc_error* new_error =
          error == GRPC_ERROR_NONE
              ? GRPC_ERROR_CREATE_FROM_STATIC_STRING(
                    "Call dropped by load balancing policy")
              : GRPC_ERROR_CREATE_REFERENCING_FROM_STATIC_STRING(
                    "Failed to create subchannel", &error, 1);
      if (grpc_client_channel_trace.enabled()) {
        gpr_log(GPR_INFO,
                "chand=%p calld=%p: failed to create subchannel: error=%s",
                chand, calld, grpc_error_string(new_error));
      }
      pending_batches_fail(elem, new_error, true /* yield_call_combiner */);
    }
  } else {
    /* Create call on subchannel. */
    create_subchannel_call(elem, GRPC_ERROR_REF(error));
  }
}

static void maybe_add_call_to_channel_interested_parties_locked(
    grpc_call_element* elem) {
  channel_data* chand = static_cast<channel_data*>(elem->channel_data);
  call_data* calld = static_cast<call_data*>(elem->call_data);
  if (!calld->pollent_added_to_interested_parties) {
    calld->pollent_added_to_interested_parties = true;
    grpc_polling_entity_add_to_pollset_set(calld->pollent,
                                           chand->interested_parties);
  }
}

static void maybe_del_call_from_channel_interested_parties_locked(
    grpc_call_element* elem) {
  channel_data* chand = static_cast<channel_data*>(elem->channel_data);
  call_data* calld = static_cast<call_data*>(elem->call_data);
  if (calld->pollent_added_to_interested_parties) {
    calld->pollent_added_to_interested_parties = false;
    grpc_polling_entity_del_from_pollset_set(calld->pollent,
                                             chand->interested_parties);
  }
}

// Invoked when a pick is completed to leave the client_channel combiner
// and continue processing in the call combiner.
// If needed, removes the call's polling entity from chand->interested_parties.
static void pick_done_locked(grpc_call_element* elem, grpc_error* error) {
  call_data* calld = static_cast<call_data*>(elem->call_data);
  maybe_del_call_from_channel_interested_parties_locked(elem);
  GRPC_CLOSURE_INIT(&calld->pick_closure, pick_done, elem,
                    grpc_schedule_on_exec_ctx);
  GRPC_CLOSURE_SCHED(&calld->pick_closure, error);
}

namespace grpc_core {

// Performs subchannel pick via LB policy.
class LbPicker {
 public:
  // Starts a pick on chand->lb_policy.
  static void StartLocked(grpc_call_element* elem) {
    channel_data* chand = static_cast<channel_data*>(elem->channel_data);
    call_data* calld = static_cast<call_data*>(elem->call_data);
    if (grpc_client_channel_trace.enabled()) {
      gpr_log(GPR_INFO, "chand=%p calld=%p: starting pick on lb_policy=%p",
              chand, calld, chand->lb_policy.get());
    }
    // If this is a retry, use the send_initial_metadata payload that
    // we've cached; otherwise, use the pending batch.  The
    // send_initial_metadata batch will be the first pending batch in the
    // list, as set by get_batch_index() above.
    calld->pick.initial_metadata =
        calld->seen_send_initial_metadata
            ? &calld->send_initial_metadata
            : calld->pending_batches[0]
                  .batch->payload->send_initial_metadata.send_initial_metadata;
    calld->pick.initial_metadata_flags =
        calld->seen_send_initial_metadata
            ? calld->send_initial_metadata_flags
            : calld->pending_batches[0]
                  .batch->payload->send_initial_metadata
                  .send_initial_metadata_flags;
    GRPC_CLOSURE_INIT(&calld->pick_closure, &LbPicker::DoneLocked, elem,
                      grpc_combiner_scheduler(chand->combiner));
    calld->pick.on_complete = &calld->pick_closure;
    GRPC_CALL_STACK_REF(calld->owning_call, "pick_callback");
    const bool pick_done = chand->lb_policy->PickLocked(&calld->pick);
    if (GPR_LIKELY(pick_done)) {
      // Pick completed synchronously.
      if (grpc_client_channel_trace.enabled()) {
        gpr_log(GPR_INFO, "chand=%p calld=%p: pick completed synchronously",
                chand, calld);
      }
      pick_done_locked(elem, GRPC_ERROR_NONE);
      GRPC_CALL_STACK_UNREF(calld->owning_call, "pick_callback");
    } else {
      // Pick will be returned asynchronously.
      // Add the polling entity from call_data to the channel_data's
      // interested_parties, so that the I/O of the LB policy can be done
      // under it.  It will be removed in pick_done_locked().
      maybe_add_call_to_channel_interested_parties_locked(elem);
      // Request notification on call cancellation.
      GRPC_CALL_STACK_REF(calld->owning_call, "pick_callback_cancel");
      grpc_call_combiner_set_notify_on_cancel(
          calld->call_combiner,
          GRPC_CLOSURE_INIT(&calld->pick_cancel_closure,
                            &LbPicker::CancelLocked, elem,
                            grpc_combiner_scheduler(chand->combiner)));
    }
  }

 private:
  // Callback invoked by LoadBalancingPolicy::PickLocked() for async picks.
  // Unrefs the LB policy and invokes pick_done_locked().
  static void DoneLocked(void* arg, grpc_error* error) {
    grpc_call_element* elem = static_cast<grpc_call_element*>(arg);
    channel_data* chand = static_cast<channel_data*>(elem->channel_data);
    call_data* calld = static_cast<call_data*>(elem->call_data);
    if (grpc_client_channel_trace.enabled()) {
      gpr_log(GPR_INFO, "chand=%p calld=%p: pick completed asynchronously",
              chand, calld);
    }
    pick_done_locked(elem, GRPC_ERROR_REF(error));
    GRPC_CALL_STACK_UNREF(calld->owning_call, "pick_callback");
  }

  // Note: This runs under the client_channel combiner, but will NOT be
  // holding the call combiner.
  static void CancelLocked(void* arg, grpc_error* error) {
    grpc_call_element* elem = static_cast<grpc_call_element*>(arg);
    channel_data* chand = static_cast<channel_data*>(elem->channel_data);
    call_data* calld = static_cast<call_data*>(elem->call_data);
    // Note: chand->lb_policy may have changed since we started our pick,
    // in which case we will be cancelling the pick on a policy other than
    // the one we started it on.  However, this will just be a no-op.
    if (GPR_UNLIKELY(error != GRPC_ERROR_NONE && chand->lb_policy != nullptr)) {
      if (grpc_client_channel_trace.enabled()) {
        gpr_log(GPR_INFO,
                "chand=%p calld=%p: cancelling pick from LB policy %p", chand,
                calld, chand->lb_policy.get());
      }
      chand->lb_policy->CancelPickLocked(&calld->pick, GRPC_ERROR_REF(error));
    }
    GRPC_CALL_STACK_UNREF(calld->owning_call, "pick_callback_cancel");
  }
};

}  // namespace grpc_core

// Applies service config to the call.  Must be invoked once we know
// that the resolver has returned results to the channel.
static void apply_service_config_to_call_locked(grpc_call_element* elem) {
  channel_data* chand = static_cast<channel_data*>(elem->channel_data);
  call_data* calld = static_cast<call_data*>(elem->call_data);
  if (grpc_client_channel_trace.enabled()) {
    gpr_log(GPR_INFO, "chand=%p calld=%p: applying service config to call",
            chand, calld);
  }
  if (chand->retry_throttle_data != nullptr) {
    calld->retry_throttle_data = chand->retry_throttle_data->Ref();
  }
  if (chand->method_params_table != nullptr) {
    calld->method_params = grpc_core::ServiceConfig::MethodConfigTableLookup(
        *chand->method_params_table, calld->path);
    if (calld->method_params != nullptr) {
      // If the deadline from the service config is shorter than the one
      // from the client API, reset the deadline timer.
      if (chand->deadline_checking_enabled &&
          calld->method_params->timeout() != 0) {
        const grpc_millis per_method_deadline =
            grpc_timespec_to_millis_round_up(calld->call_start_time) +
            calld->method_params->timeout();
        if (per_method_deadline < calld->deadline) {
          calld->deadline = per_method_deadline;
          grpc_deadline_state_reset(elem, calld->deadline);
        }
      }
      // If the service config set wait_for_ready and the application
      // did not explicitly set it, use the value from the service config.
      uint32_t* send_initial_metadata_flags =
          &calld->pending_batches[0]
               .batch->payload->send_initial_metadata
               .send_initial_metadata_flags;
      if (GPR_UNLIKELY(
              calld->method_params->wait_for_ready() !=
                  ClientChannelMethodParams::WAIT_FOR_READY_UNSET &&
              !(*send_initial_metadata_flags &
                GRPC_INITIAL_METADATA_WAIT_FOR_READY_EXPLICITLY_SET))) {
        if (calld->method_params->wait_for_ready() ==
            ClientChannelMethodParams::WAIT_FOR_READY_TRUE) {
          *send_initial_metadata_flags |= GRPC_INITIAL_METADATA_WAIT_FOR_READY;
        } else {
          *send_initial_metadata_flags &= ~GRPC_INITIAL_METADATA_WAIT_FOR_READY;
        }
      }
    }
  }
  // If no retry policy, disable retries.
  // TODO(roth): Remove this when adding support for transparent retries.
  if (calld->method_params == nullptr ||
      calld->method_params->retry_policy() == nullptr) {
    calld->enable_retries = false;
  }
}

// Invoked once resolver results are available.
static void process_service_config_and_start_lb_pick_locked(
    grpc_call_element* elem) {
  call_data* calld = static_cast<call_data*>(elem->call_data);
  // Only get service config data on the first attempt.
  if (GPR_LIKELY(calld->num_attempts_completed == 0)) {
    apply_service_config_to_call_locked(elem);
  }
  // Start LB pick.
  grpc_core::LbPicker::StartLocked(elem);
}

namespace grpc_core {

// Handles waiting for a resolver result.
// Used only for the first call on an idle channel.
class ResolverResultWaiter {
 public:
  explicit ResolverResultWaiter(grpc_call_element* elem) : elem_(elem) {
    channel_data* chand = static_cast<channel_data*>(elem->channel_data);
    call_data* calld = static_cast<call_data*>(elem->call_data);
    if (grpc_client_channel_trace.enabled()) {
      gpr_log(GPR_INFO,
              "chand=%p calld=%p: deferring pick pending resolver result",
              chand, calld);
    }
    // Add closure to be run when a resolver result is available.
    GRPC_CLOSURE_INIT(&done_closure_, &ResolverResultWaiter::DoneLocked, this,
                      grpc_combiner_scheduler(chand->combiner));
    AddToWaitingList();
    // Set cancellation closure, so that we abort if the call is cancelled.
    GRPC_CLOSURE_INIT(&cancel_closure_, &ResolverResultWaiter::CancelLocked,
                      this, grpc_combiner_scheduler(chand->combiner));
    grpc_call_combiner_set_notify_on_cancel(calld->call_combiner,
                                            &cancel_closure_);
  }

 private:
  // Adds closure_ to chand->waiting_for_resolver_result_closures.
  void AddToWaitingList() {
    channel_data* chand = static_cast<channel_data*>(elem_->channel_data);
    grpc_closure_list_append(&chand->waiting_for_resolver_result_closures,
                             &done_closure_, GRPC_ERROR_NONE);
  }

  // Invoked when a resolver result is available.
  static void DoneLocked(void* arg, grpc_error* error) {
    ResolverResultWaiter* self = static_cast<ResolverResultWaiter*>(arg);
    // If CancelLocked() has already run, delete ourselves without doing
    // anything.  Note that the call stack may have already been destroyed,
    // so it's not safe to access anything in elem_.
    if (GPR_UNLIKELY(self->finished_)) {
      if (grpc_client_channel_trace.enabled()) {
        gpr_log(GPR_INFO, "call cancelled before resolver result");
      }
      Delete(self);
      return;
    }
    // Otherwise, process the resolver result.
    grpc_call_element* elem = self->elem_;
    channel_data* chand = static_cast<channel_data*>(elem->channel_data);
    call_data* calld = static_cast<call_data*>(elem->call_data);
    if (GPR_UNLIKELY(error != GRPC_ERROR_NONE)) {
      if (grpc_client_channel_trace.enabled()) {
        gpr_log(GPR_INFO, "chand=%p calld=%p: resolver failed to return data",
                chand, calld);
      }
      pick_done_locked(elem, GRPC_ERROR_REF(error));
    } else if (GPR_UNLIKELY(chand->resolver == nullptr)) {
      // Shutting down.
      if (grpc_client_channel_trace.enabled()) {
        gpr_log(GPR_INFO, "chand=%p calld=%p: resolver disconnected", chand,
                calld);
      }
      pick_done_locked(elem,
                       GRPC_ERROR_CREATE_FROM_STATIC_STRING("Disconnected"));
    } else if (GPR_UNLIKELY(chand->lb_policy == nullptr)) {
      // Transient resolver failure.
      // If call has wait_for_ready=true, try again; otherwise, fail.
      uint32_t send_initial_metadata_flags =
          calld->seen_send_initial_metadata
              ? calld->send_initial_metadata_flags
              : calld->pending_batches[0]
                    .batch->payload->send_initial_metadata
                    .send_initial_metadata_flags;
      if (send_initial_metadata_flags & GRPC_INITIAL_METADATA_WAIT_FOR_READY) {
        if (grpc_client_channel_trace.enabled()) {
          gpr_log(GPR_INFO,
                  "chand=%p calld=%p: resolver returned but no LB policy; "
                  "wait_for_ready=true; trying again",
                  chand, calld);
        }
        // Re-add ourselves to the waiting list.
        self->AddToWaitingList();
        // Return early so that we don't set finished_ to true below.
        return;
      } else {
        if (grpc_client_channel_trace.enabled()) {
          gpr_log(GPR_INFO,
                  "chand=%p calld=%p: resolver returned but no LB policy; "
                  "wait_for_ready=false; failing",
                  chand, calld);
        }
        pick_done_locked(
            elem,
            grpc_error_set_int(
                GRPC_ERROR_CREATE_FROM_STATIC_STRING("Name resolution failure"),
                GRPC_ERROR_INT_GRPC_STATUS, GRPC_STATUS_UNAVAILABLE));
      }
    } else {
      if (grpc_client_channel_trace.enabled()) {
        gpr_log(GPR_INFO, "chand=%p calld=%p: resolver returned, doing LB pick",
                chand, calld);
      }
      process_service_config_and_start_lb_pick_locked(elem);
    }
    self->finished_ = true;
  }

  // Invoked when the call is cancelled.
  // Note: This runs under the client_channel combiner, but will NOT be
  // holding the call combiner.
  static void CancelLocked(void* arg, grpc_error* error) {
    ResolverResultWaiter* self = static_cast<ResolverResultWaiter*>(arg);
    // If DoneLocked() has already run, delete ourselves without doing anything.
    if (GPR_LIKELY(self->finished_)) {
      Delete(self);
      return;
    }
    // If we are being cancelled, immediately invoke pick_done_locked()
    // to propagate the error back to the caller.
    if (GPR_UNLIKELY(error != GRPC_ERROR_NONE)) {
      grpc_call_element* elem = self->elem_;
      channel_data* chand = static_cast<channel_data*>(elem->channel_data);
      call_data* calld = static_cast<call_data*>(elem->call_data);
      if (grpc_client_channel_trace.enabled()) {
        gpr_log(GPR_INFO,
                "chand=%p calld=%p: cancelling call waiting for name "
                "resolution",
                chand, calld);
      }
      // Note: Although we are not in the call combiner here, we are
      // basically stealing the call combiner from the pending pick, so
      // it's safe to call pick_done_locked() here -- we are essentially
      // calling it here instead of calling it in DoneLocked().
      pick_done_locked(elem, GRPC_ERROR_CREATE_REFERENCING_FROM_STATIC_STRING(
                                 "Pick cancelled", &error, 1));
    }
    self->finished_ = true;
  }

  grpc_call_element* elem_;
  grpc_closure done_closure_;
  grpc_closure cancel_closure_;
  bool finished_ = false;
};

}  // namespace grpc_core

static void start_pick_locked(void* arg, grpc_error* ignored) {
  grpc_call_element* elem = static_cast<grpc_call_element*>(arg);
  call_data* calld = static_cast<call_data*>(elem->call_data);
  channel_data* chand = static_cast<channel_data*>(elem->channel_data);
  GPR_ASSERT(calld->pick.connected_subchannel == nullptr);
  GPR_ASSERT(calld->subchannel_call == nullptr);
  if (GPR_LIKELY(chand->lb_policy != nullptr)) {
    // We already have resolver results, so process the service config
    // and start an LB pick.
    process_service_config_and_start_lb_pick_locked(elem);
  } else if (GPR_UNLIKELY(chand->resolver == nullptr)) {
    pick_done_locked(elem,
                     GRPC_ERROR_CREATE_FROM_STATIC_STRING("Disconnected"));
  } else {
    // We do not yet have an LB policy, so wait for a resolver result.
    if (GPR_UNLIKELY(!chand->started_resolving)) {
      start_resolving_locked(chand);
    }
    // Create a new waiter, which will delete itself when done.
    grpc_core::New<grpc_core::ResolverResultWaiter>(elem);
    // Add the polling entity from call_data to the channel_data's
    // interested_parties, so that the I/O of the resolver can be done
    // under it.  It will be removed in pick_done_locked().
    maybe_add_call_to_channel_interested_parties_locked(elem);
  }
}

//
// filter call vtable functions
//

static void cc_start_transport_stream_op_batch(
    grpc_call_element* elem, grpc_transport_stream_op_batch* batch) {
  GPR_TIMER_SCOPE("cc_start_transport_stream_op_batch", 0);
  call_data* calld = static_cast<call_data*>(elem->call_data);
  channel_data* chand = static_cast<channel_data*>(elem->channel_data);
  if (GPR_LIKELY(chand->deadline_checking_enabled)) {
    grpc_deadline_state_client_start_transport_stream_op_batch(elem, batch);
  }
  // If we've previously been cancelled, immediately fail any new batches.
  if (GPR_UNLIKELY(calld->cancel_error != GRPC_ERROR_NONE)) {
    if (grpc_client_channel_trace.enabled()) {
      gpr_log(GPR_INFO, "chand=%p calld=%p: failing batch with error: %s",
              chand, calld, grpc_error_string(calld->cancel_error));
    }
    // Note: This will release the call combiner.
    grpc_transport_stream_op_batch_finish_with_failure(
        batch, GRPC_ERROR_REF(calld->cancel_error), calld->call_combiner);
    return;
  }
  // Handle cancellation.
  if (GPR_UNLIKELY(batch->cancel_stream)) {
    // Stash a copy of cancel_error in our call data, so that we can use
    // it for subsequent operations.  This ensures that if the call is
    // cancelled before any batches are passed down (e.g., if the deadline
    // is in the past when the call starts), we can return the right
    // error to the caller when the first batch does get passed down.
    GRPC_ERROR_UNREF(calld->cancel_error);
    calld->cancel_error =
        GRPC_ERROR_REF(batch->payload->cancel_stream.cancel_error);
    if (grpc_client_channel_trace.enabled()) {
      gpr_log(GPR_INFO, "chand=%p calld=%p: recording cancel_error=%s", chand,
              calld, grpc_error_string(calld->cancel_error));
    }
    // If we do not have a subchannel call (i.e., a pick has not yet
    // been started), fail all pending batches.  Otherwise, send the
    // cancellation down to the subchannel call.
    if (calld->subchannel_call == nullptr) {
      pending_batches_fail(elem, GRPC_ERROR_REF(calld->cancel_error),
                           false /* yield_call_combiner */);
      // Note: This will release the call combiner.
      grpc_transport_stream_op_batch_finish_with_failure(
          batch, GRPC_ERROR_REF(calld->cancel_error), calld->call_combiner);
    } else {
      // Note: This will release the call combiner.
      grpc_subchannel_call_process_op(calld->subchannel_call, batch);
    }
    return;
  }
  // Add the batch to the pending list.
  pending_batches_add(elem, batch);
  // Check if we've already gotten a subchannel call.
  // Note that once we have completed the pick, we do not need to enter
  // the channel combiner, which is more efficient (especially for
  // streaming calls).
  if (calld->subchannel_call != nullptr) {
    if (grpc_client_channel_trace.enabled()) {
      gpr_log(GPR_INFO,
              "chand=%p calld=%p: starting batch on subchannel_call=%p", chand,
              calld, calld->subchannel_call);
    }
    pending_batches_resume(elem);
    return;
  }
  // We do not yet have a subchannel call.
  // For batches containing a send_initial_metadata op, enter the channel
  // combiner to start a pick.
  if (GPR_LIKELY(batch->send_initial_metadata)) {
    if (grpc_client_channel_trace.enabled()) {
      gpr_log(GPR_INFO, "chand=%p calld=%p: entering client_channel combiner",
              chand, calld);
    }
    GRPC_CLOSURE_SCHED(
        GRPC_CLOSURE_INIT(&batch->handler_private.closure, start_pick_locked,
                          elem, grpc_combiner_scheduler(chand->combiner)),
        GRPC_ERROR_NONE);
  } else {
    // For all other batches, release the call combiner.
    if (grpc_client_channel_trace.enabled()) {
      gpr_log(GPR_INFO,
              "chand=%p calld=%p: saved batch, yeilding call combiner", chand,
              calld);
    }
    GRPC_CALL_COMBINER_STOP(calld->call_combiner,
                            "batch does not include send_initial_metadata");
  }
}

static void cc_start_transport_stream_recv_op_batch(
    grpc_transport_stream_recv_op_batch* batch, void* arg, grpc_error* error) {
  grpc_call_element* elem = static_cast<grpc_call_element*>(arg);
  call_data* calld = static_cast<call_data*>(elem->call_data);
  channel_data* chand = static_cast<channel_data*>(elem->channel_data);
  if (GPR_LIKELY(chand->deadline_checking_enabled)) {
    grpc_deadline_state_client_start_transport_stream_recv_op_batch(
        elem, batch, error);
  }
  if (calld->enable_retries) {
// FIXME: handle retry stuff here
  }
  grpc_call_prev_filter_recv_op_batch(elem, batch, error);
}

/* Constructor for call_data */
static grpc_error* cc_init_call_elem(grpc_call_element* elem,
                                     const grpc_call_element_args* args) {
  call_data* calld = static_cast<call_data*>(elem->call_data);
  channel_data* chand = static_cast<channel_data*>(elem->channel_data);
  // Initialize data members.
  calld->path = grpc_slice_ref_internal(args->path);
  calld->call_start_time = args->start_time;
  calld->deadline = args->deadline;
  calld->arena = args->arena;
  calld->owning_call = args->call_stack;
  calld->call_combiner = args->call_combiner;
  calld->recv_payload = args->recv_payload;
  if (GPR_LIKELY(chand->deadline_checking_enabled)) {
    grpc_deadline_state_init(elem, args->call_stack, args->call_combiner,
                             calld->deadline);
  }
  calld->enable_retries = chand->enable_retries;
  calld->send_messages.Init();
  return GRPC_ERROR_NONE;
}

/* Destructor for call_data */
static void cc_destroy_call_elem(grpc_call_element* elem,
                                 const grpc_call_final_info* final_info,
                                 grpc_closure* then_schedule_closure) {
  call_data* calld = static_cast<call_data*>(elem->call_data);
  channel_data* chand = static_cast<channel_data*>(elem->channel_data);
  if (GPR_LIKELY(chand->deadline_checking_enabled)) {
    grpc_deadline_state_destroy(elem);
  }
  grpc_slice_unref_internal(calld->path);
  calld->retry_throttle_data.reset();
  calld->method_params.reset();
  GRPC_ERROR_UNREF(calld->cancel_error);
  if (GPR_LIKELY(calld->subchannel_call != nullptr)) {
    grpc_subchannel_call_set_cleanup_closure(calld->subchannel_call,
                                             then_schedule_closure);
    then_schedule_closure = nullptr;
    GRPC_SUBCHANNEL_CALL_UNREF(calld->subchannel_call,
                               "client_channel_destroy_call");
  }
  for (size_t i = 0; i < GPR_ARRAY_SIZE(calld->pending_batches); ++i) {
    GPR_ASSERT(calld->pending_batches[i].batch == nullptr);
  }
  if (GPR_LIKELY(calld->pick.connected_subchannel != nullptr)) {
    calld->pick.connected_subchannel.reset();
  }
  for (size_t i = 0; i < GRPC_CONTEXT_COUNT; ++i) {
    if (calld->pick.subchannel_call_context[i].value != nullptr) {
      calld->pick.subchannel_call_context[i].destroy(
          calld->pick.subchannel_call_context[i].value);
    }
  }
  calld->send_messages.Destroy();
  GRPC_CLOSURE_SCHED(then_schedule_closure, GRPC_ERROR_NONE);
}

static void cc_set_pollset_or_pollset_set(grpc_call_element* elem,
                                          grpc_polling_entity* pollent) {
  call_data* calld = static_cast<call_data*>(elem->call_data);
  calld->pollent = pollent;
}

/*************************************************************************
 * EXPORTED SYMBOLS
 */

const grpc_channel_filter grpc_client_channel_filter = {
    cc_start_transport_stream_op_batch,
    nullptr,  // start_transport_stream_recv_op_batch()
    cc_start_transport_op,
    sizeof(call_data),
    cc_init_call_elem,
    cc_set_pollset_or_pollset_set,
    cc_destroy_call_elem,
    sizeof(channel_data),
    cc_init_channel_elem,
    cc_destroy_channel_elem,
    cc_get_channel_info,
    "client-channel",
};

static void try_to_connect_locked(void* arg, grpc_error* error_ignored) {
  channel_data* chand = static_cast<channel_data*>(arg);
  if (chand->lb_policy != nullptr) {
    chand->lb_policy->ExitIdleLocked();
  } else {
    chand->exit_idle_when_lb_policy_arrives = true;
    if (!chand->started_resolving && chand->resolver != nullptr) {
      start_resolving_locked(chand);
    }
  }
  GRPC_CHANNEL_STACK_UNREF(chand->owning_stack, "try_to_connect");
}

grpc_connectivity_state grpc_client_channel_check_connectivity_state(
    grpc_channel_element* elem, int try_to_connect) {
  channel_data* chand = static_cast<channel_data*>(elem->channel_data);
  grpc_connectivity_state out =
      grpc_connectivity_state_check(&chand->state_tracker);
  if (out == GRPC_CHANNEL_IDLE && try_to_connect) {
    GRPC_CHANNEL_STACK_REF(chand->owning_stack, "try_to_connect");
    GRPC_CLOSURE_SCHED(
        GRPC_CLOSURE_CREATE(try_to_connect_locked, chand,
                            grpc_combiner_scheduler(chand->combiner)),
        GRPC_ERROR_NONE);
  }
  return out;
}

typedef struct external_connectivity_watcher {
  channel_data* chand;
  grpc_polling_entity pollent;
  grpc_closure* on_complete;
  grpc_closure* watcher_timer_init;
  grpc_connectivity_state* state;
  grpc_closure my_closure;
  struct external_connectivity_watcher* next;
} external_connectivity_watcher;

static external_connectivity_watcher* lookup_external_connectivity_watcher(
    channel_data* chand, grpc_closure* on_complete) {
  gpr_mu_lock(&chand->external_connectivity_watcher_list_mu);
  external_connectivity_watcher* w =
      chand->external_connectivity_watcher_list_head;
  while (w != nullptr && w->on_complete != on_complete) {
    w = w->next;
  }
  gpr_mu_unlock(&chand->external_connectivity_watcher_list_mu);
  return w;
}

static void external_connectivity_watcher_list_append(
    channel_data* chand, external_connectivity_watcher* w) {
  GPR_ASSERT(!lookup_external_connectivity_watcher(chand, w->on_complete));

  gpr_mu_lock(&w->chand->external_connectivity_watcher_list_mu);
  GPR_ASSERT(!w->next);
  w->next = chand->external_connectivity_watcher_list_head;
  chand->external_connectivity_watcher_list_head = w;
  gpr_mu_unlock(&w->chand->external_connectivity_watcher_list_mu);
}

static void external_connectivity_watcher_list_remove(
    channel_data* chand, external_connectivity_watcher* too_remove) {
  GPR_ASSERT(
      lookup_external_connectivity_watcher(chand, too_remove->on_complete));
  gpr_mu_lock(&chand->external_connectivity_watcher_list_mu);
  if (too_remove == chand->external_connectivity_watcher_list_head) {
    chand->external_connectivity_watcher_list_head = too_remove->next;
    gpr_mu_unlock(&chand->external_connectivity_watcher_list_mu);
    return;
  }
  external_connectivity_watcher* w =
      chand->external_connectivity_watcher_list_head;
  while (w != nullptr) {
    if (w->next == too_remove) {
      w->next = w->next->next;
      gpr_mu_unlock(&chand->external_connectivity_watcher_list_mu);
      return;
    }
    w = w->next;
  }
  GPR_UNREACHABLE_CODE(return );
}

int grpc_client_channel_num_external_connectivity_watchers(
    grpc_channel_element* elem) {
  channel_data* chand = static_cast<channel_data*>(elem->channel_data);
  int count = 0;

  gpr_mu_lock(&chand->external_connectivity_watcher_list_mu);
  external_connectivity_watcher* w =
      chand->external_connectivity_watcher_list_head;
  while (w != nullptr) {
    count++;
    w = w->next;
  }
  gpr_mu_unlock(&chand->external_connectivity_watcher_list_mu);

  return count;
}

static void on_external_watch_complete_locked(void* arg, grpc_error* error) {
  external_connectivity_watcher* w =
      static_cast<external_connectivity_watcher*>(arg);
  grpc_closure* follow_up = w->on_complete;
  grpc_polling_entity_del_from_pollset_set(&w->pollent,
                                           w->chand->interested_parties);
  GRPC_CHANNEL_STACK_UNREF(w->chand->owning_stack,
                           "external_connectivity_watcher");
  external_connectivity_watcher_list_remove(w->chand, w);
  gpr_free(w);
  GRPC_CLOSURE_SCHED(follow_up, GRPC_ERROR_REF(error));
}

static void watch_connectivity_state_locked(void* arg,
                                            grpc_error* error_ignored) {
  external_connectivity_watcher* w =
      static_cast<external_connectivity_watcher*>(arg);
  external_connectivity_watcher* found = nullptr;
  if (w->state != nullptr) {
    external_connectivity_watcher_list_append(w->chand, w);
    // An assumption is being made that the closure is scheduled on the exec ctx
    // scheduler and that GRPC_CLOSURE_RUN would run the closure immediately.
    GRPC_CLOSURE_RUN(w->watcher_timer_init, GRPC_ERROR_NONE);
    GRPC_CLOSURE_INIT(&w->my_closure, on_external_watch_complete_locked, w,
                      grpc_combiner_scheduler(w->chand->combiner));
    grpc_connectivity_state_notify_on_state_change(&w->chand->state_tracker,
                                                   w->state, &w->my_closure);
  } else {
    GPR_ASSERT(w->watcher_timer_init == nullptr);
    found = lookup_external_connectivity_watcher(w->chand, w->on_complete);
    if (found) {
      GPR_ASSERT(found->on_complete == w->on_complete);
      grpc_connectivity_state_notify_on_state_change(
          &found->chand->state_tracker, nullptr, &found->my_closure);
    }
    grpc_polling_entity_del_from_pollset_set(&w->pollent,
                                             w->chand->interested_parties);
    GRPC_CHANNEL_STACK_UNREF(w->chand->owning_stack,
                             "external_connectivity_watcher");
    gpr_free(w);
  }
}

void grpc_client_channel_watch_connectivity_state(
    grpc_channel_element* elem, grpc_polling_entity pollent,
    grpc_connectivity_state* state, grpc_closure* closure,
    grpc_closure* watcher_timer_init) {
  channel_data* chand = static_cast<channel_data*>(elem->channel_data);
  external_connectivity_watcher* w =
      static_cast<external_connectivity_watcher*>(gpr_zalloc(sizeof(*w)));
  w->chand = chand;
  w->pollent = pollent;
  w->on_complete = closure;
  w->state = state;
  w->watcher_timer_init = watcher_timer_init;
  grpc_polling_entity_add_to_pollset_set(&w->pollent,
                                         chand->interested_parties);
  GRPC_CHANNEL_STACK_REF(w->chand->owning_stack,
                         "external_connectivity_watcher");
  GRPC_CLOSURE_SCHED(
      GRPC_CLOSURE_INIT(&w->my_closure, watch_connectivity_state_locked, w,
                        grpc_combiner_scheduler(chand->combiner)),
      GRPC_ERROR_NONE);
}

grpc_subchannel_call* grpc_client_channel_get_subchannel_call(
    grpc_call_element* elem) {
  call_data* calld = static_cast<call_data*>(elem->call_data);
  return calld->subchannel_call;
}<|MERGE_RESOLUTION|>--- conflicted
+++ resolved
@@ -1741,12 +1741,7 @@
 
 // Sets *status and *server_pushback_md based on batch_data and error.
 static void get_call_status(subchannel_batch_data* batch_data,
-<<<<<<< HEAD
-                            grpc_error* error,
-                            grpc_status_code* status,
-=======
                             grpc_error* error, grpc_status_code* status,
->>>>>>> 15b37acc
                             grpc_mdelem** server_pushback_md) {
   grpc_call_element* elem = batch_data->elem;
   call_data* calld = static_cast<call_data*>(elem->call_data);
