//
// Copyright 2015 gRPC authors.
//
// Licensed under the Apache License, Version 2.0 (the "License");
// you may not use this file except in compliance with the License.
// You may obtain a copy of the License at
//
//     http://www.apache.org/licenses/LICENSE-2.0
//
// Unless required by applicable law or agreed to in writing, software
// distributed under the License is distributed on an "AS IS" BASIS,
// WITHOUT WARRANTIES OR CONDITIONS OF ANY KIND, either express or implied.
// See the License for the specific language governing permissions and
// limitations under the License.
//

#include <grpc/support/port_platform.h>

#include "src/core/ext/filters/client_channel/client_channel.h"

#include <inttypes.h>
#include <limits.h>
#include <string.h>

#include <algorithm>
#include <functional>
#include <new>
#include <set>
#include <vector>

#include "absl/container/inlined_vector.h"
#include "absl/memory/memory.h"
#include "absl/status/status.h"
#include "absl/status/statusor.h"
#include "absl/strings/cord.h"
#include "absl/strings/numbers.h"
#include "absl/strings/str_cat.h"
#include "absl/strings/str_join.h"
#include "absl/strings/string_view.h"
#include "absl/types/optional.h"
#include "absl/types/variant.h"

#include <grpc/impl/codegen/gpr_types.h>
#include <grpc/slice.h>
#include <grpc/status.h>
#include <grpc/support/alloc.h>
#include <grpc/support/log.h>
#include <grpc/support/string_util.h>

#include "src/core/ext/filters/client_channel/backend_metric.h"
#include "src/core/ext/filters/client_channel/backup_poller.h"
#include "src/core/ext/filters/client_channel/client_channel_channelz.h"
#include "src/core/ext/filters/client_channel/config_selector.h"
#include "src/core/ext/filters/client_channel/dynamic_filters.h"
#include "src/core/ext/filters/client_channel/global_subchannel_pool.h"
#include "src/core/ext/filters/client_channel/lb_policy/child_policy_handler.h"
#include "src/core/ext/filters/client_channel/lb_policy_registry.h"
#include "src/core/ext/filters/client_channel/local_subchannel_pool.h"
#include "src/core/ext/filters/client_channel/proxy_mapper_registry.h"
#include "src/core/ext/filters/client_channel/resolver_result_parsing.h"
#include "src/core/ext/filters/client_channel/retry_filter.h"
#include "src/core/ext/filters/client_channel/subchannel.h"
#include "src/core/ext/filters/client_channel/subchannel_interface.h"
#include "src/core/ext/filters/client_channel/subchannel_interface_internal.h"
#include "src/core/ext/filters/deadline/deadline_filter.h"
#include "src/core/lib/channel/channel_args.h"
#include "src/core/lib/channel/channel_stack.h"
#include "src/core/lib/channel/channel_trace.h"
#include "src/core/lib/config/core_configuration.h"
#include "src/core/lib/debug/trace.h"
#include "src/core/lib/gpr/useful.h"
#include "src/core/lib/gprpp/debug_location.h"
#include "src/core/lib/gprpp/sync.h"
#include "src/core/lib/iomgr/exec_ctx.h"
#include "src/core/lib/iomgr/polling_entity.h"
#include "src/core/lib/iomgr/pollset_set.h"
#include "src/core/lib/iomgr/work_serializer.h"
#include "src/core/lib/json/json.h"
#include "src/core/lib/profiling/timers.h"
#include "src/core/lib/resolver/resolver_registry.h"
#include "src/core/lib/resolver/server_address.h"
#include "src/core/lib/service_config/service_config_call_data.h"
#include "src/core/lib/service_config/service_config_impl.h"
#include "src/core/lib/slice/slice_internal.h"
#include "src/core/lib/slice/slice_refcount.h"
#include "src/core/lib/surface/channel.h"
#include "src/core/lib/transport/connectivity_state.h"
#include "src/core/lib/transport/error_utils.h"
#include "src/core/lib/transport/metadata_batch.h"

//
// Client channel filter
//

#define GRPC_ARG_HEALTH_CHECK_SERVICE_NAME \
  "grpc.internal.health_check_service_name"

namespace grpc_core {

using internal::ClientChannelMethodParsedConfig;

TraceFlag grpc_client_channel_trace(false, "client_channel");
TraceFlag grpc_client_channel_call_trace(false, "client_channel_call");
TraceFlag grpc_client_channel_lb_call_trace(false, "client_channel_lb_call");

//
// ClientChannel::CallData definition
//

class ClientChannel::CallData {
 public:
  static grpc_error_handle Init(grpc_call_element* elem,
                                const grpc_call_element_args* args);
  static void Destroy(grpc_call_element* elem,
                      const grpc_call_final_info* final_info,
                      grpc_closure* then_schedule_closure);
  static void StartTransportStreamOpBatch(
      grpc_call_element* elem, grpc_transport_stream_op_batch* batch);
  static void SetPollent(grpc_call_element* elem, grpc_polling_entity* pollent);

  // Invoked by channel for queued calls when name resolution is completed.
  static void CheckResolution(void* arg, grpc_error_handle error);
  // Helper function for applying the service config to a call while
  // holding ClientChannel::resolution_mu_.
  // Returns true if the service config has been applied to the call, in which
  // case the caller must invoke ResolutionDone() or AsyncResolutionDone()
  // with the returned error.
  bool CheckResolutionLocked(grpc_call_element* elem, grpc_error_handle* error)
      ABSL_EXCLUSIVE_LOCKS_REQUIRED(&ClientChannel::resolution_mu_);
  // Schedules a callback to continue processing the call once
  // resolution is complete.  The callback will not run until after this
  // method returns.
  void AsyncResolutionDone(grpc_call_element* elem, grpc_error_handle error);

 private:
  class ResolverQueuedCallCanceller;

  CallData(grpc_call_element* elem, const ClientChannel& chand,
           const grpc_call_element_args& args);
  ~CallData();

  // Returns the index into pending_batches_ to be used for batch.
  static size_t GetBatchIndex(grpc_transport_stream_op_batch* batch);
  void PendingBatchesAdd(grpc_call_element* elem,
                         grpc_transport_stream_op_batch* batch);
  static void FailPendingBatchInCallCombiner(void* arg,
                                             grpc_error_handle error);
  // A predicate type and some useful implementations for PendingBatchesFail().
  typedef bool (*YieldCallCombinerPredicate)(
      const CallCombinerClosureList& closures);
  static bool YieldCallCombiner(const CallCombinerClosureList& /*closures*/) {
    return true;
  }
  static bool NoYieldCallCombiner(const CallCombinerClosureList& /*closures*/) {
    return false;
  }
  static bool YieldCallCombinerIfPendingBatchesFound(
      const CallCombinerClosureList& closures) {
    return closures.size() > 0;
  }
  // Fails all pending batches.
  // If yield_call_combiner_predicate returns true, assumes responsibility for
  // yielding the call combiner.
  void PendingBatchesFail(
      grpc_call_element* elem, grpc_error_handle error,
      YieldCallCombinerPredicate yield_call_combiner_predicate);
  static void ResumePendingBatchInCallCombiner(void* arg,
                                               grpc_error_handle ignored);
  // Resumes all pending batches on lb_call_.
  void PendingBatchesResume(grpc_call_element* elem);

  // Applies service config to the call.  Must be invoked once we know
  // that the resolver has returned results to the channel.
  // If an error is returned, the error indicates the status with which
  // the call should be failed.
  grpc_error_handle ApplyServiceConfigToCallLocked(
      grpc_call_element* elem, grpc_metadata_batch* initial_metadata)
      ABSL_EXCLUSIVE_LOCKS_REQUIRED(&ClientChannel::resolution_mu_);
  // Invoked when the resolver result is applied to the caller, on both
  // success or failure.
  static void ResolutionDone(void* arg, grpc_error_handle error);
  // Removes the call (if present) from the channel's list of calls queued
  // for name resolution.
  void MaybeRemoveCallFromResolverQueuedCallsLocked(grpc_call_element* elem)
      ABSL_EXCLUSIVE_LOCKS_REQUIRED(&ClientChannel::resolution_mu_);
  // Adds the call (if not already present) to the channel's list of
  // calls queued for name resolution.
  void MaybeAddCallToResolverQueuedCallsLocked(grpc_call_element* elem)
      ABSL_EXCLUSIVE_LOCKS_REQUIRED(&ClientChannel::resolution_mu_);

  static void RecvTrailingMetadataReadyForConfigSelectorCommitCallback(
      void* arg, grpc_error_handle error);

  void CreateDynamicCall(grpc_call_element* elem);

  // State for handling deadlines.
  // The code in deadline_filter.c requires this to be the first field.
  // TODO(roth): This is slightly sub-optimal in that grpc_deadline_state
  // and this struct both independently store pointers to the call stack
  // and call combiner.  If/when we have time, find a way to avoid this
  // without breaking the grpc_deadline_state abstraction.
  grpc_deadline_state deadline_state_;

  grpc_slice path_;  // Request path.
  gpr_cycle_counter call_start_time_;
  Timestamp deadline_;
  Arena* arena_;
  grpc_call_stack* owning_call_;
  CallCombiner* call_combiner_;
  grpc_call_context_element* call_context_;

  grpc_polling_entity* pollent_ = nullptr;

  grpc_closure resolution_done_closure_;

  // Accessed while holding ClientChannel::resolution_mu_.
  bool service_config_applied_ ABSL_GUARDED_BY(&ClientChannel::resolution_mu_) =
      false;
  bool queued_pending_resolver_result_
      ABSL_GUARDED_BY(&ClientChannel::resolution_mu_) = false;
  ClientChannel::ResolverQueuedCall resolver_queued_call_
      ABSL_GUARDED_BY(&ClientChannel::resolution_mu_);
  ResolverQueuedCallCanceller* resolver_call_canceller_
      ABSL_GUARDED_BY(&ClientChannel::resolution_mu_) = nullptr;

  grpc_closure* original_recv_trailing_metadata_ready_ = nullptr;
  grpc_closure recv_trailing_metadata_ready_;

  RefCountedPtr<DynamicFilters> dynamic_filters_;
  RefCountedPtr<DynamicFilters::Call> dynamic_call_;

  // Batches are added to this list when received from above.
  // They are removed when we are done handling the batch (i.e., when
  // either we have invoked all of the batch's callbacks or we have
  // passed the batch down to the LB call and are not intercepting any of
  // its callbacks).
  grpc_transport_stream_op_batch* pending_batches_[MAX_PENDING_BATCHES] = {};

  // Set when we get a cancel_stream op.
  grpc_error_handle cancel_error_ = GRPC_ERROR_NONE;
};

//
// Filter vtable
//

const grpc_channel_filter ClientChannel::kFilterVtable = {
    ClientChannel::CallData::StartTransportStreamOpBatch,
    nullptr,
    ClientChannel::StartTransportOp,
    sizeof(ClientChannel::CallData),
    ClientChannel::CallData::Init,
    ClientChannel::CallData::SetPollent,
    ClientChannel::CallData::Destroy,
    sizeof(ClientChannel),
    ClientChannel::Init,
    grpc_channel_stack_no_post_init,
    ClientChannel::Destroy,
    ClientChannel::GetChannelInfo,
    "client-channel",
};

//
// dynamic termination filter
//

namespace {

// Channel arg pointer vtable for GRPC_ARG_CLIENT_CHANNEL.
void* ClientChannelArgCopy(void* p) { return p; }
void ClientChannelArgDestroy(void* /*p*/) {}
int ClientChannelArgCmp(void* p, void* q) { return QsortCompare(p, q); }
const grpc_arg_pointer_vtable kClientChannelArgPointerVtable = {
    ClientChannelArgCopy, ClientChannelArgDestroy, ClientChannelArgCmp};

// Channel arg pointer vtable for GRPC_ARG_SERVICE_CONFIG_OBJ.
void* ServiceConfigObjArgCopy(void* p) {
  auto* service_config = static_cast<ServiceConfig*>(p);
  service_config->Ref().release();
  return p;
}
void ServiceConfigObjArgDestroy(void* p) {
  auto* service_config = static_cast<ServiceConfig*>(p);
  service_config->Unref();
}
int ServiceConfigObjArgCmp(void* p, void* q) { return QsortCompare(p, q); }
const grpc_arg_pointer_vtable kServiceConfigObjArgPointerVtable = {
    ServiceConfigObjArgCopy, ServiceConfigObjArgDestroy,
    ServiceConfigObjArgCmp};

class DynamicTerminationFilter {
 public:
  class CallData;

  static const grpc_channel_filter kFilterVtable;

  static grpc_error_handle Init(grpc_channel_element* elem,
                                grpc_channel_element_args* args) {
    GPR_ASSERT(args->is_last);
    GPR_ASSERT(elem->filter == &kFilterVtable);
    new (elem->channel_data) DynamicTerminationFilter(args->channel_args);
    return GRPC_ERROR_NONE;
  }

  static void Destroy(grpc_channel_element* elem) {
    auto* chand = static_cast<DynamicTerminationFilter*>(elem->channel_data);
    chand->~DynamicTerminationFilter();
  }

  // Will never be called.
  static void StartTransportOp(grpc_channel_element* /*elem*/,
                               grpc_transport_op* /*op*/) {}
  static void GetChannelInfo(grpc_channel_element* /*elem*/,
                             const grpc_channel_info* /*info*/) {}

 private:
  explicit DynamicTerminationFilter(const grpc_channel_args* args)
      : chand_(grpc_channel_args_find_pointer<ClientChannel>(
            args, GRPC_ARG_CLIENT_CHANNEL)) {}

  ClientChannel* chand_;
};

class DynamicTerminationFilter::CallData {
 public:
  static grpc_error_handle Init(grpc_call_element* elem,
                                const grpc_call_element_args* args) {
    new (elem->call_data) CallData(*args);
    return GRPC_ERROR_NONE;
  }

  static void Destroy(grpc_call_element* elem,
                      const grpc_call_final_info* /*final_info*/,
                      grpc_closure* then_schedule_closure) {
    auto* calld = static_cast<CallData*>(elem->call_data);
    RefCountedPtr<SubchannelCall> subchannel_call;
    if (GPR_LIKELY(calld->lb_call_ != nullptr)) {
      subchannel_call = calld->lb_call_->subchannel_call();
    }
    calld->~CallData();
    if (GPR_LIKELY(subchannel_call != nullptr)) {
      subchannel_call->SetAfterCallStackDestroy(then_schedule_closure);
    } else {
      // TODO(yashkt) : This can potentially be a Closure::Run
      ExecCtx::Run(DEBUG_LOCATION, then_schedule_closure, GRPC_ERROR_NONE);
    }
  }

  static void StartTransportStreamOpBatch(
      grpc_call_element* elem, grpc_transport_stream_op_batch* batch) {
    auto* calld = static_cast<CallData*>(elem->call_data);
    calld->lb_call_->StartTransportStreamOpBatch(batch);
  }

  static void SetPollent(grpc_call_element* elem,
                         grpc_polling_entity* pollent) {
    auto* calld = static_cast<CallData*>(elem->call_data);
    auto* chand = static_cast<DynamicTerminationFilter*>(elem->channel_data);
    ClientChannel* client_channel = chand->chand_;
    grpc_call_element_args args = {calld->owning_call_,  nullptr,
                                   calld->call_context_, calld->path_,
                                   /*start_time=*/0,     calld->deadline_,
                                   calld->arena_,        calld->call_combiner_};
    auto* service_config_call_data =
        static_cast<ClientChannelServiceConfigCallData*>(
            calld->call_context_[GRPC_CONTEXT_SERVICE_CONFIG_CALL_DATA].value);
    calld->lb_call_ = client_channel->CreateLoadBalancedCall(
        args, pollent, nullptr,
        service_config_call_data->call_dispatch_controller(),
        /*is_transparent_retry=*/false);
    if (GRPC_TRACE_FLAG_ENABLED(grpc_client_channel_call_trace)) {
      gpr_log(GPR_INFO,
              "chand=%p dynamic_termination_calld=%p: create lb_call=%p", chand,
              client_channel, calld->lb_call_.get());
    }
  }

 private:
  explicit CallData(const grpc_call_element_args& args)
      : path_(grpc_slice_ref_internal(args.path)),
        deadline_(args.deadline),
        arena_(args.arena),
        owning_call_(args.call_stack),
        call_combiner_(args.call_combiner),
        call_context_(args.context) {}

  ~CallData() { grpc_slice_unref_internal(path_); }

  grpc_slice path_;  // Request path.
  Timestamp deadline_;
  Arena* arena_;
  grpc_call_stack* owning_call_;
  CallCombiner* call_combiner_;
  grpc_call_context_element* call_context_;

  OrphanablePtr<ClientChannel::LoadBalancedCall> lb_call_;
};

const grpc_channel_filter DynamicTerminationFilter::kFilterVtable = {
    DynamicTerminationFilter::CallData::StartTransportStreamOpBatch,
    nullptr,
    DynamicTerminationFilter::StartTransportOp,
    sizeof(DynamicTerminationFilter::CallData),
    DynamicTerminationFilter::CallData::Init,
    DynamicTerminationFilter::CallData::SetPollent,
    DynamicTerminationFilter::CallData::Destroy,
    sizeof(DynamicTerminationFilter),
    DynamicTerminationFilter::Init,
    grpc_channel_stack_no_post_init,
    DynamicTerminationFilter::Destroy,
    DynamicTerminationFilter::GetChannelInfo,
    "dynamic_filter_termination",
};

}  // namespace

//
// ClientChannel::ResolverResultHandler
//

class ClientChannel::ResolverResultHandler : public Resolver::ResultHandler {
 public:
  explicit ResolverResultHandler(ClientChannel* chand) : chand_(chand) {
    GRPC_CHANNEL_STACK_REF(chand_->owning_stack_, "ResolverResultHandler");
  }

  ~ResolverResultHandler() override {
    if (GRPC_TRACE_FLAG_ENABLED(grpc_client_channel_trace)) {
      gpr_log(GPR_INFO, "chand=%p: resolver shutdown complete", chand_);
    }
    GRPC_CHANNEL_STACK_UNREF(chand_->owning_stack_, "ResolverResultHandler");
  }

  void ReportResult(Resolver::Result result) override
      ABSL_EXCLUSIVE_LOCKS_REQUIRED(*chand_->work_serializer_) {
    chand_->OnResolverResultChangedLocked(std::move(result));
  }

 private:
  ClientChannel* chand_;
};

//
// ClientChannel::SubchannelWrapper
//

// This class is a wrapper for Subchannel that hides details of the
// channel's implementation (such as the health check service name and
// connected subchannel) from the LB policy API.
//
// Note that no synchronization is needed here, because even if the
// underlying subchannel is shared between channels, this wrapper will only
// be used within one channel, so it will always be synchronized by the
// control plane work_serializer.
class ClientChannel::SubchannelWrapper : public SubchannelInterface {
 public:
  SubchannelWrapper(ClientChannel* chand, RefCountedPtr<Subchannel> subchannel,
                    absl::optional<std::string> health_check_service_name)
      : SubchannelInterface(GRPC_TRACE_FLAG_ENABLED(grpc_client_channel_trace)
                                ? "SubchannelWrapper"
                                : nullptr),
        chand_(chand),
        subchannel_(std::move(subchannel)),
        health_check_service_name_(std::move(health_check_service_name)) {
    if (GRPC_TRACE_FLAG_ENABLED(grpc_client_channel_trace)) {
      gpr_log(GPR_INFO,
              "chand=%p: creating subchannel wrapper %p for subchannel %p",
              chand, this, subchannel_.get());
    }
    GRPC_CHANNEL_STACK_REF(chand_->owning_stack_, "SubchannelWrapper");
    if (chand_->channelz_node_ != nullptr) {
      auto* subchannel_node = subchannel_->channelz_node();
      if (subchannel_node != nullptr) {
        auto it = chand_->subchannel_refcount_map_.find(subchannel_.get());
        if (it == chand_->subchannel_refcount_map_.end()) {
          chand_->channelz_node_->AddChildSubchannel(subchannel_node->uuid());
          it = chand_->subchannel_refcount_map_.emplace(subchannel_.get(), 0)
                   .first;
        }
        ++it->second;
      }
    }
    chand_->subchannel_wrappers_.insert(this);
  }

  ~SubchannelWrapper() override {
    if (GRPC_TRACE_FLAG_ENABLED(grpc_client_channel_trace)) {
      gpr_log(GPR_INFO,
              "chand=%p: destroying subchannel wrapper %p for subchannel %p",
              chand_, this, subchannel_.get());
    }
    chand_->subchannel_wrappers_.erase(this);
    if (chand_->channelz_node_ != nullptr) {
      auto* subchannel_node = subchannel_->channelz_node();
      if (subchannel_node != nullptr) {
        auto it = chand_->subchannel_refcount_map_.find(subchannel_.get());
        GPR_ASSERT(it != chand_->subchannel_refcount_map_.end());
        --it->second;
        if (it->second == 0) {
          chand_->channelz_node_->RemoveChildSubchannel(
              subchannel_node->uuid());
          chand_->subchannel_refcount_map_.erase(it);
        }
      }
    }
    GRPC_CHANNEL_STACK_UNREF(chand_->owning_stack_, "SubchannelWrapper");
  }

  void WatchConnectivityState(
      std::unique_ptr<ConnectivityStateWatcherInterface> watcher) override
      ABSL_EXCLUSIVE_LOCKS_REQUIRED(*chand_->work_serializer_) {
    auto& watcher_wrapper = watcher_map_[watcher.get()];
    GPR_ASSERT(watcher_wrapper == nullptr);
    watcher_wrapper = new WatcherWrapper(std::move(watcher),
                                         Ref(DEBUG_LOCATION, "WatcherWrapper"));
    subchannel_->WatchConnectivityState(
        health_check_service_name_,
        RefCountedPtr<Subchannel::ConnectivityStateWatcherInterface>(
            watcher_wrapper));
  }

  void CancelConnectivityStateWatch(ConnectivityStateWatcherInterface* watcher)
      override ABSL_EXCLUSIVE_LOCKS_REQUIRED(*chand_->work_serializer_) {
    auto it = watcher_map_.find(watcher);
    GPR_ASSERT(it != watcher_map_.end());
    subchannel_->CancelConnectivityStateWatch(health_check_service_name_,
                                              it->second);
    watcher_map_.erase(it);
  }

  RefCountedPtr<ConnectedSubchannel> connected_subchannel() const {
    return subchannel_->connected_subchannel();
  }

  void RequestConnection() override { subchannel_->RequestConnection(); }

  void ResetBackoff() override { subchannel_->ResetBackoff(); }

  void AddDataWatcher(std::unique_ptr<DataWatcherInterface> watcher) override
      ABSL_EXCLUSIVE_LOCKS_REQUIRED(*chand_->work_serializer_) {
    std::unique_ptr<InternalSubchannelDataWatcherInterface> internal_watcher(
        static_cast<InternalSubchannelDataWatcherInterface*>(
            watcher.release()));
    internal_watcher->SetSubchannel(subchannel_.get());
    data_watchers_.push_back(std::move(internal_watcher));
  }

  const grpc_channel_args* channel_args() override {
    return subchannel_->channel_args();
  }

  void ThrottleKeepaliveTime(int new_keepalive_time) {
    subchannel_->ThrottleKeepaliveTime(new_keepalive_time);
  }

 private:
  // Subchannel and SubchannelInterface have different interfaces for
  // their respective ConnectivityStateWatcherInterface classes.
  // The one in Subchannel updates the ConnectedSubchannel along with
  // the state, whereas the one in SubchannelInterface does not expose
  // the ConnectedSubchannel.
  //
  // This wrapper provides a bridge between the two.  It implements
  // Subchannel::ConnectivityStateWatcherInterface and wraps
  // the instance of SubchannelInterface::ConnectivityStateWatcherInterface
  // that was passed in by the LB policy.  We pass an instance of this
  // class to the underlying Subchannel, and when we get updates from
  // the subchannel, we pass those on to the wrapped watcher to return
  // the update to the LB policy.  This allows us to set the connected
  // subchannel before passing the result back to the LB policy.
  class WatcherWrapper : public Subchannel::ConnectivityStateWatcherInterface {
   public:
    WatcherWrapper(
        std::unique_ptr<SubchannelInterface::ConnectivityStateWatcherInterface>
            watcher,
        RefCountedPtr<SubchannelWrapper> parent)
        : watcher_(std::move(watcher)), parent_(std::move(parent)) {}

    ~WatcherWrapper() override {
      auto* parent = parent_.release();  // ref owned by lambda
      parent->chand_->work_serializer_->Run(
          [parent]() ABSL_EXCLUSIVE_LOCKS_REQUIRED(
              *parent_->chand_->work_serializer_) {
            parent->Unref(DEBUG_LOCATION, "WatcherWrapper");
          },
          DEBUG_LOCATION);
    }

    void OnConnectivityStateChange() override {
      if (GRPC_TRACE_FLAG_ENABLED(grpc_client_channel_trace)) {
        gpr_log(GPR_INFO,
                "chand=%p: connectivity change for subchannel wrapper %p "
                "subchannel %p; hopping into work_serializer",
                parent_->chand_, parent_.get(), parent_->subchannel_.get());
      }
      Ref().release();  // ref owned by lambda
      parent_->chand_->work_serializer_->Run(
          [this]() ABSL_EXCLUSIVE_LOCKS_REQUIRED(
              *parent_->chand_->work_serializer_) {
            ApplyUpdateInControlPlaneWorkSerializer();
            Unref();
          },
          DEBUG_LOCATION);
    }

    grpc_pollset_set* interested_parties() override {
      SubchannelInterface::ConnectivityStateWatcherInterface* watcher =
          watcher_.get();
      if (watcher_ == nullptr) watcher = replacement_->watcher_.get();
      return watcher->interested_parties();
    }

    WatcherWrapper* MakeReplacement() {
      auto* replacement = new WatcherWrapper(std::move(watcher_), parent_);
      replacement_ = replacement;
      return replacement;
    }

   private:
    void ApplyUpdateInControlPlaneWorkSerializer()
        ABSL_EXCLUSIVE_LOCKS_REQUIRED(*parent_->chand_->work_serializer_) {
      if (GRPC_TRACE_FLAG_ENABLED(grpc_client_channel_trace)) {
        gpr_log(GPR_INFO,
                "chand=%p: processing connectivity change in work serializer "
                "for subchannel wrapper %p subchannel %p "
                "watcher=%p",
                parent_->chand_, parent_.get(), parent_->subchannel_.get(),
                watcher_.get());
      }
      ConnectivityStateChange state_change = PopConnectivityStateChange();
      absl::optional<absl::Cord> keepalive_throttling =
          state_change.status.GetPayload(kKeepaliveThrottlingKey);
      if (keepalive_throttling.has_value()) {
        int new_keepalive_time = -1;
        if (absl::SimpleAtoi(std::string(keepalive_throttling.value()),
                             &new_keepalive_time)) {
          if (new_keepalive_time > parent_->chand_->keepalive_time_) {
            parent_->chand_->keepalive_time_ = new_keepalive_time;
            if (GRPC_TRACE_FLAG_ENABLED(grpc_client_channel_trace)) {
              gpr_log(GPR_INFO, "chand=%p: throttling keepalive time to %d",
                      parent_->chand_, parent_->chand_->keepalive_time_);
            }
            // Propagate the new keepalive time to all subchannels. This is so
            // that new transports created by any subchannel (and not just the
            // subchannel that received the GOAWAY), use the new keepalive time.
            for (auto* subchannel_wrapper :
                 parent_->chand_->subchannel_wrappers_) {
              subchannel_wrapper->ThrottleKeepaliveTime(new_keepalive_time);
            }
          }
        } else {
          gpr_log(GPR_ERROR, "chand=%p: Illegal keepalive throttling value %s",
                  parent_->chand_,
                  std::string(keepalive_throttling.value()).c_str());
        }
      }
      // Ignore update if the parent WatcherWrapper has been replaced
      // since this callback was scheduled.
      if (watcher_ != nullptr) {
<<<<<<< HEAD
        // Propagate status only in state TF.
        // We specifically want to avoid propagating the status for
        // state IDLE that the real subchannel gave us only for the
        // purpose of keepalive propagation.
        if (state_change.state != GRPC_CHANNEL_TRANSIENT_FAILURE) {
          state_change.status = absl::OkStatus();
        }
        watcher_->OnConnectivityStateChange(state_change.state,
                                            state_change.status);
=======
        watcher_->OnConnectivityStateChange(state_change.state);
>>>>>>> b03ab658
      }
    }

    std::unique_ptr<SubchannelInterface::ConnectivityStateWatcherInterface>
        watcher_;
    RefCountedPtr<SubchannelWrapper> parent_;
    WatcherWrapper* replacement_ = nullptr;
  };

  ClientChannel* chand_;
  RefCountedPtr<Subchannel> subchannel_;
  absl::optional<std::string> health_check_service_name_;
  // Maps from the address of the watcher passed to us by the LB policy
  // to the address of the WrapperWatcher that we passed to the underlying
  // subchannel.  This is needed so that when the LB policy calls
  // CancelConnectivityStateWatch() with its watcher, we know the
  // corresponding WrapperWatcher to cancel on the underlying subchannel.
  std::map<ConnectivityStateWatcherInterface*, WatcherWrapper*> watcher_map_
      ABSL_GUARDED_BY(*chand_->work_serializer_);
  std::vector<std::unique_ptr<InternalSubchannelDataWatcherInterface>>
      data_watchers_ ABSL_GUARDED_BY(*chand_->work_serializer_);
};

//
// ClientChannel::ExternalConnectivityWatcher
//

ClientChannel::ExternalConnectivityWatcher::ExternalConnectivityWatcher(
    ClientChannel* chand, grpc_polling_entity pollent,
    grpc_connectivity_state* state, grpc_closure* on_complete,
    grpc_closure* watcher_timer_init)
    : chand_(chand),
      pollent_(pollent),
      initial_state_(*state),
      state_(state),
      on_complete_(on_complete),
      watcher_timer_init_(watcher_timer_init) {
  grpc_polling_entity_add_to_pollset_set(&pollent_,
                                         chand_->interested_parties_);
  GRPC_CHANNEL_STACK_REF(chand_->owning_stack_, "ExternalConnectivityWatcher");
  {
    MutexLock lock(&chand_->external_watchers_mu_);
    // Will be deleted when the watch is complete.
    GPR_ASSERT(chand->external_watchers_[on_complete] == nullptr);
    // Store a ref to the watcher in the external_watchers_ map.
    chand->external_watchers_[on_complete] =
        Ref(DEBUG_LOCATION, "AddWatcherToExternalWatchersMapLocked");
  }
  // Pass the ref from creating the object to Start().
  chand_->work_serializer_->Run(
      [this]() ABSL_EXCLUSIVE_LOCKS_REQUIRED(*chand_->work_serializer_) {
        // The ref is passed to AddWatcherLocked().
        AddWatcherLocked();
      },
      DEBUG_LOCATION);
}

ClientChannel::ExternalConnectivityWatcher::~ExternalConnectivityWatcher() {
  grpc_polling_entity_del_from_pollset_set(&pollent_,
                                           chand_->interested_parties_);
  GRPC_CHANNEL_STACK_UNREF(chand_->owning_stack_,
                           "ExternalConnectivityWatcher");
}

void ClientChannel::ExternalConnectivityWatcher::
    RemoveWatcherFromExternalWatchersMap(ClientChannel* chand,
                                         grpc_closure* on_complete,
                                         bool cancel) {
  RefCountedPtr<ExternalConnectivityWatcher> watcher;
  {
    MutexLock lock(&chand->external_watchers_mu_);
    auto it = chand->external_watchers_.find(on_complete);
    if (it != chand->external_watchers_.end()) {
      watcher = std::move(it->second);
      chand->external_watchers_.erase(it);
    }
  }
  // watcher->Cancel() will hop into the WorkSerializer, so we have to unlock
  // the mutex before calling it.
  if (watcher != nullptr && cancel) watcher->Cancel();
}

void ClientChannel::ExternalConnectivityWatcher::Notify(
    grpc_connectivity_state state, const absl::Status& /* status */) {
  bool done = false;
  if (!done_.compare_exchange_strong(done, true, std::memory_order_relaxed,
                                     std::memory_order_relaxed)) {
    return;  // Already done.
  }
  // Remove external watcher.
  ExternalConnectivityWatcher::RemoveWatcherFromExternalWatchersMap(
      chand_, on_complete_, /*cancel=*/false);
  // Report new state to the user.
  *state_ = state;
  ExecCtx::Run(DEBUG_LOCATION, on_complete_, GRPC_ERROR_NONE);
  // Hop back into the work_serializer to clean up.
  // Not needed in state SHUTDOWN, because the tracker will
  // automatically remove all watchers in that case.
  if (state != GRPC_CHANNEL_SHUTDOWN) {
    chand_->work_serializer_->Run(
        [this]() ABSL_EXCLUSIVE_LOCKS_REQUIRED(*chand_->work_serializer_) {
          RemoveWatcherLocked();
        },
        DEBUG_LOCATION);
  }
}

void ClientChannel::ExternalConnectivityWatcher::Cancel() {
  bool done = false;
  if (!done_.compare_exchange_strong(done, true, std::memory_order_relaxed,
                                     std::memory_order_relaxed)) {
    return;  // Already done.
  }
  ExecCtx::Run(DEBUG_LOCATION, on_complete_, GRPC_ERROR_CANCELLED);
  // Hop back into the work_serializer to clean up.
  chand_->work_serializer_->Run(
      [this]() ABSL_EXCLUSIVE_LOCKS_REQUIRED(*chand_->work_serializer_) {
        RemoveWatcherLocked();
      },
      DEBUG_LOCATION);
}

void ClientChannel::ExternalConnectivityWatcher::AddWatcherLocked() {
  Closure::Run(DEBUG_LOCATION, watcher_timer_init_, GRPC_ERROR_NONE);
  // Add new watcher. Pass the ref of the object from creation to OrphanablePtr.
  chand_->state_tracker_.AddWatcher(
      initial_state_, OrphanablePtr<ConnectivityStateWatcherInterface>(this));
}

void ClientChannel::ExternalConnectivityWatcher::RemoveWatcherLocked() {
  chand_->state_tracker_.RemoveWatcher(this);
}

//
// ClientChannel::ConnectivityWatcherAdder
//

class ClientChannel::ConnectivityWatcherAdder {
 public:
  ConnectivityWatcherAdder(
      ClientChannel* chand, grpc_connectivity_state initial_state,
      OrphanablePtr<AsyncConnectivityStateWatcherInterface> watcher)
      : chand_(chand),
        initial_state_(initial_state),
        watcher_(std::move(watcher)) {
    GRPC_CHANNEL_STACK_REF(chand_->owning_stack_, "ConnectivityWatcherAdder");
    chand_->work_serializer_->Run(
        [this]() ABSL_EXCLUSIVE_LOCKS_REQUIRED(*chand_->work_serializer_) {
          AddWatcherLocked();
        },
        DEBUG_LOCATION);
  }

 private:
  void AddWatcherLocked()
      ABSL_EXCLUSIVE_LOCKS_REQUIRED(*chand_->work_serializer_) {
    chand_->state_tracker_.AddWatcher(initial_state_, std::move(watcher_));
    GRPC_CHANNEL_STACK_UNREF(chand_->owning_stack_, "ConnectivityWatcherAdder");
    delete this;
  }

  ClientChannel* chand_;
  grpc_connectivity_state initial_state_;
  OrphanablePtr<AsyncConnectivityStateWatcherInterface> watcher_;
};

//
// ClientChannel::ConnectivityWatcherRemover
//

class ClientChannel::ConnectivityWatcherRemover {
 public:
  ConnectivityWatcherRemover(ClientChannel* chand,
                             AsyncConnectivityStateWatcherInterface* watcher)
      : chand_(chand), watcher_(watcher) {
    GRPC_CHANNEL_STACK_REF(chand_->owning_stack_, "ConnectivityWatcherRemover");
    chand_->work_serializer_->Run(
        [this]() ABSL_EXCLUSIVE_LOCKS_REQUIRED(*chand_->work_serializer_) {
          RemoveWatcherLocked();
        },
        DEBUG_LOCATION);
  }

 private:
  void RemoveWatcherLocked()
      ABSL_EXCLUSIVE_LOCKS_REQUIRED(*chand_->work_serializer_) {
    chand_->state_tracker_.RemoveWatcher(watcher_);
    GRPC_CHANNEL_STACK_UNREF(chand_->owning_stack_,
                             "ConnectivityWatcherRemover");
    delete this;
  }

  ClientChannel* chand_;
  AsyncConnectivityStateWatcherInterface* watcher_;
};

//
// ClientChannel::ClientChannelControlHelper
//

class ClientChannel::ClientChannelControlHelper
    : public LoadBalancingPolicy::ChannelControlHelper {
 public:
  explicit ClientChannelControlHelper(ClientChannel* chand) : chand_(chand) {
    GRPC_CHANNEL_STACK_REF(chand_->owning_stack_, "ClientChannelControlHelper");
  }

  ~ClientChannelControlHelper() override {
    GRPC_CHANNEL_STACK_UNREF(chand_->owning_stack_,
                             "ClientChannelControlHelper");
  }

  RefCountedPtr<SubchannelInterface> CreateSubchannel(
      ServerAddress address, const grpc_channel_args& args) override
      ABSL_EXCLUSIVE_LOCKS_REQUIRED(*chand_->work_serializer_) {
    if (chand_->resolver_ == nullptr) return nullptr;  // Shutting down.
    // Determine health check service name.
    absl::optional<std::string> health_check_service_name;
    const char* health_check_service_name_arg = grpc_channel_args_find_string(
        &args, GRPC_ARG_HEALTH_CHECK_SERVICE_NAME);
    if (health_check_service_name_arg != nullptr) {
      bool inhibit_health_checking = grpc_channel_args_find_bool(
          &args, GRPC_ARG_INHIBIT_HEALTH_CHECKING, false);
      if (!inhibit_health_checking) {
        health_check_service_name = health_check_service_name_arg;
      }
    }
    // Construct channel args for subchannel.
    // Remove channel args that should not affect subchannel uniqueness.
    absl::InlinedVector<const char*, 4> args_to_remove = {
        GRPC_ARG_HEALTH_CHECK_SERVICE_NAME,
        GRPC_ARG_INHIBIT_HEALTH_CHECKING,
        GRPC_ARG_CHANNELZ_CHANNEL_NODE,
    };
    // Add channel args needed for the subchannel.
    absl::InlinedVector<grpc_arg, 2> args_to_add = {
        SubchannelPoolInterface::CreateChannelArg(
            chand_->subchannel_pool_.get()),
    };
    // Check if default authority arg is already set.
    const char* default_authority =
        grpc_channel_args_find_string(&args, GRPC_ARG_DEFAULT_AUTHORITY);
    // Add args from subchannel address.
    if (address.args() != nullptr) {
      for (size_t j = 0; j < address.args()->num_args; ++j) {
        grpc_arg& arg = address.args()->args[j];
        if (strcmp(arg.key, GRPC_ARG_DEFAULT_AUTHORITY) == 0) {
          // Don't add default authority arg from subchannel address if
          // it's already set at the channel level -- the value from the
          // application should take precedence over what is set by the
          // resolver.
          if (default_authority != nullptr) continue;
          default_authority = arg.value.string;
        }
        args_to_add.emplace_back(arg);
      }
    }
    // If we haven't already set the default authority arg, add it from
    // the channel.
    if (default_authority == nullptr) {
      // Remove it, just in case it's actually present but is the wrong type.
      args_to_remove.push_back(GRPC_ARG_DEFAULT_AUTHORITY);
      args_to_add.push_back(grpc_channel_arg_string_create(
          const_cast<char*>(GRPC_ARG_DEFAULT_AUTHORITY),
          const_cast<char*>(chand_->default_authority_.c_str())));
    }
    grpc_channel_args* new_args = grpc_channel_args_copy_and_add_and_remove(
        &args, args_to_remove.data(), args_to_remove.size(), args_to_add.data(),
        args_to_add.size());
    // Create subchannel.
    RefCountedPtr<Subchannel> subchannel =
        chand_->client_channel_factory_->CreateSubchannel(address.address(),
                                                          new_args);
    grpc_channel_args_destroy(new_args);
    if (subchannel == nullptr) return nullptr;
    // Make sure the subchannel has updated keepalive time.
    subchannel->ThrottleKeepaliveTime(chand_->keepalive_time_);
    // Create and return wrapper for the subchannel.
    return MakeRefCounted<SubchannelWrapper>(
        chand_, std::move(subchannel), std::move(health_check_service_name));
  }

  void UpdateState(
      grpc_connectivity_state state, const absl::Status& status,
      std::unique_ptr<LoadBalancingPolicy::SubchannelPicker> picker) override
      ABSL_EXCLUSIVE_LOCKS_REQUIRED(*chand_->work_serializer_) {
    if (chand_->resolver_ == nullptr) return;  // Shutting down.
    if (GRPC_TRACE_FLAG_ENABLED(grpc_client_channel_trace)) {
      const char* extra = chand_->disconnect_error_ == GRPC_ERROR_NONE
                              ? ""
                              : " (ignoring -- channel shutting down)";
      gpr_log(GPR_INFO, "chand=%p: update: state=%s status=(%s) picker=%p%s",
              chand_, ConnectivityStateName(state), status.ToString().c_str(),
              picker.get(), extra);
    }
    // Do update only if not shutting down.
    if (chand_->disconnect_error_ == GRPC_ERROR_NONE) {
      chand_->UpdateStateAndPickerLocked(state, status, "helper",
                                         std::move(picker));
    }
  }

  void RequestReresolution() override
      ABSL_EXCLUSIVE_LOCKS_REQUIRED(*chand_->work_serializer_) {
    if (chand_->resolver_ == nullptr) return;  // Shutting down.
    if (GRPC_TRACE_FLAG_ENABLED(grpc_client_channel_trace)) {
      gpr_log(GPR_INFO, "chand=%p: started name re-resolving", chand_);
    }
    chand_->resolver_->RequestReresolutionLocked();
  }

  absl::string_view GetAuthority() override {
    return chand_->default_authority_;
  }

  void AddTraceEvent(TraceSeverity severity, absl::string_view message) override
      ABSL_EXCLUSIVE_LOCKS_REQUIRED(*chand_->work_serializer_) {
    if (chand_->resolver_ == nullptr) return;  // Shutting down.
    if (chand_->channelz_node_ != nullptr) {
      chand_->channelz_node_->AddTraceEvent(
          ConvertSeverityEnum(severity),
          grpc_slice_from_copied_buffer(message.data(), message.size()));
    }
  }

 private:
  static channelz::ChannelTrace::Severity ConvertSeverityEnum(
      TraceSeverity severity) {
    if (severity == TRACE_INFO) return channelz::ChannelTrace::Info;
    if (severity == TRACE_WARNING) return channelz::ChannelTrace::Warning;
    return channelz::ChannelTrace::Error;
  }

  ClientChannel* chand_;
};

//
// ClientChannel implementation
//

ClientChannel* ClientChannel::GetFromChannel(Channel* channel) {
  grpc_channel_element* elem =
      grpc_channel_stack_last_element(channel->channel_stack());
  if (elem->filter != &kFilterVtable) return nullptr;
  return static_cast<ClientChannel*>(elem->channel_data);
}

grpc_error_handle ClientChannel::Init(grpc_channel_element* elem,
                                      grpc_channel_element_args* args) {
  GPR_ASSERT(args->is_last);
  GPR_ASSERT(elem->filter == &kFilterVtable);
  grpc_error_handle error = GRPC_ERROR_NONE;
  new (elem->channel_data) ClientChannel(args, &error);
  return error;
}

void ClientChannel::Destroy(grpc_channel_element* elem) {
  ClientChannel* chand = static_cast<ClientChannel*>(elem->channel_data);
  chand->~ClientChannel();
}

namespace {

RefCountedPtr<SubchannelPoolInterface> GetSubchannelPool(
    const grpc_channel_args* args) {
  const bool use_local_subchannel_pool = grpc_channel_args_find_bool(
      args, GRPC_ARG_USE_LOCAL_SUBCHANNEL_POOL, false);
  if (use_local_subchannel_pool) {
    return MakeRefCounted<LocalSubchannelPool>();
  }
  return GlobalSubchannelPool::instance();
}

channelz::ChannelNode* GetChannelzNode(const grpc_channel_args* args) {
  return grpc_channel_args_find_pointer<channelz::ChannelNode>(
      args, GRPC_ARG_CHANNELZ_CHANNEL_NODE);
}

}  // namespace

ClientChannel::ClientChannel(grpc_channel_element_args* args,
                             grpc_error_handle* error)
    : deadline_checking_enabled_(
          grpc_deadline_checking_enabled(args->channel_args)),
      owning_stack_(args->channel_stack),
      client_channel_factory_(
          ClientChannelFactory::GetFromChannelArgs(args->channel_args)),
      channelz_node_(GetChannelzNode(args->channel_args)),
      interested_parties_(grpc_pollset_set_create()),
      service_config_parser_index_(
          internal::ClientChannelServiceConfigParser::ParserIndex()),
      work_serializer_(std::make_shared<WorkSerializer>()),
      state_tracker_("client_channel", GRPC_CHANNEL_IDLE),
      subchannel_pool_(GetSubchannelPool(args->channel_args)) {
  if (GRPC_TRACE_FLAG_ENABLED(grpc_client_channel_trace)) {
    gpr_log(GPR_INFO, "chand=%p: creating client_channel for channel stack %p",
            this, owning_stack_);
  }
  // Start backup polling.
  grpc_client_channel_start_backup_polling(interested_parties_);
  // Check client channel factory.
  if (client_channel_factory_ == nullptr) {
    *error = GRPC_ERROR_CREATE_FROM_STATIC_STRING(
        "Missing client channel factory in args for client channel filter");
    return;
  }
  // Get default service config.  If none is specified via the client API,
  // we use an empty config.
  const char* service_config_json = grpc_channel_args_find_string(
      args->channel_args, GRPC_ARG_SERVICE_CONFIG);
  if (service_config_json == nullptr) service_config_json = "{}";
  *error = GRPC_ERROR_NONE;
  default_service_config_ =
      ServiceConfigImpl::Create(args->channel_args, service_config_json, error);
  if (*error != GRPC_ERROR_NONE) {
    default_service_config_.reset();
    return;
  }
  // Get URI to resolve, using proxy mapper if needed.
  const char* server_uri =
      grpc_channel_args_find_string(args->channel_args, GRPC_ARG_SERVER_URI);
  if (server_uri == nullptr) {
    *error = GRPC_ERROR_CREATE_FROM_STATIC_STRING(
        "target URI channel arg missing or wrong type in client channel "
        "filter");
    return;
  }
  uri_to_resolve_ = server_uri;
  char* proxy_name = nullptr;
  grpc_channel_args* new_args = nullptr;
  ProxyMapperRegistry::MapName(server_uri, args->channel_args, &proxy_name,
                               &new_args);
  if (proxy_name != nullptr) {
    uri_to_resolve_ = proxy_name;
    gpr_free(proxy_name);
  }
  // Make sure the URI to resolve is valid, so that we know that
  // resolver creation will succeed later.
  if (!CoreConfiguration::Get().resolver_registry().IsValidTarget(
          uri_to_resolve_)) {
    *error = GRPC_ERROR_CREATE_FROM_CPP_STRING(
        absl::StrCat("the target uri is not valid: ", uri_to_resolve_));
    return;
  }
  // Strip out service config channel arg, so that it doesn't affect
  // subchannel uniqueness when the args flow down to that layer.
  const char* arg_to_remove = GRPC_ARG_SERVICE_CONFIG;
  channel_args_ = grpc_channel_args_copy_and_remove(
      new_args != nullptr ? new_args : args->channel_args, &arg_to_remove, 1);
  grpc_channel_args_destroy(new_args);
  // Set initial keepalive time.
  keepalive_time_ = grpc_channel_args_find_integer(
      channel_args_, GRPC_ARG_KEEPALIVE_TIME_MS,
      {-1 /* default value, unset */, 1, INT_MAX});
  // Set default authority.
  const char* default_authority =
      grpc_channel_args_find_string(channel_args_, GRPC_ARG_DEFAULT_AUTHORITY);
  if (default_authority == nullptr) {
    default_authority_ =
        CoreConfiguration::Get().resolver_registry().GetDefaultAuthority(
            server_uri);
  } else {
    default_authority_ = default_authority;
  }
  // Success.
  *error = GRPC_ERROR_NONE;
}

ClientChannel::~ClientChannel() {
  if (GRPC_TRACE_FLAG_ENABLED(grpc_client_channel_trace)) {
    gpr_log(GPR_INFO, "chand=%p: destroying channel", this);
  }
  DestroyResolverAndLbPolicyLocked();
  grpc_channel_args_destroy(channel_args_);
  // Stop backup polling.
  grpc_client_channel_stop_backup_polling(interested_parties_);
  grpc_pollset_set_destroy(interested_parties_);
  GRPC_ERROR_UNREF(disconnect_error_);
}

OrphanablePtr<ClientChannel::LoadBalancedCall>
ClientChannel::CreateLoadBalancedCall(
    const grpc_call_element_args& args, grpc_polling_entity* pollent,
    grpc_closure* on_call_destruction_complete,
    ConfigSelector::CallDispatchController* call_dispatch_controller,
    bool is_transparent_retry) {
  return OrphanablePtr<LoadBalancedCall>(args.arena->New<LoadBalancedCall>(
      this, args, pollent, on_call_destruction_complete,
      call_dispatch_controller, is_transparent_retry));
}

namespace {

RefCountedPtr<LoadBalancingPolicy::Config> ChooseLbPolicy(
    const Resolver::Result& resolver_result,
    const internal::ClientChannelGlobalParsedConfig* parsed_service_config) {
  // Prefer the LB policy config found in the service config.
  if (parsed_service_config->parsed_lb_config() != nullptr) {
    return parsed_service_config->parsed_lb_config();
  }
  // Try the deprecated LB policy name from the service config.
  // If not, try the setting from channel args.
  const char* policy_name = nullptr;
  if (!parsed_service_config->parsed_deprecated_lb_policy().empty()) {
    policy_name = parsed_service_config->parsed_deprecated_lb_policy().c_str();
  } else {
    policy_name = grpc_channel_args_find_string(resolver_result.args,
                                                GRPC_ARG_LB_POLICY_NAME);
    bool requires_config = false;
    if (policy_name != nullptr &&
        (!LoadBalancingPolicyRegistry::LoadBalancingPolicyExists(
             policy_name, &requires_config) ||
         requires_config)) {
      if (requires_config) {
        gpr_log(GPR_ERROR,
                "LB policy: %s passed through channel_args must not "
                "require a config. Using pick_first instead.",
                policy_name);
      } else {
        gpr_log(GPR_ERROR,
                "LB policy: %s passed through channel_args does not exist. "
                "Using pick_first instead.",
                policy_name);
      }
      policy_name = "pick_first";
    }
  }
  // Use pick_first if nothing was specified and we didn't select grpclb
  // above.
  if (policy_name == nullptr) policy_name = "pick_first";
  // Now that we have the policy name, construct an empty config for it.
  Json config_json = Json::Array{Json::Object{
      {policy_name, Json::Object{}},
  }};
  grpc_error_handle parse_error = GRPC_ERROR_NONE;
  auto lb_policy_config = LoadBalancingPolicyRegistry::ParseLoadBalancingConfig(
      config_json, &parse_error);
  // The policy name came from one of three places:
  // - The deprecated loadBalancingPolicy field in the service config,
  //   in which case the code in ClientChannelServiceConfigParser
  //   already verified that the policy does not require a config.
  // - One of the hard-coded values here, all of which are known to not
  //   require a config.
  // - A channel arg, in which case we check that the specified policy exists
  //   and accepts an empty config. If not, we revert to using pick_first
  //   lb_policy
  GPR_ASSERT(lb_policy_config != nullptr);
  GPR_ASSERT(parse_error == GRPC_ERROR_NONE);
  return lb_policy_config;
}

}  // namespace

void ClientChannel::OnResolverResultChangedLocked(Resolver::Result result) {
  // Handle race conditions.
  if (resolver_ == nullptr) return;
  if (GRPC_TRACE_FLAG_ENABLED(grpc_client_channel_trace)) {
    gpr_log(GPR_INFO, "chand=%p: got resolver result", this);
  }
  // We only want to trace the address resolution in the follow cases:
  // (a) Address resolution resulted in service config change.
  // (b) Address resolution that causes number of backends to go from
  //     zero to non-zero.
  // (c) Address resolution that causes number of backends to go from
  //     non-zero to zero.
  // (d) Address resolution that causes a new LB policy to be created.
  //
  // We track a list of strings to eventually be concatenated and traced.
  absl::InlinedVector<const char*, 3> trace_strings;
  const bool resolution_contains_addresses =
      result.addresses.ok() && !result.addresses->empty();
  if (!resolution_contains_addresses &&
      previous_resolution_contained_addresses_) {
    trace_strings.push_back("Address list became empty");
  } else if (resolution_contains_addresses &&
             !previous_resolution_contained_addresses_) {
    trace_strings.push_back("Address list became non-empty");
  }
  previous_resolution_contained_addresses_ = resolution_contains_addresses;
  std::string service_config_error_string_storage;
  if (!result.service_config.ok()) {
    service_config_error_string_storage =
        result.service_config.status().ToString();
    trace_strings.push_back(service_config_error_string_storage.c_str());
  }
  // Choose the service config.
  RefCountedPtr<ServiceConfig> service_config;
  RefCountedPtr<ConfigSelector> config_selector;
  if (!result.service_config.ok()) {
    if (GRPC_TRACE_FLAG_ENABLED(grpc_client_channel_trace)) {
      gpr_log(GPR_INFO, "chand=%p: resolver returned service config error: %s",
              this, result.service_config.status().ToString().c_str());
    }
    // If the service config was invalid, then fallback to the
    // previously returned service config.
    if (saved_service_config_ != nullptr) {
      if (GRPC_TRACE_FLAG_ENABLED(grpc_client_channel_trace)) {
        gpr_log(GPR_INFO,
                "chand=%p: resolver returned invalid service config. "
                "Continuing to use previous service config.",
                this);
      }
      service_config = saved_service_config_;
      config_selector = saved_config_selector_;
    } else {
      // We received a service config error and we don't have a
      // previous service config to fall back to.  Put the channel into
      // TRANSIENT_FAILURE.
      OnResolverErrorLocked(result.service_config.status());
      trace_strings.push_back("no valid service config");
    }
  } else if (*result.service_config == nullptr) {
    // Resolver did not return any service config.
    if (GRPC_TRACE_FLAG_ENABLED(grpc_client_channel_trace)) {
      gpr_log(GPR_INFO,
              "chand=%p: resolver returned no service config. Using default "
              "service config for channel.",
              this);
    }
    service_config = default_service_config_;
  } else {
    // Use ServiceConfig and ConfigSelector returned by resolver.
    service_config = std::move(*result.service_config);
    config_selector = ConfigSelector::GetFromChannelArgs(*result.args);
  }
  // Note: The only case in which service_config is null here is if the resolver
  // returned a service config error and we don't have a previous service
  // config to fall back to.
  if (service_config != nullptr) {
    // Extract global config for client channel.
    const internal::ClientChannelGlobalParsedConfig* parsed_service_config =
        static_cast<const internal::ClientChannelGlobalParsedConfig*>(
            service_config->GetGlobalParsedConfig(
                service_config_parser_index_));
    // Choose LB policy config.
    RefCountedPtr<LoadBalancingPolicy::Config> lb_policy_config =
        ChooseLbPolicy(result, parsed_service_config);
    // Check if the ServiceConfig has changed.
    const bool service_config_changed =
        saved_service_config_ == nullptr ||
        service_config->json_string() != saved_service_config_->json_string();
    // Check if the ConfigSelector has changed.
    const bool config_selector_changed = !ConfigSelector::Equals(
        saved_config_selector_.get(), config_selector.get());
    // If either has changed, apply the global parameters now.
    if (service_config_changed || config_selector_changed) {
      // Update service config in control plane.
      UpdateServiceConfigInControlPlaneLocked(std::move(service_config),
                                              std::move(config_selector),
                                              lb_policy_config->name());
    } else if (GRPC_TRACE_FLAG_ENABLED(grpc_client_channel_trace)) {
      gpr_log(GPR_INFO, "chand=%p: service config not changed", this);
    }
    // Create or update LB policy, as needed.
    CreateOrUpdateLbPolicyLocked(
        std::move(lb_policy_config),
        parsed_service_config->health_check_service_name(), std::move(result));
    if (service_config_changed || config_selector_changed) {
      // Start using new service config for calls.
      // This needs to happen after the LB policy has been updated, since
      // the ConfigSelector may need the LB policy to know about new
      // destinations before it can send RPCs to those destinations.
      UpdateServiceConfigInDataPlaneLocked();
      // TODO(ncteisen): might be worth somehow including a snippet of the
      // config in the trace, at the risk of bloating the trace logs.
      trace_strings.push_back("Service config changed");
    }
  }
  // Add channel trace event.
  if (!trace_strings.empty()) {
    std::string message =
        absl::StrCat("Resolution event: ", absl::StrJoin(trace_strings, ", "));
    if (channelz_node_ != nullptr) {
      channelz_node_->AddTraceEvent(channelz::ChannelTrace::Severity::Info,
                                    grpc_slice_from_cpp_string(message));
    }
  }
}

void ClientChannel::OnResolverErrorLocked(absl::Status status) {
  if (resolver_ == nullptr) return;
  if (GRPC_TRACE_FLAG_ENABLED(grpc_client_channel_trace)) {
    gpr_log(GPR_INFO, "chand=%p: resolver transient failure: %s", this,
            status.ToString().c_str());
  }
  // If we already have an LB policy from a previous resolution
  // result, then we continue to let it set the connectivity state.
  // Otherwise, we go into TRANSIENT_FAILURE.
  if (lb_policy_ == nullptr) {
    grpc_error_handle error = absl_status_to_grpc_error(status);
    {
      MutexLock lock(&resolution_mu_);
      // Update resolver transient failure.
      resolver_transient_failure_error_ = status;
      // Process calls that were queued waiting for the resolver result.
      for (ResolverQueuedCall* call = resolver_queued_calls_; call != nullptr;
           call = call->next) {
        grpc_call_element* elem = call->elem;
        CallData* calld = static_cast<CallData*>(elem->call_data);
        grpc_error_handle error = GRPC_ERROR_NONE;
        if (calld->CheckResolutionLocked(elem, &error)) {
          calld->AsyncResolutionDone(elem, error);
        }
      }
    }
    GRPC_ERROR_UNREF(error);
    // Update connectivity state.
    UpdateStateAndPickerLocked(
        GRPC_CHANNEL_TRANSIENT_FAILURE, status, "resolver failure",
        absl::make_unique<LoadBalancingPolicy::TransientFailurePicker>(status));
  }
}

void ClientChannel::CreateOrUpdateLbPolicyLocked(
    RefCountedPtr<LoadBalancingPolicy::Config> lb_policy_config,
    const absl::optional<std::string>& health_check_service_name,
    Resolver::Result result) {
  // Construct update.
  LoadBalancingPolicy::UpdateArgs update_args;
  update_args.addresses = std::move(result.addresses);
  update_args.config = std::move(lb_policy_config);
  update_args.resolution_note = std::move(result.resolution_note);
  // Add health check service name to channel args.
  absl::InlinedVector<grpc_arg, 1> args_to_add;
  if (health_check_service_name.has_value()) {
    args_to_add.push_back(grpc_channel_arg_string_create(
        const_cast<char*>(GRPC_ARG_HEALTH_CHECK_SERVICE_NAME),
        const_cast<char*>(health_check_service_name->c_str())));
  }
  // Remove the config selector from channel args so that we're not holding
  // unnecessary refs that cause it to be destroyed somewhere other than in the
  // WorkSerializer.
  const char* arg_to_remove = GRPC_ARG_CONFIG_SELECTOR;
  update_args.args = grpc_channel_args_copy_and_add_and_remove(
      result.args, &arg_to_remove, 1, args_to_add.data(), args_to_add.size());
  // Create policy if needed.
  if (lb_policy_ == nullptr) {
    lb_policy_ = CreateLbPolicyLocked(*update_args.args);
  }
  // Update the policy.
  if (GRPC_TRACE_FLAG_ENABLED(grpc_client_channel_trace)) {
    gpr_log(GPR_INFO, "chand=%p: Updating child policy %p", this,
            lb_policy_.get());
  }
  lb_policy_->UpdateLocked(std::move(update_args));
}

// Creates a new LB policy.
OrphanablePtr<LoadBalancingPolicy> ClientChannel::CreateLbPolicyLocked(
    const grpc_channel_args& args) {
  LoadBalancingPolicy::Args lb_policy_args;
  lb_policy_args.work_serializer = work_serializer_;
  lb_policy_args.channel_control_helper =
      absl::make_unique<ClientChannelControlHelper>(this);
  lb_policy_args.args = &args;
  OrphanablePtr<LoadBalancingPolicy> lb_policy =
      MakeOrphanable<ChildPolicyHandler>(std::move(lb_policy_args),
                                         &grpc_client_channel_trace);
  if (GRPC_TRACE_FLAG_ENABLED(grpc_client_channel_trace)) {
    gpr_log(GPR_INFO, "chand=%p: created new LB policy %p", this,
            lb_policy.get());
  }
  grpc_pollset_set_add_pollset_set(lb_policy->interested_parties(),
                                   interested_parties_);
  return lb_policy;
}

void ClientChannel::AddResolverQueuedCall(ResolverQueuedCall* call,
                                          grpc_polling_entity* pollent) {
  // Add call to queued calls list.
  call->next = resolver_queued_calls_;
  resolver_queued_calls_ = call;
  // Add call's pollent to channel's interested_parties, so that I/O
  // can be done under the call's CQ.
  grpc_polling_entity_add_to_pollset_set(pollent, interested_parties_);
}

void ClientChannel::RemoveResolverQueuedCall(ResolverQueuedCall* to_remove,
                                             grpc_polling_entity* pollent) {
  // Remove call's pollent from channel's interested_parties.
  grpc_polling_entity_del_from_pollset_set(pollent, interested_parties_);
  // Remove from queued calls list.
  for (ResolverQueuedCall** call = &resolver_queued_calls_; *call != nullptr;
       call = &(*call)->next) {
    if (*call == to_remove) {
      *call = to_remove->next;
      return;
    }
  }
}

void ClientChannel::UpdateServiceConfigInControlPlaneLocked(
    RefCountedPtr<ServiceConfig> service_config,
    RefCountedPtr<ConfigSelector> config_selector, std::string lb_policy_name) {
  std::string service_config_json(service_config->json_string());
  if (GRPC_TRACE_FLAG_ENABLED(grpc_client_channel_trace)) {
    gpr_log(GPR_INFO,
            "chand=%p: resolver returned updated service config: \"%s\"", this,
            service_config_json.c_str());
  }
  // Save service config.
  saved_service_config_ = std::move(service_config);
  // Swap out the data used by GetChannelInfo().
  {
    MutexLock lock(&info_mu_);
    info_lb_policy_name_ = std::move(lb_policy_name);
    info_service_config_json_ = std::move(service_config_json);
  }
  // Save config selector.
  saved_config_selector_ = std::move(config_selector);
  if (GRPC_TRACE_FLAG_ENABLED(grpc_client_channel_trace)) {
    gpr_log(GPR_INFO, "chand=%p: using ConfigSelector %p", this,
            saved_config_selector_.get());
  }
}

void ClientChannel::UpdateServiceConfigInDataPlaneLocked() {
  // Grab ref to service config.
  RefCountedPtr<ServiceConfig> service_config = saved_service_config_;
  // Grab ref to config selector.  Use default if resolver didn't supply one.
  RefCountedPtr<ConfigSelector> config_selector = saved_config_selector_;
  if (GRPC_TRACE_FLAG_ENABLED(grpc_client_channel_trace)) {
    gpr_log(GPR_INFO, "chand=%p: switching to ConfigSelector %p", this,
            saved_config_selector_.get());
  }
  if (config_selector == nullptr) {
    config_selector =
        MakeRefCounted<DefaultConfigSelector>(saved_service_config_);
  }
  absl::InlinedVector<grpc_arg, 2> args_to_add = {
      grpc_channel_arg_pointer_create(
          const_cast<char*>(GRPC_ARG_CLIENT_CHANNEL), this,
          &kClientChannelArgPointerVtable),
      grpc_channel_arg_pointer_create(
          const_cast<char*>(GRPC_ARG_SERVICE_CONFIG_OBJ), service_config.get(),
          &kServiceConfigObjArgPointerVtable),
  };
  grpc_channel_args* new_args = grpc_channel_args_copy_and_add(
      channel_args_, args_to_add.data(), args_to_add.size());
  new_args = config_selector->ModifyChannelArgs(new_args);
  bool enable_retries =
      grpc_channel_args_find_bool(new_args, GRPC_ARG_ENABLE_RETRIES, true);
  // Construct dynamic filter stack.
  std::vector<const grpc_channel_filter*> filters =
      config_selector->GetFilters();
  if (enable_retries) {
    filters.push_back(&kRetryFilterVtable);
  } else {
    filters.push_back(&DynamicTerminationFilter::kFilterVtable);
  }
  RefCountedPtr<DynamicFilters> dynamic_filters =
      DynamicFilters::Create(new_args, std::move(filters));
  GPR_ASSERT(dynamic_filters != nullptr);
  grpc_channel_args_destroy(new_args);
  // Grab data plane lock to update service config.
  //
  // We defer unreffing the old values (and deallocating memory) until
  // after releasing the lock to keep the critical section small.
  {
    MutexLock lock(&resolution_mu_);
    resolver_transient_failure_error_ = absl::OkStatus();
    // Update service config.
    received_service_config_data_ = true;
    // Old values will be unreffed after lock is released.
    service_config_.swap(service_config);
    config_selector_.swap(config_selector);
    dynamic_filters_.swap(dynamic_filters);
    // Process calls that were queued waiting for the resolver result.
    for (ResolverQueuedCall* call = resolver_queued_calls_; call != nullptr;
         call = call->next) {
      // If there are a lot of queued calls here, resuming them all may cause us
      // to stay inside C-core for a long period of time. All of that work would
      // be done using the same ExecCtx instance and therefore the same cached
      // value of "now". The longer it takes to finish all of this work and exit
      // from C-core, the more stale the cached value of "now" may become. This
      // can cause problems whereby (e.g.) we calculate a timer deadline based
      // on the stale value, which results in the timer firing too early. To
      // avoid this, we invalidate the cached value for each call we process.
      ExecCtx::Get()->InvalidateNow();
      grpc_call_element* elem = call->elem;
      CallData* calld = static_cast<CallData*>(elem->call_data);
      grpc_error_handle error = GRPC_ERROR_NONE;
      if (calld->CheckResolutionLocked(elem, &error)) {
        calld->AsyncResolutionDone(elem, error);
      }
    }
  }
  // Old values will be unreffed after lock is released when they go out
  // of scope.
}

void ClientChannel::CreateResolverLocked() {
  if (GRPC_TRACE_FLAG_ENABLED(grpc_client_channel_trace)) {
    gpr_log(GPR_INFO, "chand=%p: starting name resolution", this);
  }
  resolver_ = CoreConfiguration::Get().resolver_registry().CreateResolver(
      uri_to_resolve_.c_str(), channel_args_, interested_parties_,
      work_serializer_, absl::make_unique<ResolverResultHandler>(this));
  // Since the validity of the args was checked when the channel was created,
  // CreateResolver() must return a non-null result.
  GPR_ASSERT(resolver_ != nullptr);
  UpdateStateAndPickerLocked(
      GRPC_CHANNEL_CONNECTING, absl::Status(), "started resolving",
      absl::make_unique<LoadBalancingPolicy::QueuePicker>(nullptr));
  resolver_->StartLocked();
  if (GRPC_TRACE_FLAG_ENABLED(grpc_client_channel_trace)) {
    gpr_log(GPR_INFO, "chand=%p: created resolver=%p", this, resolver_.get());
  }
}

void ClientChannel::DestroyResolverAndLbPolicyLocked() {
  if (resolver_ != nullptr) {
    if (GRPC_TRACE_FLAG_ENABLED(grpc_client_channel_trace)) {
      gpr_log(GPR_INFO, "chand=%p: shutting down resolver=%p", this,
              resolver_.get());
    }
    resolver_.reset();
    if (lb_policy_ != nullptr) {
      if (GRPC_TRACE_FLAG_ENABLED(grpc_client_channel_trace)) {
        gpr_log(GPR_INFO, "chand=%p: shutting down lb_policy=%p", this,
                lb_policy_.get());
      }
      grpc_pollset_set_del_pollset_set(lb_policy_->interested_parties(),
                                       interested_parties_);
      lb_policy_.reset();
    }
  }
}

void ClientChannel::UpdateStateAndPickerLocked(
    grpc_connectivity_state state, const absl::Status& status,
    const char* reason,
    std::unique_ptr<LoadBalancingPolicy::SubchannelPicker> picker) {
  // Special case for IDLE and SHUTDOWN states.
  if (picker == nullptr || state == GRPC_CHANNEL_SHUTDOWN) {
    saved_service_config_.reset();
    saved_config_selector_.reset();
    // Acquire resolution lock to update config selector and associated state.
    // To minimize lock contention, we wait to unref these objects until
    // after we release the lock.
    RefCountedPtr<ServiceConfig> service_config_to_unref;
    RefCountedPtr<ConfigSelector> config_selector_to_unref;
    RefCountedPtr<DynamicFilters> dynamic_filters_to_unref;
    {
      MutexLock lock(&resolution_mu_);
      received_service_config_data_ = false;
      service_config_to_unref = std::move(service_config_);
      config_selector_to_unref = std::move(config_selector_);
      dynamic_filters_to_unref = std::move(dynamic_filters_);
    }
  }
  // Update connectivity state.
  state_tracker_.SetState(state, status, reason);
  if (channelz_node_ != nullptr) {
    channelz_node_->SetConnectivityState(state);
    channelz_node_->AddTraceEvent(
        channelz::ChannelTrace::Severity::Info,
        grpc_slice_from_static_string(
            channelz::ChannelNode::GetChannelConnectivityStateChangeString(
                state)));
  }
  // Grab data plane lock to update the picker.
  {
    MutexLock lock(&data_plane_mu_);
    // Swap out the picker.
    // Note: Original value will be destroyed after the lock is released.
    picker_.swap(picker);
    // Re-process queued picks.
    for (LbQueuedCall* call = lb_queued_calls_; call != nullptr;
         call = call->next) {
      // If there are a lot of queued calls here, resuming them all may cause us
      // to stay inside C-core for a long period of time. All of that work would
      // be done using the same ExecCtx instance and therefore the same cached
      // value of "now". The longer it takes to finish all of this work and exit
      // from C-core, the more stale the cached value of "now" may become. This
      // can cause problems whereby (e.g.) we calculate a timer deadline based
      // on the stale value, which results in the timer firing too early. To
      // avoid this, we invalidate the cached value for each call we process.
      ExecCtx::Get()->InvalidateNow();
      grpc_error_handle error = GRPC_ERROR_NONE;
      if (call->lb_call->PickSubchannelLocked(&error)) {
        call->lb_call->AsyncPickDone(error);
      }
    }
  }
}

namespace {

// TODO(roth): Remove this in favor of the gprpp Match() function once
// we can do that without breaking lock annotations.
template <typename T>
T HandlePickResult(
    LoadBalancingPolicy::PickResult* result,
    std::function<T(LoadBalancingPolicy::PickResult::Complete*)> complete_func,
    std::function<T(LoadBalancingPolicy::PickResult::Queue*)> queue_func,
    std::function<T(LoadBalancingPolicy::PickResult::Fail*)> fail_func,
    std::function<T(LoadBalancingPolicy::PickResult::Drop*)> drop_func) {
  auto* complete_pick =
      absl::get_if<LoadBalancingPolicy::PickResult::Complete>(&result->result);
  if (complete_pick != nullptr) {
    return complete_func(complete_pick);
  }
  auto* queue_pick =
      absl::get_if<LoadBalancingPolicy::PickResult::Queue>(&result->result);
  if (queue_pick != nullptr) {
    return queue_func(queue_pick);
  }
  auto* fail_pick =
      absl::get_if<LoadBalancingPolicy::PickResult::Fail>(&result->result);
  if (fail_pick != nullptr) {
    return fail_func(fail_pick);
  }
  auto* drop_pick =
      absl::get_if<LoadBalancingPolicy::PickResult::Drop>(&result->result);
  GPR_ASSERT(drop_pick != nullptr);
  return drop_func(drop_pick);
}

}  // namespace

grpc_error_handle ClientChannel::DoPingLocked(grpc_transport_op* op) {
  if (state_tracker_.state() != GRPC_CHANNEL_READY) {
    return GRPC_ERROR_CREATE_FROM_STATIC_STRING("channel not connected");
  }
  LoadBalancingPolicy::PickResult result;
  {
    MutexLock lock(&data_plane_mu_);
    result = picker_->Pick(LoadBalancingPolicy::PickArgs());
  }
  return HandlePickResult<grpc_error_handle>(
      &result,
      // Complete pick.
      [op](LoadBalancingPolicy::PickResult::Complete* complete_pick)
          ABSL_EXCLUSIVE_LOCKS_REQUIRED(*ClientChannel::work_serializer_) {
            SubchannelWrapper* subchannel = static_cast<SubchannelWrapper*>(
                complete_pick->subchannel.get());
            RefCountedPtr<ConnectedSubchannel> connected_subchannel =
                subchannel->connected_subchannel();
            connected_subchannel->Ping(op->send_ping.on_initiate,
                                       op->send_ping.on_ack);
            return GRPC_ERROR_NONE;
          },
      // Queue pick.
      [](LoadBalancingPolicy::PickResult::Queue* /*queue_pick*/) {
        return GRPC_ERROR_CREATE_FROM_STATIC_STRING("LB picker queued call");
      },
      // Fail pick.
      [](LoadBalancingPolicy::PickResult::Fail* fail_pick) {
        return absl_status_to_grpc_error(fail_pick->status);
      },
      // Drop pick.
      [](LoadBalancingPolicy::PickResult::Drop* drop_pick) {
        return absl_status_to_grpc_error(drop_pick->status);
      });
}

void ClientChannel::StartTransportOpLocked(grpc_transport_op* op) {
  // Connectivity watch.
  if (op->start_connectivity_watch != nullptr) {
    state_tracker_.AddWatcher(op->start_connectivity_watch_state,
                              std::move(op->start_connectivity_watch));
  }
  if (op->stop_connectivity_watch != nullptr) {
    state_tracker_.RemoveWatcher(op->stop_connectivity_watch);
  }
  // Ping.
  if (op->send_ping.on_initiate != nullptr || op->send_ping.on_ack != nullptr) {
    grpc_error_handle error = DoPingLocked(op);
    if (error != GRPC_ERROR_NONE) {
      ExecCtx::Run(DEBUG_LOCATION, op->send_ping.on_initiate,
                   GRPC_ERROR_REF(error));
      ExecCtx::Run(DEBUG_LOCATION, op->send_ping.on_ack, error);
    }
    op->bind_pollset = nullptr;
    op->send_ping.on_initiate = nullptr;
    op->send_ping.on_ack = nullptr;
  }
  // Reset backoff.
  if (op->reset_connect_backoff) {
    if (lb_policy_ != nullptr) {
      lb_policy_->ResetBackoffLocked();
    }
  }
  // Disconnect or enter IDLE.
  if (op->disconnect_with_error != GRPC_ERROR_NONE) {
    if (GRPC_TRACE_FLAG_ENABLED(grpc_client_channel_trace)) {
      gpr_log(GPR_INFO, "chand=%p: disconnect_with_error: %s", this,
              grpc_error_std_string(op->disconnect_with_error).c_str());
    }
    DestroyResolverAndLbPolicyLocked();
    intptr_t value;
    if (grpc_error_get_int(op->disconnect_with_error,
                           GRPC_ERROR_INT_CHANNEL_CONNECTIVITY_STATE, &value) &&
        static_cast<grpc_connectivity_state>(value) == GRPC_CHANNEL_IDLE) {
      if (disconnect_error_ == GRPC_ERROR_NONE) {
        // Enter IDLE state.
        UpdateStateAndPickerLocked(GRPC_CHANNEL_IDLE, absl::Status(),
                                   "channel entering IDLE", nullptr);
      }
      GRPC_ERROR_UNREF(op->disconnect_with_error);
    } else {
      // Disconnect.
      GPR_ASSERT(disconnect_error_ == GRPC_ERROR_NONE);
      disconnect_error_ = op->disconnect_with_error;
      UpdateStateAndPickerLocked(
          GRPC_CHANNEL_SHUTDOWN, absl::Status(), "shutdown from API",
          absl::make_unique<LoadBalancingPolicy::TransientFailurePicker>(
              grpc_error_to_absl_status(op->disconnect_with_error)));
    }
  }
  GRPC_CHANNEL_STACK_UNREF(owning_stack_, "start_transport_op");
  ExecCtx::Run(DEBUG_LOCATION, op->on_consumed, GRPC_ERROR_NONE);
}

void ClientChannel::StartTransportOp(grpc_channel_element* elem,
                                     grpc_transport_op* op) {
  ClientChannel* chand = static_cast<ClientChannel*>(elem->channel_data);
  GPR_ASSERT(op->set_accept_stream == false);
  // Handle bind_pollset.
  if (op->bind_pollset != nullptr) {
    grpc_pollset_set_add_pollset(chand->interested_parties_, op->bind_pollset);
  }
  // Pop into control plane work_serializer for remaining ops.
  GRPC_CHANNEL_STACK_REF(chand->owning_stack_, "start_transport_op");
  chand->work_serializer_->Run(
      [chand, op]() ABSL_EXCLUSIVE_LOCKS_REQUIRED(*chand->work_serializer_) {
        chand->StartTransportOpLocked(op);
      },
      DEBUG_LOCATION);
}

void ClientChannel::GetChannelInfo(grpc_channel_element* elem,
                                   const grpc_channel_info* info) {
  ClientChannel* chand = static_cast<ClientChannel*>(elem->channel_data);
  MutexLock lock(&chand->info_mu_);
  if (info->lb_policy_name != nullptr) {
    *info->lb_policy_name = gpr_strdup(chand->info_lb_policy_name_.c_str());
  }
  if (info->service_config_json != nullptr) {
    *info->service_config_json =
        gpr_strdup(chand->info_service_config_json_.c_str());
  }
}

void ClientChannel::AddLbQueuedCall(LbQueuedCall* call,
                                    grpc_polling_entity* pollent) {
  // Add call to queued picks list.
  call->next = lb_queued_calls_;
  lb_queued_calls_ = call;
  // Add call's pollent to channel's interested_parties, so that I/O
  // can be done under the call's CQ.
  grpc_polling_entity_add_to_pollset_set(pollent, interested_parties_);
}

void ClientChannel::RemoveLbQueuedCall(LbQueuedCall* to_remove,
                                       grpc_polling_entity* pollent) {
  // Remove call's pollent from channel's interested_parties.
  grpc_polling_entity_del_from_pollset_set(pollent, interested_parties_);
  // Remove from queued picks list.
  for (LbQueuedCall** call = &lb_queued_calls_; *call != nullptr;
       call = &(*call)->next) {
    if (*call == to_remove) {
      *call = to_remove->next;
      return;
    }
  }
}

void ClientChannel::TryToConnectLocked() {
  if (lb_policy_ != nullptr) {
    lb_policy_->ExitIdleLocked();
  } else if (resolver_ == nullptr) {
    CreateResolverLocked();
  }
  GRPC_CHANNEL_STACK_UNREF(owning_stack_, "TryToConnect");
}

grpc_connectivity_state ClientChannel::CheckConnectivityState(
    bool try_to_connect) {
  // state_tracker_ is guarded by work_serializer_, which we're not
  // holding here.  But the one method of state_tracker_ that *is*
  // thread-safe to call without external synchronization is the state()
  // method, so we can disable thread-safety analysis for this one read.
  grpc_connectivity_state out = ABSL_TS_UNCHECKED_READ(state_tracker_).state();
  if (out == GRPC_CHANNEL_IDLE && try_to_connect) {
    GRPC_CHANNEL_STACK_REF(owning_stack_, "TryToConnect");
    work_serializer_->Run([this]() ABSL_EXCLUSIVE_LOCKS_REQUIRED(
                              *work_serializer_) { TryToConnectLocked(); },
                          DEBUG_LOCATION);
  }
  return out;
}

void ClientChannel::AddConnectivityWatcher(
    grpc_connectivity_state initial_state,
    OrphanablePtr<AsyncConnectivityStateWatcherInterface> watcher) {
  new ConnectivityWatcherAdder(this, initial_state, std::move(watcher));
}

void ClientChannel::RemoveConnectivityWatcher(
    AsyncConnectivityStateWatcherInterface* watcher) {
  new ConnectivityWatcherRemover(this, watcher);
}

//
// CallData implementation
//

ClientChannel::CallData::CallData(grpc_call_element* elem,
                                  const ClientChannel& chand,
                                  const grpc_call_element_args& args)
    : deadline_state_(elem, args,
                      GPR_LIKELY(chand.deadline_checking_enabled_)
                          ? args.deadline
                          : Timestamp::InfFuture()),
      path_(grpc_slice_ref_internal(args.path)),
      call_start_time_(args.start_time),
      deadline_(args.deadline),
      arena_(args.arena),
      owning_call_(args.call_stack),
      call_combiner_(args.call_combiner),
      call_context_(args.context) {
  if (GRPC_TRACE_FLAG_ENABLED(grpc_client_channel_call_trace)) {
    gpr_log(GPR_INFO, "chand=%p calld=%p: created call", &chand, this);
  }
}

ClientChannel::CallData::~CallData() {
  grpc_slice_unref_internal(path_);
  GRPC_ERROR_UNREF(cancel_error_);
  // Make sure there are no remaining pending batches.
  for (size_t i = 0; i < GPR_ARRAY_SIZE(pending_batches_); ++i) {
    GPR_ASSERT(pending_batches_[i] == nullptr);
  }
}

grpc_error_handle ClientChannel::CallData::Init(
    grpc_call_element* elem, const grpc_call_element_args* args) {
  ClientChannel* chand = static_cast<ClientChannel*>(elem->channel_data);
  new (elem->call_data) CallData(elem, *chand, *args);
  return GRPC_ERROR_NONE;
}

void ClientChannel::CallData::Destroy(
    grpc_call_element* elem, const grpc_call_final_info* /*final_info*/,
    grpc_closure* then_schedule_closure) {
  CallData* calld = static_cast<CallData*>(elem->call_data);
  RefCountedPtr<DynamicFilters::Call> dynamic_call =
      std::move(calld->dynamic_call_);
  calld->~CallData();
  if (GPR_LIKELY(dynamic_call != nullptr)) {
    dynamic_call->SetAfterCallStackDestroy(then_schedule_closure);
  } else {
    // TODO(yashkt) : This can potentially be a Closure::Run
    ExecCtx::Run(DEBUG_LOCATION, then_schedule_closure, GRPC_ERROR_NONE);
  }
}

void ClientChannel::CallData::StartTransportStreamOpBatch(
    grpc_call_element* elem, grpc_transport_stream_op_batch* batch) {
  GPR_TIMER_SCOPE("cc_start_transport_stream_op_batch", 0);
  CallData* calld = static_cast<CallData*>(elem->call_data);
  ClientChannel* chand = static_cast<ClientChannel*>(elem->channel_data);
  if (GRPC_TRACE_FLAG_ENABLED(grpc_client_channel_call_trace) &&
      !GRPC_TRACE_FLAG_ENABLED(grpc_trace_channel)) {
    gpr_log(GPR_INFO, "chand=%p calld=%p: batch started from above: %s", chand,
            calld, grpc_transport_stream_op_batch_string(batch).c_str());
  }
  if (GPR_LIKELY(chand->deadline_checking_enabled_)) {
    grpc_deadline_state_client_start_transport_stream_op_batch(elem, batch);
  }
  // Intercept recv_trailing_metadata to call CallDispatchController::Commit(),
  // in case we wind up failing the call before we get down to the retry
  // or LB call layer.
  if (batch->recv_trailing_metadata) {
    calld->original_recv_trailing_metadata_ready_ =
        batch->payload->recv_trailing_metadata.recv_trailing_metadata_ready;
    GRPC_CLOSURE_INIT(&calld->recv_trailing_metadata_ready_,
                      RecvTrailingMetadataReadyForConfigSelectorCommitCallback,
                      elem, nullptr);
    batch->payload->recv_trailing_metadata.recv_trailing_metadata_ready =
        &calld->recv_trailing_metadata_ready_;
  }
  // If we already have a dynamic call, pass the batch down to it.
  // Note that once we have done so, we do not need to acquire the channel's
  // resolution mutex, which is more efficient (especially for streaming calls).
  if (calld->dynamic_call_ != nullptr) {
    if (GRPC_TRACE_FLAG_ENABLED(grpc_client_channel_call_trace)) {
      gpr_log(GPR_INFO, "chand=%p calld=%p: starting batch on dynamic_call=%p",
              chand, calld, calld->dynamic_call_.get());
    }
    calld->dynamic_call_->StartTransportStreamOpBatch(batch);
    return;
  }
  // We do not yet have a dynamic call.
  //
  // If we've previously been cancelled, immediately fail any new batches.
  if (GPR_UNLIKELY(calld->cancel_error_ != GRPC_ERROR_NONE)) {
    if (GRPC_TRACE_FLAG_ENABLED(grpc_client_channel_call_trace)) {
      gpr_log(GPR_INFO, "chand=%p calld=%p: failing batch with error: %s",
              chand, calld,
              grpc_error_std_string(calld->cancel_error_).c_str());
    }
    // Note: This will release the call combiner.
    grpc_transport_stream_op_batch_finish_with_failure(
        batch, GRPC_ERROR_REF(calld->cancel_error_), calld->call_combiner_);
    return;
  }
  // Handle cancellation.
  if (GPR_UNLIKELY(batch->cancel_stream)) {
    // Stash a copy of cancel_error in our call data, so that we can use
    // it for subsequent operations.  This ensures that if the call is
    // cancelled before any batches are passed down (e.g., if the deadline
    // is in the past when the call starts), we can return the right
    // error to the caller when the first batch does get passed down.
    GRPC_ERROR_UNREF(calld->cancel_error_);
    calld->cancel_error_ =
        GRPC_ERROR_REF(batch->payload->cancel_stream.cancel_error);
    if (GRPC_TRACE_FLAG_ENABLED(grpc_client_channel_call_trace)) {
      gpr_log(GPR_INFO, "chand=%p calld=%p: recording cancel_error=%s", chand,
              calld, grpc_error_std_string(calld->cancel_error_).c_str());
    }
    // Fail all pending batches.
    calld->PendingBatchesFail(elem, GRPC_ERROR_REF(calld->cancel_error_),
                              NoYieldCallCombiner);
    // Note: This will release the call combiner.
    grpc_transport_stream_op_batch_finish_with_failure(
        batch, GRPC_ERROR_REF(calld->cancel_error_), calld->call_combiner_);
    return;
  }
  // Add the batch to the pending list.
  calld->PendingBatchesAdd(elem, batch);
  // For batches containing a send_initial_metadata op, acquire the
  // channel's resolution mutex to apply the service config to the call,
  // after which we will create a dynamic call.
  if (GPR_LIKELY(batch->send_initial_metadata)) {
    if (GRPC_TRACE_FLAG_ENABLED(grpc_client_channel_call_trace)) {
      gpr_log(GPR_INFO,
              "chand=%p calld=%p: grabbing resolution mutex to apply service "
              "config",
              chand, calld);
    }
    CheckResolution(elem, GRPC_ERROR_NONE);
  } else {
    // For all other batches, release the call combiner.
    if (GRPC_TRACE_FLAG_ENABLED(grpc_client_channel_call_trace)) {
      gpr_log(GPR_INFO,
              "chand=%p calld=%p: saved batch, yielding call combiner", chand,
              calld);
    }
    GRPC_CALL_COMBINER_STOP(calld->call_combiner_,
                            "batch does not include send_initial_metadata");
  }
}

void ClientChannel::CallData::SetPollent(grpc_call_element* elem,
                                         grpc_polling_entity* pollent) {
  CallData* calld = static_cast<CallData*>(elem->call_data);
  calld->pollent_ = pollent;
}

//
// pending_batches management
//

size_t ClientChannel::CallData::GetBatchIndex(
    grpc_transport_stream_op_batch* batch) {
  // Note: It is important the send_initial_metadata be the first entry
  // here, since the code in ApplyServiceConfigToCallLocked() and
  // CheckResolutionLocked() assumes it will be.
  if (batch->send_initial_metadata) return 0;
  if (batch->send_message) return 1;
  if (batch->send_trailing_metadata) return 2;
  if (batch->recv_initial_metadata) return 3;
  if (batch->recv_message) return 4;
  if (batch->recv_trailing_metadata) return 5;
  GPR_UNREACHABLE_CODE(return (size_t)-1);
}

// This is called via the call combiner, so access to calld is synchronized.
void ClientChannel::CallData::PendingBatchesAdd(
    grpc_call_element* elem, grpc_transport_stream_op_batch* batch) {
  ClientChannel* chand = static_cast<ClientChannel*>(elem->channel_data);
  const size_t idx = GetBatchIndex(batch);
  if (GRPC_TRACE_FLAG_ENABLED(grpc_client_channel_call_trace)) {
    gpr_log(GPR_INFO,
            "chand=%p calld=%p: adding pending batch at index %" PRIuPTR, chand,
            this, idx);
  }
  grpc_transport_stream_op_batch*& pending = pending_batches_[idx];
  GPR_ASSERT(pending == nullptr);
  pending = batch;
}

// This is called via the call combiner, so access to calld is synchronized.
void ClientChannel::CallData::FailPendingBatchInCallCombiner(
    void* arg, grpc_error_handle error) {
  grpc_transport_stream_op_batch* batch =
      static_cast<grpc_transport_stream_op_batch*>(arg);
  CallData* calld = static_cast<CallData*>(batch->handler_private.extra_arg);
  // Note: This will release the call combiner.
  grpc_transport_stream_op_batch_finish_with_failure(
      batch, GRPC_ERROR_REF(error), calld->call_combiner_);
}

// This is called via the call combiner, so access to calld is synchronized.
void ClientChannel::CallData::PendingBatchesFail(
    grpc_call_element* elem, grpc_error_handle error,
    YieldCallCombinerPredicate yield_call_combiner_predicate) {
  GPR_ASSERT(error != GRPC_ERROR_NONE);
  if (GRPC_TRACE_FLAG_ENABLED(grpc_client_channel_call_trace)) {
    size_t num_batches = 0;
    for (size_t i = 0; i < GPR_ARRAY_SIZE(pending_batches_); ++i) {
      if (pending_batches_[i] != nullptr) ++num_batches;
    }
    gpr_log(GPR_INFO,
            "chand=%p calld=%p: failing %" PRIuPTR " pending batches: %s",
            elem->channel_data, this, num_batches,
            grpc_error_std_string(error).c_str());
  }
  CallCombinerClosureList closures;
  for (size_t i = 0; i < GPR_ARRAY_SIZE(pending_batches_); ++i) {
    grpc_transport_stream_op_batch*& batch = pending_batches_[i];
    if (batch != nullptr) {
      batch->handler_private.extra_arg = this;
      GRPC_CLOSURE_INIT(&batch->handler_private.closure,
                        FailPendingBatchInCallCombiner, batch,
                        grpc_schedule_on_exec_ctx);
      closures.Add(&batch->handler_private.closure, GRPC_ERROR_REF(error),
                   "PendingBatchesFail");
      batch = nullptr;
    }
  }
  if (yield_call_combiner_predicate(closures)) {
    closures.RunClosures(call_combiner_);
  } else {
    closures.RunClosuresWithoutYielding(call_combiner_);
  }
  GRPC_ERROR_UNREF(error);
}

// This is called via the call combiner, so access to calld is synchronized.
void ClientChannel::CallData::ResumePendingBatchInCallCombiner(
    void* arg, grpc_error_handle /*ignored*/) {
  grpc_transport_stream_op_batch* batch =
      static_cast<grpc_transport_stream_op_batch*>(arg);
  auto* elem =
      static_cast<grpc_call_element*>(batch->handler_private.extra_arg);
  auto* calld = static_cast<CallData*>(elem->call_data);
  // Note: This will release the call combiner.
  calld->dynamic_call_->StartTransportStreamOpBatch(batch);
}

// This is called via the call combiner, so access to calld is synchronized.
void ClientChannel::CallData::PendingBatchesResume(grpc_call_element* elem) {
  ClientChannel* chand = static_cast<ClientChannel*>(elem->channel_data);
  // Retries not enabled; send down batches as-is.
  if (GRPC_TRACE_FLAG_ENABLED(grpc_client_channel_call_trace)) {
    size_t num_batches = 0;
    for (size_t i = 0; i < GPR_ARRAY_SIZE(pending_batches_); ++i) {
      if (pending_batches_[i] != nullptr) ++num_batches;
    }
    gpr_log(GPR_INFO,
            "chand=%p calld=%p: starting %" PRIuPTR
            " pending batches on dynamic_call=%p",
            chand, this, num_batches, dynamic_call_.get());
  }
  CallCombinerClosureList closures;
  for (size_t i = 0; i < GPR_ARRAY_SIZE(pending_batches_); ++i) {
    grpc_transport_stream_op_batch*& batch = pending_batches_[i];
    if (batch != nullptr) {
      batch->handler_private.extra_arg = elem;
      GRPC_CLOSURE_INIT(&batch->handler_private.closure,
                        ResumePendingBatchInCallCombiner, batch, nullptr);
      closures.Add(&batch->handler_private.closure, GRPC_ERROR_NONE,
                   "resuming pending batch from client channel call");
      batch = nullptr;
    }
  }
  // Note: This will release the call combiner.
  closures.RunClosures(call_combiner_);
}

//
// name resolution
//

// A class to handle the call combiner cancellation callback for a
// queued pick.
class ClientChannel::CallData::ResolverQueuedCallCanceller {
 public:
  explicit ResolverQueuedCallCanceller(grpc_call_element* elem) : elem_(elem) {
    auto* calld = static_cast<CallData*>(elem->call_data);
    GRPC_CALL_STACK_REF(calld->owning_call_, "ResolverQueuedCallCanceller");
    GRPC_CLOSURE_INIT(&closure_, &CancelLocked, this,
                      grpc_schedule_on_exec_ctx);
    calld->call_combiner_->SetNotifyOnCancel(&closure_);
  }

 private:
  static void CancelLocked(void* arg, grpc_error_handle error) {
    auto* self = static_cast<ResolverQueuedCallCanceller*>(arg);
    auto* chand = static_cast<ClientChannel*>(self->elem_->channel_data);
    auto* calld = static_cast<CallData*>(self->elem_->call_data);
    {
      MutexLock lock(&chand->resolution_mu_);
      if (GRPC_TRACE_FLAG_ENABLED(grpc_client_channel_call_trace)) {
        gpr_log(GPR_INFO,
                "chand=%p calld=%p: cancelling resolver queued pick: "
                "error=%s self=%p calld->resolver_pick_canceller=%p",
                chand, calld, grpc_error_std_string(error).c_str(), self,
                calld->resolver_call_canceller_);
      }
      if (calld->resolver_call_canceller_ == self && error != GRPC_ERROR_NONE) {
        // Remove pick from list of queued picks.
        calld->MaybeRemoveCallFromResolverQueuedCallsLocked(self->elem_);
        // Fail pending batches on the call.
        calld->PendingBatchesFail(self->elem_, GRPC_ERROR_REF(error),
                                  YieldCallCombinerIfPendingBatchesFound);
      }
    }
    GRPC_CALL_STACK_UNREF(calld->owning_call_, "ResolvingQueuedCallCanceller");
    delete self;
  }

  grpc_call_element* elem_;
  grpc_closure closure_;
};

void ClientChannel::CallData::MaybeRemoveCallFromResolverQueuedCallsLocked(
    grpc_call_element* elem) {
  if (!queued_pending_resolver_result_) return;
  auto* chand = static_cast<ClientChannel*>(elem->channel_data);
  if (GRPC_TRACE_FLAG_ENABLED(grpc_client_channel_call_trace)) {
    gpr_log(GPR_INFO,
            "chand=%p calld=%p: removing from resolver queued picks list",
            chand, this);
  }
  chand->RemoveResolverQueuedCall(&resolver_queued_call_, pollent_);
  queued_pending_resolver_result_ = false;
  // Lame the call combiner canceller.
  resolver_call_canceller_ = nullptr;
}

void ClientChannel::CallData::MaybeAddCallToResolverQueuedCallsLocked(
    grpc_call_element* elem) {
  if (queued_pending_resolver_result_) return;
  auto* chand = static_cast<ClientChannel*>(elem->channel_data);
  if (GRPC_TRACE_FLAG_ENABLED(grpc_client_channel_call_trace)) {
    gpr_log(GPR_INFO, "chand=%p calld=%p: adding to resolver queued picks list",
            chand, this);
  }
  queued_pending_resolver_result_ = true;
  resolver_queued_call_.elem = elem;
  chand->AddResolverQueuedCall(&resolver_queued_call_, pollent_);
  // Register call combiner cancellation callback.
  resolver_call_canceller_ = new ResolverQueuedCallCanceller(elem);
}

grpc_error_handle ClientChannel::CallData::ApplyServiceConfigToCallLocked(
    grpc_call_element* elem, grpc_metadata_batch* initial_metadata) {
  ClientChannel* chand = static_cast<ClientChannel*>(elem->channel_data);
  if (GRPC_TRACE_FLAG_ENABLED(grpc_client_channel_call_trace)) {
    gpr_log(GPR_INFO, "chand=%p calld=%p: applying service config to call",
            chand, this);
  }
  ConfigSelector* config_selector = chand->config_selector_.get();
  if (config_selector != nullptr) {
    // Use the ConfigSelector to determine the config for the call.
    ConfigSelector::CallConfig call_config =
        config_selector->GetCallConfig({&path_, initial_metadata, arena_});
    if (call_config.error != GRPC_ERROR_NONE) return call_config.error;
    // Create a ClientChannelServiceConfigCallData for the call.  This stores
    // a ref to the ServiceConfig and caches the right set of parsed configs
    // to use for the call.  The ClientChannelServiceConfigCallData will store
    // itself in the call context, so that it can be accessed by filters
    // below us in the stack, and it will be cleaned up when the call ends.
    auto* service_config_call_data =
        arena_->New<ClientChannelServiceConfigCallData>(
            std::move(call_config.service_config), call_config.method_configs,
            std::move(call_config.call_attributes),
            call_config.call_dispatch_controller, call_context_);
    // Apply our own method params to the call.
    auto* method_params = static_cast<ClientChannelMethodParsedConfig*>(
        service_config_call_data->GetMethodParsedConfig(
            chand->service_config_parser_index_));
    if (method_params != nullptr) {
      // If the deadline from the service config is shorter than the one
      // from the client API, reset the deadline timer.
      if (chand->deadline_checking_enabled_ &&
          method_params->timeout() != Duration::Zero()) {
        const Timestamp per_method_deadline =
            Timestamp::FromCycleCounterRoundUp(call_start_time_) +
            method_params->timeout();
        if (per_method_deadline < deadline_) {
          deadline_ = per_method_deadline;
          grpc_deadline_state_reset(elem, deadline_);
        }
      }
      // If the service config set wait_for_ready and the application
      // did not explicitly set it, use the value from the service config.
      uint32_t* send_initial_metadata_flags =
          &pending_batches_[0]
               ->payload->send_initial_metadata.send_initial_metadata_flags;
      if (method_params->wait_for_ready().has_value() &&
          !(*send_initial_metadata_flags &
            GRPC_INITIAL_METADATA_WAIT_FOR_READY_EXPLICITLY_SET)) {
        if (method_params->wait_for_ready().value()) {
          *send_initial_metadata_flags |= GRPC_INITIAL_METADATA_WAIT_FOR_READY;
        } else {
          *send_initial_metadata_flags &= ~GRPC_INITIAL_METADATA_WAIT_FOR_READY;
        }
      }
    }
    // Set the dynamic filter stack.
    dynamic_filters_ = chand->dynamic_filters_;
  }
  return GRPC_ERROR_NONE;
}

void ClientChannel::CallData::
    RecvTrailingMetadataReadyForConfigSelectorCommitCallback(
        void* arg, grpc_error_handle error) {
  auto* elem = static_cast<grpc_call_element*>(arg);
  auto* chand = static_cast<ClientChannel*>(elem->channel_data);
  auto* calld = static_cast<CallData*>(elem->call_data);
  auto* service_config_call_data =
      static_cast<ClientChannelServiceConfigCallData*>(
          calld->call_context_[GRPC_CONTEXT_SERVICE_CONFIG_CALL_DATA].value);
  if (GRPC_TRACE_FLAG_ENABLED(grpc_client_channel_call_trace)) {
    gpr_log(GPR_INFO,
            "chand=%p calld=%p: got recv_trailing_metadata_ready: error=%s "
            "service_config_call_data=%p",
            chand, calld, grpc_error_std_string(error).c_str(),
            service_config_call_data);
  }
  if (service_config_call_data != nullptr) {
    service_config_call_data->call_dispatch_controller()->Commit();
  }
  // Chain to original callback.
  Closure::Run(DEBUG_LOCATION, calld->original_recv_trailing_metadata_ready_,
               GRPC_ERROR_REF(error));
}

void ClientChannel::CallData::AsyncResolutionDone(grpc_call_element* elem,
                                                  grpc_error_handle error) {
  // TODO(roth): Does this callback need to hold a ref to the call stack?
  GRPC_CLOSURE_INIT(&resolution_done_closure_, ResolutionDone, elem, nullptr);
  ExecCtx::Run(DEBUG_LOCATION, &resolution_done_closure_, error);
}

void ClientChannel::CallData::ResolutionDone(void* arg,
                                             grpc_error_handle error) {
  grpc_call_element* elem = static_cast<grpc_call_element*>(arg);
  ClientChannel* chand = static_cast<ClientChannel*>(elem->channel_data);
  CallData* calld = static_cast<CallData*>(elem->call_data);
  if (error != GRPC_ERROR_NONE) {
    if (GRPC_TRACE_FLAG_ENABLED(grpc_client_channel_call_trace)) {
      gpr_log(GPR_INFO,
              "chand=%p calld=%p: error applying config to call: error=%s",
              chand, calld, grpc_error_std_string(error).c_str());
    }
    calld->PendingBatchesFail(elem, GRPC_ERROR_REF(error), YieldCallCombiner);
    return;
  }
  calld->CreateDynamicCall(elem);
}

void ClientChannel::CallData::CheckResolution(void* arg,
                                              grpc_error_handle error) {
  grpc_call_element* elem = static_cast<grpc_call_element*>(arg);
  CallData* calld = static_cast<CallData*>(elem->call_data);
  ClientChannel* chand = static_cast<ClientChannel*>(elem->channel_data);
  bool resolution_complete;
  {
    MutexLock lock(&chand->resolution_mu_);
    resolution_complete = calld->CheckResolutionLocked(elem, &error);
  }
  if (resolution_complete) {
    ResolutionDone(elem, error);
    GRPC_ERROR_UNREF(error);
  }
}

bool ClientChannel::CallData::CheckResolutionLocked(grpc_call_element* elem,
                                                    grpc_error_handle* error) {
  ClientChannel* chand = static_cast<ClientChannel*>(elem->channel_data);
  // If we're still in IDLE, we need to start resolving.
  if (GPR_UNLIKELY(chand->CheckConnectivityState(false) == GRPC_CHANNEL_IDLE)) {
    if (GRPC_TRACE_FLAG_ENABLED(grpc_client_channel_call_trace)) {
      gpr_log(GPR_INFO, "chand=%p calld=%p: triggering exit idle", chand, this);
    }
    // Bounce into the control plane work serializer to start resolving,
    // in case we are still in IDLE state.  Since we are holding on to the
    // resolution mutex here, we offload it on the ExecCtx so that we don't
    // deadlock with ourselves.
    GRPC_CHANNEL_STACK_REF(chand->owning_stack_, "CheckResolutionLocked");
    ExecCtx::Run(
        DEBUG_LOCATION,
        GRPC_CLOSURE_CREATE(
            [](void* arg, grpc_error_handle /*error*/) {
              auto* chand = static_cast<ClientChannel*>(arg);
              chand->work_serializer_->Run(
                  [chand]()
                      ABSL_EXCLUSIVE_LOCKS_REQUIRED(*chand->work_serializer_) {
                        chand->CheckConnectivityState(/*try_to_connect=*/true);
                        GRPC_CHANNEL_STACK_UNREF(chand->owning_stack_,
                                                 "CheckResolutionLocked");
                      },
                  DEBUG_LOCATION);
            },
            chand, nullptr),
        GRPC_ERROR_NONE);
  }
  // Get send_initial_metadata batch and flags.
  auto& send_initial_metadata =
      pending_batches_[0]->payload->send_initial_metadata;
  grpc_metadata_batch* initial_metadata_batch =
      send_initial_metadata.send_initial_metadata;
  const uint32_t send_initial_metadata_flags =
      send_initial_metadata.send_initial_metadata_flags;
  // If we don't yet have a resolver result, we need to queue the call
  // until we get one.
  if (GPR_UNLIKELY(!chand->received_service_config_data_)) {
    // If the resolver returned transient failure before returning the
    // first service config, fail any non-wait_for_ready calls.
    absl::Status resolver_error = chand->resolver_transient_failure_error_;
    if (!resolver_error.ok() && (send_initial_metadata_flags &
                                 GRPC_INITIAL_METADATA_WAIT_FOR_READY) == 0) {
      if (GRPC_TRACE_FLAG_ENABLED(grpc_client_channel_call_trace)) {
        gpr_log(GPR_INFO, "chand=%p calld=%p: resolution failed, failing call",
                chand, this);
      }
      MaybeRemoveCallFromResolverQueuedCallsLocked(elem);
      *error = absl_status_to_grpc_error(resolver_error);
      return true;
    }
    // Either the resolver has not yet returned a result, or it has
    // returned transient failure but the call is wait_for_ready.  In
    // either case, queue the call.
    if (GRPC_TRACE_FLAG_ENABLED(grpc_client_channel_call_trace)) {
      gpr_log(GPR_INFO, "chand=%p calld=%p: queuing to wait for resolution",
              chand, this);
    }
    MaybeAddCallToResolverQueuedCallsLocked(elem);
    return false;
  }
  // Apply service config to call if not yet applied.
  if (GPR_LIKELY(!service_config_applied_)) {
    service_config_applied_ = true;
    *error = ApplyServiceConfigToCallLocked(elem, initial_metadata_batch);
  }
  MaybeRemoveCallFromResolverQueuedCallsLocked(elem);
  return true;
}

void ClientChannel::CallData::CreateDynamicCall(grpc_call_element* elem) {
  auto* chand = static_cast<ClientChannel*>(elem->channel_data);
  DynamicFilters::Call::Args args = {std::move(dynamic_filters_),
                                     pollent_,
                                     path_,
                                     call_start_time_,
                                     deadline_,
                                     arena_,
                                     call_context_,
                                     call_combiner_};
  grpc_error_handle error = GRPC_ERROR_NONE;
  DynamicFilters* channel_stack = args.channel_stack.get();
  if (GRPC_TRACE_FLAG_ENABLED(grpc_client_channel_call_trace)) {
    gpr_log(
        GPR_INFO,
        "chand=%p calld=%p: creating dynamic call stack on channel_stack=%p",
        chand, this, channel_stack);
  }
  dynamic_call_ = channel_stack->CreateCall(std::move(args), &error);
  if (error != GRPC_ERROR_NONE) {
    if (GRPC_TRACE_FLAG_ENABLED(grpc_client_channel_call_trace)) {
      gpr_log(GPR_INFO,
              "chand=%p calld=%p: failed to create dynamic call: error=%s",
              chand, this, grpc_error_std_string(error).c_str());
    }
    PendingBatchesFail(elem, error, YieldCallCombiner);
    return;
  }
  PendingBatchesResume(elem);
}

//
// ClientChannel::LoadBalancedCall::Metadata
//

class ClientChannel::LoadBalancedCall::Metadata
    : public LoadBalancingPolicy::MetadataInterface {
 public:
  explicit Metadata(grpc_metadata_batch* batch) : batch_(batch) {}

  void Add(absl::string_view key, absl::string_view value) override {
    if (batch_ == nullptr) return;
    // Gross, egregious hack to support legacy grpclb behavior.
    // TODO(ctiller): Use a promise context for this once that plumbing is done.
    if (key == GrpcLbClientStatsMetadata::key()) {
      batch_->Set(
          GrpcLbClientStatsMetadata(),
          const_cast<GrpcLbClientStats*>(
              reinterpret_cast<const GrpcLbClientStats*>(value.data())));
      return;
    }
    batch_->Append(key, Slice::FromStaticString(value),
                   [key](absl::string_view error, const Slice& value) {
                     gpr_log(GPR_ERROR, "%s",
                             absl::StrCat(error, " key:", key,
                                          " value:", value.as_string_view())
                                 .c_str());
                   });
  }

  std::vector<std::pair<std::string, std::string>> TestOnlyCopyToVector()
      override {
    if (batch_ == nullptr) return {};
    Encoder encoder;
    batch_->Encode(&encoder);
    return encoder.Take();
  }

  absl::optional<absl::string_view> Lookup(absl::string_view key,
                                           std::string* buffer) const override {
    if (batch_ == nullptr) return absl::nullopt;
    return batch_->GetStringValue(key, buffer);
  }

 private:
  class Encoder {
   public:
    void Encode(const Slice& key, const Slice& value) {
      out_.emplace_back(std::string(key.as_string_view()),
                        std::string(value.as_string_view()));
    }

    template <class Which>
    void Encode(Which, const typename Which::ValueType& value) {
      auto value_slice = Which::Encode(value);
      out_.emplace_back(std::string(Which::key()),
                        std::string(value_slice.as_string_view()));
    }

    void Encode(GrpcTimeoutMetadata,
                const typename GrpcTimeoutMetadata::ValueType&) {}
    void Encode(HttpPathMetadata, const Slice&) {}
    void Encode(HttpMethodMetadata,
                const typename HttpMethodMetadata::ValueType&) {}

    std::vector<std::pair<std::string, std::string>> Take() {
      return std::move(out_);
    }

   private:
    std::vector<std::pair<std::string, std::string>> out_;
  };

  grpc_metadata_batch* batch_;
};

//
// ClientChannel::LoadBalancedCall::LbCallState
//

absl::string_view
ClientChannel::LoadBalancedCall::LbCallState::GetCallAttribute(
    UniqueTypeName type) {
  auto* service_config_call_data = static_cast<ServiceConfigCallData*>(
      lb_call_->call_context_[GRPC_CONTEXT_SERVICE_CONFIG_CALL_DATA].value);
  auto& call_attributes = service_config_call_data->call_attributes();
  auto it = call_attributes.find(type);
  if (it == call_attributes.end()) return absl::string_view();
  return it->second;
}

//
// ClientChannel::LoadBalancedCall::BackendMetricAccessor
//

class ClientChannel::LoadBalancedCall::BackendMetricAccessor
    : public LoadBalancingPolicy::BackendMetricAccessor {
 public:
  explicit BackendMetricAccessor(LoadBalancedCall* lb_call)
      : lb_call_(lb_call) {}

  const BackendMetricData* GetBackendMetricData() override {
    if (lb_call_->backend_metric_data_ == nullptr &&
        lb_call_->recv_trailing_metadata_ != nullptr) {
      if (const auto* md = lb_call_->recv_trailing_metadata_->get_pointer(
              EndpointLoadMetricsBinMetadata())) {
        BackendMetricAllocator allocator(lb_call_->arena_);
        lb_call_->backend_metric_data_ =
            ParseBackendMetricData(md->as_string_view(), &allocator);
      }
    }
    return lb_call_->backend_metric_data_;
  }

 private:
  class BackendMetricAllocator : public BackendMetricAllocatorInterface {
   public:
    explicit BackendMetricAllocator(Arena* arena) : arena_(arena) {}

    BackendMetricData* AllocateBackendMetricData() override {
      return arena_->New<BackendMetricData>();
    }

    char* AllocateString(size_t size) override {
      return static_cast<char*>(arena_->Alloc(size));
    }

   private:
    Arena* arena_;
  };

  LoadBalancedCall* lb_call_;
};

//
// ClientChannel::LoadBalancedCall
//

namespace {

CallTracer::CallAttemptTracer* GetCallAttemptTracer(
    grpc_call_context_element* context, bool is_transparent_retry) {
  auto* call_tracer =
      static_cast<CallTracer*>(context[GRPC_CONTEXT_CALL_TRACER].value);
  if (call_tracer == nullptr) return nullptr;
  return call_tracer->StartNewAttempt(is_transparent_retry);
}

}  // namespace

ClientChannel::LoadBalancedCall::LoadBalancedCall(
    ClientChannel* chand, const grpc_call_element_args& args,
    grpc_polling_entity* pollent, grpc_closure* on_call_destruction_complete,
    ConfigSelector::CallDispatchController* call_dispatch_controller,
    bool is_transparent_retry)
    : InternallyRefCounted(
          GRPC_TRACE_FLAG_ENABLED(grpc_client_channel_lb_call_trace)
              ? "LoadBalancedCall"
              : nullptr),
      chand_(chand),
      path_(grpc_slice_ref_internal(args.path)),
      deadline_(args.deadline),
      arena_(args.arena),
      owning_call_(args.call_stack),
      call_combiner_(args.call_combiner),
      call_context_(args.context),
      pollent_(pollent),
      on_call_destruction_complete_(on_call_destruction_complete),
      call_dispatch_controller_(call_dispatch_controller),
      call_attempt_tracer_(
          GetCallAttemptTracer(args.context, is_transparent_retry)) {
  if (GRPC_TRACE_FLAG_ENABLED(grpc_client_channel_lb_call_trace)) {
    gpr_log(GPR_INFO, "chand=%p lb_call=%p: created", chand_, this);
  }
}

ClientChannel::LoadBalancedCall::~LoadBalancedCall() {
  GRPC_ERROR_UNREF(cancel_error_);
  GRPC_ERROR_UNREF(failure_error_);
  if (backend_metric_data_ != nullptr) {
    backend_metric_data_->BackendMetricData::~BackendMetricData();
  }
  // Make sure there are no remaining pending batches.
  for (size_t i = 0; i < GPR_ARRAY_SIZE(pending_batches_); ++i) {
    GPR_ASSERT(pending_batches_[i] == nullptr);
  }
  if (on_call_destruction_complete_ != nullptr) {
    ExecCtx::Run(DEBUG_LOCATION, on_call_destruction_complete_,
                 GRPC_ERROR_NONE);
  }
}

void ClientChannel::LoadBalancedCall::Orphan() {
  // If the recv_trailing_metadata op was never started, then notify
  // about call completion here, as best we can.  We assume status
  // CANCELLED in this case.
  if (recv_trailing_metadata_ == nullptr) {
    RecordCallCompletion(absl::CancelledError("call cancelled"));
  }
  // Compute latency and report it to the tracer.
  if (call_attempt_tracer_ != nullptr) {
    gpr_timespec latency =
        gpr_cycle_counter_sub(gpr_get_cycle_counter(), lb_call_start_time_);
    call_attempt_tracer_->RecordEnd(latency);
  }
  Unref();
}

size_t ClientChannel::LoadBalancedCall::GetBatchIndex(
    grpc_transport_stream_op_batch* batch) {
  // Note: It is important the send_initial_metadata be the first entry
  // here, since the code in PickSubchannelLocked() assumes it will be.
  if (batch->send_initial_metadata) return 0;
  if (batch->send_message) return 1;
  if (batch->send_trailing_metadata) return 2;
  if (batch->recv_initial_metadata) return 3;
  if (batch->recv_message) return 4;
  if (batch->recv_trailing_metadata) return 5;
  GPR_UNREACHABLE_CODE(return (size_t)-1);
}

// This is called via the call combiner, so access to calld is synchronized.
void ClientChannel::LoadBalancedCall::PendingBatchesAdd(
    grpc_transport_stream_op_batch* batch) {
  const size_t idx = GetBatchIndex(batch);
  if (GRPC_TRACE_FLAG_ENABLED(grpc_client_channel_lb_call_trace)) {
    gpr_log(GPR_INFO,
            "chand=%p lb_call=%p: adding pending batch at index %" PRIuPTR,
            chand_, this, idx);
  }
  GPR_ASSERT(pending_batches_[idx] == nullptr);
  pending_batches_[idx] = batch;
}

// This is called via the call combiner, so access to calld is synchronized.
void ClientChannel::LoadBalancedCall::FailPendingBatchInCallCombiner(
    void* arg, grpc_error_handle error) {
  grpc_transport_stream_op_batch* batch =
      static_cast<grpc_transport_stream_op_batch*>(arg);
  auto* self = static_cast<LoadBalancedCall*>(batch->handler_private.extra_arg);
  // Note: This will release the call combiner.
  grpc_transport_stream_op_batch_finish_with_failure(
      batch, GRPC_ERROR_REF(error), self->call_combiner_);
}

// This is called via the call combiner, so access to calld is synchronized.
void ClientChannel::LoadBalancedCall::PendingBatchesFail(
    grpc_error_handle error,
    YieldCallCombinerPredicate yield_call_combiner_predicate) {
  GPR_ASSERT(error != GRPC_ERROR_NONE);
  GRPC_ERROR_UNREF(failure_error_);
  failure_error_ = error;
  if (GRPC_TRACE_FLAG_ENABLED(grpc_client_channel_lb_call_trace)) {
    size_t num_batches = 0;
    for (size_t i = 0; i < GPR_ARRAY_SIZE(pending_batches_); ++i) {
      if (pending_batches_[i] != nullptr) ++num_batches;
    }
    gpr_log(GPR_INFO,
            "chand=%p lb_call=%p: failing %" PRIuPTR " pending batches: %s",
            chand_, this, num_batches, grpc_error_std_string(error).c_str());
  }
  CallCombinerClosureList closures;
  for (size_t i = 0; i < GPR_ARRAY_SIZE(pending_batches_); ++i) {
    grpc_transport_stream_op_batch*& batch = pending_batches_[i];
    if (batch != nullptr) {
      batch->handler_private.extra_arg = this;
      GRPC_CLOSURE_INIT(&batch->handler_private.closure,
                        FailPendingBatchInCallCombiner, batch,
                        grpc_schedule_on_exec_ctx);
      closures.Add(&batch->handler_private.closure, GRPC_ERROR_REF(error),
                   "PendingBatchesFail");
      batch = nullptr;
    }
  }
  if (yield_call_combiner_predicate(closures)) {
    closures.RunClosures(call_combiner_);
  } else {
    closures.RunClosuresWithoutYielding(call_combiner_);
  }
}

// This is called via the call combiner, so access to calld is synchronized.
void ClientChannel::LoadBalancedCall::ResumePendingBatchInCallCombiner(
    void* arg, grpc_error_handle /*ignored*/) {
  grpc_transport_stream_op_batch* batch =
      static_cast<grpc_transport_stream_op_batch*>(arg);
  SubchannelCall* subchannel_call =
      static_cast<SubchannelCall*>(batch->handler_private.extra_arg);
  // Note: This will release the call combiner.
  subchannel_call->StartTransportStreamOpBatch(batch);
}

// This is called via the call combiner, so access to calld is synchronized.
void ClientChannel::LoadBalancedCall::PendingBatchesResume() {
  if (GRPC_TRACE_FLAG_ENABLED(grpc_client_channel_lb_call_trace)) {
    size_t num_batches = 0;
    for (size_t i = 0; i < GPR_ARRAY_SIZE(pending_batches_); ++i) {
      if (pending_batches_[i] != nullptr) ++num_batches;
    }
    gpr_log(GPR_INFO,
            "chand=%p lb_call=%p: starting %" PRIuPTR
            " pending batches on subchannel_call=%p",
            chand_, this, num_batches, subchannel_call_.get());
  }
  CallCombinerClosureList closures;
  for (size_t i = 0; i < GPR_ARRAY_SIZE(pending_batches_); ++i) {
    grpc_transport_stream_op_batch*& batch = pending_batches_[i];
    if (batch != nullptr) {
      batch->handler_private.extra_arg = subchannel_call_.get();
      GRPC_CLOSURE_INIT(&batch->handler_private.closure,
                        ResumePendingBatchInCallCombiner, batch,
                        grpc_schedule_on_exec_ctx);
      closures.Add(&batch->handler_private.closure, GRPC_ERROR_NONE,
                   "resuming pending batch from LB call");
      batch = nullptr;
    }
  }
  // Note: This will release the call combiner.
  closures.RunClosures(call_combiner_);
}

void ClientChannel::LoadBalancedCall::StartTransportStreamOpBatch(
    grpc_transport_stream_op_batch* batch) {
  if (GRPC_TRACE_FLAG_ENABLED(grpc_client_channel_lb_call_trace) ||
      GRPC_TRACE_FLAG_ENABLED(grpc_trace_channel)) {
    gpr_log(GPR_INFO,
            "chand=%p lb_call=%p: batch started from above: %s, "
            "call_attempt_tracer_=%p",
            chand_, this, grpc_transport_stream_op_batch_string(batch).c_str(),
            call_attempt_tracer_);
  }
  // Handle call tracing.
  if (call_attempt_tracer_ != nullptr) {
    // Record send ops in tracer.
    if (batch->cancel_stream) {
      call_attempt_tracer_->RecordCancel(
          GRPC_ERROR_REF(batch->payload->cancel_stream.cancel_error));
    }
    if (batch->send_initial_metadata) {
      call_attempt_tracer_->RecordSendInitialMetadata(
          batch->payload->send_initial_metadata.send_initial_metadata,
          batch->payload->send_initial_metadata.send_initial_metadata_flags);
      peer_string_ = batch->payload->send_initial_metadata.peer_string;
      original_send_initial_metadata_on_complete_ = batch->on_complete;
      GRPC_CLOSURE_INIT(&send_initial_metadata_on_complete_,
                        SendInitialMetadataOnComplete, this, nullptr);
      batch->on_complete = &send_initial_metadata_on_complete_;
    }
    if (batch->send_message) {
      call_attempt_tracer_->RecordSendMessage(
          *batch->payload->send_message.send_message);
    }
    if (batch->send_trailing_metadata) {
      call_attempt_tracer_->RecordSendTrailingMetadata(
          batch->payload->send_trailing_metadata.send_trailing_metadata);
    }
    // Intercept recv ops.
    if (batch->recv_initial_metadata) {
      recv_initial_metadata_ =
          batch->payload->recv_initial_metadata.recv_initial_metadata;
      original_recv_initial_metadata_ready_ =
          batch->payload->recv_initial_metadata.recv_initial_metadata_ready;
      GRPC_CLOSURE_INIT(&recv_initial_metadata_ready_, RecvInitialMetadataReady,
                        this, nullptr);
      batch->payload->recv_initial_metadata.recv_initial_metadata_ready =
          &recv_initial_metadata_ready_;
    }
    if (batch->recv_message) {
      recv_message_ = batch->payload->recv_message.recv_message;
      original_recv_message_ready_ =
          batch->payload->recv_message.recv_message_ready;
      GRPC_CLOSURE_INIT(&recv_message_ready_, RecvMessageReady, this, nullptr);
      batch->payload->recv_message.recv_message_ready = &recv_message_ready_;
    }
  }
  // Intercept recv_trailing_metadata even if there is no call tracer,
  // since we may need to notify the LB policy about trailing metadata.
  if (batch->recv_trailing_metadata) {
    recv_trailing_metadata_ =
        batch->payload->recv_trailing_metadata.recv_trailing_metadata;
    transport_stream_stats_ =
        batch->payload->recv_trailing_metadata.collect_stats;
    original_recv_trailing_metadata_ready_ =
        batch->payload->recv_trailing_metadata.recv_trailing_metadata_ready;
    GRPC_CLOSURE_INIT(&recv_trailing_metadata_ready_, RecvTrailingMetadataReady,
                      this, nullptr);
    batch->payload->recv_trailing_metadata.recv_trailing_metadata_ready =
        &recv_trailing_metadata_ready_;
  }
  // If we've already gotten a subchannel call, pass the batch down to it.
  // Note that once we have picked a subchannel, we do not need to acquire
  // the channel's data plane mutex, which is more efficient (especially for
  // streaming calls).
  if (subchannel_call_ != nullptr) {
    if (GRPC_TRACE_FLAG_ENABLED(grpc_client_channel_lb_call_trace)) {
      gpr_log(GPR_INFO,
              "chand=%p lb_call=%p: starting batch on subchannel_call=%p",
              chand_, this, subchannel_call_.get());
    }
    subchannel_call_->StartTransportStreamOpBatch(batch);
    return;
  }
  // We do not yet have a subchannel call.
  //
  // If we've previously been cancelled, immediately fail any new batches.
  if (GPR_UNLIKELY(cancel_error_ != GRPC_ERROR_NONE)) {
    if (GRPC_TRACE_FLAG_ENABLED(grpc_client_channel_lb_call_trace)) {
      gpr_log(GPR_INFO, "chand=%p lb_call=%p: failing batch with error: %s",
              chand_, this, grpc_error_std_string(cancel_error_).c_str());
    }
    // Note: This will release the call combiner.
    grpc_transport_stream_op_batch_finish_with_failure(
        batch, GRPC_ERROR_REF(cancel_error_), call_combiner_);
    return;
  }
  // Handle cancellation.
  if (GPR_UNLIKELY(batch->cancel_stream)) {
    // Stash a copy of cancel_error in our call data, so that we can use
    // it for subsequent operations.  This ensures that if the call is
    // cancelled before any batches are passed down (e.g., if the deadline
    // is in the past when the call starts), we can return the right
    // error to the caller when the first batch does get passed down.
    GRPC_ERROR_UNREF(cancel_error_);
    cancel_error_ = GRPC_ERROR_REF(batch->payload->cancel_stream.cancel_error);
    if (GRPC_TRACE_FLAG_ENABLED(grpc_client_channel_lb_call_trace)) {
      gpr_log(GPR_INFO, "chand=%p lb_call=%p: recording cancel_error=%s",
              chand_, this, grpc_error_std_string(cancel_error_).c_str());
    }
    // Fail all pending batches.
    PendingBatchesFail(GRPC_ERROR_REF(cancel_error_), NoYieldCallCombiner);
    // Note: This will release the call combiner.
    grpc_transport_stream_op_batch_finish_with_failure(
        batch, GRPC_ERROR_REF(cancel_error_), call_combiner_);
    return;
  }
  // Add the batch to the pending list.
  PendingBatchesAdd(batch);
  // For batches containing a send_initial_metadata op, acquire the
  // channel's data plane mutex to pick a subchannel.
  if (GPR_LIKELY(batch->send_initial_metadata)) {
    if (GRPC_TRACE_FLAG_ENABLED(grpc_client_channel_lb_call_trace)) {
      gpr_log(GPR_INFO,
              "chand=%p lb_call=%p: grabbing data plane mutex to perform pick",
              chand_, this);
    }
    PickSubchannel(this, GRPC_ERROR_NONE);
  } else {
    // For all other batches, release the call combiner.
    if (GRPC_TRACE_FLAG_ENABLED(grpc_client_channel_lb_call_trace)) {
      gpr_log(GPR_INFO,
              "chand=%p lb_call=%p: saved batch, yielding call combiner",
              chand_, this);
    }
    GRPC_CALL_COMBINER_STOP(call_combiner_,
                            "batch does not include send_initial_metadata");
  }
}

void ClientChannel::LoadBalancedCall::SendInitialMetadataOnComplete(
    void* arg, grpc_error_handle error) {
  auto* self = static_cast<LoadBalancedCall*>(arg);
  if (GRPC_TRACE_FLAG_ENABLED(grpc_client_channel_lb_call_trace)) {
    gpr_log(GPR_INFO,
            "chand=%p lb_call=%p: got on_complete for send_initial_metadata: "
            "error=%s",
            self->chand_, self, grpc_error_std_string(error).c_str());
  }
  self->call_attempt_tracer_->RecordOnDoneSendInitialMetadata(
      self->peer_string_);
  Closure::Run(DEBUG_LOCATION,
               self->original_send_initial_metadata_on_complete_,
               GRPC_ERROR_REF(error));
}

void ClientChannel::LoadBalancedCall::RecvInitialMetadataReady(
    void* arg, grpc_error_handle error) {
  auto* self = static_cast<LoadBalancedCall*>(arg);
  if (GRPC_TRACE_FLAG_ENABLED(grpc_client_channel_lb_call_trace)) {
    gpr_log(GPR_INFO,
            "chand=%p lb_call=%p: got recv_initial_metadata_ready: error=%s",
            self->chand_, self, grpc_error_std_string(error).c_str());
  }
  if (error == GRPC_ERROR_NONE) {
    // recv_initial_metadata_flags is not populated for clients
    self->call_attempt_tracer_->RecordReceivedInitialMetadata(
        self->recv_initial_metadata_, 0 /* recv_initial_metadata_flags */);
  }
  Closure::Run(DEBUG_LOCATION, self->original_recv_initial_metadata_ready_,
               GRPC_ERROR_REF(error));
}

void ClientChannel::LoadBalancedCall::RecvMessageReady(
    void* arg, grpc_error_handle error) {
  auto* self = static_cast<LoadBalancedCall*>(arg);
  if (GRPC_TRACE_FLAG_ENABLED(grpc_client_channel_lb_call_trace)) {
    gpr_log(GPR_INFO, "chand=%p lb_call=%p: got recv_message_ready: error=%s",
            self->chand_, self, grpc_error_std_string(error).c_str());
  }
  if (*self->recv_message_ != nullptr) {
    self->call_attempt_tracer_->RecordReceivedMessage(**self->recv_message_);
  }
  Closure::Run(DEBUG_LOCATION, self->original_recv_message_ready_,
               GRPC_ERROR_REF(error));
}

void ClientChannel::LoadBalancedCall::RecvTrailingMetadataReady(
    void* arg, grpc_error_handle error) {
  auto* self = static_cast<LoadBalancedCall*>(arg);
  if (GRPC_TRACE_FLAG_ENABLED(grpc_client_channel_lb_call_trace)) {
    gpr_log(GPR_INFO,
            "chand=%p lb_call=%p: got recv_trailing_metadata_ready: error=%s "
            "call_attempt_tracer_=%p lb_subchannel_call_tracker_=%p "
            "failure_error_=%s",
            self->chand_, self, grpc_error_std_string(error).c_str(),
            self->call_attempt_tracer_, self->lb_subchannel_call_tracker_.get(),
            grpc_error_std_string(self->failure_error_).c_str());
  }
  // Check if we have a tracer or an LB callback to invoke.
  if (self->call_attempt_tracer_ != nullptr ||
      self->lb_subchannel_call_tracker_ != nullptr) {
    // Get the call's status.
    absl::Status status;
    if (error != GRPC_ERROR_NONE) {
      // Get status from error.
      grpc_status_code code;
      std::string message;
      grpc_error_get_status(error, self->deadline_, &code, &message,
                            /*http_error=*/nullptr, /*error_string=*/nullptr);
      status = absl::Status(static_cast<absl::StatusCode>(code), message);
    } else {
      // Get status from headers.
      const auto& md = *self->recv_trailing_metadata_;
      grpc_status_code code =
          md.get(GrpcStatusMetadata()).value_or(GRPC_STATUS_UNKNOWN);
      if (code != GRPC_STATUS_OK) {
        absl::string_view message;
        if (const auto* grpc_message = md.get_pointer(GrpcMessageMetadata())) {
          message = grpc_message->as_string_view();
        }
        status = absl::Status(static_cast<absl::StatusCode>(code), message);
      }
    }
    self->RecordCallCompletion(status);
  }
  // Chain to original callback.
  if (self->failure_error_ != GRPC_ERROR_NONE) {
    error = self->failure_error_;
    self->failure_error_ = GRPC_ERROR_NONE;
  } else {
    error = GRPC_ERROR_REF(error);
  }
  Closure::Run(DEBUG_LOCATION, self->original_recv_trailing_metadata_ready_,
               error);
}

void ClientChannel::LoadBalancedCall::RecordCallCompletion(
    absl::Status status) {
  // If we have a tracer, notify it.
  if (call_attempt_tracer_ != nullptr) {
    call_attempt_tracer_->RecordReceivedTrailingMetadata(
        status, recv_trailing_metadata_, transport_stream_stats_);
  }
  // If the LB policy requested a callback for trailing metadata, invoke
  // the callback.
  if (lb_subchannel_call_tracker_ != nullptr) {
    Metadata trailing_metadata(recv_trailing_metadata_);
    BackendMetricAccessor backend_metric_accessor(this);
    LoadBalancingPolicy::SubchannelCallTrackerInterface::FinishArgs args = {
        status, &trailing_metadata, &backend_metric_accessor};
    lb_subchannel_call_tracker_->Finish(args);
    lb_subchannel_call_tracker_.reset();
  }
}

void ClientChannel::LoadBalancedCall::CreateSubchannelCall() {
  SubchannelCall::Args call_args = {
      std::move(connected_subchannel_), pollent_, path_.Ref(), /*start_time=*/0,
      deadline_, arena_,
      // TODO(roth): When we implement hedging support, we will probably
      // need to use a separate call context for each subchannel call.
      call_context_, call_combiner_};
  grpc_error_handle error = GRPC_ERROR_NONE;
  subchannel_call_ = SubchannelCall::Create(std::move(call_args), &error);
  if (GRPC_TRACE_FLAG_ENABLED(grpc_client_channel_lb_call_trace)) {
    gpr_log(GPR_INFO,
            "chand=%p lb_call=%p: create subchannel_call=%p: error=%s", chand_,
            this, subchannel_call_.get(), grpc_error_std_string(error).c_str());
  }
  if (on_call_destruction_complete_ != nullptr) {
    subchannel_call_->SetAfterCallStackDestroy(on_call_destruction_complete_);
    on_call_destruction_complete_ = nullptr;
  }
  if (GPR_UNLIKELY(error != GRPC_ERROR_NONE)) {
    PendingBatchesFail(error, YieldCallCombiner);
  } else {
    PendingBatchesResume();
  }
}

// A class to handle the call combiner cancellation callback for a
// queued pick.
// TODO(roth): When we implement hedging support, we won't be able to
// register a call combiner cancellation closure for each LB pick,
// because there may be multiple LB picks happening in parallel.
// Instead, we will probably need to maintain a list in the CallData
// object of pending LB picks to be cancelled when the closure runs.
class ClientChannel::LoadBalancedCall::LbQueuedCallCanceller {
 public:
  explicit LbQueuedCallCanceller(RefCountedPtr<LoadBalancedCall> lb_call)
      : lb_call_(std::move(lb_call)) {
    GRPC_CALL_STACK_REF(lb_call_->owning_call_, "LbQueuedCallCanceller");
    GRPC_CLOSURE_INIT(&closure_, &CancelLocked, this, nullptr);
    lb_call_->call_combiner_->SetNotifyOnCancel(&closure_);
  }

 private:
  static void CancelLocked(void* arg, grpc_error_handle error) {
    auto* self = static_cast<LbQueuedCallCanceller*>(arg);
    auto* lb_call = self->lb_call_.get();
    auto* chand = lb_call->chand_;
    {
      MutexLock lock(&chand->data_plane_mu_);
      if (GRPC_TRACE_FLAG_ENABLED(grpc_client_channel_lb_call_trace)) {
        gpr_log(GPR_INFO,
                "chand=%p lb_call=%p: cancelling queued pick: "
                "error=%s self=%p calld->pick_canceller=%p",
                chand, lb_call, grpc_error_std_string(error).c_str(), self,
                lb_call->lb_call_canceller_);
      }
      if (lb_call->lb_call_canceller_ == self && error != GRPC_ERROR_NONE) {
        lb_call->call_dispatch_controller_->Commit();
        // Remove pick from list of queued picks.
        lb_call->MaybeRemoveCallFromLbQueuedCallsLocked();
        // Fail pending batches on the call.
        lb_call->PendingBatchesFail(GRPC_ERROR_REF(error),
                                    YieldCallCombinerIfPendingBatchesFound);
      }
    }
    GRPC_CALL_STACK_UNREF(lb_call->owning_call_, "LbQueuedCallCanceller");
    delete self;
  }

  RefCountedPtr<LoadBalancedCall> lb_call_;
  grpc_closure closure_;
};

void ClientChannel::LoadBalancedCall::MaybeRemoveCallFromLbQueuedCallsLocked() {
  if (!queued_pending_lb_pick_) return;
  if (GRPC_TRACE_FLAG_ENABLED(grpc_client_channel_lb_call_trace)) {
    gpr_log(GPR_INFO, "chand=%p lb_call=%p: removing from queued picks list",
            chand_, this);
  }
  chand_->RemoveLbQueuedCall(&queued_call_, pollent_);
  queued_pending_lb_pick_ = false;
  // Lame the call combiner canceller.
  lb_call_canceller_ = nullptr;
}

void ClientChannel::LoadBalancedCall::MaybeAddCallToLbQueuedCallsLocked() {
  if (queued_pending_lb_pick_) return;
  if (GRPC_TRACE_FLAG_ENABLED(grpc_client_channel_lb_call_trace)) {
    gpr_log(GPR_INFO, "chand=%p lb_call=%p: adding to queued picks list",
            chand_, this);
  }
  queued_pending_lb_pick_ = true;
  queued_call_.lb_call = this;
  chand_->AddLbQueuedCall(&queued_call_, pollent_);
  // Register call combiner cancellation callback.
  lb_call_canceller_ = new LbQueuedCallCanceller(Ref());
}

void ClientChannel::LoadBalancedCall::AsyncPickDone(grpc_error_handle error) {
  // TODO(roth): Does this callback need to hold a ref to LoadBalancedCall?
  GRPC_CLOSURE_INIT(&pick_closure_, PickDone, this, grpc_schedule_on_exec_ctx);
  ExecCtx::Run(DEBUG_LOCATION, &pick_closure_, error);
}

void ClientChannel::LoadBalancedCall::PickDone(void* arg,
                                               grpc_error_handle error) {
  auto* self = static_cast<LoadBalancedCall*>(arg);
  if (error != GRPC_ERROR_NONE) {
    if (GRPC_TRACE_FLAG_ENABLED(grpc_client_channel_lb_call_trace)) {
      gpr_log(GPR_INFO,
              "chand=%p lb_call=%p: failed to pick subchannel: error=%s",
              self->chand_, self, grpc_error_std_string(error).c_str());
    }
    self->PendingBatchesFail(GRPC_ERROR_REF(error), YieldCallCombiner);
    return;
  }
  self->call_dispatch_controller_->Commit();
  self->CreateSubchannelCall();
}

void ClientChannel::LoadBalancedCall::PickSubchannel(void* arg,
                                                     grpc_error_handle error) {
  auto* self = static_cast<LoadBalancedCall*>(arg);
  bool pick_complete;
  {
    MutexLock lock(&self->chand_->data_plane_mu_);
    pick_complete = self->PickSubchannelLocked(&error);
  }
  if (pick_complete) {
    PickDone(self, error);
    GRPC_ERROR_UNREF(error);
  }
}

bool ClientChannel::LoadBalancedCall::PickSubchannelLocked(
    grpc_error_handle* error) {
  GPR_ASSERT(connected_subchannel_ == nullptr);
  GPR_ASSERT(subchannel_call_ == nullptr);
  // Grab initial metadata.
  auto& send_initial_metadata =
      pending_batches_[0]->payload->send_initial_metadata;
  grpc_metadata_batch* initial_metadata_batch =
      send_initial_metadata.send_initial_metadata;
  const uint32_t send_initial_metadata_flags =
      send_initial_metadata.send_initial_metadata_flags;
  // Perform LB pick.
  LoadBalancingPolicy::PickArgs pick_args;
  pick_args.path = path_.as_string_view();
  LbCallState lb_call_state(this);
  pick_args.call_state = &lb_call_state;
  Metadata initial_metadata(initial_metadata_batch);
  pick_args.initial_metadata = &initial_metadata;
  auto result = chand_->picker_->Pick(pick_args);
  return HandlePickResult<bool>(
      &result,
      // CompletePick
      [this](LoadBalancingPolicy::PickResult::Complete* complete_pick)
          ABSL_EXCLUSIVE_LOCKS_REQUIRED(&ClientChannel::data_plane_mu_) {
            if (GRPC_TRACE_FLAG_ENABLED(grpc_client_channel_lb_call_trace)) {
              gpr_log(GPR_INFO,
                      "chand=%p lb_call=%p: LB pick succeeded: subchannel=%p",
                      chand_, this, complete_pick->subchannel.get());
            }
            GPR_ASSERT(complete_pick->subchannel != nullptr);
            // Grab a ref to the connected subchannel while we're still
            // holding the data plane mutex.
            SubchannelWrapper* subchannel = static_cast<SubchannelWrapper*>(
                complete_pick->subchannel.get());
            connected_subchannel_ = subchannel->connected_subchannel();
            // If the subchannel has no connected subchannel (e.g., if the
            // subchannel has moved out of state READY but the LB policy hasn't
            // yet seen that change and given us a new picker), then just
            // queue the pick.  We'll try again as soon as we get a new picker.
            if (connected_subchannel_ == nullptr) {
              if (GRPC_TRACE_FLAG_ENABLED(grpc_client_channel_lb_call_trace)) {
                gpr_log(GPR_INFO,
                        "chand=%p lb_call=%p: subchannel returned by LB picker "
                        "has no connected subchannel; queueing pick",
                        chand_, this);
              }
              MaybeAddCallToLbQueuedCallsLocked();
              return false;
            }
            lb_subchannel_call_tracker_ =
                std::move(complete_pick->subchannel_call_tracker);
            if (lb_subchannel_call_tracker_ != nullptr) {
              lb_subchannel_call_tracker_->Start();
            }
            MaybeRemoveCallFromLbQueuedCallsLocked();
            return true;
          },
      // QueuePick
      [this](LoadBalancingPolicy::PickResult::Queue* /*queue_pick*/)
          ABSL_EXCLUSIVE_LOCKS_REQUIRED(&ClientChannel::data_plane_mu_) {
            if (GRPC_TRACE_FLAG_ENABLED(grpc_client_channel_lb_call_trace)) {
              gpr_log(GPR_INFO, "chand=%p lb_call=%p: LB pick queued", chand_,
                      this);
            }
            MaybeAddCallToLbQueuedCallsLocked();
            return false;
          },
      // FailPick
      [this, send_initial_metadata_flags,
       &error](LoadBalancingPolicy::PickResult::Fail* fail_pick)
          ABSL_EXCLUSIVE_LOCKS_REQUIRED(&ClientChannel::data_plane_mu_) {
            if (GRPC_TRACE_FLAG_ENABLED(grpc_client_channel_lb_call_trace)) {
              gpr_log(GPR_INFO, "chand=%p lb_call=%p: LB pick failed: %s",
                      chand_, this, fail_pick->status.ToString().c_str());
            }
            // If wait_for_ready is false, then the error indicates the RPC
            // attempt's final status.
            if ((send_initial_metadata_flags &
                 GRPC_INITIAL_METADATA_WAIT_FOR_READY) == 0) {
              grpc_error_handle lb_error =
                  absl_status_to_grpc_error(fail_pick->status);
              *error = GRPC_ERROR_CREATE_REFERENCING_FROM_STATIC_STRING(
                  "Failed to pick subchannel", &lb_error, 1);
              GRPC_ERROR_UNREF(lb_error);
              MaybeRemoveCallFromLbQueuedCallsLocked();
              return true;
            }
            // If wait_for_ready is true, then queue to retry when we get a new
            // picker.
            MaybeAddCallToLbQueuedCallsLocked();
            return false;
          },
      // DropPick
      [this, &error](LoadBalancingPolicy::PickResult::Drop* drop_pick)
          ABSL_EXCLUSIVE_LOCKS_REQUIRED(&ClientChannel::data_plane_mu_) {
            if (GRPC_TRACE_FLAG_ENABLED(grpc_client_channel_lb_call_trace)) {
              gpr_log(GPR_INFO, "chand=%p lb_call=%p: LB pick dropped: %s",
                      chand_, this, drop_pick->status.ToString().c_str());
            }
            *error =
                grpc_error_set_int(absl_status_to_grpc_error(drop_pick->status),
                                   GRPC_ERROR_INT_LB_POLICY_DROP, 1);
            MaybeRemoveCallFromLbQueuedCallsLocked();
            return true;
          });
}

}  // namespace grpc_core<|MERGE_RESOLUTION|>--- conflicted
+++ resolved
@@ -657,7 +657,6 @@
       // Ignore update if the parent WatcherWrapper has been replaced
       // since this callback was scheduled.
       if (watcher_ != nullptr) {
-<<<<<<< HEAD
         // Propagate status only in state TF.
         // We specifically want to avoid propagating the status for
         // state IDLE that the real subchannel gave us only for the
@@ -667,9 +666,6 @@
         }
         watcher_->OnConnectivityStateChange(state_change.state,
                                             state_change.status);
-=======
-        watcher_->OnConnectivityStateChange(state_change.state);
->>>>>>> b03ab658
       }
     }
 
