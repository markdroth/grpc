--- conflicted
+++ resolved
@@ -186,16 +186,6 @@
       grpc_call_element* elem, grpc_transport_stream_op_batch* batch);
   static void SetPollent(grpc_call_element* elem, grpc_polling_entity* pollent);
 
-<<<<<<< HEAD
-=======
-  void CheckResolution(grpc_call_element* elem, bool was_queued);
-
-  // Removes the call from the channel's list of calls queued
-  // for name resolution.
-  void RemoveCallFromResolverQueuedCallsLocked(grpc_call_element* elem)
-      ABSL_EXCLUSIVE_LOCKS_REQUIRED(&ClientChannel::resolution_mu_);
-
->>>>>>> e699e013
  private:
   class ResolverQueuedCallCanceller;
 
@@ -249,7 +239,6 @@
   // Resumes all pending batches on dynamic_call_.
   void PendingBatchesResume();
 
-<<<<<<< HEAD
   // Called to check for a resolution result, both when the call is
   // initially started and when it is queued and the channel gets a new
   // resolution result.
@@ -259,24 +248,6 @@
       ABSL_EXCLUSIVE_LOCKS_REQUIRED(&ClientChannel::resolution_mu_);
 
   void RetryCheckResolutionLocked() override
-=======
-  // Helper function for CheckResolution().  Returns true if the call
-  // can continue (i.e., there is a valid resolution result, or there is
-  // an invalid resolution result but the call is not wait_for_ready).
-  bool CheckResolutionLocked(
-      grpc_call_element* elem, grpc_metadata_batch* initial_metadata,
-      absl::StatusOr<RefCountedPtr<ConfigSelector>>* config_selector)
-      ABSL_EXCLUSIVE_LOCKS_REQUIRED(&ClientChannel::resolution_mu_);
-  // Applies service config to the call.  Must be invoked once we know
-  // that the resolver has returned results to the channel.
-  // If an error is returned, the error indicates the status with which
-  // the call should be failed.
-  grpc_error_handle ApplyServiceConfigToCallLocked(
-      grpc_call_element* elem, grpc_metadata_batch* initial_metadata,
-      const absl::StatusOr<RefCountedPtr<ConfigSelector>>& config_selector);
-  // Adds the call to the channel's list of calls queued for name resolution.
-  void AddCallToResolverQueuedCallsLocked(grpc_call_element* elem)
->>>>>>> e699e013
       ABSL_EXCLUSIVE_LOCKS_REQUIRED(&ClientChannel::resolution_mu_);
 
   void ResetDeadline(Duration timeout) override {
@@ -301,11 +272,8 @@
   // State for handling deadlines.
   grpc_deadline_state deadline_state_;
 
-<<<<<<< HEAD
   grpc_polling_entity* pollent_ = nullptr;
 
-=======
->>>>>>> e699e013
   // Accessed while holding ClientChannel::resolution_mu_.
   ResolverQueuedCallCanceller* resolver_call_canceller_
       ABSL_GUARDED_BY(&ClientChannel::resolution_mu_) = nullptr;
@@ -1182,21 +1150,9 @@
 }
 
 void ClientChannel::ReprocessQueuedResolverCalls() {
-<<<<<<< HEAD
   for (CallData* calld : resolver_queued_calls_) {
     calld->RemoveCallFromResolverQueuedCallsLocked();
     calld->RetryCheckResolutionLocked();
-=======
-  for (grpc_call_element* elem : resolver_queued_calls_) {
-    CallData* calld = static_cast<CallData*>(elem->call_data);
-    calld->RemoveCallFromResolverQueuedCallsLocked(elem);
-    owning_stack_->EventEngine()->Run([elem]() {
-      ApplicationCallbackExecCtx application_exec_ctx;
-      ExecCtx exec_ctx;
-      CallData* calld = static_cast<CallData*>(elem->call_data);
-      calld->CheckResolution(elem, /*was_queued=*/true);
-    });
->>>>>>> e699e013
   }
   resolver_queued_calls_.clear();
 }
@@ -1621,21 +1577,10 @@
   {
     MutexLock lock(&lb_mu_);
     picker_.swap(picker);
-<<<<<<< HEAD
     // Reprocess queued picks.
     for (LoadBalancedCall* call : lb_queued_calls_) {
       call->RemoveCallFromLbQueuedCallsLocked();
       call->RetryPickLocked();
-=======
-    // Reprocess queued picks asynchronously.
-    for (LoadBalancedCall* call : lb_queued_calls_) {
-      call->RemoveCallFromLbQueuedCallsLocked();
-      owning_stack_->EventEngine()->Run([call]() {
-        ApplicationCallbackExecCtx application_exec_ctx;
-        ExecCtx exec_ctx;
-        call->PickSubchannel(/*was_queued=*/true);
-      });
->>>>>>> e699e013
     }
     lb_queued_calls_.clear();
   }
@@ -2137,11 +2082,7 @@
           },
           DEBUG_LOCATION);
     }
-<<<<<<< HEAD
     calld->TryCheckResolution(/*was_queued=*/false);
-=======
-    calld->CheckResolution(elem, /*was_queued=*/false);
->>>>>>> e699e013
   } else {
     // For all other batches, release the call combiner.
     if (GRPC_TRACE_FLAG_ENABLED(grpc_client_channel_call_trace)) {
@@ -2301,13 +2242,8 @@
       }
       if (calld->resolver_call_canceller_ == self && !error.ok()) {
         // Remove pick from list of queued picks.
-<<<<<<< HEAD
         calld->RemoveCallFromResolverQueuedCallsLocked();
         chand->resolver_queued_calls_.erase(calld);
-=======
-        calld->RemoveCallFromResolverQueuedCallsLocked(self->elem_);
-        chand->resolver_queued_calls_.erase(self->elem_);
->>>>>>> e699e013
         // Fail pending batches on the call.
         calld->PendingBatchesFail(error,
                                   YieldCallCombinerIfPendingBatchesFound);
@@ -2321,7 +2257,6 @@
   grpc_closure closure_;
 };
 
-<<<<<<< HEAD
 void ClientChannel::FilterBasedCallData::TryCheckResolution(bool was_queued) {
   auto result = CheckResolution(was_queued);
   if (result.has_value()) {
@@ -2334,44 +2269,10 @@
 }
 
 void ClientChannel::FilterBasedCallData::OnAddToQueueLocked() {
-=======
-void ClientChannel::CallData::RemoveCallFromResolverQueuedCallsLocked(
-    grpc_call_element* elem) {
-  auto* chand = static_cast<ClientChannel*>(elem->channel_data);
-  if (GRPC_TRACE_FLAG_ENABLED(grpc_client_channel_call_trace)) {
-    gpr_log(GPR_INFO,
-            "chand=%p calld=%p: removing from resolver queued picks list",
-            chand, this);
-  }
-  // Remove call's pollent from channel's interested_parties.
-  grpc_polling_entity_del_from_pollset_set(pollent_,
-                                           chand->interested_parties_);
-  // Lame the call combiner canceller.
-  resolver_call_canceller_ = nullptr;
-  // Note: There's no need to actually remove the call from the queue
-  // here, beacuse that will be done in
-  // ResolverQueuedCallCanceller::CancelLocked() or
-  // ClientChannel::ReprocessQueuedResolverCalls().
-}
-
-void ClientChannel::CallData::AddCallToResolverQueuedCallsLocked(
-    grpc_call_element* elem) {
-  auto* chand = static_cast<ClientChannel*>(elem->channel_data);
-  if (GRPC_TRACE_FLAG_ENABLED(grpc_client_channel_call_trace)) {
-    gpr_log(GPR_INFO, "chand=%p calld=%p: adding to resolver queued picks list",
-            chand, this);
-  }
-  // Add call's pollent to channel's interested_parties, so that I/O
-  // can be done under the call's CQ.
-  grpc_polling_entity_add_to_pollset_set(pollent_, chand->interested_parties_);
-  // Add to queue.
-  chand->resolver_queued_calls_.insert(elem);
->>>>>>> e699e013
   // Register call combiner cancellation callback.
   resolver_call_canceller_ = new ResolverQueuedCallCanceller(this);
 }
 
-<<<<<<< HEAD
 void ClientChannel::FilterBasedCallData::RetryCheckResolutionLocked() {
   // Lame the call combiner canceller.
   resolver_call_canceller_ = nullptr;
@@ -2405,58 +2306,6 @@
     }
     PendingBatchesFail(error, YieldCallCombiner);
     return;
-=======
-grpc_error_handle ClientChannel::CallData::ApplyServiceConfigToCallLocked(
-    grpc_call_element* elem, grpc_metadata_batch* initial_metadata,
-    const absl::StatusOr<RefCountedPtr<ConfigSelector>>& config_selector) {
-  ClientChannel* chand = static_cast<ClientChannel*>(elem->channel_data);
-  if (GRPC_TRACE_FLAG_ENABLED(grpc_client_channel_call_trace)) {
-    gpr_log(GPR_INFO, "chand=%p calld=%p: applying service config to call",
-            chand, this);
-  }
-  if (!config_selector.ok()) return config_selector.status();
-  // Use the ConfigSelector to determine the config for the call.
-  auto call_config =
-      (*config_selector)->GetCallConfig({&path_, initial_metadata, arena()});
-  if (!call_config.ok()) {
-    return absl_status_to_grpc_error(
-        MaybeRewriteIllegalStatusCode(call_config.status(), "ConfigSelector"));
-  }
-  // Create a ClientChannelServiceConfigCallData for the call.  This stores
-  // a ref to the ServiceConfig and caches the right set of parsed configs
-  // to use for the call.  The ClientChannelServiceConfigCallData will store
-  // itself in the call context, so that it can be accessed by filters
-  // below us in the stack, and it will be cleaned up when the call ends.
-  auto* service_config_call_data =
-      arena()->New<ClientChannelServiceConfigCallData>(
-          std::move(call_config->service_config), call_config->method_configs,
-          std::move(call_config->call_attributes),
-          call_config->call_dispatch_controller, call_context_);
-  // Apply our own method params to the call.
-  auto* method_params = static_cast<ClientChannelMethodParsedConfig*>(
-      service_config_call_data->GetMethodParsedConfig(
-          chand->service_config_parser_index_));
-  if (method_params != nullptr) {
-    // If the deadline from the service config is shorter than the one
-    // from the client API, reset the deadline timer.
-    if (chand->deadline_checking_enabled_ &&
-        method_params->timeout() != Duration::Zero()) {
-      const Timestamp per_method_deadline =
-          Timestamp::FromCycleCounterRoundUp(call_start_time_) +
-          method_params->timeout();
-      if (per_method_deadline < deadline_) {
-        deadline_ = per_method_deadline;
-        grpc_deadline_state_reset(&deadline_state_, deadline_);
-      }
-    }
-    // If the service config set wait_for_ready and the application
-    // did not explicitly set it, use the value from the service config.
-    auto* wait_for_ready = initial_metadata->GetOrCreatePointer(WaitForReady());
-    if (method_params->wait_for_ready().has_value() &&
-        !wait_for_ready->explicitly_set) {
-      wait_for_ready->value = method_params->wait_for_ready().value();
-    }
->>>>>>> e699e013
   }
   PendingBatchesResume();
 }
@@ -2484,124 +2333,6 @@
                error);
 }
 
-<<<<<<< HEAD
-=======
-void ClientChannel::CallData::CheckResolution(grpc_call_element* elem,
-                                              bool was_queued) {
-  ClientChannel* chand = static_cast<ClientChannel*>(elem->channel_data);
-  grpc_metadata_batch* initial_metadata =
-      pending_batches_[0]->payload->send_initial_metadata.send_initial_metadata;
-  // Check if we have a resolver result to use.
-  absl::StatusOr<RefCountedPtr<ConfigSelector>> config_selector;
-  {
-    MutexLock lock(&chand->resolution_mu_);
-    bool result_ready =
-        CheckResolutionLocked(elem, initial_metadata, &config_selector);
-    // If no result is available, queue the call.
-    if (!result_ready) {
-      AddCallToResolverQueuedCallsLocked(elem);
-      return;
-    }
-  }
-  // We have a result.  Apply service config to call.
-  grpc_error_handle error =
-      ApplyServiceConfigToCallLocked(elem, initial_metadata, config_selector);
-  // ConfigSelector must be unreffed inside the WorkSerializer.
-  if (config_selector.ok()) {
-    chand->work_serializer_->Run(
-        [config_selector = std::move(*config_selector)]() mutable {
-          config_selector.reset();
-        },
-        DEBUG_LOCATION);
-  }
-  // Handle errors.
-  if (!error.ok()) {
-    if (GRPC_TRACE_FLAG_ENABLED(grpc_client_channel_call_trace)) {
-      gpr_log(GPR_INFO,
-              "chand=%p calld=%p: error applying config to call: error=%s",
-              chand, this, StatusToString(error).c_str());
-    }
-    PendingBatchesFail(elem, error, YieldCallCombiner);
-    return;
-  }
-  // If the call was queued, add trace annotation.
-  if (was_queued) {
-    auto* call_tracer =
-        static_cast<CallTracer*>(call_context_[GRPC_CONTEXT_CALL_TRACER].value);
-    if (call_tracer != nullptr) {
-      call_tracer->RecordAnnotation("Delayed name resolution complete.");
-    }
-  }
-  // Create dynamic call.
-  CreateDynamicCall(elem);
-}
-
-bool ClientChannel::CallData::CheckResolutionLocked(
-    grpc_call_element* elem, grpc_metadata_batch* initial_metadata,
-    absl::StatusOr<RefCountedPtr<ConfigSelector>>* config_selector) {
-  ClientChannel* chand = static_cast<ClientChannel*>(elem->channel_data);
-  // If we don't yet have a resolver result, we need to queue the call
-  // until we get one.
-  if (GPR_UNLIKELY(!chand->received_service_config_data_)) {
-    // If the resolver returned transient failure before returning the
-    // first service config, fail any non-wait_for_ready calls.
-    absl::Status resolver_error = chand->resolver_transient_failure_error_;
-    if (!resolver_error.ok() &&
-        !initial_metadata->GetOrCreatePointer(WaitForReady())->value) {
-      if (GRPC_TRACE_FLAG_ENABLED(grpc_client_channel_call_trace)) {
-        gpr_log(GPR_INFO, "chand=%p calld=%p: resolution failed, failing call",
-                chand, this);
-      }
-      *config_selector = absl_status_to_grpc_error(resolver_error);
-      return true;
-    }
-    // Either the resolver has not yet returned a result, or it has
-    // returned transient failure but the call is wait_for_ready.  In
-    // either case, queue the call.
-    if (GRPC_TRACE_FLAG_ENABLED(grpc_client_channel_call_trace)) {
-      gpr_log(GPR_INFO, "chand=%p calld=%p: no resolver result yet", chand,
-              this);
-    }
-    return false;
-  }
-  // Result found.
-  *config_selector = chand->config_selector_;
-  dynamic_filters_ = chand->dynamic_filters_;
-  return true;
-}
-
-void ClientChannel::CallData::CreateDynamicCall(grpc_call_element* elem) {
-  auto* chand = static_cast<ClientChannel*>(elem->channel_data);
-  DynamicFilters::Call::Args args = {std::move(dynamic_filters_),
-                                     pollent_,
-                                     path_,
-                                     call_start_time_,
-                                     deadline_,
-                                     arena(),
-                                     call_context_,
-                                     call_combiner()};
-  grpc_error_handle error;
-  DynamicFilters* channel_stack = args.channel_stack.get();
-  if (GRPC_TRACE_FLAG_ENABLED(grpc_client_channel_call_trace)) {
-    gpr_log(
-        GPR_INFO,
-        "chand=%p calld=%p: creating dynamic call stack on channel_stack=%p",
-        chand, this, channel_stack);
-  }
-  dynamic_call_ = channel_stack->CreateCall(std::move(args), &error);
-  if (!error.ok()) {
-    if (GRPC_TRACE_FLAG_ENABLED(grpc_client_channel_call_trace)) {
-      gpr_log(GPR_INFO,
-              "chand=%p calld=%p: failed to create dynamic call: error=%s",
-              chand, this, StatusToString(error).c_str());
-    }
-    PendingBatchesFail(elem, error, YieldCallCombiner);
-    return;
-  }
-  PendingBatchesResume(elem);
-}
-
->>>>>>> e699e013
 //
 // ClientChannel::LoadBalancedCall::Metadata
 //
@@ -3259,17 +2990,10 @@
   if (GPR_LIKELY(batch->send_initial_metadata)) {
     if (GRPC_TRACE_FLAG_ENABLED(grpc_client_channel_lb_call_trace)) {
       gpr_log(GPR_INFO,
-<<<<<<< HEAD
               "chand=%p lb_call=%p: grabbing LB mutex to perform pick", chand(),
               this);
     }
     TryPick(/*was_queued=*/false);
-=======
-              "chand=%p lb_call=%p: grabbing LB mutex to perform pick", chand_,
-              this);
-    }
-    PickSubchannel(/*was_queued=*/false);
->>>>>>> e699e013
   } else {
     // For all other batches, release the call combiner.
     if (GRPC_TRACE_FLAG_ENABLED(grpc_client_channel_lb_call_trace)) {
@@ -3430,7 +3154,6 @@
   grpc_closure closure_;
 };
 
-<<<<<<< HEAD
 void ClientChannel::FilterBasedLoadBalancedCall::TryPick(bool was_queued) {
   auto result = PickSubchannel(was_queued);
   if (result.has_value()) {
@@ -3443,39 +3166,10 @@
 }
 
 void ClientChannel::FilterBasedLoadBalancedCall::OnAddToQueueLocked() {
-=======
-void ClientChannel::LoadBalancedCall::RemoveCallFromLbQueuedCallsLocked() {
-  if (GRPC_TRACE_FLAG_ENABLED(grpc_client_channel_lb_call_trace)) {
-    gpr_log(GPR_INFO, "chand=%p lb_call=%p: removing from queued picks list",
-            chand_, this);
-  }
-  // Remove pollset_set linkage.
-  grpc_polling_entity_del_from_pollset_set(pollent_,
-                                           chand_->interested_parties_);
-  // Lame the call combiner canceller.
-  lb_call_canceller_ = nullptr;
-  // Note: There's no need to actually remove the call from the queue
-  // here, beacuse that will be done in either
-  // LbQueuedCallCanceller::CancelLocked() or
-  // in ClientChannel::UpdateStateAndPickerLocked().
-}
-
-void ClientChannel::LoadBalancedCall::AddCallToLbQueuedCallsLocked() {
-  if (GRPC_TRACE_FLAG_ENABLED(grpc_client_channel_lb_call_trace)) {
-    gpr_log(GPR_INFO, "chand=%p lb_call=%p: adding to queued picks list",
-            chand_, this);
-  }
-  // Add call's pollent to channel's interested_parties, so that I/O
-  // can be done under the call's CQ.
-  grpc_polling_entity_add_to_pollset_set(pollent_, chand_->interested_parties_);
-  // Add to queue.
-  chand_->lb_queued_calls_.insert(this);
->>>>>>> e699e013
   // Register call combiner cancellation callback.
   lb_call_canceller_ = new LbQueuedCallCanceller(Ref());
 }
 
-<<<<<<< HEAD
 void ClientChannel::FilterBasedLoadBalancedCall::RetryPickLocked() {
   // Lame the call combiner canceller.
   lb_call_canceller_ = nullptr;
@@ -3512,166 +3206,7 @@
     PendingBatchesFail(error, YieldCallCombiner);
   } else {
     PendingBatchesResume();
-=======
-void ClientChannel::LoadBalancedCall::PickSubchannel(bool was_queued) {
-  // Grab mutex and take a ref to the picker.
-  RefCountedPtr<LoadBalancingPolicy::SubchannelPicker> picker;
-  {
-    MutexLock lock(&chand_->lb_mu_);
-    picker = chand_->picker_;
-  }
-  // We may accumulate multiple pickers here, because if a picker says
-  // to queue the call, we check again to see if the picker has been
-  // updated before we queue it.
-  std::vector<RefCountedPtr<LoadBalancingPolicy::SubchannelPicker>>
-      pickers_to_unref;
-  while (true) {
-    // Do pick.
-    grpc_error_handle error;
-    bool pick_complete = PickSubchannelImpl(picker.get(), &error);
-    if (!pick_complete) {
-      MutexLock lock(&chand_->lb_mu_);
-      // If picker has been swapped out since we grabbed it, try again.
-      if (chand_->picker_ != picker) {
-        if (GRPC_TRACE_FLAG_ENABLED(grpc_client_channel_lb_call_trace)) {
-          gpr_log(GPR_INFO,
-                  "chand=%p lb_call=%p: pick not complete, but picker changed",
-                  chand_, this);
-        }
-        pickers_to_unref.emplace_back(std::move(picker));
-        picker = chand_->picker_;
-        continue;
-      }
-      // Otherwise queue the pick to try again later when we get a new picker.
-      AddCallToLbQueuedCallsLocked();
-      break;
-    }
-    // Pick is complete.
-    // If it was queued, add a trace annotation.
-    if (was_queued && call_attempt_tracer_ != nullptr) {
-      call_attempt_tracer_->RecordAnnotation("Delayed LB pick complete.");
-    }
-    // If the pick failed, fail the call.
-    if (!error.ok()) {
-      if (GRPC_TRACE_FLAG_ENABLED(grpc_client_channel_lb_call_trace)) {
-        gpr_log(GPR_INFO,
-                "chand=%p lb_call=%p: failed to pick subchannel: error=%s",
-                chand_, this, StatusToString(error).c_str());
-      }
-      PendingBatchesFail(error, YieldCallCombiner);
-      break;
-    }
-    // Pick succeeded.
-    call_dispatch_controller_->Commit();
-    CreateSubchannelCall();
-    break;
->>>>>>> e699e013
-  }
-  pickers_to_unref.emplace_back(std::move(picker));
-  // Unref pickers in WorkSerializer.
-  chand_->work_serializer_->Run(
-      [pickers_to_unref = std::move(pickers_to_unref)]() mutable {
-        for (auto& picker : pickers_to_unref) {
-          picker.reset(DEBUG_LOCATION, "PickSubchannel");
-        }
-      },
-      DEBUG_LOCATION);
-}
-
-<<<<<<< HEAD
-=======
-bool ClientChannel::LoadBalancedCall::PickSubchannelImpl(
-    LoadBalancingPolicy::SubchannelPicker* picker, grpc_error_handle* error) {
-  GPR_ASSERT(connected_subchannel_ == nullptr);
-  GPR_ASSERT(subchannel_call_ == nullptr);
-  // Grab initial metadata.
-  auto& send_initial_metadata =
-      pending_batches_[0]->payload->send_initial_metadata;
-  grpc_metadata_batch* initial_metadata_batch =
-      send_initial_metadata.send_initial_metadata;
-  // Perform LB pick.
-  LoadBalancingPolicy::PickArgs pick_args;
-  pick_args.path = path_.as_string_view();
-  LbCallState lb_call_state(this);
-  pick_args.call_state = &lb_call_state;
-  Metadata initial_metadata(initial_metadata_batch);
-  pick_args.initial_metadata = &initial_metadata;
-  auto result = picker->Pick(pick_args);
-  return HandlePickResult<bool>(
-      &result,
-      // CompletePick
-      [this](LoadBalancingPolicy::PickResult::Complete* complete_pick) {
-        if (GRPC_TRACE_FLAG_ENABLED(grpc_client_channel_lb_call_trace)) {
-          gpr_log(GPR_INFO,
-                  "chand=%p lb_call=%p: LB pick succeeded: subchannel=%p",
-                  chand_, this, complete_pick->subchannel.get());
-        }
-        GPR_ASSERT(complete_pick->subchannel != nullptr);
-        // Grab a ref to the connected subchannel while we're still
-        // holding the data plane mutex.
-        SubchannelWrapper* subchannel =
-            static_cast<SubchannelWrapper*>(complete_pick->subchannel.get());
-        connected_subchannel_ = subchannel->connected_subchannel();
-        // If the subchannel has no connected subchannel (e.g., if the
-        // subchannel has moved out of state READY but the LB policy hasn't
-        // yet seen that change and given us a new picker), then just
-        // queue the pick.  We'll try again as soon as we get a new picker.
-        if (connected_subchannel_ == nullptr) {
-          if (GRPC_TRACE_FLAG_ENABLED(grpc_client_channel_lb_call_trace)) {
-            gpr_log(GPR_INFO,
-                    "chand=%p lb_call=%p: subchannel returned by LB picker "
-                    "has no connected subchannel; queueing pick",
-                    chand_, this);
-          }
-          return false;
-        }
-        lb_subchannel_call_tracker_ =
-            std::move(complete_pick->subchannel_call_tracker);
-        if (lb_subchannel_call_tracker_ != nullptr) {
-          lb_subchannel_call_tracker_->Start();
-        }
-        return true;
-      },
-      // QueuePick
-      [this](LoadBalancingPolicy::PickResult::Queue* /*queue_pick*/) {
-        if (GRPC_TRACE_FLAG_ENABLED(grpc_client_channel_lb_call_trace)) {
-          gpr_log(GPR_INFO, "chand=%p lb_call=%p: LB pick queued", chand_,
-                  this);
-        }
-        return false;
-      },
-      // FailPick
-      [this, initial_metadata_batch,
-       &error](LoadBalancingPolicy::PickResult::Fail* fail_pick) {
-        if (GRPC_TRACE_FLAG_ENABLED(grpc_client_channel_lb_call_trace)) {
-          gpr_log(GPR_INFO, "chand=%p lb_call=%p: LB pick failed: %s", chand_,
-                  this, fail_pick->status.ToString().c_str());
-        }
-        // If wait_for_ready is false, then the error indicates the RPC
-        // attempt's final status.
-        if (!initial_metadata_batch->GetOrCreatePointer(WaitForReady())
-                 ->value) {
-          *error = absl_status_to_grpc_error(MaybeRewriteIllegalStatusCode(
-              std::move(fail_pick->status), "LB pick"));
-          return true;
-        }
-        // If wait_for_ready is true, then queue to retry when we get a new
-        // picker.
-        return false;
-      },
-      // DropPick
-      [this, &error](LoadBalancingPolicy::PickResult::Drop* drop_pick) {
-        if (GRPC_TRACE_FLAG_ENABLED(grpc_client_channel_lb_call_trace)) {
-          gpr_log(GPR_INFO, "chand=%p lb_call=%p: LB pick dropped: %s", chand_,
-                  this, drop_pick->status.ToString().c_str());
-        }
-        *error = grpc_error_set_int(
-            absl_status_to_grpc_error(MaybeRewriteIllegalStatusCode(
-                std::move(drop_pick->status), "LB drop")),
-            StatusIntProperty::kLbPolicyDrop, 1);
-        return true;
-      });
-}
-
->>>>>>> e699e013
+  }
+}
+
 }  // namespace grpc_core