--- conflicted
+++ resolved
@@ -1467,16 +1467,15 @@
     }
     // Save health check service name.
     if (service_config != nullptr) {
-      chand_->health_check_service_name_.reset(
-          gpr_strdup(parsed_service_config->health_check_service_name()));
+      chand_->health_check_service_name_ =
+          parsed_service_config->health_check_service_name();
     } else {
-      chand_->health_check_service_name_.reset();
+      chand_->health_check_service_name_.clear();
     }
     // Update health check service name used by existing subchannel wrappers.
     for (auto* subchannel_wrapper : chand_->subchannel_wrappers_) {
       subchannel_wrapper->UpdateHealthCheckServiceName(
-          grpc_core::UniquePtr<char>(
-              gpr_strdup(chand_->health_check_service_name_.get())));
+          chand_->health_check_service_name_);
     }
     // Save service config.
     chand_->saved_service_config_ = std::move(service_config);
@@ -1869,182 +1868,6 @@
   }
 }
 
-<<<<<<< HEAD
-void ChannelData::ProcessLbPolicy(
-    const Resolver::Result& resolver_result,
-    const internal::ClientChannelGlobalParsedConfig* parsed_service_config,
-    RefCountedPtr<LoadBalancingPolicy::Config>* lb_policy_config) {
-  // Prefer the LB policy config found in the service config.
-  if (parsed_service_config != nullptr &&
-      parsed_service_config->parsed_lb_config() != nullptr) {
-    *lb_policy_config = parsed_service_config->parsed_lb_config();
-    return;
-  }
-  // Try the deprecated LB policy name from the service config.
-  // If not, try the setting from channel args.
-  const char* policy_name = nullptr;
-  if (parsed_service_config != nullptr &&
-      !parsed_service_config->parsed_deprecated_lb_policy().empty()) {
-    policy_name = parsed_service_config->parsed_deprecated_lb_policy().c_str();
-  } else {
-    const grpc_arg* channel_arg =
-        grpc_channel_args_find(resolver_result.args, GRPC_ARG_LB_POLICY_NAME);
-    policy_name = grpc_channel_arg_get_string(channel_arg);
-  }
-  // Use pick_first if nothing was specified and we didn't select grpclb
-  // above.
-  if (policy_name == nullptr) policy_name = "pick_first";
-  // Now that we have the policy name, construct an empty config for it.
-  Json config_json = Json::Array{Json::Object{
-      {policy_name, Json::Object{}},
-  }};
-  grpc_error* parse_error = GRPC_ERROR_NONE;
-  *lb_policy_config = LoadBalancingPolicyRegistry::ParseLoadBalancingConfig(
-      config_json, &parse_error);
-  // The policy name came from one of three places:
-  // - The deprecated loadBalancingPolicy field in the service config,
-  //   in which case the code in ClientChannelServiceConfigParser
-  //   already verified that the policy does not require a config.
-  // - One of the hard-coded values here, all of which are known to not
-  //   require a config.
-  // - A channel arg, in which case the application did something that
-  //   is a misuse of our API.
-  // In the first two cases, these assertions will always be true.  In
-  // the last case, this is probably fine for now.
-  // TODO(roth): If the last case becomes a problem, add better error
-  // handling here.
-  GPR_ASSERT(*lb_policy_config != nullptr);
-  GPR_ASSERT(parse_error == GRPC_ERROR_NONE);
-}
-
-// Synchronous callback from ResolvingLoadBalancingPolicy to process a
-// resolver result update.
-bool ChannelData::ProcessResolverResultLocked(
-    void* arg, const Resolver::Result& result,
-    RefCountedPtr<LoadBalancingPolicy::Config>* lb_policy_config,
-    grpc_error** service_config_error, bool* no_valid_service_config) {
-  ChannelData* chand = static_cast<ChannelData*>(arg);
-  RefCountedPtr<ServiceConfig> service_config;
-  // If resolver did not return a service config or returned an invalid service
-  // config, we need a fallback service config.
-  if (result.service_config_error != GRPC_ERROR_NONE) {
-    // If the service config was invalid, then fallback to the saved service
-    // config. If there is no saved config either, use the default service
-    // config.
-    if (chand->saved_service_config_ != nullptr) {
-      if (GRPC_TRACE_FLAG_ENABLED(grpc_client_channel_routing_trace)) {
-        gpr_log(GPR_INFO,
-                "chand=%p: resolver returned invalid service config. "
-                "Continuing to use previous service config.",
-                chand);
-      }
-      service_config = chand->saved_service_config_;
-    } else if (chand->default_service_config_ != nullptr) {
-      if (GRPC_TRACE_FLAG_ENABLED(grpc_client_channel_routing_trace)) {
-        gpr_log(GPR_INFO,
-                "chand=%p: resolver returned invalid service config. Using "
-                "default service config provided by client API.",
-                chand);
-      }
-      service_config = chand->default_service_config_;
-    }
-  } else if (result.service_config == nullptr) {
-    if (chand->default_service_config_ != nullptr) {
-      if (GRPC_TRACE_FLAG_ENABLED(grpc_client_channel_routing_trace)) {
-        gpr_log(GPR_INFO,
-                "chand=%p: resolver returned no service config. Using default "
-                "service config provided by client API.",
-                chand);
-      }
-      service_config = chand->default_service_config_;
-    }
-  } else {
-    service_config = result.service_config;
-  }
-  *service_config_error = GRPC_ERROR_REF(result.service_config_error);
-  if (service_config == nullptr &&
-      result.service_config_error != GRPC_ERROR_NONE) {
-    *no_valid_service_config = true;
-    return false;
-  }
-  // Process service config.
-  grpc_core::UniquePtr<char> service_config_json;
-  const internal::ClientChannelGlobalParsedConfig* parsed_service_config =
-      nullptr;
-  if (service_config != nullptr) {
-    parsed_service_config =
-        static_cast<const internal::ClientChannelGlobalParsedConfig*>(
-            service_config->GetGlobalParsedConfig(
-                internal::ClientChannelServiceConfigParser::ParserIndex()));
-  }
-  // Check if the config has changed.
-  const bool service_config_changed =
-      ((service_config == nullptr) !=
-       (chand->saved_service_config_ == nullptr)) ||
-      (service_config != nullptr &&
-       service_config->json_string() !=
-           chand->saved_service_config_->json_string());
-  if (service_config_changed) {
-    service_config_json.reset(gpr_strdup(
-        service_config != nullptr ? service_config->json_string().c_str()
-                                  : ""));
-    if (GRPC_TRACE_FLAG_ENABLED(grpc_client_channel_routing_trace)) {
-      gpr_log(GPR_INFO,
-              "chand=%p: resolver returned updated service config: \"%s\"",
-              chand, service_config_json.get());
-    }
-    // Save health check service name.
-    if (service_config != nullptr) {
-      chand->health_check_service_name_ =
-          parsed_service_config->health_check_service_name();
-    } else {
-      chand->health_check_service_name_.clear();
-    }
-    // Update health check service name used by existing subchannel wrappers.
-    for (auto* subchannel_wrapper : chand->subchannel_wrappers_) {
-      subchannel_wrapper->UpdateHealthCheckServiceName(
-          chand->health_check_service_name_);
-    }
-    // Save service config.
-    chand->saved_service_config_ = std::move(service_config);
-  }
-  // We want to set the service config at least once. This should not really be
-  // needed, but we are doing it as a defensive approach. This can be removed,
-  // if we feel it is unnecessary.
-  if (service_config_changed || !chand->received_first_resolver_result_) {
-    chand->received_first_resolver_result_ = true;
-    RefCountedPtr<ServerRetryThrottleData> retry_throttle_data;
-    if (parsed_service_config != nullptr) {
-      absl::optional<internal::ClientChannelGlobalParsedConfig::RetryThrottling>
-          retry_throttle_config = parsed_service_config->retry_throttling();
-      if (retry_throttle_config.has_value()) {
-        retry_throttle_data =
-            internal::ServerRetryThrottleMap::GetDataForServer(
-                chand->server_name_.get(),
-                retry_throttle_config.value().max_milli_tokens,
-                retry_throttle_config.value().milli_token_ratio);
-      }
-    }
-    chand->UpdateServiceConfigLocked(std::move(retry_throttle_data),
-                                     chand->saved_service_config_);
-  }
-  chand->ProcessLbPolicy(result, parsed_service_config, lb_policy_config);
-  grpc_core::UniquePtr<char> lb_policy_name(
-      gpr_strdup((*lb_policy_config)->name()));
-  // Swap out the data used by GetChannelInfo().
-  {
-    MutexLock lock(&chand->info_mu_);
-    chand->info_lb_policy_name_ = std::move(lb_policy_name);
-    if (service_config_json != nullptr) {
-      chand->info_service_config_json_ = std::move(service_config_json);
-    }
-  }
-  // Return results.
-  return service_config_changed;
-}
-
-=======
->>>>>>> 0cbf7a8f
 grpc_error* ChannelData::DoPingLocked(grpc_transport_op* op) {
   if (state_tracker_.state() != GRPC_CHANNEL_READY) {
     return GRPC_ERROR_CREATE_FROM_STATIC_STRING("channel not connected");
