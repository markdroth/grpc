/*
 *
 * Copyright 2018 gRPC authors.
 *
 * Licensed under the Apache License, Version 2.0 (the "License");
 * you may not use this file except in compliance with the License.
 * You may obtain a copy of the License at
 *
 *     http://www.apache.org/licenses/LICENSE-2.0
 *
 * Unless required by applicable law or agreed to in writing, software
 * distributed under the License is distributed on an "AS IS" BASIS,
 * WITHOUT WARRANTIES OR CONDITIONS OF ANY KIND, either express or implied.
 * See the License for the specific language governing permissions and
 * limitations under the License.
 *
 */

#include <grpc/support/port_platform.h>

#include <inttypes.h>
#include <limits.h>
#include <string.h>

#include <grpc/byte_buffer_reader.h>
#include <grpc/grpc.h>
#include <grpc/support/alloc.h>
#include <grpc/support/string_util.h>
#include <grpc/support/time.h>

#include "src/core/ext/filters/client_channel/client_channel.h"
#include "src/core/ext/filters/client_channel/parse_address.h"
#include "src/core/ext/filters/client_channel/server_address.h"
#include "src/core/ext/filters/client_channel/service_config.h"
#include "src/core/ext/filters/client_channel/xds/xds_api.h"
#include "src/core/ext/filters/client_channel/xds/xds_channel.h"
#include "src/core/ext/filters/client_channel/xds/xds_channel_args.h"
#include "src/core/ext/filters/client_channel/xds/xds_client.h"
#include "src/core/ext/filters/client_channel/xds/xds_client_stats.h"
#include "src/core/lib/backoff/backoff.h"
#include "src/core/lib/channel/channel_args.h"
#include "src/core/lib/channel/channel_stack.h"
#include "src/core/lib/gpr/string.h"
#include "src/core/lib/gprpp/map.h"
#include "src/core/lib/gprpp/memory.h"
#include "src/core/lib/gprpp/orphanable.h"
#include "src/core/lib/gprpp/ref_counted_ptr.h"
#include "src/core/lib/gprpp/sync.h"
#include "src/core/lib/iomgr/combiner.h"
#include "src/core/lib/iomgr/sockaddr.h"
#include "src/core/lib/iomgr/sockaddr_utils.h"
#include "src/core/lib/iomgr/timer.h"
#include "src/core/lib/slice/slice_hash_table.h"
#include "src/core/lib/slice/slice_internal.h"
#include "src/core/lib/slice/slice_string_helpers.h"
#include "src/core/lib/surface/call.h"
#include "src/core/lib/surface/channel.h"
#include "src/core/lib/surface/channel_init.h"
#include "src/core/lib/transport/static_metadata.h"

#define GRPC_XDS_INITIAL_CONNECT_BACKOFF_SECONDS 1
#define GRPC_XDS_RECONNECT_BACKOFF_MULTIPLIER 1.6
#define GRPC_XDS_RECONNECT_MAX_BACKOFF_SECONDS 120
#define GRPC_XDS_RECONNECT_JITTER 0.2
#define GRPC_XDS_MIN_CLIENT_LOAD_REPORTING_INTERVAL_MS 1000

namespace grpc_core {

TraceFlag grpc_xds_client_trace(false, "xds_client");

//
// Internal class declarations
//

// An xds call wrapper that can restart a call upon failure. Holds a ref to
// the xds channel. The template parameter is the kind of wrapped xds call.
template <typename T>
class XdsClient::ChannelState::RetryableCall
    : public InternallyRefCounted<RetryableCall<T>> {
 public:
  explicit RetryableCall(RefCountedPtr<ChannelState> chand);

  void Orphan() override;

  void OnCallFinishedLocked();

  T* calld() const { return calld_.get(); }
  ChannelState* chand() const { return chand_.get(); }

  bool IsCurrentCallOnChannel() const;

 private:
  void StartNewCallLocked();
  void StartRetryTimerLocked();
  static void OnRetryTimer(void* arg, grpc_error* error);
  static void OnRetryTimerLocked(void* arg, grpc_error* error);

  // The wrapped xds call that talks to the xds server. It's instantiated
  // every time we start a new call. It's null during call retry backoff.
  OrphanablePtr<T> calld_;
  // The owning xds channel.
  RefCountedPtr<ChannelState> chand_;

  // Retry state.
  BackOff backoff_;
  grpc_timer retry_timer_;
  grpc_closure on_retry_timer_;
  bool retry_timer_callback_pending_ = false;

  bool shutting_down_ = false;
};

// Contains an ADS call to the xds server.
class XdsClient::ChannelState::AdsCallState
    : public InternallyRefCounted<AdsCallState> {
 public:
  // The ctor and dtor should not be used directly.
  explicit AdsCallState(RefCountedPtr<RetryableCall<AdsCallState>> parent);
  ~AdsCallState() override;

  void Orphan() override;

  RetryableCall<AdsCallState>* parent() const { return parent_.get(); }
  ChannelState* chand() const { return parent_->chand(); }
  XdsClient* xds_client() const { return chand()->xds_client(); }
  bool seen_response() const { return seen_response_; }

  void Subscribe(const std::string& type_url, const std::string& name);
  void Unsubscribe(const std::string& type_url, const std::string& name);

  bool HasSubscribedResources() const;

 private:
  class ResourceState : public InternallyRefCounted<ResourceState> {
   public:
    ResourceState(const std::string& type_url, const std::string& name)
        : type_url_(type_url), name_(name) {
      GRPC_CLOSURE_INIT(&timer_callback_, OnTimer, this,
                        grpc_schedule_on_exec_ctx);
    }

    void Orphan() override {
      Finish();
      Unref();
    }

    void Start(RefCountedPtr<AdsCallState> ads_calld) {
      if (sent_) return;
      sent_ = true;
      ads_calld_ = std::move(ads_calld);
      Ref().release();
      timer_pending_ = true;
      grpc_timer_init(
          &timer_,
          ExecCtx::Get()->Now() + ads_calld_->xds_client()->request_timeout_,
          &timer_callback_);
    }

    void Finish() {
      if (timer_pending_) {
        grpc_timer_cancel(&timer_);
        timer_pending_ = false;
      }
    }

   private:
    static void OnTimer(void* arg, grpc_error* error) {
      ResourceState* self = static_cast<ResourceState*>(arg);
      self->ads_calld_->xds_client()->combiner_->Run(
          GRPC_CLOSURE_INIT(&self->timer_callback_, OnTimerLocked, self,
                            nullptr),
          GRPC_ERROR_REF(error));
    }

    static void OnTimerLocked(void* arg, grpc_error* error) {
      ResourceState* self = static_cast<ResourceState*>(arg);
      if (error == GRPC_ERROR_NONE && self->timer_pending_) {
        self->timer_pending_ = false;
        char* msg;
        gpr_asprintf(
            &msg,
            "timeout obtaining resource {type=%s name=%s} from xds server",
            self->type_url_.c_str(), self->name_.c_str());
        grpc_error* error = GRPC_ERROR_CREATE_FROM_COPIED_STRING(msg);
        gpr_free(msg);
<<<<<<< HEAD
        gpr_log(GPR_ERROR, "[xds_client %p] %s",
                self->ads_calld_->xds_client(), grpc_error_string(error));
        if (self->type_url_ == kLdsTypeUrl || self->type_url_ == kRdsTypeUrl) {
=======
        if (GRPC_TRACE_FLAG_ENABLED(grpc_xds_client_trace)) {
          gpr_log(GPR_INFO, "[xds_client %p] %s",
                  self->ads_calld_->xds_client(), grpc_error_string(error));
        }
        if (self->type_url_ == XdsApi::kLdsTypeUrl ||
            self->type_url_ == XdsApi::kRdsTypeUrl) {
>>>>>>> f7395578
          self->ads_calld_->xds_client()->service_config_watcher_->OnError(
              error);
        } else if (self->type_url_ == XdsApi::kCdsTypeUrl) {
          ClusterState& state =
              self->ads_calld_->xds_client()->cluster_map_[self->name_];
          for (const auto& p : state.watchers) {
            p.first->OnError(GRPC_ERROR_REF(error));
          }
          GRPC_ERROR_UNREF(error);
        } else if (self->type_url_ == XdsApi::kEdsTypeUrl) {
          EndpointState& state =
              self->ads_calld_->xds_client()->endpoint_map_[self->name_];
          for (const auto& p : state.watchers) {
            p.first->OnError(GRPC_ERROR_REF(error));
          }
          GRPC_ERROR_UNREF(error);
        } else {
          GPR_UNREACHABLE_CODE(return );
        }
      }
      self->ads_calld_.reset();
      self->Unref();
    }

    const std::string type_url_;
    const std::string name_;

    RefCountedPtr<AdsCallState> ads_calld_;
    bool sent_ = false;
    bool timer_pending_ = false;
    grpc_timer timer_;
    grpc_closure timer_callback_;
  };

  struct ResourceTypeState {
    ~ResourceTypeState() { GRPC_ERROR_UNREF(error); }

    // Version, nonce, and error for this resource type.
    std::string version;
    std::string nonce;
    grpc_error* error = GRPC_ERROR_NONE;

    // Subscribed resources of this type.
    std::map<std::string /* name */, OrphanablePtr<ResourceState>>
        subscribed_resources;
  };

  void SendMessageLocked(const std::string& type_url);

  void AcceptLdsUpdate(XdsApi::LdsUpdate lds_update);
  void AcceptRdsUpdate(XdsApi::RdsUpdate rds_update);
  void AcceptCdsUpdate(XdsApi::CdsUpdateMap cds_update_map);
  void AcceptEdsUpdate(XdsApi::EdsUpdateMap eds_update_map);

  static void OnRequestSent(void* arg, grpc_error* error);
  static void OnRequestSentLocked(void* arg, grpc_error* error);
  static void OnResponseReceived(void* arg, grpc_error* error);
  static void OnResponseReceivedLocked(void* arg, grpc_error* error);
  static void OnStatusReceived(void* arg, grpc_error* error);
  static void OnStatusReceivedLocked(void* arg, grpc_error* error);

  bool IsCurrentCallOnChannel() const;

  std::set<StringView> ClusterNamesForRequest();
  std::set<StringView> EdsServiceNamesForRequest();

  // The owning RetryableCall<>.
  RefCountedPtr<RetryableCall<AdsCallState>> parent_;

  bool sent_initial_message_ = false;
  bool seen_response_ = false;

  // Always non-NULL.
  grpc_call* call_;

  // recv_initial_metadata
  grpc_metadata_array initial_metadata_recv_;

  // send_message
  grpc_byte_buffer* send_message_payload_ = nullptr;
  grpc_closure on_request_sent_;

  // recv_message
  grpc_byte_buffer* recv_message_payload_ = nullptr;
  grpc_closure on_response_received_;

  // recv_trailing_metadata
  grpc_metadata_array trailing_metadata_recv_;
  grpc_status_code status_code_;
  grpc_slice status_details_;
  grpc_closure on_status_received_;

  // Resource types for which requests need to be sent.
  std::set<std::string /*type_url*/> buffered_requests_;

  // State for each resource type.
  std::map<std::string /*type_url*/, ResourceTypeState> state_map_;
};

// Contains an LRS call to the xds server.
class XdsClient::ChannelState::LrsCallState
    : public InternallyRefCounted<LrsCallState> {
 public:
  // The ctor and dtor should not be used directly.
  explicit LrsCallState(RefCountedPtr<RetryableCall<LrsCallState>> parent);
  ~LrsCallState() override;

  void Orphan() override;

  void MaybeStartReportingLocked();
  bool ShouldSendLoadReports(const StringView& cluster_name) const;

  RetryableCall<LrsCallState>* parent() { return parent_.get(); }
  ChannelState* chand() const { return parent_->chand(); }
  XdsClient* xds_client() const { return chand()->xds_client(); }
  bool seen_response() const { return seen_response_; }

 private:
  // Reports client-side load stats according to a fixed interval.
  class Reporter : public InternallyRefCounted<Reporter> {
   public:
    Reporter(RefCountedPtr<LrsCallState> parent, grpc_millis report_interval)
        : parent_(std::move(parent)), report_interval_(report_interval) {
      ScheduleNextReportLocked();
    }

    void Orphan() override;

   private:
    void ScheduleNextReportLocked();
    static void OnNextReportTimer(void* arg, grpc_error* error);
    static void OnNextReportTimerLocked(void* arg, grpc_error* error);
    void SendReportLocked();
    static void OnReportDone(void* arg, grpc_error* error);
    static void OnReportDoneLocked(void* arg, grpc_error* error);

    bool IsCurrentReporterOnCall() const {
      return this == parent_->reporter_.get();
    }
    XdsClient* xds_client() const { return parent_->xds_client(); }

    // The owning LRS call.
    RefCountedPtr<LrsCallState> parent_;

    // The load reporting state.
    const grpc_millis report_interval_;
    bool last_report_counters_were_zero_ = false;
    bool next_report_timer_callback_pending_ = false;
    grpc_timer next_report_timer_;
    grpc_closure on_next_report_timer_;
    grpc_closure on_report_done_;
  };

  static void OnInitialRequestSent(void* arg, grpc_error* error);
  static void OnResponseReceived(void* arg, grpc_error* error);
  static void OnStatusReceived(void* arg, grpc_error* error);
  static void OnInitialRequestSentLocked(void* arg, grpc_error* error);
  static void OnResponseReceivedLocked(void* arg, grpc_error* error);
  static void OnStatusReceivedLocked(void* arg, grpc_error* error);

  bool IsCurrentCallOnChannel() const;

  // The owning RetryableCall<>.
  RefCountedPtr<RetryableCall<LrsCallState>> parent_;
  bool seen_response_ = false;

  // Always non-NULL.
  grpc_call* call_;

  // recv_initial_metadata
  grpc_metadata_array initial_metadata_recv_;

  // send_message
  grpc_byte_buffer* send_message_payload_ = nullptr;
  grpc_closure on_initial_request_sent_;

  // recv_message
  grpc_byte_buffer* recv_message_payload_ = nullptr;
  grpc_closure on_response_received_;

  // recv_trailing_metadata
  grpc_metadata_array trailing_metadata_recv_;
  grpc_status_code status_code_;
  grpc_slice status_details_;
  grpc_closure on_status_received_;

  // Load reporting state.
  std::set<std::string> cluster_names_;  // Asked for by the LRS server.
  grpc_millis load_reporting_interval_ = 0;
  OrphanablePtr<Reporter> reporter_;
};

//
// XdsClient::ChannelState::StateWatcher
//

class XdsClient::ChannelState::StateWatcher
    : public AsyncConnectivityStateWatcherInterface {
 public:
  explicit StateWatcher(RefCountedPtr<ChannelState> parent)
      : AsyncConnectivityStateWatcherInterface(parent->xds_client()->combiner_),
        parent_(std::move(parent)) {}

 private:
  void OnConnectivityStateChange(grpc_connectivity_state new_state) override {
    if (!parent_->shutting_down_ &&
        new_state == GRPC_CHANNEL_TRANSIENT_FAILURE) {
      // In TRANSIENT_FAILURE.  Notify all watchers of error.
      gpr_log(GPR_INFO,
              "[xds_client %p] xds channel in state TRANSIENT_FAILURE",
              parent_->xds_client());
      parent_->xds_client()->NotifyOnError(GRPC_ERROR_CREATE_FROM_STATIC_STRING(
          "xds channel in TRANSIENT_FAILURE"));
    }
  }

  RefCountedPtr<ChannelState> parent_;
};

//
// XdsClient::ChannelState
//

namespace {

// Returns the channel args for the xds channel.
grpc_channel_args* BuildXdsChannelArgs(const grpc_channel_args& args) {
  static const char* args_to_remove[] = {
      // LB policy name, since we want to use the default (pick_first) in
      // the LB channel.
      GRPC_ARG_LB_POLICY_NAME,
      // The service config that contains the LB config. We don't want to
      // recursively use xds in the LB channel.
      GRPC_ARG_SERVICE_CONFIG,
      // The channel arg for the server URI, since that will be different for
      // the xds channel than for the parent channel.  The client channel
      // factory will re-add this arg with the right value.
      GRPC_ARG_SERVER_URI,
      // The xds channel should use the authority indicated by the target
      // authority table (see \a ModifyXdsChannelArgs),
      // as opposed to the authority from the parent channel.
      GRPC_ARG_DEFAULT_AUTHORITY,
      // Just as for \a GRPC_ARG_DEFAULT_AUTHORITY, the xds channel should be
      // treated as a stand-alone channel and not inherit this argument from the
      // args of the parent channel.
      GRPC_SSL_TARGET_NAME_OVERRIDE_ARG,
      // Don't want to pass down channelz node from parent; the balancer
      // channel will get its own.
      GRPC_ARG_CHANNELZ_CHANNEL_NODE,
      // Keepalive interval.  We are explicitly setting our own value below.
      GRPC_ARG_KEEPALIVE_TIME_MS,
  };
  // Channel args to add.
  InlinedVector<grpc_arg, 3> args_to_add;
  // Keepalive interval.
  args_to_add.emplace_back(grpc_channel_arg_integer_create(
      const_cast<char*>(GRPC_ARG_KEEPALIVE_TIME_MS), 5000));
  // A channel arg indicating that the target is an xds server.
  // TODO(roth): Once we figure out our fallback and credentials story, decide
  // whether this is actually needed.  Note that it's currently used by the
  // fake security connector as well.
  args_to_add.emplace_back(grpc_channel_arg_integer_create(
      const_cast<char*>(GRPC_ARG_ADDRESS_IS_XDS_SERVER), 1));
  // The parent channel's channelz uuid.
  channelz::ChannelNode* channelz_node = nullptr;
  const grpc_arg* arg =
      grpc_channel_args_find(&args, GRPC_ARG_CHANNELZ_CHANNEL_NODE);
  if (arg != nullptr && arg->type == GRPC_ARG_POINTER &&
      arg->value.pointer.p != nullptr) {
    channelz_node = static_cast<channelz::ChannelNode*>(arg->value.pointer.p);
    args_to_add.emplace_back(
        channelz::MakeParentUuidArg(channelz_node->uuid()));
  }
  // Construct channel args.
  grpc_channel_args* new_args = grpc_channel_args_copy_and_add_and_remove(
      &args, args_to_remove, GPR_ARRAY_SIZE(args_to_remove), args_to_add.data(),
      args_to_add.size());
  // Make any necessary modifications for security.
  return ModifyXdsChannelArgs(new_args);
}

}  // namespace

XdsClient::ChannelState::ChannelState(RefCountedPtr<XdsClient> xds_client,
                                      grpc_channel* channel)
    : InternallyRefCounted<ChannelState>(&grpc_xds_client_trace),
      xds_client_(std::move(xds_client)),
      channel_(channel) {
  GPR_ASSERT(channel_ != nullptr);
  StartConnectivityWatchLocked();
}

XdsClient::ChannelState::~ChannelState() {
  if (GRPC_TRACE_FLAG_ENABLED(grpc_xds_client_trace)) {
    gpr_log(GPR_INFO, "[xds_client %p] Destroying xds channel %p", xds_client(),
            this);
  }
  grpc_channel_destroy(channel_);
}

void XdsClient::ChannelState::Orphan() {
  shutting_down_ = true;
  CancelConnectivityWatchLocked();
  ads_calld_.reset();
  lrs_calld_.reset();
  Unref(DEBUG_LOCATION, "ChannelState+orphaned");
}

XdsClient::ChannelState::AdsCallState* XdsClient::ChannelState::ads_calld()
    const {
  return ads_calld_->calld();
}

XdsClient::ChannelState::LrsCallState* XdsClient::ChannelState::lrs_calld()
    const {
  return lrs_calld_->calld();
}

bool XdsClient::ChannelState::HasActiveAdsCall() const {
  return ads_calld_->calld() != nullptr;
}

void XdsClient::ChannelState::MaybeStartLrsCall() {
  if (lrs_calld_ != nullptr) return;
  lrs_calld_.reset(
      new RetryableCall<LrsCallState>(Ref(DEBUG_LOCATION, "ChannelState+lrs")));
}

void XdsClient::ChannelState::StopLrsCall() { lrs_calld_.reset(); }

void XdsClient::ChannelState::StartConnectivityWatchLocked() {
  grpc_channel_element* client_channel_elem =
      grpc_channel_stack_last_element(grpc_channel_get_channel_stack(channel_));
  GPR_ASSERT(client_channel_elem->filter == &grpc_client_channel_filter);
  watcher_ = new StateWatcher(Ref());
  grpc_client_channel_start_connectivity_watch(
      client_channel_elem, GRPC_CHANNEL_IDLE,
      OrphanablePtr<AsyncConnectivityStateWatcherInterface>(watcher_));
}

void XdsClient::ChannelState::CancelConnectivityWatchLocked() {
  grpc_channel_element* client_channel_elem =
      grpc_channel_stack_last_element(grpc_channel_get_channel_stack(channel_));
  GPR_ASSERT(client_channel_elem->filter == &grpc_client_channel_filter);
  grpc_client_channel_stop_connectivity_watch(client_channel_elem, watcher_);
}

void XdsClient::ChannelState::Subscribe(const std::string& type_url,
                                        const std::string& name) {
  if (ads_calld_ == nullptr) {
    // Start the ADS call if this is the first request.
    ads_calld_.reset(new RetryableCall<AdsCallState>(
        Ref(DEBUG_LOCATION, "ChannelState+ads")));
    // Note: AdsCallState's ctor will automatically subscribe to all
    // resources that the XdsClient already has watchers for, so we can
    // return here.
    return;
  }
  // If the ADS call is in backoff state, we don't need to do anything now
  // because when the call is restarted it will resend all necessary requests.
  if (ads_calld() == nullptr) return;
  // Subscribe to this resource if the ADS call is active.
  ads_calld()->Subscribe(type_url, name);
}

void XdsClient::ChannelState::Unsubscribe(const std::string& type_url,
                                          const std::string& name) {
  if (ads_calld_ != nullptr) {
    ads_calld_->calld()->Unsubscribe(type_url, name);
    if (!ads_calld_->calld()->HasSubscribedResources()) ads_calld_.reset();
  }
}

//
// XdsClient::ChannelState::RetryableCall<>
//

template <typename T>
XdsClient::ChannelState::RetryableCall<T>::RetryableCall(
    RefCountedPtr<ChannelState> chand)
    : chand_(std::move(chand)),
      backoff_(
          BackOff::Options()
              .set_initial_backoff(GRPC_XDS_INITIAL_CONNECT_BACKOFF_SECONDS *
                                   1000)
              .set_multiplier(GRPC_XDS_RECONNECT_BACKOFF_MULTIPLIER)
              .set_jitter(GRPC_XDS_RECONNECT_JITTER)
              .set_max_backoff(GRPC_XDS_RECONNECT_MAX_BACKOFF_SECONDS * 1000)) {
  StartNewCallLocked();
}

template <typename T>
void XdsClient::ChannelState::RetryableCall<T>::Orphan() {
  shutting_down_ = true;
  calld_.reset();
  if (retry_timer_callback_pending_) grpc_timer_cancel(&retry_timer_);
  this->Unref(DEBUG_LOCATION, "RetryableCall+orphaned");
}

template <typename T>
void XdsClient::ChannelState::RetryableCall<T>::OnCallFinishedLocked() {
  const bool seen_response = calld_->seen_response();
  calld_.reset();
  if (seen_response) {
    // If we lost connection to the xds server, reset backoff and restart the
    // call immediately.
    backoff_.Reset();
    StartNewCallLocked();
  } else {
    // If we failed to connect to the xds server, retry later.
    StartRetryTimerLocked();
  }
}

template <typename T>
void XdsClient::ChannelState::RetryableCall<T>::StartNewCallLocked() {
  if (shutting_down_) return;
  GPR_ASSERT(chand_->channel_ != nullptr);
  GPR_ASSERT(calld_ == nullptr);
  if (GRPC_TRACE_FLAG_ENABLED(grpc_xds_client_trace)) {
    gpr_log(GPR_INFO,
            "[xds_client %p] Start new call from retryable call (chand: %p, "
            "retryable call: %p)",
            chand()->xds_client(), chand(), this);
  }
  calld_ = MakeOrphanable<T>(
      this->Ref(DEBUG_LOCATION, "RetryableCall+start_new_call"));
}

template <typename T>
void XdsClient::ChannelState::RetryableCall<T>::StartRetryTimerLocked() {
  if (shutting_down_) return;
  const grpc_millis next_attempt_time = backoff_.NextAttemptTime();
  if (GRPC_TRACE_FLAG_ENABLED(grpc_xds_client_trace)) {
    grpc_millis timeout = GPR_MAX(next_attempt_time - ExecCtx::Get()->Now(), 0);
    gpr_log(GPR_INFO,
            "[xds_client %p] Failed to connect to xds server (chand: %p) "
            "retry timer will fire in %" PRId64 "ms.",
            chand()->xds_client(), chand(), timeout);
  }
  this->Ref(DEBUG_LOCATION, "RetryableCall+retry_timer_start").release();
  GRPC_CLOSURE_INIT(&on_retry_timer_, OnRetryTimer, this,
                    grpc_schedule_on_exec_ctx);
  grpc_timer_init(&retry_timer_, next_attempt_time, &on_retry_timer_);
  retry_timer_callback_pending_ = true;
}

template <typename T>
void XdsClient::ChannelState::RetryableCall<T>::OnRetryTimer(
    void* arg, grpc_error* error) {
  RetryableCall* calld = static_cast<RetryableCall*>(arg);
  calld->chand_->xds_client()->combiner_->Run(
      GRPC_CLOSURE_INIT(&calld->on_retry_timer_, OnRetryTimerLocked, calld,
                        nullptr),
      GRPC_ERROR_REF(error));
}

template <typename T>
void XdsClient::ChannelState::RetryableCall<T>::OnRetryTimerLocked(
    void* arg, grpc_error* error) {
  RetryableCall* calld = static_cast<RetryableCall*>(arg);
  calld->retry_timer_callback_pending_ = false;
  if (!calld->shutting_down_ && error == GRPC_ERROR_NONE) {
    if (GRPC_TRACE_FLAG_ENABLED(grpc_xds_client_trace)) {
      gpr_log(
          GPR_INFO,
          "[xds_client %p] Retry timer fires (chand: %p, retryable call: %p)",
          calld->chand()->xds_client(), calld->chand(), calld);
    }
    calld->StartNewCallLocked();
  }
  calld->Unref(DEBUG_LOCATION, "RetryableCall+retry_timer_done");
}

//
// XdsClient::ChannelState::AdsCallState
//

XdsClient::ChannelState::AdsCallState::AdsCallState(
    RefCountedPtr<RetryableCall<AdsCallState>> parent)
    : InternallyRefCounted<AdsCallState>(&grpc_xds_client_trace),
      parent_(std::move(parent)) {
  // Init the ADS call. Note that the call will progress every time there's
  // activity in xds_client()->interested_parties_, which is comprised of
  // the polling entities from client_channel.
  GPR_ASSERT(xds_client() != nullptr);
  GPR_ASSERT(!xds_client()->server_name_.empty());
  // Create a call with the specified method name.
  call_ = grpc_channel_create_pollset_set_call(
      chand()->channel_, nullptr, GRPC_PROPAGATE_DEFAULTS,
      xds_client()->interested_parties_,
      GRPC_MDSTR_SLASH_ENVOY_DOT_SERVICE_DOT_DISCOVERY_DOT_V2_DOT_AGGREGATEDDISCOVERYSERVICE_SLASH_STREAMAGGREGATEDRESOURCES,
      nullptr, GRPC_MILLIS_INF_FUTURE, nullptr);
  GPR_ASSERT(call_ != nullptr);
  // Init data associated with the call.
  grpc_metadata_array_init(&initial_metadata_recv_);
  grpc_metadata_array_init(&trailing_metadata_recv_);
  // Start the call.
  if (GRPC_TRACE_FLAG_ENABLED(grpc_xds_client_trace)) {
    gpr_log(GPR_INFO,
            "[xds_client %p] Starting ADS call (chand: %p, calld: %p, "
            "call: %p)",
            xds_client(), chand(), this, call_);
  }
  // Create the ops.
  grpc_call_error call_error;
  grpc_op ops[3];
  memset(ops, 0, sizeof(ops));
  // Op: send initial metadata.
  grpc_op* op = ops;
  op->op = GRPC_OP_SEND_INITIAL_METADATA;
  op->data.send_initial_metadata.count = 0;
  op->flags = 0;
  op->reserved = nullptr;
  op++;
  call_error = grpc_call_start_batch_and_execute(call_, ops, (size_t)(op - ops),
                                                 nullptr);
  GPR_ASSERT(GRPC_CALL_OK == call_error);
  // Op: send request message.
  GRPC_CLOSURE_INIT(&on_request_sent_, OnRequestSent, this,
                    grpc_schedule_on_exec_ctx);
  if (xds_client()->service_config_watcher_ != nullptr) {
    Subscribe(XdsApi::kLdsTypeUrl, xds_client()->server_name_);
  }
  for (const auto& p : xds_client()->cluster_map_) {
    Subscribe(XdsApi::kCdsTypeUrl, std::string(p.first));
  }
  for (const auto& p : xds_client()->endpoint_map_) {
    Subscribe(XdsApi::kEdsTypeUrl, std::string(p.first));
  }
  // Op: recv initial metadata.
  op = ops;
  op->op = GRPC_OP_RECV_INITIAL_METADATA;
  op->data.recv_initial_metadata.recv_initial_metadata =
      &initial_metadata_recv_;
  op->flags = 0;
  op->reserved = nullptr;
  op++;
  // Op: recv response.
  op->op = GRPC_OP_RECV_MESSAGE;
  op->data.recv_message.recv_message = &recv_message_payload_;
  op->flags = 0;
  op->reserved = nullptr;
  op++;
  Ref(DEBUG_LOCATION, "ADS+OnResponseReceivedLocked").release();
  GRPC_CLOSURE_INIT(&on_response_received_, OnResponseReceived, this,
                    grpc_schedule_on_exec_ctx);
  call_error = grpc_call_start_batch_and_execute(call_, ops, (size_t)(op - ops),
                                                 &on_response_received_);
  GPR_ASSERT(GRPC_CALL_OK == call_error);
  // Op: recv server status.
  op = ops;
  op->op = GRPC_OP_RECV_STATUS_ON_CLIENT;
  op->data.recv_status_on_client.trailing_metadata = &trailing_metadata_recv_;
  op->data.recv_status_on_client.status = &status_code_;
  op->data.recv_status_on_client.status_details = &status_details_;
  op->flags = 0;
  op->reserved = nullptr;
  op++;
  // This callback signals the end of the call, so it relies on the initial
  // ref instead of a new ref. When it's invoked, it's the initial ref that is
  // unreffed.
  GRPC_CLOSURE_INIT(&on_status_received_, OnStatusReceived, this,
                    grpc_schedule_on_exec_ctx);
  call_error = grpc_call_start_batch_and_execute(call_, ops, (size_t)(op - ops),
                                                 &on_status_received_);
  GPR_ASSERT(GRPC_CALL_OK == call_error);
}

XdsClient::ChannelState::AdsCallState::~AdsCallState() {
  grpc_metadata_array_destroy(&initial_metadata_recv_);
  grpc_metadata_array_destroy(&trailing_metadata_recv_);
  grpc_byte_buffer_destroy(send_message_payload_);
  grpc_byte_buffer_destroy(recv_message_payload_);
  grpc_slice_unref_internal(status_details_);
  GPR_ASSERT(call_ != nullptr);
  grpc_call_unref(call_);
}

void XdsClient::ChannelState::AdsCallState::Orphan() {
  GPR_ASSERT(call_ != nullptr);
  // If we are here because xds_client wants to cancel the call,
  // on_status_received_ will complete the cancellation and clean up. Otherwise,
  // we are here because xds_client has to orphan a failed call, then the
  // following cancellation will be a no-op.
  grpc_call_cancel(call_, nullptr);
  state_map_.clear();
  // Note that the initial ref is hold by on_status_received_. So the
  // corresponding unref happens in on_status_received_ instead of here.
}

namespace {

// TODO(roth): Replace this with the absl version once we can use absl.
UniquePtr<char> StrCat(const std::set<StringView>& strings) {
  gpr_strvec v;
  gpr_strvec_init(&v);
  for (const StringView& str : strings) {
    gpr_strvec_add(&v, StringViewToCString(str).release());
    gpr_strvec_add(&v, gpr_strdup(" "));
  }
  UniquePtr<char> result(gpr_strvec_flatten(&v, nullptr));
  gpr_strvec_destroy(&v);
  return result;
}

}  // namespace

void XdsClient::ChannelState::AdsCallState::SendMessageLocked(
    const std::string& type_url) {
  // Buffer message sending if an existing message is in flight.
  if (send_message_payload_ != nullptr) {
    buffered_requests_.insert(type_url);
    return;
  }
  auto& state = state_map_[type_url];
<<<<<<< HEAD
  const XdsBootstrap::Node* node =
      sent_initial_message_ ? nullptr : xds_client()->bootstrap_->node();
  const char* build_version =
      sent_initial_message_ ? nullptr : xds_client()->build_version_.get();
  sent_initial_message_ = true;
  grpc_slice request_payload_slice;
  std::set<StringView> resource_names;
  if (type_url == kLdsTypeUrl) {
    resource_names.insert(xds_client()->server_name_);
    request_payload_slice = XdsLdsRequestCreateAndEncode(
        xds_client()->server_name_, node, build_version, state.version,
        state.nonce, GRPC_ERROR_REF(state.error), xds_client(),
        &grpc_xds_client_trace);
    state.subscribed_resources[xds_client()->server_name_]->Start(Ref());
  } else if (type_url == kRdsTypeUrl) {
    resource_names.insert(xds_client()->route_config_name_);
    request_payload_slice = XdsRdsRequestCreateAndEncode(
        xds_client()->route_config_name_, node, build_version, state.version,
        state.nonce, GRPC_ERROR_REF(state.error), xds_client(),
        &grpc_xds_client_trace);
    state.subscribed_resources[xds_client()->route_config_name_]->Start(Ref());
  } else if (type_url == kCdsTypeUrl) {
    resource_names = ClusterNamesForRequest();
    request_payload_slice = XdsCdsRequestCreateAndEncode(
        resource_names, node, build_version, state.version, state.nonce,
        GRPC_ERROR_REF(state.error), xds_client(), &grpc_xds_client_trace);
  } else if (type_url == kEdsTypeUrl) {
    resource_names = EdsServiceNamesForRequest();
    request_payload_slice = XdsEdsRequestCreateAndEncode(
        resource_names, node, build_version, state.version, state.nonce,
        GRPC_ERROR_REF(state.error), xds_client(), &grpc_xds_client_trace);
  } else {
    request_payload_slice = XdsUnsupportedTypeNackRequestCreateAndEncode(
        type_url, state.nonce, GRPC_ERROR_REF(state.error), xds_client(),
        &grpc_xds_client_trace);
    state_map_.erase(type_url);
  }
  if (GRPC_TRACE_FLAG_ENABLED(grpc_xds_client_trace)) {
    gpr_log(GPR_INFO,
            "[xds_client %p] sending ADS request: type=%s version=%s nonce=%s "
            "error=%s resources=%s",
            xds_client(), type_url.c_str(), state.version.c_str(),
            state.nonce.c_str(), grpc_error_string(state.error),
            StrCat(resource_names).get());
  }
  GRPC_ERROR_UNREF(state.error);
  state.error = GRPC_ERROR_NONE;
=======
  grpc_error* error = state.error;
  state.error = GRPC_ERROR_NONE;
  grpc_slice request_payload_slice;
  if (type_url == XdsApi::kLdsTypeUrl) {
    request_payload_slice = xds_client()->api_.CreateLdsRequest(
        xds_client()->server_name_, state.version, state.nonce, error,
        !sent_initial_message_);
    state.subscribed_resources[xds_client()->server_name_]->Start(Ref());
  } else if (type_url == XdsApi::kRdsTypeUrl) {
    request_payload_slice = xds_client()->api_.CreateRdsRequest(
        xds_client()->route_config_name_, state.version, state.nonce, error,
        !sent_initial_message_);
    state.subscribed_resources[xds_client()->route_config_name_]->Start(Ref());
  } else if (type_url == XdsApi::kCdsTypeUrl) {
    request_payload_slice = xds_client()->api_.CreateCdsRequest(
        ClusterNamesForRequest(), state.version, state.nonce, error,
        !sent_initial_message_);
  } else if (type_url == XdsApi::kEdsTypeUrl) {
    request_payload_slice = xds_client()->api_.CreateEdsRequest(
        EdsServiceNamesForRequest(), state.version, state.nonce, error,
        !sent_initial_message_);
  } else {
    request_payload_slice = xds_client()->api_.CreateUnsupportedTypeNackRequest(
        type_url, state.nonce, state.error);
    state_map_.erase(type_url);
  }
  sent_initial_message_ = true;
>>>>>>> f7395578
  // Create message payload.
  send_message_payload_ =
      grpc_raw_byte_buffer_create(&request_payload_slice, 1);
  grpc_slice_unref_internal(request_payload_slice);
  // Send the message.
  grpc_op op;
  memset(&op, 0, sizeof(op));
  op.op = GRPC_OP_SEND_MESSAGE;
  op.data.send_message.send_message = send_message_payload_;
  Ref(DEBUG_LOCATION, "ADS+OnRequestSentLocked").release();
  GRPC_CLOSURE_INIT(&on_request_sent_, OnRequestSent, this,
                    grpc_schedule_on_exec_ctx);
  grpc_call_error call_error =
      grpc_call_start_batch_and_execute(call_, &op, 1, &on_request_sent_);
  if (GPR_UNLIKELY(call_error != GRPC_CALL_OK)) {
    gpr_log(GPR_ERROR,
            "[xds_client %p] calld=%p call_error=%d sending ADS message",
            xds_client(), this, call_error);
    GPR_ASSERT(GRPC_CALL_OK == call_error);
  }
}

void XdsClient::ChannelState::AdsCallState::Subscribe(
    const std::string& type_url, const std::string& name) {
  auto& state = state_map_[type_url].subscribed_resources[name];
  if (state == nullptr) {
    state = MakeOrphanable<ResourceState>(type_url, name);
    SendMessageLocked(type_url);
  }
}

void XdsClient::ChannelState::AdsCallState::Unsubscribe(
    const std::string& type_url, const std::string& name) {
  state_map_[type_url].subscribed_resources.erase(name);
  SendMessageLocked(type_url);
}

bool XdsClient::ChannelState::AdsCallState::HasSubscribedResources() const {
  for (const auto& p : state_map_) {
    if (!p.second.subscribed_resources.empty()) return true;
  }
  return false;
}

void XdsClient::ChannelState::AdsCallState::AcceptLdsUpdate(
    XdsApi::LdsUpdate lds_update) {
  const std::string& cluster_name =
      lds_update.rds_update.has_value()
          ? lds_update.rds_update.value().cluster_name
          : "";
  if (GRPC_TRACE_FLAG_ENABLED(grpc_xds_client_trace)) {
    gpr_log(GPR_INFO,
            "[xds_client %p] LDS update received: "
            "route_config_name=%s, "
            "cluster_name=%s (empty if RDS is needed to obtain it)",
            xds_client(), lds_update.route_config_name.c_str(),
            cluster_name.c_str());
  }
  auto& lds_state = state_map_[XdsApi::kLdsTypeUrl];
  auto& state = lds_state.subscribed_resources[xds_client()->server_name_];
  if (state != nullptr) state->Finish();
  // Ignore identical update.
  if (xds_client()->route_config_name_ == lds_update.route_config_name &&
      xds_client()->cluster_name_ == cluster_name) {
    if (GRPC_TRACE_FLAG_ENABLED(grpc_xds_client_trace)) {
      gpr_log(GPR_INFO,
              "[xds_client %p] LDS update identical to current, ignoring.",
              xds_client());
    }
    return;
  }
  xds_client()->route_config_name_ = std::move(lds_update.route_config_name);
  if (lds_update.rds_update.has_value()) {
    // If cluster_name was found inlined in LDS response, notify the watcher
    // immediately.
    xds_client()->cluster_name_ =
        std::move(lds_update.rds_update.value().cluster_name);
    RefCountedPtr<ServiceConfig> service_config;
    grpc_error* error = xds_client()->CreateServiceConfig(
        xds_client()->cluster_name_, &service_config);
    if (error == GRPC_ERROR_NONE) {
      xds_client()->service_config_watcher_->OnServiceConfigChanged(
          std::move(service_config));
    } else {
      xds_client()->service_config_watcher_->OnError(error);
    }
  } else {
    // Send RDS request for dynamic resolution.
    Subscribe(XdsApi::kRdsTypeUrl, xds_client()->route_config_name_);
  }
}

void XdsClient::ChannelState::AdsCallState::AcceptRdsUpdate(
    XdsApi::RdsUpdate rds_update) {
  if (GRPC_TRACE_FLAG_ENABLED(grpc_xds_client_trace)) {
    gpr_log(GPR_INFO,
            "[xds_client %p] RDS update received: "
            "cluster_name=%s",
            xds_client(), rds_update.cluster_name.c_str());
  }
  auto& rds_state = state_map_[XdsApi::kRdsTypeUrl];
  auto& state =
      rds_state.subscribed_resources[xds_client()->route_config_name_];
  if (state != nullptr) state->Finish();
  // Ignore identical update.
  if (xds_client()->cluster_name_ == rds_update.cluster_name) {
    if (GRPC_TRACE_FLAG_ENABLED(grpc_xds_client_trace)) {
      gpr_log(GPR_INFO,
              "[xds_client %p] RDS update identical to current, ignoring.",
              xds_client());
    }
    return;
  }
  xds_client()->cluster_name_ = std::move(rds_update.cluster_name);
  // Notify the watcher.
  RefCountedPtr<ServiceConfig> service_config;
  grpc_error* error = xds_client()->CreateServiceConfig(
      xds_client()->cluster_name_, &service_config);
  if (error == GRPC_ERROR_NONE) {
    xds_client()->service_config_watcher_->OnServiceConfigChanged(
        std::move(service_config));
  } else {
    xds_client()->service_config_watcher_->OnError(error);
  }
}

void XdsClient::ChannelState::AdsCallState::AcceptCdsUpdate(
    XdsApi::CdsUpdateMap cds_update_map) {
  auto& cds_state = state_map_[XdsApi::kCdsTypeUrl];
  for (auto& p : cds_update_map) {
    const char* cluster_name = p.first.c_str();
    XdsApi::CdsUpdate& cds_update = p.second;
    auto& state = cds_state.subscribed_resources[cluster_name];
    if (state != nullptr) state->Finish();
    if (GRPC_TRACE_FLAG_ENABLED(grpc_xds_client_trace)) {
      gpr_log(GPR_INFO,
              "[xds_client %p] CDS update (cluster=%s) received: "
              "eds_service_name=%s, "
              "lrs_load_reporting_server_name=%s",
              xds_client(), cluster_name, cds_update.eds_service_name.c_str(),
              cds_update.lrs_load_reporting_server_name.has_value()
                  ? cds_update.lrs_load_reporting_server_name.value().c_str()
                  : "(N/A)");
    }
    ClusterState& cluster_state = xds_client()->cluster_map_[cluster_name];
    // Ignore identical update.
    if (cluster_state.update.has_value() &&
        cds_update.eds_service_name ==
            cluster_state.update.value().eds_service_name &&
        cds_update.lrs_load_reporting_server_name.value() ==
            cluster_state.update.value()
                .lrs_load_reporting_server_name.value()) {
      if (GRPC_TRACE_FLAG_ENABLED(grpc_xds_client_trace)) {
        gpr_log(GPR_INFO,
                "[xds_client %p] CDS update identical to current, ignoring.",
                xds_client());
      }
      continue;
    }
    // Update the cluster state.
    cluster_state.update.emplace(std::move(cds_update));
    // Notify all watchers.
    for (const auto& p : cluster_state.watchers) {
      p.first->OnClusterChanged(cluster_state.update.value());
    }
  }
}

void XdsClient::ChannelState::AdsCallState::AcceptEdsUpdate(
    XdsApi::EdsUpdateMap eds_update_map) {
  auto& eds_state = state_map_[XdsApi::kEdsTypeUrl];
  for (auto& p : eds_update_map) {
    const char* eds_service_name = p.first.c_str();
    XdsApi::EdsUpdate& eds_update = p.second;
    auto& state = eds_state.subscribed_resources[eds_service_name];
    if (state != nullptr) state->Finish();
    if (GRPC_TRACE_FLAG_ENABLED(grpc_xds_client_trace)) {
      gpr_log(GPR_INFO,
              "[xds_client %p] EDS response with %" PRIuPTR
              " priorities and %" PRIuPTR
              " drop categories received (drop_all=%d)",
              xds_client(), eds_update.priority_list_update.size(),
              eds_update.drop_config->drop_category_list().size(),
              eds_update.drop_all);
      for (size_t priority = 0;
           priority < eds_update.priority_list_update.size(); ++priority) {
        const auto* locality_map_update = eds_update.priority_list_update.Find(
            static_cast<uint32_t>(priority));
        gpr_log(GPR_INFO,
                "[xds_client %p] Priority %" PRIuPTR " contains %" PRIuPTR
                " localities",
                xds_client(), priority, locality_map_update->size());
        size_t locality_count = 0;
        for (const auto& p : locality_map_update->localities) {
          const auto& locality = p.second;
          gpr_log(GPR_INFO,
                  "[xds_client %p] Priority %" PRIuPTR ", locality %" PRIuPTR
                  " %s contains %" PRIuPTR " server addresses",
                  xds_client(), priority, locality_count,
                  locality.name->AsHumanReadableString(),
                  locality.serverlist.size());
          for (size_t i = 0; i < locality.serverlist.size(); ++i) {
            char* ipport;
            grpc_sockaddr_to_string(&ipport, &locality.serverlist[i].address(),
                                    false);
            gpr_log(GPR_INFO,
                    "[xds_client %p] Priority %" PRIuPTR ", locality %" PRIuPTR
                    " %s, server address %" PRIuPTR ": %s",
                    xds_client(), priority, locality_count,
                    locality.name->AsHumanReadableString(), i, ipport);
            gpr_free(ipport);
          }
          ++locality_count;
        }
      }
      for (size_t i = 0;
           i < eds_update.drop_config->drop_category_list().size(); ++i) {
        const XdsApi::DropConfig::DropCategory& drop_category =
            eds_update.drop_config->drop_category_list()[i];
        gpr_log(GPR_INFO,
                "[xds_client %p] Drop category %s has drop rate %d per million",
                xds_client(), drop_category.name.c_str(),
                drop_category.parts_per_million);
      }
    }
    EndpointState& endpoint_state =
        xds_client()->endpoint_map_[eds_service_name];
    // Ignore identical update.
    const XdsApi::EdsUpdate& prev_update = endpoint_state.update;
    const bool priority_list_changed =
        prev_update.priority_list_update != eds_update.priority_list_update;
    const bool drop_config_changed =
        prev_update.drop_config == nullptr ||
        *prev_update.drop_config != *eds_update.drop_config;
    if (!priority_list_changed && !drop_config_changed) {
      if (GRPC_TRACE_FLAG_ENABLED(grpc_xds_client_trace)) {
        gpr_log(GPR_INFO,
                "[xds_client %p] EDS update identical to current, ignoring.",
                xds_client());
      }
      continue;
    }
    // Update the cluster state.
    endpoint_state.update = std::move(eds_update);
    // Notify all watchers.
    for (const auto& p : endpoint_state.watchers) {
      p.first->OnEndpointChanged(endpoint_state.update);
    }
  }
}

void XdsClient::ChannelState::AdsCallState::OnRequestSent(void* arg,
                                                          grpc_error* error) {
  AdsCallState* ads_calld = static_cast<AdsCallState*>(arg);
  ads_calld->xds_client()->combiner_->Run(
      GRPC_CLOSURE_INIT(&ads_calld->on_request_sent_, OnRequestSentLocked,
                        ads_calld, nullptr),
      GRPC_ERROR_REF(error));
}

void XdsClient::ChannelState::AdsCallState::OnRequestSentLocked(
    void* arg, grpc_error* error) {
  AdsCallState* self = static_cast<AdsCallState*>(arg);
  if (self->IsCurrentCallOnChannel() && error == GRPC_ERROR_NONE) {
    // Clean up the sent message.
    grpc_byte_buffer_destroy(self->send_message_payload_);
    self->send_message_payload_ = nullptr;
    // Continue to send another pending message if any.
    // TODO(roth): The current code to handle buffered messages has the
    // advantage of sending only the most recent list of resource names for
    // each resource type (no matter how many times that resource type has
    // been requested to send while the current message sending is still
    // pending). But its disadvantage is that we send the requests in fixed
    // order of resource types. We need to fix this if we are seeing some
    // resource type(s) starved due to frequent requests of other resource
    // type(s).
    auto it = self->buffered_requests_.begin();
    if (it != self->buffered_requests_.end()) {
      self->SendMessageLocked(*it);
      self->buffered_requests_.erase(it);
    }
  }
  self->Unref(DEBUG_LOCATION, "ADS+OnRequestSentLocked");
}

void XdsClient::ChannelState::AdsCallState::OnResponseReceived(
    void* arg, grpc_error* error) {
  AdsCallState* ads_calld = static_cast<AdsCallState*>(arg);
  ads_calld->xds_client()->combiner_->Run(
      GRPC_CLOSURE_INIT(&ads_calld->on_response_received_,
                        OnResponseReceivedLocked, ads_calld, nullptr),
      GRPC_ERROR_REF(error));
}

void XdsClient::ChannelState::AdsCallState::OnResponseReceivedLocked(
    void* arg, grpc_error* /*error*/) {
  AdsCallState* ads_calld = static_cast<AdsCallState*>(arg);
  XdsClient* xds_client = ads_calld->xds_client();
  // Empty payload means the call was cancelled.
  if (!ads_calld->IsCurrentCallOnChannel() ||
      ads_calld->recv_message_payload_ == nullptr) {
    ads_calld->Unref(DEBUG_LOCATION, "ADS+OnResponseReceivedLocked");
    return;
  }
  // Read the response.
  grpc_byte_buffer_reader bbr;
  grpc_byte_buffer_reader_init(&bbr, ads_calld->recv_message_payload_);
  grpc_slice response_slice = grpc_byte_buffer_reader_readall(&bbr);
  grpc_byte_buffer_reader_destroy(&bbr);
  grpc_byte_buffer_destroy(ads_calld->recv_message_payload_);
  ads_calld->recv_message_payload_ = nullptr;
  // TODO(juanlishen): When we convert this to use the xds protocol, the
  // balancer will send us a fallback timeout such that we should go into
  // fallback mode if we have lost contact with the balancer after a certain
  // period of time. We will need to save the timeout value here, and then
  // when the balancer call ends, we will need to start a timer for the
  // specified period of time, and if the timer fires, we go into fallback
  // mode. We will also need to cancel the timer when we receive a serverlist
  // from the balancer.
  // Parse the response.
  XdsApi::LdsUpdate lds_update;
  XdsApi::RdsUpdate rds_update;
  XdsApi::CdsUpdateMap cds_update_map;
  XdsApi::EdsUpdateMap eds_update_map;
  std::string version;
  std::string nonce;
  std::string type_url;
  // Note that ParseAdsResponse() also validates the response.
  grpc_error* parse_error = xds_client->api_.ParseAdsResponse(
      response_slice, xds_client->server_name_, xds_client->route_config_name_,
      ads_calld->EdsServiceNamesForRequest(), &lds_update, &rds_update,
      &cds_update_map, &eds_update_map, &version, &nonce, &type_url,
      xds_client, &grpc_xds_client_trace);
  grpc_slice_unref_internal(response_slice);
  if (type_url.empty()) {
    // Ignore unparsable response.
    gpr_log(GPR_ERROR,
            "[xds_client %p] Error parsing ADS response (%s) -- ignoring",
            xds_client, grpc_error_string(parse_error));
    GRPC_ERROR_UNREF(parse_error);
  } else {
    // Update nonce.
    auto& state = ads_calld->state_map_[type_url];
    state.nonce = std::move(nonce);
    // NACK or ACK the response.
    if (parse_error != GRPC_ERROR_NONE) {
      GRPC_ERROR_UNREF(state.error);
      state.error = parse_error;
      // NACK unacceptable update.
      gpr_log(GPR_ERROR,
              "[xds_client %p] ADS response invalid for resource type %s "
              "version %s, will NACK: nonce=%s error=%s",
              xds_client, type_url.c_str(), version.c_str(),
              state.nonce.c_str(), grpc_error_string(parse_error));
      ads_calld->SendMessageLocked(type_url);
    } else {
      ads_calld->seen_response_ = true;
      // Accept the ADS response according to the type_url.
      if (type_url == XdsApi::kLdsTypeUrl) {
        ads_calld->AcceptLdsUpdate(std::move(lds_update));
      } else if (type_url == XdsApi::kRdsTypeUrl) {
        ads_calld->AcceptRdsUpdate(std::move(rds_update));
      } else if (type_url == XdsApi::kCdsTypeUrl) {
        ads_calld->AcceptCdsUpdate(std::move(cds_update_map));
      } else if (type_url == XdsApi::kEdsTypeUrl) {
        ads_calld->AcceptEdsUpdate(std::move(eds_update_map));
      }
      state.version = std::move(version);
      // ACK the update.
      ads_calld->SendMessageLocked(type_url);
      // Start load reporting if needed.
      auto& lrs_call = ads_calld->chand()->lrs_calld_;
      if (lrs_call != nullptr) {
        LrsCallState* lrs_calld = lrs_call->calld();
        if (lrs_calld != nullptr) lrs_calld->MaybeStartReportingLocked();
      }
    }
  }
  if (xds_client->shutting_down_) {
    ads_calld->Unref(DEBUG_LOCATION,
                     "ADS+OnResponseReceivedLocked+xds_shutdown");
    return;
  }
  // Keep listening for updates.
  grpc_op op;
  memset(&op, 0, sizeof(op));
  op.op = GRPC_OP_RECV_MESSAGE;
  op.data.recv_message.recv_message = &ads_calld->recv_message_payload_;
  op.flags = 0;
  op.reserved = nullptr;
  GPR_ASSERT(ads_calld->call_ != nullptr);
  // Reuse the "ADS+OnResponseReceivedLocked" ref taken in ctor.
  GRPC_CLOSURE_INIT(&ads_calld->on_response_received_, OnResponseReceived,
                    ads_calld, grpc_schedule_on_exec_ctx);
  const grpc_call_error call_error = grpc_call_start_batch_and_execute(
      ads_calld->call_, &op, 1, &ads_calld->on_response_received_);
  GPR_ASSERT(GRPC_CALL_OK == call_error);
}

void XdsClient::ChannelState::AdsCallState::OnStatusReceived(
    void* arg, grpc_error* error) {
  AdsCallState* ads_calld = static_cast<AdsCallState*>(arg);
  ads_calld->xds_client()->combiner_->Run(
      GRPC_CLOSURE_INIT(&ads_calld->on_status_received_, OnStatusReceivedLocked,
                        ads_calld, nullptr),
      GRPC_ERROR_REF(error));
}

void XdsClient::ChannelState::AdsCallState::OnStatusReceivedLocked(
    void* arg, grpc_error* error) {
  AdsCallState* ads_calld = static_cast<AdsCallState*>(arg);
  ChannelState* chand = ads_calld->chand();
  XdsClient* xds_client = ads_calld->xds_client();
  if (GRPC_TRACE_FLAG_ENABLED(grpc_xds_client_trace)) {
    char* status_details = grpc_slice_to_c_string(ads_calld->status_details_);
    gpr_log(GPR_INFO,
            "[xds_client %p] ADS call status received. Status = %d, details "
            "= '%s', (chand: %p, ads_calld: %p, call: %p), error '%s'",
            xds_client, ads_calld->status_code_, status_details, chand,
            ads_calld, ads_calld->call_, grpc_error_string(error));
    gpr_free(status_details);
  }
  // Ignore status from a stale call.
  if (ads_calld->IsCurrentCallOnChannel()) {
    // Try to restart the call.
    ads_calld->parent_->OnCallFinishedLocked();
    // Send error to all watchers.
    xds_client->NotifyOnError(
        GRPC_ERROR_CREATE_FROM_STATIC_STRING("xds call failed"));
  }
  ads_calld->Unref(DEBUG_LOCATION, "ADS+OnStatusReceivedLocked");
}

bool XdsClient::ChannelState::AdsCallState::IsCurrentCallOnChannel() const {
  // If the retryable ADS call is null (which only happens when the xds channel
  // is shutting down), all the ADS calls are stale.
  if (chand()->ads_calld_ == nullptr) return false;
  return this == chand()->ads_calld_->calld();
}

std::set<StringView>
XdsClient::ChannelState::AdsCallState::ClusterNamesForRequest() {
  std::set<StringView> cluster_names;
  for (auto& p : state_map_[XdsApi::kCdsTypeUrl].subscribed_resources) {
    cluster_names.insert(p.first);
    OrphanablePtr<ResourceState>& state = p.second;
    state->Start(Ref());
  }
  return cluster_names;
}

std::set<StringView>
XdsClient::ChannelState::AdsCallState::EdsServiceNamesForRequest() {
  std::set<StringView> eds_names;
  for (auto& p : state_map_[XdsApi::kEdsTypeUrl].subscribed_resources) {
    eds_names.insert(p.first);
    OrphanablePtr<ResourceState>& state = p.second;
    state->Start(Ref());
  }
  return eds_names;
}

//
// XdsClient::ChannelState::LrsCallState::Reporter
//

void XdsClient::ChannelState::LrsCallState::Reporter::Orphan() {
  if (next_report_timer_callback_pending_) {
    grpc_timer_cancel(&next_report_timer_);
  }
}

void XdsClient::ChannelState::LrsCallState::Reporter::
    ScheduleNextReportLocked() {
  const grpc_millis next_report_time = ExecCtx::Get()->Now() + report_interval_;
  GRPC_CLOSURE_INIT(&on_next_report_timer_, OnNextReportTimer, this,
                    grpc_schedule_on_exec_ctx);
  grpc_timer_init(&next_report_timer_, next_report_time,
                  &on_next_report_timer_);
  next_report_timer_callback_pending_ = true;
}

void XdsClient::ChannelState::LrsCallState::Reporter::OnNextReportTimer(
    void* arg, grpc_error* error) {
  Reporter* self = static_cast<Reporter*>(arg);
  self->xds_client()->combiner_->Run(
      GRPC_CLOSURE_INIT(&self->on_next_report_timer_, OnNextReportTimerLocked,
                        self, nullptr),
      GRPC_ERROR_REF(error));
}

void XdsClient::ChannelState::LrsCallState::Reporter::OnNextReportTimerLocked(
    void* arg, grpc_error* error) {
  Reporter* self = static_cast<Reporter*>(arg);
  self->next_report_timer_callback_pending_ = false;
  if (error != GRPC_ERROR_NONE || !self->IsCurrentReporterOnCall()) {
    self->Unref(DEBUG_LOCATION, "Reporter+timer");
    return;
  }
  self->SendReportLocked();
}

void XdsClient::ChannelState::LrsCallState::Reporter::SendReportLocked() {
  // Create a request that contains the load report.
  grpc_slice request_payload_slice =
      xds_client()->api_.CreateLrsRequest(xds_client()->ClientStatsMap());
  // Skip client load report if the counters were all zero in the last
  // report and they are still zero in this one.
  const bool old_val = last_report_counters_were_zero_;
  last_report_counters_were_zero_ = static_cast<bool>(
      grpc_slice_eq(request_payload_slice, grpc_empty_slice()));
  if (old_val && last_report_counters_were_zero_) {
    ScheduleNextReportLocked();
    return;
  }
  parent_->send_message_payload_ =
      grpc_raw_byte_buffer_create(&request_payload_slice, 1);
  grpc_slice_unref_internal(request_payload_slice);
  // Send the report.
  grpc_op op;
  memset(&op, 0, sizeof(op));
  op.op = GRPC_OP_SEND_MESSAGE;
  op.data.send_message.send_message = parent_->send_message_payload_;
  GRPC_CLOSURE_INIT(&on_report_done_, OnReportDone, this,
                    grpc_schedule_on_exec_ctx);
  grpc_call_error call_error = grpc_call_start_batch_and_execute(
      parent_->call_, &op, 1, &on_report_done_);
  if (GPR_UNLIKELY(call_error != GRPC_CALL_OK)) {
    gpr_log(GPR_ERROR,
            "[xds_client %p] calld=%p call_error=%d sending client load report",
            xds_client(), this, call_error);
    GPR_ASSERT(GRPC_CALL_OK == call_error);
  }
}

void XdsClient::ChannelState::LrsCallState::Reporter::OnReportDone(
    void* arg, grpc_error* error) {
  Reporter* self = static_cast<Reporter*>(arg);
  self->xds_client()->combiner_->Run(
      GRPC_CLOSURE_INIT(&self->on_report_done_, OnReportDoneLocked, self,
                        nullptr),
      GRPC_ERROR_REF(error));
}

void XdsClient::ChannelState::LrsCallState::Reporter::OnReportDoneLocked(
    void* arg, grpc_error* error) {
  Reporter* self = static_cast<Reporter*>(arg);
  grpc_byte_buffer_destroy(self->parent_->send_message_payload_);
  self->parent_->send_message_payload_ = nullptr;
  if (error != GRPC_ERROR_NONE || !self->IsCurrentReporterOnCall()) {
    // If this reporter is no longer the current one on the call, the reason
    // might be that it was orphaned for a new one due to config update.
    if (!self->IsCurrentReporterOnCall()) {
      self->parent_->MaybeStartReportingLocked();
    }
    self->Unref(DEBUG_LOCATION, "Reporter+report_done");
    return;
  }
  self->ScheduleNextReportLocked();
}

//
// XdsClient::ChannelState::LrsCallState
//

XdsClient::ChannelState::LrsCallState::LrsCallState(
    RefCountedPtr<RetryableCall<LrsCallState>> parent)
    : InternallyRefCounted<LrsCallState>(&grpc_xds_client_trace),
      parent_(std::move(parent)) {
  // Init the LRS call. Note that the call will progress every time there's
  // activity in xds_client()->interested_parties_, which is comprised of
  // the polling entities from client_channel.
  GPR_ASSERT(xds_client() != nullptr);
  GPR_ASSERT(!xds_client()->server_name_.empty());
  call_ = grpc_channel_create_pollset_set_call(
      chand()->channel_, nullptr, GRPC_PROPAGATE_DEFAULTS,
      xds_client()->interested_parties_,
      GRPC_MDSTR_SLASH_ENVOY_DOT_SERVICE_DOT_LOAD_STATS_DOT_V2_DOT_LOADREPORTINGSERVICE_SLASH_STREAMLOADSTATS,
      nullptr, GRPC_MILLIS_INF_FUTURE, nullptr);
  GPR_ASSERT(call_ != nullptr);
  // Init the request payload.
  grpc_slice request_payload_slice =
      xds_client()->api_.CreateLrsInitialRequest(xds_client()->server_name_);
  send_message_payload_ =
      grpc_raw_byte_buffer_create(&request_payload_slice, 1);
  grpc_slice_unref_internal(request_payload_slice);
  // Init other data associated with the LRS call.
  grpc_metadata_array_init(&initial_metadata_recv_);
  grpc_metadata_array_init(&trailing_metadata_recv_);
  // Start the call.
  if (GRPC_TRACE_FLAG_ENABLED(grpc_xds_client_trace)) {
    gpr_log(GPR_INFO,
            "[xds_client %p] Starting LRS call (chand: %p, calld: %p, "
            "call: %p)",
            xds_client(), chand(), this, call_);
  }
  // Create the ops.
  grpc_call_error call_error;
  grpc_op ops[3];
  memset(ops, 0, sizeof(ops));
  // Op: send initial metadata.
  grpc_op* op = ops;
  op->op = GRPC_OP_SEND_INITIAL_METADATA;
  op->data.send_initial_metadata.count = 0;
  op->flags = 0;
  op->reserved = nullptr;
  op++;
  // Op: send request message.
  GPR_ASSERT(send_message_payload_ != nullptr);
  op->op = GRPC_OP_SEND_MESSAGE;
  op->data.send_message.send_message = send_message_payload_;
  op->flags = 0;
  op->reserved = nullptr;
  op++;
  Ref(DEBUG_LOCATION, "LRS+OnInitialRequestSentLocked").release();
  GRPC_CLOSURE_INIT(&on_initial_request_sent_, OnInitialRequestSent, this,
                    grpc_schedule_on_exec_ctx);
  call_error = grpc_call_start_batch_and_execute(call_, ops, (size_t)(op - ops),
                                                 &on_initial_request_sent_);
  GPR_ASSERT(GRPC_CALL_OK == call_error);
  // Op: recv initial metadata.
  op = ops;
  op->op = GRPC_OP_RECV_INITIAL_METADATA;
  op->data.recv_initial_metadata.recv_initial_metadata =
      &initial_metadata_recv_;
  op->flags = 0;
  op->reserved = nullptr;
  op++;
  // Op: recv response.
  op->op = GRPC_OP_RECV_MESSAGE;
  op->data.recv_message.recv_message = &recv_message_payload_;
  op->flags = 0;
  op->reserved = nullptr;
  op++;
  Ref(DEBUG_LOCATION, "LRS+OnResponseReceivedLocked").release();
  GRPC_CLOSURE_INIT(&on_response_received_, OnResponseReceived, this,
                    grpc_schedule_on_exec_ctx);
  call_error = grpc_call_start_batch_and_execute(call_, ops, (size_t)(op - ops),
                                                 &on_response_received_);
  GPR_ASSERT(GRPC_CALL_OK == call_error);
  // Op: recv server status.
  op = ops;
  op->op = GRPC_OP_RECV_STATUS_ON_CLIENT;
  op->data.recv_status_on_client.trailing_metadata = &trailing_metadata_recv_;
  op->data.recv_status_on_client.status = &status_code_;
  op->data.recv_status_on_client.status_details = &status_details_;
  op->flags = 0;
  op->reserved = nullptr;
  op++;
  // This callback signals the end of the call, so it relies on the initial
  // ref instead of a new ref. When it's invoked, it's the initial ref that is
  // unreffed.
  GRPC_CLOSURE_INIT(&on_status_received_, OnStatusReceived, this,
                    grpc_schedule_on_exec_ctx);
  call_error = grpc_call_start_batch_and_execute(call_, ops, (size_t)(op - ops),
                                                 &on_status_received_);
  GPR_ASSERT(GRPC_CALL_OK == call_error);
}

XdsClient::ChannelState::LrsCallState::~LrsCallState() {
  grpc_metadata_array_destroy(&initial_metadata_recv_);
  grpc_metadata_array_destroy(&trailing_metadata_recv_);
  grpc_byte_buffer_destroy(send_message_payload_);
  grpc_byte_buffer_destroy(recv_message_payload_);
  grpc_slice_unref_internal(status_details_);
  GPR_ASSERT(call_ != nullptr);
  grpc_call_unref(call_);
}

void XdsClient::ChannelState::LrsCallState::Orphan() {
  reporter_.reset();
  GPR_ASSERT(call_ != nullptr);
  // If we are here because xds_client wants to cancel the call,
  // on_status_received_ will complete the cancellation and clean up. Otherwise,
  // we are here because xds_client has to orphan a failed call, then the
  // following cancellation will be a no-op.
  grpc_call_cancel(call_, nullptr);
  // Note that the initial ref is hold by on_status_received_. So the
  // corresponding unref happens in on_status_received_ instead of here.
}

void XdsClient::ChannelState::LrsCallState::MaybeStartReportingLocked() {
  // Don't start again if already started.
  if (reporter_ != nullptr) return;
  // Don't start if the previous send_message op (of the initial request or the
  // last report of the previous reporter) hasn't completed.
  if (send_message_payload_ != nullptr) return;
  // Don't start if no LRS response has arrived.
  if (!seen_response()) return;
  // Don't start if the ADS call hasn't received any valid response. Note that
  // this must be the first channel because it is the current channel but its
  // ADS call hasn't seen any response.
  AdsCallState* ads_calld = chand()->ads_calld_->calld();
  if (ads_calld == nullptr || !ads_calld->seen_response()) return;
  // Start reporting.
  for (auto& p : chand()->xds_client_->endpoint_map_) {
    for (auto* client_stats : p.second.client_stats) {
      client_stats->MaybeInitLastReportTime();
    }
  }
  reporter_ = MakeOrphanable<Reporter>(
      Ref(DEBUG_LOCATION, "LRS+load_report+start"), load_reporting_interval_);
}

bool XdsClient::ChannelState::LrsCallState::ShouldSendLoadReports(
    const StringView& cluster_name) const {
  // Only send load reports for the clusters that are asked for by the LRS
  // server.
  return cluster_names_.find(std::string(cluster_name)) != cluster_names_.end();
}

void XdsClient::ChannelState::LrsCallState::OnInitialRequestSent(
    void* arg, grpc_error* error) {
  LrsCallState* lrs_calld = static_cast<LrsCallState*>(arg);
  lrs_calld->xds_client()->combiner_->Run(
      GRPC_CLOSURE_INIT(&lrs_calld->on_initial_request_sent_,
                        OnInitialRequestSentLocked, lrs_calld, nullptr),
      GRPC_ERROR_REF(error));
}

void XdsClient::ChannelState::LrsCallState::OnInitialRequestSentLocked(
    void* arg, grpc_error* /*error*/) {
  LrsCallState* lrs_calld = static_cast<LrsCallState*>(arg);
  // Clear the send_message_payload_.
  grpc_byte_buffer_destroy(lrs_calld->send_message_payload_);
  lrs_calld->send_message_payload_ = nullptr;
  lrs_calld->MaybeStartReportingLocked();
  lrs_calld->Unref(DEBUG_LOCATION, "LRS+OnInitialRequestSentLocked");
}

void XdsClient::ChannelState::LrsCallState::OnResponseReceived(
    void* arg, grpc_error* error) {
  LrsCallState* lrs_calld = static_cast<LrsCallState*>(arg);
  lrs_calld->xds_client()->combiner_->Run(
      GRPC_CLOSURE_INIT(&lrs_calld->on_response_received_,
                        OnResponseReceivedLocked, lrs_calld, nullptr),
      GRPC_ERROR_REF(error));
}

void XdsClient::ChannelState::LrsCallState::OnResponseReceivedLocked(
    void* arg, grpc_error* /*error*/) {
  LrsCallState* lrs_calld = static_cast<LrsCallState*>(arg);
  XdsClient* xds_client = lrs_calld->xds_client();
  // Empty payload means the call was cancelled.
  if (!lrs_calld->IsCurrentCallOnChannel() ||
      lrs_calld->recv_message_payload_ == nullptr) {
    lrs_calld->Unref(DEBUG_LOCATION, "LRS+OnResponseReceivedLocked");
    return;
  }
  // Read the response.
  grpc_byte_buffer_reader bbr;
  grpc_byte_buffer_reader_init(&bbr, lrs_calld->recv_message_payload_);
  grpc_slice response_slice = grpc_byte_buffer_reader_readall(&bbr);
  grpc_byte_buffer_reader_destroy(&bbr);
  grpc_byte_buffer_destroy(lrs_calld->recv_message_payload_);
  lrs_calld->recv_message_payload_ = nullptr;
  // This anonymous lambda is a hack to avoid the usage of goto.
  [&]() {
    // Parse the response.
    std::set<std::string> new_cluster_names;
    grpc_millis new_load_reporting_interval;
    grpc_error* parse_error = xds_client->api_.ParseLrsResponse(
        response_slice, &new_cluster_names, &new_load_reporting_interval);
    if (parse_error != GRPC_ERROR_NONE) {
      gpr_log(GPR_ERROR,
              "[xds_client %p] LRS response parsing failed. error=%s",
              xds_client, grpc_error_string(parse_error));
      GRPC_ERROR_UNREF(parse_error);
      return;
    }
    lrs_calld->seen_response_ = true;
    if (GRPC_TRACE_FLAG_ENABLED(grpc_xds_client_trace)) {
      gpr_log(GPR_INFO,
              "[xds_client %p] LRS response received, %" PRIuPTR
              " cluster names, load_report_interval=%" PRId64 "ms",
              xds_client, new_cluster_names.size(),
              new_load_reporting_interval);
      size_t i = 0;
      for (const auto& name : new_cluster_names) {
        gpr_log(GPR_INFO, "[xds_client %p] cluster_name %" PRIuPTR ": %s",
                xds_client, i++, name.c_str());
      }
    }
    if (new_load_reporting_interval <
        GRPC_XDS_MIN_CLIENT_LOAD_REPORTING_INTERVAL_MS) {
      new_load_reporting_interval =
          GRPC_XDS_MIN_CLIENT_LOAD_REPORTING_INTERVAL_MS;
      if (GRPC_TRACE_FLAG_ENABLED(grpc_xds_client_trace)) {
        gpr_log(GPR_INFO,
                "[xds_client %p] Increased load_report_interval to minimum "
                "value %dms",
                xds_client, GRPC_XDS_MIN_CLIENT_LOAD_REPORTING_INTERVAL_MS);
      }
    }
    // Ignore identical update.
    if (lrs_calld->cluster_names_ == new_cluster_names &&
        lrs_calld->load_reporting_interval_ == new_load_reporting_interval) {
      if (GRPC_TRACE_FLAG_ENABLED(grpc_xds_client_trace)) {
        gpr_log(GPR_INFO,
                "[xds_client %p] Incoming LRS response identical to current, "
                "ignoring.",
                xds_client);
      }
      return;
    }
    // Stop current load reporting (if any) to adopt the new config.
    lrs_calld->reporter_.reset();
    // Record the new config.
    lrs_calld->cluster_names_ = std::move(new_cluster_names);
    lrs_calld->load_reporting_interval_ = new_load_reporting_interval;
    // Try starting sending load report.
    lrs_calld->MaybeStartReportingLocked();
  }();
  grpc_slice_unref_internal(response_slice);
  if (xds_client->shutting_down_) {
    lrs_calld->Unref(DEBUG_LOCATION,
                     "LRS+OnResponseReceivedLocked+xds_shutdown");
    return;
  }
  // Keep listening for LRS config updates.
  grpc_op op;
  memset(&op, 0, sizeof(op));
  op.op = GRPC_OP_RECV_MESSAGE;
  op.data.recv_message.recv_message = &lrs_calld->recv_message_payload_;
  op.flags = 0;
  op.reserved = nullptr;
  GPR_ASSERT(lrs_calld->call_ != nullptr);
  // Reuse the "OnResponseReceivedLocked" ref taken in ctor.
  GRPC_CLOSURE_INIT(&lrs_calld->on_response_received_, OnResponseReceived,
                    lrs_calld, grpc_schedule_on_exec_ctx);
  const grpc_call_error call_error = grpc_call_start_batch_and_execute(
      lrs_calld->call_, &op, 1, &lrs_calld->on_response_received_);
  GPR_ASSERT(GRPC_CALL_OK == call_error);
}

void XdsClient::ChannelState::LrsCallState::OnStatusReceived(
    void* arg, grpc_error* error) {
  LrsCallState* lrs_calld = static_cast<LrsCallState*>(arg);
  lrs_calld->xds_client()->combiner_->Run(
      GRPC_CLOSURE_INIT(&lrs_calld->on_status_received_, OnStatusReceivedLocked,
                        lrs_calld, nullptr),
      GRPC_ERROR_REF(error));
}

void XdsClient::ChannelState::LrsCallState::OnStatusReceivedLocked(
    void* arg, grpc_error* error) {
  LrsCallState* lrs_calld = static_cast<LrsCallState*>(arg);
  XdsClient* xds_client = lrs_calld->xds_client();
  ChannelState* chand = lrs_calld->chand();
  GPR_ASSERT(lrs_calld->call_ != nullptr);
  if (GRPC_TRACE_FLAG_ENABLED(grpc_xds_client_trace)) {
    char* status_details = grpc_slice_to_c_string(lrs_calld->status_details_);
    gpr_log(GPR_INFO,
            "[xds_client %p] LRS call status received. Status = %d, details "
            "= '%s', (chand: %p, calld: %p, call: %p), error '%s'",
            xds_client, lrs_calld->status_code_, status_details, chand,
            lrs_calld, lrs_calld->call_, grpc_error_string(error));
    gpr_free(status_details);
  }
  // Ignore status from a stale call.
  if (lrs_calld->IsCurrentCallOnChannel()) {
    GPR_ASSERT(!xds_client->shutting_down_);
    // Try to restart the call.
    lrs_calld->parent_->OnCallFinishedLocked();
  }
  lrs_calld->Unref(DEBUG_LOCATION, "LRS+OnStatusReceivedLocked");
}

bool XdsClient::ChannelState::LrsCallState::IsCurrentCallOnChannel() const {
  // If the retryable LRS call is null (which only happens when the xds channel
  // is shutting down), all the LRS calls are stale.
  if (chand()->lrs_calld_ == nullptr) return false;
  return this == chand()->lrs_calld_->calld();
}

//
// XdsClient
//

namespace {

grpc_millis GetRequestTimeout(const grpc_channel_args& args) {
  return grpc_channel_args_find_integer(
      &args, GRPC_ARG_XDS_RESOURCE_DOES_NOT_EXIST_TIMEOUT_MS,
      {15000, 0, INT_MAX});
}

UniquePtr<char> GenerateBuildVersionString() {
  char* build_version_str;
  gpr_asprintf(&build_version_str, "gRPC C-core %s %s", grpc_version_string(),
               GPR_PLATFORM_STRING);
  return UniquePtr<char>(build_version_str);
}

}  // namespace

XdsClient::XdsClient(Combiner* combiner, grpc_pollset_set* interested_parties,
                     StringView server_name,
                     std::unique_ptr<ServiceConfigWatcherInterface> watcher,
                     const grpc_channel_args& channel_args, grpc_error** error)
    : InternallyRefCounted<XdsClient>(&grpc_xds_client_trace),
      request_timeout_(GetRequestTimeout(channel_args)),
      build_version_(GenerateBuildVersionString()),
      combiner_(GRPC_COMBINER_REF(combiner, "xds_client")),
      interested_parties_(interested_parties),
<<<<<<< HEAD
      bootstrap_(XdsBootstrap::ReadFromFile(this, &grpc_xds_client_trace,
                                            error)),
=======
      bootstrap_(XdsBootstrap::ReadFromFile(error)),
      api_(bootstrap_ == nullptr ? nullptr : bootstrap_->node(),
           build_version_.get()),
>>>>>>> f7395578
      server_name_(server_name),
      service_config_watcher_(std::move(watcher)) {
  if (GRPC_TRACE_FLAG_ENABLED(grpc_xds_client_trace)) {
    gpr_log(GPR_INFO, "[xds_client %p] creating xds client", this);
  }
  if (*error != GRPC_ERROR_NONE) {
    gpr_log(GPR_ERROR, "[xds_client %p] failed to read bootstrap file: %s",
            this, grpc_error_string(*error));
    return;
  }
  if (GRPC_TRACE_FLAG_ENABLED(grpc_xds_client_trace)) {
    gpr_log(GPR_INFO, "[xds_client %p] creating channel to %s", this,
            bootstrap_->server().server_uri.c_str());
  }
  grpc_channel_args* new_args = BuildXdsChannelArgs(channel_args);
  grpc_channel* channel = CreateXdsChannel(*bootstrap_, *new_args, error);
  grpc_channel_args_destroy(new_args);
  if (*error != GRPC_ERROR_NONE) {
    gpr_log(GPR_ERROR, "[xds_client %p] failed to create xds channel: %s", this,
            grpc_error_string(*error));
    return;
  }
  chand_ = MakeOrphanable<ChannelState>(
      Ref(DEBUG_LOCATION, "XdsClient+ChannelState"), channel);
  if (service_config_watcher_ != nullptr) {
    chand_->Subscribe(XdsApi::kLdsTypeUrl, std::string(server_name));
  }
}

XdsClient::~XdsClient() {
  if (GRPC_TRACE_FLAG_ENABLED(grpc_xds_client_trace)) {
    gpr_log(GPR_INFO, "[xds_client %p] destroying xds client", this);
  }
  GRPC_COMBINER_UNREF(combiner_, "xds_client");
}

void XdsClient::Orphan() {
  if (GRPC_TRACE_FLAG_ENABLED(grpc_xds_client_trace)) {
    gpr_log(GPR_INFO, "[xds_client %p] shutting down xds client", this);
  }
  shutting_down_ = true;
  chand_.reset();
  cluster_map_.clear();
  endpoint_map_.clear();
  Unref(DEBUG_LOCATION, "XdsClient::Orphan()");
}

void XdsClient::WatchClusterData(
    StringView cluster_name, std::unique_ptr<ClusterWatcherInterface> watcher) {
  std::string cluster_name_str = std::string(cluster_name);
  ClusterState& cluster_state = cluster_map_[cluster_name_str];
  ClusterWatcherInterface* w = watcher.get();
  cluster_state.watchers[w] = std::move(watcher);
  // If we've already received an CDS update, notify the new watcher
  // immediately.
  if (cluster_state.update.has_value()) {
    if (GRPC_TRACE_FLAG_ENABLED(grpc_xds_client_trace)) {
      gpr_log(GPR_INFO, "[xds_client %p] returning cached cluster data for %s",
              this, StringViewToCString(cluster_name).get());
    }
    w->OnClusterChanged(cluster_state.update.value());
  }
  chand_->Subscribe(XdsApi::kCdsTypeUrl, cluster_name_str);
}

void XdsClient::CancelClusterDataWatch(StringView cluster_name,
                                       ClusterWatcherInterface* watcher) {
  if (shutting_down_) return;
  std::string cluster_name_str = std::string(cluster_name);
  ClusterState& cluster_state = cluster_map_[cluster_name_str];
  auto it = cluster_state.watchers.find(watcher);
  if (it != cluster_state.watchers.end()) {
    cluster_state.watchers.erase(it);
    if (cluster_state.watchers.empty()) {
      cluster_map_.erase(cluster_name_str);
      chand_->Unsubscribe(XdsApi::kCdsTypeUrl, cluster_name_str);
    }
  }
}

void XdsClient::WatchEndpointData(
    StringView eds_service_name,
    std::unique_ptr<EndpointWatcherInterface> watcher) {
  std::string eds_service_name_str = std::string(eds_service_name);
  EndpointState& endpoint_state = endpoint_map_[eds_service_name_str];
  EndpointWatcherInterface* w = watcher.get();
  endpoint_state.watchers[w] = std::move(watcher);
  // If we've already received an EDS update, notify the new watcher
  // immediately.
  if (!endpoint_state.update.priority_list_update.empty()) {
    if (GRPC_TRACE_FLAG_ENABLED(grpc_xds_client_trace)) {
      gpr_log(GPR_INFO, "[xds_client %p] returning cached endpoint data for %s",
              this, StringViewToCString(eds_service_name).get());
    }
    w->OnEndpointChanged(endpoint_state.update);
  }
  chand_->Subscribe(XdsApi::kEdsTypeUrl, eds_service_name_str);
}

void XdsClient::CancelEndpointDataWatch(StringView eds_service_name,
                                        EndpointWatcherInterface* watcher) {
  if (shutting_down_) return;
  std::string eds_service_name_str = std::string(eds_service_name);
  EndpointState& endpoint_state = endpoint_map_[eds_service_name_str];
  auto it = endpoint_state.watchers.find(watcher);
  if (it != endpoint_state.watchers.end()) {
    endpoint_state.watchers.erase(it);
    if (endpoint_state.watchers.empty()) {
      endpoint_map_.erase(eds_service_name_str);
      chand_->Unsubscribe(XdsApi::kEdsTypeUrl, eds_service_name_str);
    }
  }
}

void XdsClient::AddClientStats(StringView /*lrs_server*/,
                               StringView cluster_name,
                               XdsClientStats* client_stats) {
  EndpointState& endpoint_state = endpoint_map_[std::string(cluster_name)];
  // TODO(roth): When we add support for direct federation, use the
  // server name specified in lrs_server.
  endpoint_state.client_stats.insert(client_stats);
  chand_->MaybeStartLrsCall();
}

void XdsClient::RemoveClientStats(StringView /*lrs_server*/,
                                  StringView cluster_name,
                                  XdsClientStats* client_stats) {
  EndpointState& endpoint_state = endpoint_map_[std::string(cluster_name)];
  // TODO(roth): When we add support for direct federation, use the
  // server name specified in lrs_server.
  // TODO(roth): In principle, we should try to send a final load report
  // containing whatever final stats have been accumulated since the
  // last load report.
  auto it = endpoint_state.client_stats.find(client_stats);
  if (it != endpoint_state.client_stats.end()) {
    endpoint_state.client_stats.erase(it);
  }
  if (chand_ != nullptr && endpoint_state.client_stats.empty()) {
    chand_->StopLrsCall();
  }
}

void XdsClient::ResetBackoff() {
  if (chand_ != nullptr) {
    grpc_channel_reset_connect_backoff(chand_->channel());
  }
}

grpc_error* XdsClient::CreateServiceConfig(
    const std::string& cluster_name,
    RefCountedPtr<ServiceConfig>* service_config) const {
  char* json;
  gpr_asprintf(&json,
               "{\n"
               "  \"loadBalancingConfig\":[\n"
               "    { \"cds_experimental\":{\n"
               "      \"cluster\": \"%s\"\n"
               "    } }\n"
               "  ]\n"
               "}",
               cluster_name.c_str());
  grpc_error* error = GRPC_ERROR_NONE;
  *service_config = ServiceConfig::Create(json, &error);
  gpr_free(json);
  return error;
}

std::map<StringView, std::set<XdsClientStats*>, StringLess>
XdsClient::ClientStatsMap() const {
  std::map<StringView, std::set<XdsClientStats*>, StringLess> client_stats_map;
  for (const auto& p : endpoint_map_) {
    const StringView cluster_name = p.first;
    const auto& client_stats = p.second.client_stats;
    if (chand_->lrs_calld()->ShouldSendLoadReports(cluster_name)) {
      client_stats_map.emplace(cluster_name, client_stats);
    }
  }
  return client_stats_map;
}

void XdsClient::NotifyOnError(grpc_error* error) {
  if (service_config_watcher_ != nullptr) {
    service_config_watcher_->OnError(GRPC_ERROR_REF(error));
  }
  for (const auto& p : cluster_map_) {
    const ClusterState& cluster_state = p.second;
    for (const auto& p : cluster_state.watchers) {
      p.first->OnError(GRPC_ERROR_REF(error));
    }
  }
  for (const auto& p : endpoint_map_) {
    const EndpointState& endpoint_state = p.second;
    for (const auto& p : endpoint_state.watchers) {
      p.first->OnError(GRPC_ERROR_REF(error));
    }
  }
  GRPC_ERROR_UNREF(error);
}

void* XdsClient::ChannelArgCopy(void* p) {
  XdsClient* xds_client = static_cast<XdsClient*>(p);
  xds_client->Ref().release();
  return p;
}

void XdsClient::ChannelArgDestroy(void* p) {
  XdsClient* xds_client = static_cast<XdsClient*>(p);
  xds_client->Unref();
}

int XdsClient::ChannelArgCmp(void* p, void* q) { return GPR_ICMP(p, q); }

const grpc_arg_pointer_vtable XdsClient::kXdsClientVtable = {
    XdsClient::ChannelArgCopy, XdsClient::ChannelArgDestroy,
    XdsClient::ChannelArgCmp};

grpc_arg XdsClient::MakeChannelArg() const {
  return grpc_channel_arg_pointer_create(const_cast<char*>(GRPC_ARG_XDS_CLIENT),
                                         const_cast<XdsClient*>(this),
                                         &XdsClient::kXdsClientVtable);
}

RefCountedPtr<XdsClient> XdsClient::GetFromChannelArgs(
    const grpc_channel_args& args) {
  XdsClient* xds_client =
      grpc_channel_args_find_pointer<XdsClient>(&args, GRPC_ARG_XDS_CLIENT);
  if (xds_client != nullptr) return xds_client->Ref();
  return nullptr;
}

}  // namespace grpc_core<|MERGE_RESOLUTION|>--- conflicted
+++ resolved
@@ -183,18 +183,12 @@
             self->type_url_.c_str(), self->name_.c_str());
         grpc_error* error = GRPC_ERROR_CREATE_FROM_COPIED_STRING(msg);
         gpr_free(msg);
-<<<<<<< HEAD
-        gpr_log(GPR_ERROR, "[xds_client %p] %s",
-                self->ads_calld_->xds_client(), grpc_error_string(error));
-        if (self->type_url_ == kLdsTypeUrl || self->type_url_ == kRdsTypeUrl) {
-=======
         if (GRPC_TRACE_FLAG_ENABLED(grpc_xds_client_trace)) {
           gpr_log(GPR_INFO, "[xds_client %p] %s",
                   self->ads_calld_->xds_client(), grpc_error_string(error));
         }
         if (self->type_url_ == XdsApi::kLdsTypeUrl ||
             self->type_url_ == XdsApi::kRdsTypeUrl) {
->>>>>>> f7395578
           self->ads_calld_->xds_client()->service_config_watcher_->OnError(
               error);
         } else if (self->type_url_ == XdsApi::kCdsTypeUrl) {
@@ -811,44 +805,36 @@
     return;
   }
   auto& state = state_map_[type_url];
-<<<<<<< HEAD
-  const XdsBootstrap::Node* node =
-      sent_initial_message_ ? nullptr : xds_client()->bootstrap_->node();
-  const char* build_version =
-      sent_initial_message_ ? nullptr : xds_client()->build_version_.get();
-  sent_initial_message_ = true;
   grpc_slice request_payload_slice;
   std::set<StringView> resource_names;
-  if (type_url == kLdsTypeUrl) {
+  if (type_url == XdsApi::kLdsTypeUrl) {
     resource_names.insert(xds_client()->server_name_);
-    request_payload_slice = XdsLdsRequestCreateAndEncode(
-        xds_client()->server_name_, node, build_version, state.version,
-        state.nonce, GRPC_ERROR_REF(state.error), xds_client(),
-        &grpc_xds_client_trace);
+    request_payload_slice = xds_client()->api_.CreateLdsRequest(
+        xds_client()->server_name_, state.version, state.nonce,
+        GRPC_ERROR_REF(state.error), !sent_initial_message_);
     state.subscribed_resources[xds_client()->server_name_]->Start(Ref());
-  } else if (type_url == kRdsTypeUrl) {
+  } else if (type_url == XdsApi::kRdsTypeUrl) {
     resource_names.insert(xds_client()->route_config_name_);
-    request_payload_slice = XdsRdsRequestCreateAndEncode(
-        xds_client()->route_config_name_, node, build_version, state.version,
-        state.nonce, GRPC_ERROR_REF(state.error), xds_client(),
-        &grpc_xds_client_trace);
+    request_payload_slice = xds_client()->api_.CreateRdsRequest(
+        xds_client()->route_config_name_, state.version, state.nonce,
+        GRPC_ERROR_REF(state.error), !sent_initial_message_);
     state.subscribed_resources[xds_client()->route_config_name_]->Start(Ref());
-  } else if (type_url == kCdsTypeUrl) {
+  } else if (type_url == XdsApi::kCdsTypeUrl) {
     resource_names = ClusterNamesForRequest();
-    request_payload_slice = XdsCdsRequestCreateAndEncode(
-        resource_names, node, build_version, state.version, state.nonce,
-        GRPC_ERROR_REF(state.error), xds_client(), &grpc_xds_client_trace);
-  } else if (type_url == kEdsTypeUrl) {
+    request_payload_slice = xds_client()->api_.CreateCdsRequest(
+        resource_names, state.version, state.nonce,
+        GRPC_ERROR_REF(state.error), !sent_initial_message_);
+  } else if (type_url == XdsApi::kEdsTypeUrl) {
     resource_names = EdsServiceNamesForRequest();
-    request_payload_slice = XdsEdsRequestCreateAndEncode(
-        resource_names, node, build_version, state.version, state.nonce,
-        GRPC_ERROR_REF(state.error), xds_client(), &grpc_xds_client_trace);
+    request_payload_slice = xds_client()->api_.CreateEdsRequest(
+        resource_names, state.version, state.nonce,
+        GRPC_ERROR_REF(state.error), !sent_initial_message_);
   } else {
-    request_payload_slice = XdsUnsupportedTypeNackRequestCreateAndEncode(
-        type_url, state.nonce, GRPC_ERROR_REF(state.error), xds_client(),
-        &grpc_xds_client_trace);
+    request_payload_slice = xds_client()->api_.CreateUnsupportedTypeNackRequest(
+        type_url, state.nonce, GRPC_ERROR_REF(state.error));
     state_map_.erase(type_url);
   }
+  sent_initial_message_ = true;
   if (GRPC_TRACE_FLAG_ENABLED(grpc_xds_client_trace)) {
     gpr_log(GPR_INFO,
             "[xds_client %p] sending ADS request: type=%s version=%s nonce=%s "
@@ -859,35 +845,6 @@
   }
   GRPC_ERROR_UNREF(state.error);
   state.error = GRPC_ERROR_NONE;
-=======
-  grpc_error* error = state.error;
-  state.error = GRPC_ERROR_NONE;
-  grpc_slice request_payload_slice;
-  if (type_url == XdsApi::kLdsTypeUrl) {
-    request_payload_slice = xds_client()->api_.CreateLdsRequest(
-        xds_client()->server_name_, state.version, state.nonce, error,
-        !sent_initial_message_);
-    state.subscribed_resources[xds_client()->server_name_]->Start(Ref());
-  } else if (type_url == XdsApi::kRdsTypeUrl) {
-    request_payload_slice = xds_client()->api_.CreateRdsRequest(
-        xds_client()->route_config_name_, state.version, state.nonce, error,
-        !sent_initial_message_);
-    state.subscribed_resources[xds_client()->route_config_name_]->Start(Ref());
-  } else if (type_url == XdsApi::kCdsTypeUrl) {
-    request_payload_slice = xds_client()->api_.CreateCdsRequest(
-        ClusterNamesForRequest(), state.version, state.nonce, error,
-        !sent_initial_message_);
-  } else if (type_url == XdsApi::kEdsTypeUrl) {
-    request_payload_slice = xds_client()->api_.CreateEdsRequest(
-        EdsServiceNamesForRequest(), state.version, state.nonce, error,
-        !sent_initial_message_);
-  } else {
-    request_payload_slice = xds_client()->api_.CreateUnsupportedTypeNackRequest(
-        type_url, state.nonce, state.error);
-    state_map_.erase(type_url);
-  }
-  sent_initial_message_ = true;
->>>>>>> f7395578
   // Create message payload.
   send_message_payload_ =
       grpc_raw_byte_buffer_create(&request_payload_slice, 1);
@@ -1219,8 +1176,7 @@
   grpc_error* parse_error = xds_client->api_.ParseAdsResponse(
       response_slice, xds_client->server_name_, xds_client->route_config_name_,
       ads_calld->EdsServiceNamesForRequest(), &lds_update, &rds_update,
-      &cds_update_map, &eds_update_map, &version, &nonce, &type_url,
-      xds_client, &grpc_xds_client_trace);
+      &cds_update_map, &eds_update_map, &version, &nonce, &type_url);
   grpc_slice_unref_internal(response_slice);
   if (type_url.empty()) {
     // Ignore unparsable response.
@@ -1793,14 +1749,11 @@
       build_version_(GenerateBuildVersionString()),
       combiner_(GRPC_COMBINER_REF(combiner, "xds_client")),
       interested_parties_(interested_parties),
-<<<<<<< HEAD
       bootstrap_(XdsBootstrap::ReadFromFile(this, &grpc_xds_client_trace,
                                             error)),
-=======
-      bootstrap_(XdsBootstrap::ReadFromFile(error)),
-      api_(bootstrap_ == nullptr ? nullptr : bootstrap_->node(),
+      api_(this, &grpc_xds_client_trace,
+           bootstrap_ == nullptr ? nullptr : bootstrap_->node(),
            build_version_.get()),
->>>>>>> f7395578
       server_name_(server_name),
       service_config_watcher_(std::move(watcher)) {
   if (GRPC_TRACE_FLAG_ENABLED(grpc_xds_client_trace)) {
