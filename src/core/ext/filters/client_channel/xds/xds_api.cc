/*
 *
 * Copyright 2018 gRPC authors.
 *
 * Licensed under the Apache License, Version 2.0 (the "License");
 * you may not use this file except in compliance with the License.
 * You may obtain a copy of the License at
 *
 *     http://www.apache.org/licenses/LICENSE-2.0
 *
 * Unless required by applicable law or agreed to in writing, software
 * distributed under the License is distributed on an "AS IS" BASIS,
 * WITHOUT WARRANTIES OR CONDITIONS OF ANY KIND, either express or implied.
 * See the License for the specific language governing permissions and
 * limitations under the License.
 *
 */

#include <grpc/support/port_platform.h>

#include <algorithm>
#include <cctype>
#include <cstdlib>

#include <grpc/impl/codegen/log.h>
#include <grpc/support/alloc.h>
#include <grpc/support/string_util.h>

#include "src/core/ext/filters/client_channel/xds/xds_api.h"
#include "src/core/lib/gprpp/inlined_vector.h"
#include "src/core/lib/iomgr/error.h"
#include "src/core/lib/iomgr/sockaddr_utils.h"

#include "envoy/api/v2/cds.upb.h"
#include "envoy/api/v2/cds.upbdefs.h"
#include "envoy/api/v2/core/address.upb.h"
#include "envoy/api/v2/core/base.upb.h"
#include "envoy/api/v2/core/config_source.upb.h"
#include "envoy/api/v2/core/health_check.upb.h"
#include "envoy/api/v2/discovery.upb.h"
#include "envoy/api/v2/discovery.upbdefs.h"
#include "envoy/api/v2/eds.upb.h"
#include "envoy/api/v2/eds.upbdefs.h"
#include "envoy/api/v2/endpoint/endpoint.upb.h"
#include "envoy/api/v2/endpoint/load_report.upb.h"
#include "envoy/api/v2/lds.upb.h"
#include "envoy/api/v2/rds.upb.h"
#include "envoy/api/v2/rds.upbdefs.h"
#include "envoy/api/v2/route/route.upb.h"
#include "envoy/config/filter/network/http_connection_manager/v2/http_connection_manager.upb.h"
#include "envoy/config/listener/v2/api_listener.upb.h"
#include "envoy/service/load_stats/v2/lrs.upb.h"
#include "envoy/service/load_stats/v2/lrs.upbdefs.h"
#include "envoy/type/percent.upb.h"
#include "google/protobuf/any.upb.h"
#include "google/protobuf/duration.upb.h"
#include "google/protobuf/struct.upb.h"
#include "google/protobuf/wrappers.upb.h"
#include "google/rpc/status.upb.h"
#include "upb/text_encode.h"
#include "upb/upb.h"

namespace grpc_core {

//
// XdsApi::PriorityListUpdate
//

bool XdsApi::PriorityListUpdate::operator==(
    const XdsApi::PriorityListUpdate& other) const {
  if (priorities_.size() != other.priorities_.size()) return false;
  for (size_t i = 0; i < priorities_.size(); ++i) {
    if (priorities_[i].localities != other.priorities_[i].localities) {
      return false;
    }
  }
  return true;
}

void XdsApi::PriorityListUpdate::Add(
    XdsApi::PriorityListUpdate::LocalityMap::Locality locality) {
  // Pad the missing priorities in case the localities are not ordered by
  // priority.
  if (!Contains(locality.priority)) priorities_.resize(locality.priority + 1);
  LocalityMap& locality_map = priorities_[locality.priority];
  locality_map.localities.emplace(locality.name, std::move(locality));
}

const XdsApi::PriorityListUpdate::LocalityMap* XdsApi::PriorityListUpdate::Find(
    uint32_t priority) const {
  if (!Contains(priority)) return nullptr;
  return &priorities_[priority];
}

bool XdsApi::PriorityListUpdate::Contains(
    const RefCountedPtr<XdsLocalityName>& name) {
  for (size_t i = 0; i < priorities_.size(); ++i) {
    const LocalityMap& locality_map = priorities_[i];
    if (locality_map.Contains(name)) return true;
  }
  return false;
}

//
// XdsApi::DropConfig
//

bool XdsApi::DropConfig::ShouldDrop(const std::string** category_name) const {
  for (size_t i = 0; i < drop_category_list_.size(); ++i) {
    const auto& drop_category = drop_category_list_[i];
    // Generate a random number in [0, 1000000).
    const uint32_t random = static_cast<uint32_t>(rand()) % 1000000;
    if (random < drop_category.parts_per_million) {
      *category_name = &drop_category.name;
      return true;
    }
  }
  return false;
}

//
// XdsApi
//

const char* XdsApi::kLdsTypeUrl = "type.googleapis.com/envoy.api.v2.Listener";
const char* XdsApi::kRdsTypeUrl =
    "type.googleapis.com/envoy.api.v2.RouteConfiguration";
const char* XdsApi::kCdsTypeUrl = "type.googleapis.com/envoy.api.v2.Cluster";
const char* XdsApi::kEdsTypeUrl =
    "type.googleapis.com/envoy.api.v2.ClusterLoadAssignment";

namespace {

void PopulateMetadataValue(upb_arena* arena, google_protobuf_Value* value_pb,
                           const Json& value);

void PopulateListValue(upb_arena* arena, google_protobuf_ListValue* list_value,
                       const Json::Array& values) {
  for (const auto& value : values) {
    auto* value_pb = google_protobuf_ListValue_add_values(list_value, arena);
    PopulateMetadataValue(arena, value_pb, value);
  }
}

void PopulateMetadata(upb_arena* arena, google_protobuf_Struct* metadata_pb,
                      const Json::Object& metadata) {
  for (const auto& p : metadata) {
    google_protobuf_Value* value = google_protobuf_Value_new(arena);
    PopulateMetadataValue(arena, value, p.second);
    google_protobuf_Struct_fields_set(
        metadata_pb, upb_strview_makez(p.first.c_str()), value, arena);
  }
}

void PopulateMetadataValue(upb_arena* arena, google_protobuf_Value* value_pb,
                           const Json& value) {
  switch (value.type()) {
    case Json::Type::JSON_NULL:
      google_protobuf_Value_set_null_value(value_pb, 0);
      break;
    case Json::Type::NUMBER:
      google_protobuf_Value_set_number_value(
          value_pb, strtod(value.string_value().c_str(), nullptr));
      break;
    case Json::Type::STRING:
      google_protobuf_Value_set_string_value(
          value_pb, upb_strview_makez(value.string_value().c_str()));
      break;
    case Json::Type::JSON_TRUE:
      google_protobuf_Value_set_bool_value(value_pb, true);
      break;
    case Json::Type::JSON_FALSE:
      google_protobuf_Value_set_bool_value(value_pb, false);
      break;
    case Json::Type::OBJECT: {
      google_protobuf_Struct* struct_value =
          google_protobuf_Value_mutable_struct_value(value_pb, arena);
      PopulateMetadata(arena, struct_value, value.object_value());
      break;
    }
    case Json::Type::ARRAY: {
      google_protobuf_ListValue* list_value =
          google_protobuf_Value_mutable_list_value(value_pb, arena);
      PopulateListValue(arena, list_value, value.array_value());
      break;
    }
  }
}

void PopulateNode(upb_arena* arena, const XdsBootstrap::Node* node,
                  const char* build_version, const std::string& server_name,
                  envoy_api_v2_core_Node* node_msg) {
  if (node != nullptr) {
    if (!node->id.empty()) {
      envoy_api_v2_core_Node_set_id(node_msg,
                                    upb_strview_makez(node->id.c_str()));
    }
    if (!node->cluster.empty()) {
      envoy_api_v2_core_Node_set_cluster(
          node_msg, upb_strview_makez(node->cluster.c_str()));
    }
    if (!node->metadata.object_value().empty()) {
      google_protobuf_Struct* metadata =
          envoy_api_v2_core_Node_mutable_metadata(node_msg, arena);
      PopulateMetadata(arena, metadata, node->metadata.object_value());
    }
    if (!server_name.empty()) {
      google_protobuf_Struct* metadata =
          envoy_api_v2_core_Node_mutable_metadata(node_msg, arena);
      google_protobuf_Value* value = google_protobuf_Value_new(arena);
      google_protobuf_Value_set_string_value(
          value, upb_strview_make(server_name.data(), server_name.size()));
      google_protobuf_Struct_fields_set(
          metadata, upb_strview_makez("PROXYLESS_CLIENT_HOSTNAME"), value,
          arena);
    }
    if (!node->locality_region.empty() || !node->locality_zone.empty() ||
        !node->locality_subzone.empty()) {
      envoy_api_v2_core_Locality* locality =
          envoy_api_v2_core_Node_mutable_locality(node_msg, arena);
      if (!node->locality_region.empty()) {
        envoy_api_v2_core_Locality_set_region(
            locality, upb_strview_makez(node->locality_region.c_str()));
      }
      if (!node->locality_zone.empty()) {
        envoy_api_v2_core_Locality_set_zone(
            locality, upb_strview_makez(node->locality_zone.c_str()));
      }
      if (!node->locality_subzone.empty()) {
        envoy_api_v2_core_Locality_set_sub_zone(
            locality, upb_strview_makez(node->locality_subzone.c_str()));
      }
    }
  }
  envoy_api_v2_core_Node_set_build_version(node_msg,
                                           upb_strview_makez(build_version));
}

envoy_api_v2_DiscoveryRequest* CreateDiscoveryRequest(
    upb_arena* arena, const char* type_url, const std::string& version,
    const std::string& nonce, grpc_error* error, const XdsBootstrap::Node* node,
    const char* build_version) {
  // Create a request.
  envoy_api_v2_DiscoveryRequest* request =
      envoy_api_v2_DiscoveryRequest_new(arena);
  // Set type_url.
  envoy_api_v2_DiscoveryRequest_set_type_url(request,
                                             upb_strview_makez(type_url));
  // Set version_info.
  if (!version.empty()) {
    envoy_api_v2_DiscoveryRequest_set_version_info(
        request, upb_strview_makez(version.c_str()));
  }
  // Set nonce.
  if (!nonce.empty()) {
    envoy_api_v2_DiscoveryRequest_set_response_nonce(
        request, upb_strview_makez(nonce.c_str()));
  }
  // Set error_detail if it's a NACK.
  if (error != GRPC_ERROR_NONE) {
    grpc_slice error_description_slice;
    GPR_ASSERT(grpc_error_get_str(error, GRPC_ERROR_STR_DESCRIPTION,
                                  &error_description_slice));
    upb_strview error_description_strview =
        upb_strview_make(reinterpret_cast<const char*>(
                             GPR_SLICE_START_PTR(error_description_slice)),
                         GPR_SLICE_LENGTH(error_description_slice));
    google_rpc_Status* error_detail =
        envoy_api_v2_DiscoveryRequest_mutable_error_detail(request, arena);
    google_rpc_Status_set_message(error_detail, error_description_strview);
    GRPC_ERROR_UNREF(error);
  }
  // Populate node.
  if (build_version != nullptr) {
    envoy_api_v2_core_Node* node_msg =
        envoy_api_v2_DiscoveryRequest_mutable_node(request, arena);
    PopulateNode(arena, node, build_version, "", node_msg);
  }
  return request;
}

void MaybeLogDiscoveryRequest(XdsClient* client, TraceFlag* tracer,
                              upb_symtab* symtab,
                              const envoy_api_v2_DiscoveryRequest* request) {
  if (GRPC_TRACE_FLAG_ENABLED(*tracer) &&
      gpr_should_log(GPR_LOG_SEVERITY_DEBUG)) {
    const upb_msgdef* msg_type =
        envoy_api_v2_DiscoveryRequest_getmsgdef(symtab);
    char buf[10240];
    upb_text_encode(request, msg_type, nullptr, 0, buf, sizeof(buf));
    gpr_log(GPR_DEBUG, "[xds_client %p] constructed ADS request: %s", client,
            buf);
  }
}

grpc_slice SerializeDiscoveryRequest(upb_arena* arena,
                                     envoy_api_v2_DiscoveryRequest* request) {
  size_t output_length;
  char* output =
      envoy_api_v2_DiscoveryRequest_serialize(request, arena, &output_length);
  return grpc_slice_from_copied_buffer(output, output_length);
}

}  // namespace

grpc_slice XdsApi::CreateUnsupportedTypeNackRequest(const std::string& type_url,
                                                    const std::string& nonce,
                                                    grpc_error* error) {
  upb::Arena arena;
  envoy_api_v2_DiscoveryRequest* request = CreateDiscoveryRequest(
      arena.ptr(), type_url.c_str(), /*version=*/"", nonce, error,
      /*node=*/nullptr, /*build_version=*/nullptr);
  MaybeLogDiscoveryRequest(client_, tracer_, symtab_.ptr(), request);
  return SerializeDiscoveryRequest(arena.ptr(), request);
}

grpc_slice XdsApi::CreateLdsRequest(const std::string& server_name,
                                    const std::string& version,
                                    const std::string& nonce, grpc_error* error,
                                    bool populate_node) {
  upb::Arena arena;
  envoy_api_v2_DiscoveryRequest* request =
      CreateDiscoveryRequest(arena.ptr(), kLdsTypeUrl, version, nonce, error,
                             populate_node ? node_ : nullptr,
                             populate_node ? build_version_ : nullptr);
  // Add resource_name.
  envoy_api_v2_DiscoveryRequest_add_resource_names(
      request, upb_strview_make(server_name.data(), server_name.size()),
      arena.ptr());
  MaybeLogDiscoveryRequest(client_, tracer_, symtab_.ptr(), request);
  return SerializeDiscoveryRequest(arena.ptr(), request);
}

grpc_slice XdsApi::CreateRdsRequest(const std::string& route_config_name,
                                    const std::string& version,
                                    const std::string& nonce, grpc_error* error,
                                    bool populate_node) {
  upb::Arena arena;
  envoy_api_v2_DiscoveryRequest* request =
      CreateDiscoveryRequest(arena.ptr(), kRdsTypeUrl, version, nonce, error,
                             populate_node ? node_ : nullptr,
                             populate_node ? build_version_ : nullptr);
  // Add resource_name.
  envoy_api_v2_DiscoveryRequest_add_resource_names(
      request,
      upb_strview_make(route_config_name.data(), route_config_name.size()),
      arena.ptr());
  MaybeLogDiscoveryRequest(client_, tracer_, symtab_.ptr(), request);
  return SerializeDiscoveryRequest(arena.ptr(), request);
}

grpc_slice XdsApi::CreateCdsRequest(const std::set<StringView>& cluster_names,
                                    const std::string& version,
                                    const std::string& nonce, grpc_error* error,
                                    bool populate_node) {
  upb::Arena arena;
  envoy_api_v2_DiscoveryRequest* request =
      CreateDiscoveryRequest(arena.ptr(), kCdsTypeUrl, version, nonce, error,
                             populate_node ? node_ : nullptr,
                             populate_node ? build_version_ : nullptr);
  // Add resource_names.
  for (const auto& cluster_name : cluster_names) {
    envoy_api_v2_DiscoveryRequest_add_resource_names(
        request, upb_strview_make(cluster_name.data(), cluster_name.size()),
        arena.ptr());
  }
  MaybeLogDiscoveryRequest(client_, tracer_, symtab_.ptr(), request);
  return SerializeDiscoveryRequest(arena.ptr(), request);
}

grpc_slice XdsApi::CreateEdsRequest(
    const std::set<StringView>& eds_service_names, const std::string& version,
    const std::string& nonce, grpc_error* error, bool populate_node) {
  upb::Arena arena;
  envoy_api_v2_DiscoveryRequest* request =
      CreateDiscoveryRequest(arena.ptr(), kEdsTypeUrl, version, nonce, error,
                             populate_node ? node_ : nullptr,
                             populate_node ? build_version_ : nullptr);
  // Add resource_names.
  for (const auto& eds_service_name : eds_service_names) {
    envoy_api_v2_DiscoveryRequest_add_resource_names(
        request,
        upb_strview_make(eds_service_name.data(), eds_service_name.size()),
        arena.ptr());
  }
  MaybeLogDiscoveryRequest(client_, tracer_, symtab_.ptr(), request);
  return SerializeDiscoveryRequest(arena.ptr(), request);
}

namespace {

void MaybeLogDiscoveryResponse(XdsClient* client, TraceFlag* tracer,
                               upb_symtab* symtab,
                               const envoy_api_v2_DiscoveryResponse* response) {
  if (GRPC_TRACE_FLAG_ENABLED(*tracer) &&
      gpr_should_log(GPR_LOG_SEVERITY_DEBUG)) {
    const upb_msgdef* msg_type =
        envoy_api_v2_DiscoveryResponse_getmsgdef(symtab);
    char buf[10240];
    upb_text_encode(response, msg_type, nullptr, 0, buf, sizeof(buf));
    gpr_log(GPR_DEBUG, "[xds_client %p] received response: %s", client, buf);
  }
}

void MaybeLogRouteConfiguration(
    XdsClient* client, TraceFlag* tracer, upb_symtab* symtab,
    const envoy_api_v2_RouteConfiguration* route_config) {
  if (GRPC_TRACE_FLAG_ENABLED(*tracer) &&
      gpr_should_log(GPR_LOG_SEVERITY_DEBUG)) {
    const upb_msgdef* msg_type =
        envoy_api_v2_RouteConfiguration_getmsgdef(symtab);
    char buf[10240];
    upb_text_encode(route_config, msg_type, nullptr, 0, buf, sizeof(buf));
    gpr_log(GPR_DEBUG, "[xds_client %p] RouteConfiguration: %s", client, buf);
  }
}

void MaybeLogCluster(XdsClient* client, TraceFlag* tracer, upb_symtab* symtab,
                     const envoy_api_v2_Cluster* cluster) {
  if (GRPC_TRACE_FLAG_ENABLED(*tracer) &&
      gpr_should_log(GPR_LOG_SEVERITY_DEBUG)) {
    const upb_msgdef* msg_type = envoy_api_v2_Cluster_getmsgdef(symtab);
    char buf[10240];
    upb_text_encode(cluster, msg_type, nullptr, 0, buf, sizeof(buf));
    gpr_log(GPR_DEBUG, "[xds_client %p] Cluster: %s", client, buf);
  }
}

void MaybeLogClusterLoadAssignment(
    XdsClient* client, TraceFlag* tracer, upb_symtab* symtab,
    const envoy_api_v2_ClusterLoadAssignment* cla) {
  if (GRPC_TRACE_FLAG_ENABLED(*tracer) &&
      gpr_should_log(GPR_LOG_SEVERITY_DEBUG)) {
    const upb_msgdef* msg_type =
        envoy_api_v2_ClusterLoadAssignment_getmsgdef(symtab);
    char buf[10240];
    upb_text_encode(cla, msg_type, nullptr, 0, buf, sizeof(buf));
    gpr_log(GPR_DEBUG, "[xds_client %p] ClusterLoadAssignment: %s", client,
            buf);
  }
}

// Better match type has smaller value.
enum MatchType {
  EXACT_MATCH,
  SUFFIX_MATCH,
  PREFIX_MATCH,
  UNIVERSE_MATCH,
  INVALID_MATCH,
};

// Returns true if match succeeds.
bool DomainMatch(MatchType match_type, std::string domain_pattern,
                 std::string expected_host_name) {
  // Normalize the args to lower-case. Domain matching is case-insensitive.
  std::transform(domain_pattern.begin(), domain_pattern.end(),
                 domain_pattern.begin(),
                 [](unsigned char c) { return std::tolower(c); });
  std::transform(expected_host_name.begin(), expected_host_name.end(),
                 expected_host_name.begin(),
                 [](unsigned char c) { return std::tolower(c); });
  if (match_type == EXACT_MATCH) {
    return domain_pattern == expected_host_name;
  } else if (match_type == SUFFIX_MATCH) {
    // Asterisk must match at least one char.
    if (expected_host_name.size() < domain_pattern.size()) return false;
    StringView pattern_suffix(domain_pattern.c_str() + 1);
    StringView host_suffix(expected_host_name.c_str() +
                           expected_host_name.size() - pattern_suffix.size());
    return pattern_suffix == host_suffix;
  } else if (match_type == PREFIX_MATCH) {
    // Asterisk must match at least one char.
    if (expected_host_name.size() < domain_pattern.size()) return false;
    StringView pattern_prefix(domain_pattern.c_str(),
                              domain_pattern.size() - 1);
    StringView host_prefix(expected_host_name.c_str(), pattern_prefix.size());
    return pattern_prefix == host_prefix;
  } else {
    return match_type == UNIVERSE_MATCH;
  }
}

MatchType DomainPatternMatchType(const std::string& domain_pattern) {
  if (domain_pattern.empty()) return INVALID_MATCH;
  if (domain_pattern.find('*') == std::string::npos) return EXACT_MATCH;
  if (domain_pattern == "*") return UNIVERSE_MATCH;
  if (domain_pattern[0] == '*') return SUFFIX_MATCH;
  if (domain_pattern[domain_pattern.size() - 1] == '*') return PREFIX_MATCH;
  return INVALID_MATCH;
}

grpc_error* RouteConfigParse(
    XdsClient* client, TraceFlag* tracer, upb_symtab* symtab,
    const envoy_api_v2_RouteConfiguration* route_config,
    const std::string& expected_server_name, XdsApi::RdsUpdate* rds_update) {
  MaybeLogRouteConfiguration(client, tracer, symtab, route_config);
  // Strip off port from server name, if any.
  size_t pos = expected_server_name.find(':');
  std::string expected_host_name = expected_server_name.substr(0, pos);
  // Get the virtual hosts.
  size_t size;
  const envoy_api_v2_route_VirtualHost* const* virtual_hosts =
      envoy_api_v2_RouteConfiguration_virtual_hosts(route_config, &size);
  // Find the best matched virtual host.
  // The search order for 4 groups of domain patterns:
  //   1. Exact match.
  //   2. Suffix match (e.g., "*ABC").
  //   3. Prefix match (e.g., "ABC*").
  //   4. Universe match (i.e., "*").
  // Within each group, longest match wins.
  // If the same best matched domain pattern appears in multiple virtual hosts,
  // the first matched virtual host wins.
  const envoy_api_v2_route_VirtualHost* target_virtual_host = nullptr;
  MatchType best_match_type = INVALID_MATCH;
  size_t longest_match = 0;
  // Check each domain pattern in each virtual host to determine the best
  // matched virtual host.
  for (size_t i = 0; i < size; ++i) {
    size_t domain_size;
    upb_strview const* domains =
        envoy_api_v2_route_VirtualHost_domains(virtual_hosts[i], &domain_size);
    for (size_t j = 0; j < domain_size; ++j) {
      const std::string domain_pattern(domains[j].data, domains[j].size);
      // Check the match type first. Skip the pattern if it's not better than
      // current match.
      const MatchType match_type = DomainPatternMatchType(domain_pattern);
      if (match_type == INVALID_MATCH) {
        return GRPC_ERROR_CREATE_FROM_STATIC_STRING("Invalid domain pattern.");
      }
      if (match_type > best_match_type) continue;
      if (match_type == best_match_type &&
          domain_pattern.size() <= longest_match) {
        continue;
      }
      // Skip if match fails.
      if (!DomainMatch(match_type, domain_pattern, expected_host_name)) {
        continue;
      }
      // Choose this match.
      target_virtual_host = virtual_hosts[i];
      best_match_type = match_type;
      longest_match = domain_pattern.size();
      if (best_match_type == EXACT_MATCH) break;
    }
    if (best_match_type == EXACT_MATCH) break;
  }
  if (target_virtual_host == nullptr) {
    return GRPC_ERROR_CREATE_FROM_STATIC_STRING(
        "No matched virtual host found in the route config.");
  }
  // Get the route list from the matched virtual host.
  const envoy_api_v2_route_Route* const* routes =
      envoy_api_v2_route_VirtualHost_routes(target_virtual_host, &size);
  if (size < 1) {
    return GRPC_ERROR_CREATE_FROM_STATIC_STRING(
        "No route found in the virtual host.");
  }
  // Only look at the last one in the route list (the default route),
  const envoy_api_v2_route_Route* route = routes[size - 1];
  // Validate that the match field must have a prefix field which is an empty
  // string.
  const envoy_api_v2_route_RouteMatch* match =
      envoy_api_v2_route_Route_match(route);
  if (!envoy_api_v2_route_RouteMatch_has_prefix(match)) {
    return GRPC_ERROR_CREATE_FROM_STATIC_STRING(
        "No prefix field found in RouteMatch.");
  }
  const upb_strview prefix = envoy_api_v2_route_RouteMatch_prefix(match);
  if (!upb_strview_eql(prefix, upb_strview_makez(""))) {
    return GRPC_ERROR_CREATE_FROM_STATIC_STRING("Prefix is not empty string.");
  }
  if (!envoy_api_v2_route_Route_has_route(route)) {
    return GRPC_ERROR_CREATE_FROM_STATIC_STRING(
        "No RouteAction found in route.");
  }
  const envoy_api_v2_route_RouteAction* route_action =
      envoy_api_v2_route_Route_route(route);
  // Get the cluster in the RouteAction.
  if (!envoy_api_v2_route_RouteAction_has_cluster(route_action)) {
    return GRPC_ERROR_CREATE_FROM_STATIC_STRING(
        "No cluster found in RouteAction.");
  }
  const upb_strview cluster =
      envoy_api_v2_route_RouteAction_cluster(route_action);
  rds_update->cluster_name = std::string(cluster.data, cluster.size);
  return GRPC_ERROR_NONE;
}

grpc_error* LdsResponseParse(XdsClient* client, TraceFlag* tracer,
                             upb_symtab* symtab,
                             const envoy_api_v2_DiscoveryResponse* response,
                             const std::string& expected_server_name,
                             XdsApi::LdsUpdate* lds_update, upb_arena* arena) {
  // Get the resources from the response.
  size_t size;
  const google_protobuf_Any* const* resources =
      envoy_api_v2_DiscoveryResponse_resources(response, &size);
  if (size < 1) {
    return GRPC_ERROR_CREATE_FROM_STATIC_STRING(
        "LDS response contains 0 resource.");
  }
  for (size_t i = 0; i < size; ++i) {
    // Check the type_url of the resource.
    const upb_strview type_url = google_protobuf_Any_type_url(resources[i]);
    if (!upb_strview_eql(type_url, upb_strview_makez(XdsApi::kLdsTypeUrl))) {
      return GRPC_ERROR_CREATE_FROM_STATIC_STRING("Resource is not LDS.");
    }
    // Decode the listener.
    const upb_strview encoded_listener =
        google_protobuf_Any_value(resources[i]);
    const envoy_api_v2_Listener* listener = envoy_api_v2_Listener_parse(
        encoded_listener.data, encoded_listener.size, arena);
    if (listener == nullptr) {
      return GRPC_ERROR_CREATE_FROM_STATIC_STRING("Can't decode listener.");
    }
    // Check listener name. Ignore unexpected listeners.
    const upb_strview name = envoy_api_v2_Listener_name(listener);
    const upb_strview expected_name =
        upb_strview_makez(expected_server_name.c_str());
    if (!upb_strview_eql(name, expected_name)) continue;
    // Get api_listener and decode it to http_connection_manager.
    const envoy_config_listener_v2_ApiListener* api_listener =
        envoy_api_v2_Listener_api_listener(listener);
    if (api_listener == nullptr) {
      return GRPC_ERROR_CREATE_FROM_STATIC_STRING(
          "Listener doesn't have ApiListener.");
    }
    const upb_strview encoded_api_listener = google_protobuf_Any_value(
        envoy_config_listener_v2_ApiListener_api_listener(api_listener));
    const envoy_config_filter_network_http_connection_manager_v2_HttpConnectionManager*
        http_connection_manager =
            envoy_config_filter_network_http_connection_manager_v2_HttpConnectionManager_parse(
                encoded_api_listener.data, encoded_api_listener.size, arena);
    // Found inlined route_config. Parse it to find the cluster_name.
    if (envoy_config_filter_network_http_connection_manager_v2_HttpConnectionManager_has_route_config(
            http_connection_manager)) {
      const envoy_api_v2_RouteConfiguration* route_config =
          envoy_config_filter_network_http_connection_manager_v2_HttpConnectionManager_route_config(
              http_connection_manager);
      XdsApi::RdsUpdate rds_update;
      grpc_error* error = RouteConfigParse(
          client, tracer, symtab, route_config, expected_server_name,
          &rds_update);
      if (error != GRPC_ERROR_NONE) return error;
      lds_update->rds_update.emplace(std::move(rds_update));
      const upb_strview route_config_name =
          envoy_api_v2_RouteConfiguration_name(route_config);
      lds_update->route_config_name =
          std::string(route_config_name.data, route_config_name.size);
      return GRPC_ERROR_NONE;
    }
    // Validate that RDS must be used to get the route_config dynamically.
    if (!envoy_config_filter_network_http_connection_manager_v2_HttpConnectionManager_has_rds(
            http_connection_manager)) {
      return GRPC_ERROR_CREATE_FROM_STATIC_STRING(
          "HttpConnectionManager neither has inlined route_config nor RDS.");
    }
    // Get the route_config_name.
    const envoy_config_filter_network_http_connection_manager_v2_Rds* rds =
        envoy_config_filter_network_http_connection_manager_v2_HttpConnectionManager_rds(
            http_connection_manager);
    const upb_strview route_config_name =
        envoy_config_filter_network_http_connection_manager_v2_Rds_route_config_name(
            rds);
    lds_update->route_config_name =
        std::string(route_config_name.data, route_config_name.size);
    return GRPC_ERROR_NONE;
  }
  return GRPC_ERROR_CREATE_FROM_STATIC_STRING(
      "No listener found for expected server name.");
}

grpc_error* RdsResponseParse(XdsClient* client, TraceFlag* tracer,
                             upb_symtab* symtab,
                             const envoy_api_v2_DiscoveryResponse* response,
                             const std::string& expected_server_name,
                             const std::string& expected_route_config_name,
                             XdsApi::RdsUpdate* rds_update, upb_arena* arena) {
  // Get the resources from the response.
  size_t size;
  const google_protobuf_Any* const* resources =
      envoy_api_v2_DiscoveryResponse_resources(response, &size);
  if (size < 1) {
    return GRPC_ERROR_CREATE_FROM_STATIC_STRING(
        "RDS response contains 0 resource.");
  }
  for (size_t i = 0; i < size; ++i) {
    // Check the type_url of the resource.
    const upb_strview type_url = google_protobuf_Any_type_url(resources[i]);
    if (!upb_strview_eql(type_url, upb_strview_makez(XdsApi::kRdsTypeUrl))) {
      return GRPC_ERROR_CREATE_FROM_STATIC_STRING("Resource is not RDS.");
    }
    // Decode the route_config.
    const upb_strview encoded_route_config =
        google_protobuf_Any_value(resources[i]);
    const envoy_api_v2_RouteConfiguration* route_config =
        envoy_api_v2_RouteConfiguration_parse(encoded_route_config.data,
                                              encoded_route_config.size, arena);
    if (route_config == nullptr) {
      return GRPC_ERROR_CREATE_FROM_STATIC_STRING("Can't decode route_config.");
    }
    // Check route_config_name. Ignore unexpected route_config.
    const upb_strview name = envoy_api_v2_RouteConfiguration_name(route_config);
    const upb_strview expected_name =
        upb_strview_makez(expected_route_config_name.c_str());
    if (!upb_strview_eql(name, expected_name)) continue;
    // Parse the route_config.
    XdsApi::RdsUpdate local_rds_update;
    grpc_error* error = RouteConfigParse(
        client, tracer, symtab, route_config, expected_server_name,
        &local_rds_update);
    if (error != GRPC_ERROR_NONE) return error;
    *rds_update = std::move(local_rds_update);
    return GRPC_ERROR_NONE;
  }
  return GRPC_ERROR_CREATE_FROM_STATIC_STRING(
      "No route config found for expected name.");
}

grpc_error* CdsResponseParse(XdsClient* client, TraceFlag* tracer,
                             upb_symtab* symtab,
                             const envoy_api_v2_DiscoveryResponse* response,
                             XdsApi::CdsUpdateMap* cds_update_map,
                             upb_arena* arena) {
  // Get the resources from the response.
  size_t size;
  const google_protobuf_Any* const* resources =
      envoy_api_v2_DiscoveryResponse_resources(response, &size);
  if (size < 1) {
    return GRPC_ERROR_CREATE_FROM_STATIC_STRING(
        "CDS response contains 0 resource.");
  }
  // Parse all the resources in the CDS response.
  for (size_t i = 0; i < size; ++i) {
    XdsApi::CdsUpdate cds_update;
    // Check the type_url of the resource.
    const upb_strview type_url = google_protobuf_Any_type_url(resources[i]);
    if (!upb_strview_eql(type_url, upb_strview_makez(XdsApi::kCdsTypeUrl))) {
      return GRPC_ERROR_CREATE_FROM_STATIC_STRING("Resource is not CDS.");
    }
    // Decode the cluster.
    const upb_strview encoded_cluster = google_protobuf_Any_value(resources[i]);
    const envoy_api_v2_Cluster* cluster = envoy_api_v2_Cluster_parse(
        encoded_cluster.data, encoded_cluster.size, arena);
    if (cluster == nullptr) {
      return GRPC_ERROR_CREATE_FROM_STATIC_STRING("Can't decode cluster.");
    }
    MaybeLogCluster(client, tracer, symtab, cluster);
    // Check the cluster_discovery_type.
    if (!envoy_api_v2_Cluster_has_type(cluster)) {
      return GRPC_ERROR_CREATE_FROM_STATIC_STRING("DiscoveryType not found.");
    }
    if (envoy_api_v2_Cluster_type(cluster) != envoy_api_v2_Cluster_EDS) {
      return GRPC_ERROR_CREATE_FROM_STATIC_STRING("DiscoveryType is not EDS.");
    }
    // Check the EDS config source.
    const envoy_api_v2_Cluster_EdsClusterConfig* eds_cluster_config =
        envoy_api_v2_Cluster_eds_cluster_config(cluster);
    const envoy_api_v2_core_ConfigSource* eds_config =
        envoy_api_v2_Cluster_EdsClusterConfig_eds_config(eds_cluster_config);
    if (!envoy_api_v2_core_ConfigSource_has_ads(eds_config)) {
      return GRPC_ERROR_CREATE_FROM_STATIC_STRING("ConfigSource is not ADS.");
    }
    // Record EDS service_name (if any).
    upb_strview service_name =
        envoy_api_v2_Cluster_EdsClusterConfig_service_name(eds_cluster_config);
    if (service_name.size != 0) {
      cds_update.eds_service_name =
          std::string(service_name.data, service_name.size);
    }
    // Check the LB policy.
    if (envoy_api_v2_Cluster_lb_policy(cluster) !=
        envoy_api_v2_Cluster_ROUND_ROBIN) {
      return GRPC_ERROR_CREATE_FROM_STATIC_STRING(
          "LB policy is not ROUND_ROBIN.");
    }
    // Record LRS server name (if any).
    const envoy_api_v2_core_ConfigSource* lrs_server =
        envoy_api_v2_Cluster_lrs_server(cluster);
    if (lrs_server != nullptr) {
      if (!envoy_api_v2_core_ConfigSource_has_self(lrs_server)) {
        return GRPC_ERROR_CREATE_FROM_STATIC_STRING(
            "ConfigSource is not self.");
      }
      cds_update.lrs_load_reporting_server_name.emplace("");
    }
    upb_strview cluster_name = envoy_api_v2_Cluster_name(cluster);
    cds_update_map->emplace(std::string(cluster_name.data, cluster_name.size),
                            std::move(cds_update));
  }
  return GRPC_ERROR_NONE;
}

grpc_error* ServerAddressParseAndAppend(
    const envoy_api_v2_endpoint_LbEndpoint* lb_endpoint,
    ServerAddressList* list) {
  // If health_status is not HEALTHY or UNKNOWN, skip this endpoint.
  const int32_t health_status =
      envoy_api_v2_endpoint_LbEndpoint_health_status(lb_endpoint);
  if (health_status != envoy_api_v2_core_UNKNOWN &&
      health_status != envoy_api_v2_core_HEALTHY) {
    return GRPC_ERROR_NONE;
  }
  // Find the ip:port.
  const envoy_api_v2_endpoint_Endpoint* endpoint =
      envoy_api_v2_endpoint_LbEndpoint_endpoint(lb_endpoint);
  const envoy_api_v2_core_Address* address =
      envoy_api_v2_endpoint_Endpoint_address(endpoint);
  const envoy_api_v2_core_SocketAddress* socket_address =
      envoy_api_v2_core_Address_socket_address(address);
  upb_strview address_strview =
      envoy_api_v2_core_SocketAddress_address(socket_address);
  uint32_t port = envoy_api_v2_core_SocketAddress_port_value(socket_address);
  if (GPR_UNLIKELY(port >> 16) != 0) {
    return GRPC_ERROR_CREATE_FROM_STATIC_STRING("Invalid port.");
  }
  // Populate grpc_resolved_address.
  grpc_resolved_address addr;
  char* address_str = static_cast<char*>(gpr_malloc(address_strview.size + 1));
  memcpy(address_str, address_strview.data, address_strview.size);
  address_str[address_strview.size] = '\0';
  grpc_string_to_sockaddr(&addr, address_str, port);
  gpr_free(address_str);
  // Append the address to the list.
  list->emplace_back(addr, nullptr);
  return GRPC_ERROR_NONE;
}

grpc_error* LocalityParse(
    const envoy_api_v2_endpoint_LocalityLbEndpoints* locality_lb_endpoints,
    XdsApi::PriorityListUpdate::LocalityMap::Locality* output_locality) {
  // Parse LB weight.
  const google_protobuf_UInt32Value* lb_weight =
      envoy_api_v2_endpoint_LocalityLbEndpoints_load_balancing_weight(
          locality_lb_endpoints);
  // If LB weight is not specified, it means this locality is assigned no load.
  // TODO(juanlishen): When we support CDS to configure the inter-locality
  // policy, we should change the LB weight handling.
  output_locality->lb_weight =
      lb_weight != nullptr ? google_protobuf_UInt32Value_value(lb_weight) : 0;
  if (output_locality->lb_weight == 0) return GRPC_ERROR_NONE;
  // Parse locality name.
  const envoy_api_v2_core_Locality* locality =
      envoy_api_v2_endpoint_LocalityLbEndpoints_locality(locality_lb_endpoints);
  upb_strview region = envoy_api_v2_core_Locality_region(locality);
  upb_strview zone = envoy_api_v2_core_Locality_region(locality);
  upb_strview sub_zone = envoy_api_v2_core_Locality_sub_zone(locality);
  output_locality->name = MakeRefCounted<XdsLocalityName>(
      std::string(region.data, region.size), std::string(zone.data, zone.size),
      std::string(sub_zone.data, sub_zone.size));
  // Parse the addresses.
  size_t size;
  const envoy_api_v2_endpoint_LbEndpoint* const* lb_endpoints =
      envoy_api_v2_endpoint_LocalityLbEndpoints_lb_endpoints(
          locality_lb_endpoints, &size);
  for (size_t i = 0; i < size; ++i) {
    grpc_error* error = ServerAddressParseAndAppend(
        lb_endpoints[i], &output_locality->serverlist);
    if (error != GRPC_ERROR_NONE) return error;
  }
  // Parse the priority.
  output_locality->priority =
      envoy_api_v2_endpoint_LocalityLbEndpoints_priority(locality_lb_endpoints);
  return GRPC_ERROR_NONE;
}

grpc_error* DropParseAndAppend(
    const envoy_api_v2_ClusterLoadAssignment_Policy_DropOverload* drop_overload,
    XdsApi::DropConfig* drop_config, bool* drop_all) {
  // Get the category.
  upb_strview category =
      envoy_api_v2_ClusterLoadAssignment_Policy_DropOverload_category(
          drop_overload);
  if (category.size == 0) {
    return GRPC_ERROR_CREATE_FROM_STATIC_STRING("Empty drop category name");
  }
  // Get the drop rate (per million).
  const envoy_type_FractionalPercent* drop_percentage =
      envoy_api_v2_ClusterLoadAssignment_Policy_DropOverload_drop_percentage(
          drop_overload);
  uint32_t numerator = envoy_type_FractionalPercent_numerator(drop_percentage);
  const auto denominator =
      static_cast<envoy_type_FractionalPercent_DenominatorType>(
          envoy_type_FractionalPercent_denominator(drop_percentage));
  // Normalize to million.
  switch (denominator) {
    case envoy_type_FractionalPercent_HUNDRED:
      numerator *= 10000;
      break;
    case envoy_type_FractionalPercent_TEN_THOUSAND:
      numerator *= 100;
      break;
    case envoy_type_FractionalPercent_MILLION:
      break;
    default:
      return GRPC_ERROR_CREATE_FROM_STATIC_STRING("Unknown denominator type");
  }
  // Cap numerator to 1000000.
  numerator = GPR_MIN(numerator, 1000000);
  if (numerator == 1000000) *drop_all = true;
  drop_config->AddCategory(std::string(category.data, category.size),
                           numerator);
  return GRPC_ERROR_NONE;
}

grpc_error* EdsResponsedParse(
    XdsClient* client, TraceFlag* tracer, upb_symtab* symtab,
    const envoy_api_v2_DiscoveryResponse* response,
    const std::set<StringView>& expected_eds_service_names,
    XdsApi::EdsUpdateMap* eds_update_map, upb_arena* arena) {
  // Get the resources from the response.
  size_t size;
  const google_protobuf_Any* const* resources =
      envoy_api_v2_DiscoveryResponse_resources(response, &size);
  if (size < 1) {
    return GRPC_ERROR_CREATE_FROM_STATIC_STRING(
        "EDS response contains 0 resource.");
  }
  for (size_t i = 0; i < size; ++i) {
    XdsApi::EdsUpdate eds_update;
    // Check the type_url of the resource.
    upb_strview type_url = google_protobuf_Any_type_url(resources[i]);
    if (!upb_strview_eql(type_url, upb_strview_makez(XdsApi::kEdsTypeUrl))) {
      return GRPC_ERROR_CREATE_FROM_STATIC_STRING("Resource is not EDS.");
    }
    // Get the cluster_load_assignment.
    upb_strview encoded_cluster_load_assignment =
        google_protobuf_Any_value(resources[i]);
    envoy_api_v2_ClusterLoadAssignment* cluster_load_assignment =
        envoy_api_v2_ClusterLoadAssignment_parse(
            encoded_cluster_load_assignment.data,
            encoded_cluster_load_assignment.size, arena);
    if (cluster_load_assignment == nullptr) {
      return GRPC_ERROR_CREATE_FROM_STATIC_STRING(
          "Can't parse cluster_load_assignment.");
    }
    MaybeLogClusterLoadAssignment(client, tracer, symtab,
                                  cluster_load_assignment);
    // Check the cluster name (which actually means eds_service_name). Ignore
    // unexpected names.
    upb_strview cluster_name = envoy_api_v2_ClusterLoadAssignment_cluster_name(
        cluster_load_assignment);
    StringView cluster_name_strview(cluster_name.data, cluster_name.size);
    if (expected_eds_service_names.find(cluster_name_strview) ==
        expected_eds_service_names.end()) {
      continue;
    }
    // Get the endpoints.
    size_t locality_size;
    const envoy_api_v2_endpoint_LocalityLbEndpoints* const* endpoints =
        envoy_api_v2_ClusterLoadAssignment_endpoints(cluster_load_assignment,
                                                     &locality_size);
    for (size_t j = 0; j < locality_size; ++j) {
      XdsApi::PriorityListUpdate::LocalityMap::Locality locality;
      grpc_error* error = LocalityParse(endpoints[j], &locality);
      if (error != GRPC_ERROR_NONE) return error;
      // Filter out locality with weight 0.
      if (locality.lb_weight == 0) continue;
      eds_update.priority_list_update.Add(locality);
    }
    // Get the drop config.
    eds_update.drop_config = MakeRefCounted<XdsApi::DropConfig>();
    const envoy_api_v2_ClusterLoadAssignment_Policy* policy =
        envoy_api_v2_ClusterLoadAssignment_policy(cluster_load_assignment);
    if (policy != nullptr) {
      size_t drop_size;
      const envoy_api_v2_ClusterLoadAssignment_Policy_DropOverload* const*
          drop_overload =
              envoy_api_v2_ClusterLoadAssignment_Policy_drop_overloads(
                  policy, &drop_size);
      for (size_t j = 0; j < drop_size; ++j) {
        grpc_error* error =
            DropParseAndAppend(drop_overload[j], eds_update.drop_config.get(),
                               &eds_update.drop_all);
        if (error != GRPC_ERROR_NONE) return error;
      }
    }
    // Validate the update content.
    if (eds_update.priority_list_update.empty() && !eds_update.drop_all) {
      return GRPC_ERROR_CREATE_FROM_STATIC_STRING(
          "EDS response doesn't contain any valid "
          "locality but doesn't require to drop all calls.");
    }
    eds_update_map->emplace(std::string(cluster_name.data, cluster_name.size),
                            std::move(eds_update));
  }
  return GRPC_ERROR_NONE;
}

}  // namespace

grpc_error* XdsApi::ParseAdsResponse(
    const grpc_slice& encoded_response, const std::string& expected_server_name,
    const std::string& expected_route_config_name,
    const std::set<StringView>& expected_eds_service_names,
    LdsUpdate* lds_update, RdsUpdate* rds_update, CdsUpdateMap* cds_update_map,
    EdsUpdateMap* eds_update_map, std::string* version, std::string* nonce,
    std::string* type_url) {
  upb::Arena arena;
  // Decode the response.
  const envoy_api_v2_DiscoveryResponse* response =
      envoy_api_v2_DiscoveryResponse_parse(
          reinterpret_cast<const char*>(GRPC_SLICE_START_PTR(encoded_response)),
          GRPC_SLICE_LENGTH(encoded_response), arena.ptr());
  // If decoding fails, output an empty type_url and return.
  if (response == nullptr) {
    *type_url = "";
    return GRPC_ERROR_CREATE_FROM_STATIC_STRING(
        "Can't decode the whole response.");
  }
  MaybeLogDiscoveryResponse(client_, tracer_, symtab_.ptr(), response);
  // Record the type_url, the version_info, and the nonce of the response.
  upb_strview type_url_strview =
      envoy_api_v2_DiscoveryResponse_type_url(response);
  *type_url = std::string(type_url_strview.data, type_url_strview.size);
  upb_strview version_info =
      envoy_api_v2_DiscoveryResponse_version_info(response);
  *version = std::string(version_info.data, version_info.size);
  upb_strview nonce_strview = envoy_api_v2_DiscoveryResponse_nonce(response);
  *nonce = std::string(nonce_strview.data, nonce_strview.size);
  // Parse the response according to the resource type.
  if (*type_url == kLdsTypeUrl) {
    return LdsResponseParse(client_, tracer_, symtab_.ptr(), response,
                            expected_server_name, lds_update, arena.ptr());
  } else if (*type_url == kRdsTypeUrl) {
    return RdsResponseParse(client_, tracer_, symtab_.ptr(), response,
                            expected_server_name, expected_route_config_name,
                            rds_update, arena.ptr());
  } else if (*type_url == kCdsTypeUrl) {
    return CdsResponseParse(client_, tracer_, symtab_.ptr(), response,
                            cds_update_map, arena.ptr());
  } else if (*type_url == kEdsTypeUrl) {
    return EdsResponsedParse(client_, tracer_, symtab_.ptr(), response,
                             expected_eds_service_names, eds_update_map,
                             arena.ptr());
  } else {
    return GRPC_ERROR_CREATE_FROM_STATIC_STRING(
        "Unsupported ADS resource type.");
  }
}

namespace {

void MaybeLogLrsRequest(
    XdsClient* client, TraceFlag* tracer, upb_symtab* symtab,
    const envoy_service_load_stats_v2_LoadStatsRequest* request) {
  if (GRPC_TRACE_FLAG_ENABLED(*tracer) &&
      gpr_should_log(GPR_LOG_SEVERITY_DEBUG)) {
    const upb_msgdef* msg_type =
        envoy_service_load_stats_v2_LoadStatsRequest_getmsgdef(symtab);
    char buf[10240];
    upb_text_encode(request, msg_type, nullptr, 0, buf, sizeof(buf));
    gpr_log(GPR_DEBUG, "[xds_client %p] constructed LRS request: %s", client,
            buf);
  }
}

grpc_slice SerializeLrsRequest(
    const envoy_service_load_stats_v2_LoadStatsRequest* request,
    upb_arena* arena) {
  size_t output_length;
  char* output = envoy_service_load_stats_v2_LoadStatsRequest_serialize(
      request, arena, &output_length);
  return grpc_slice_from_copied_buffer(output, output_length);
}

}  // namespace

grpc_slice XdsApi::CreateLrsInitialRequest(const std::string& server_name) {
  upb::Arena arena;
  // Create a request.
  envoy_service_load_stats_v2_LoadStatsRequest* request =
      envoy_service_load_stats_v2_LoadStatsRequest_new(arena.ptr());
  // Populate node.
  envoy_api_v2_core_Node* node_msg =
      envoy_service_load_stats_v2_LoadStatsRequest_mutable_node(request,
                                                                arena.ptr());
<<<<<<< HEAD
  PopulateNode(arena.ptr(), node_, build_version_, node_msg);
  // Add cluster stats. There is only one because we only use one server name in
  // one channel.
  envoy_api_v2_endpoint_ClusterStats* cluster_stats =
      envoy_service_load_stats_v2_LoadStatsRequest_add_cluster_stats(
          request, arena.ptr());
  // Set the cluster name.
  envoy_api_v2_endpoint_ClusterStats_set_cluster_name(
      cluster_stats, upb_strview_makez(server_name.c_str()));
  MaybeLogLrsRequest(client_, tracer_, symtab_.ptr(), request);
=======
  PopulateNode(arena.ptr(), node_, build_version_, server_name, node_msg);
>>>>>>> 615b44ac
  return SerializeLrsRequest(request, arena.ptr());
}

namespace {

void LocalityStatsPopulate(
    envoy_api_v2_endpoint_UpstreamLocalityStats* output,
    const std::pair<const RefCountedPtr<XdsLocalityName>,
                    XdsClientStats::LocalityStats::Snapshot>& input,
    upb_arena* arena) {
  // Set sub_zone.
  envoy_api_v2_core_Locality* locality =
      envoy_api_v2_endpoint_UpstreamLocalityStats_mutable_locality(output,
                                                                   arena);
  envoy_api_v2_core_Locality_set_sub_zone(
      locality, upb_strview_makez(input.first->sub_zone().c_str()));
  // Set total counts.
  const XdsClientStats::LocalityStats::Snapshot& snapshot = input.second;
  envoy_api_v2_endpoint_UpstreamLocalityStats_set_total_successful_requests(
      output, snapshot.total_successful_requests);
  envoy_api_v2_endpoint_UpstreamLocalityStats_set_total_requests_in_progress(
      output, snapshot.total_requests_in_progress);
  envoy_api_v2_endpoint_UpstreamLocalityStats_set_total_error_requests(
      output, snapshot.total_error_requests);
  envoy_api_v2_endpoint_UpstreamLocalityStats_set_total_issued_requests(
      output, snapshot.total_issued_requests);
  // Add load metric stats.
  for (auto& p : snapshot.load_metric_stats) {
    const char* metric_name = p.first.c_str();
    const XdsClientStats::LocalityStats::LoadMetric::Snapshot& metric_value =
        p.second;
    envoy_api_v2_endpoint_EndpointLoadMetricStats* load_metric =
        envoy_api_v2_endpoint_UpstreamLocalityStats_add_load_metric_stats(
            output, arena);
    envoy_api_v2_endpoint_EndpointLoadMetricStats_set_metric_name(
        load_metric, upb_strview_makez(metric_name));
    envoy_api_v2_endpoint_EndpointLoadMetricStats_set_num_requests_finished_with_metric(
        load_metric, metric_value.num_requests_finished_with_metric);
    envoy_api_v2_endpoint_EndpointLoadMetricStats_set_total_metric_value(
        load_metric, metric_value.total_metric_value);
  }
}

}  // namespace

grpc_slice XdsApi::CreateLrsRequest(
    std::map<StringView, std::set<XdsClientStats*>, StringLess>
        client_stats_map) {
  upb::Arena arena;
  // Get the snapshots.
  std::map<StringView, grpc_core::InlinedVector<XdsClientStats::Snapshot, 1>,
           StringLess>
      snapshot_map;
  for (auto& p : client_stats_map) {
    const StringView& cluster_name = p.first;
    for (auto* client_stats : p.second) {
      XdsClientStats::Snapshot snapshot = client_stats->GetSnapshotAndReset();
      // Prune unused locality stats.
      client_stats->PruneLocalityStats();
      if (snapshot.IsAllZero()) continue;
      snapshot_map[cluster_name].emplace_back(std::move(snapshot));
    }
  }
  // When all the counts are zero, return empty slice.
  if (snapshot_map.empty()) return grpc_empty_slice();
  // Create a request.
  envoy_service_load_stats_v2_LoadStatsRequest* request =
      envoy_service_load_stats_v2_LoadStatsRequest_new(arena.ptr());
  for (auto& p : snapshot_map) {
    const StringView& cluster_name = p.first;
    const auto& snapshot_list = p.second;
    for (size_t i = 0; i < snapshot_list.size(); ++i) {
      const auto& snapshot = snapshot_list[i];
      // Add cluster stats.
      envoy_api_v2_endpoint_ClusterStats* cluster_stats =
          envoy_service_load_stats_v2_LoadStatsRequest_add_cluster_stats(
              request, arena.ptr());
      // Set the cluster name.
      envoy_api_v2_endpoint_ClusterStats_set_cluster_name(
          cluster_stats,
          upb_strview_make(cluster_name.data(), cluster_name.size()));
      // Add locality stats.
      for (auto& p : snapshot.upstream_locality_stats) {
        envoy_api_v2_endpoint_UpstreamLocalityStats* locality_stats =
            envoy_api_v2_endpoint_ClusterStats_add_upstream_locality_stats(
                cluster_stats, arena.ptr());
        LocalityStatsPopulate(locality_stats, p, arena.ptr());
      }
      // Add dropped requests.
      for (auto& p : snapshot.dropped_requests) {
        const char* category = p.first.c_str();
        const uint64_t count = p.second;
        envoy_api_v2_endpoint_ClusterStats_DroppedRequests* dropped_requests =
            envoy_api_v2_endpoint_ClusterStats_add_dropped_requests(
                cluster_stats, arena.ptr());
        envoy_api_v2_endpoint_ClusterStats_DroppedRequests_set_category(
            dropped_requests, upb_strview_makez(category));
        envoy_api_v2_endpoint_ClusterStats_DroppedRequests_set_dropped_count(
            dropped_requests, count);
      }
      // Set total dropped requests.
      envoy_api_v2_endpoint_ClusterStats_set_total_dropped_requests(
          cluster_stats, snapshot.total_dropped_requests);
      // Set real load report interval.
      gpr_timespec timespec =
          grpc_millis_to_timespec(snapshot.load_report_interval, GPR_TIMESPAN);
      google_protobuf_Duration* load_report_interval =
          envoy_api_v2_endpoint_ClusterStats_mutable_load_report_interval(
              cluster_stats, arena.ptr());
      google_protobuf_Duration_set_seconds(load_report_interval,
                                           timespec.tv_sec);
      google_protobuf_Duration_set_nanos(load_report_interval,
                                         timespec.tv_nsec);
    }
  }
  MaybeLogLrsRequest(client_, tracer_, symtab_.ptr(), request);
  return SerializeLrsRequest(request, arena.ptr());
}

grpc_error* XdsApi::ParseLrsResponse(const grpc_slice& encoded_response,
                                     std::set<std::string>* cluster_names,
                                     grpc_millis* load_reporting_interval) {
  upb::Arena arena;
  // Decode the response.
  const envoy_service_load_stats_v2_LoadStatsResponse* decoded_response =
      envoy_service_load_stats_v2_LoadStatsResponse_parse(
          reinterpret_cast<const char*>(GRPC_SLICE_START_PTR(encoded_response)),
          GRPC_SLICE_LENGTH(encoded_response), arena.ptr());
  // Parse the response.
  if (decoded_response == nullptr) {
    return GRPC_ERROR_CREATE_FROM_STATIC_STRING("Can't decode response.");
  }
  // Store the cluster names.
  size_t size;
  const upb_strview* clusters =
      envoy_service_load_stats_v2_LoadStatsResponse_clusters(decoded_response,
                                                             &size);
  for (size_t i = 0; i < size; ++i) {
    cluster_names->emplace(clusters[i].data, clusters[i].size);
  }
  // Get the load report interval.
  const google_protobuf_Duration* load_reporting_interval_duration =
      envoy_service_load_stats_v2_LoadStatsResponse_load_reporting_interval(
          decoded_response);
  gpr_timespec timespec{
      google_protobuf_Duration_seconds(load_reporting_interval_duration),
      google_protobuf_Duration_nanos(load_reporting_interval_duration),
      GPR_TIMESPAN};
  *load_reporting_interval = gpr_time_to_millis(timespec);
  return GRPC_ERROR_NONE;
}

}  // namespace grpc_core<|MERGE_RESOLUTION|>--- conflicted
+++ resolved
@@ -1075,20 +1075,8 @@
   envoy_api_v2_core_Node* node_msg =
       envoy_service_load_stats_v2_LoadStatsRequest_mutable_node(request,
                                                                 arena.ptr());
-<<<<<<< HEAD
-  PopulateNode(arena.ptr(), node_, build_version_, node_msg);
-  // Add cluster stats. There is only one because we only use one server name in
-  // one channel.
-  envoy_api_v2_endpoint_ClusterStats* cluster_stats =
-      envoy_service_load_stats_v2_LoadStatsRequest_add_cluster_stats(
-          request, arena.ptr());
-  // Set the cluster name.
-  envoy_api_v2_endpoint_ClusterStats_set_cluster_name(
-      cluster_stats, upb_strview_makez(server_name.c_str()));
+  PopulateNode(arena.ptr(), node_, build_version_, server_name, node_msg);
   MaybeLogLrsRequest(client_, tracer_, symtab_.ptr(), request);
-=======
-  PopulateNode(arena.ptr(), node_, build_version_, server_name, node_msg);
->>>>>>> 615b44ac
   return SerializeLrsRequest(request, arena.ptr());
 }
 
