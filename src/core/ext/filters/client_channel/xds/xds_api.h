--- conflicted
+++ resolved
@@ -190,16 +190,7 @@
       std::pair<std::string /*cluster_name*/, std::string /*eds_service_name*/>,
       ClusterLoadReport>;
 
-<<<<<<< HEAD
-  XdsApi(XdsClient* client, TraceFlag* tracer, const XdsBootstrap::Node* node,
-         const char* build_version)
-      : client_(client),
-        tracer_(tracer),
-        node_(node),
-        build_version_(build_version) {}
-=======
-  explicit XdsApi(const XdsBootstrap::Node* node);
->>>>>>> 3c27aea4
+  XdsApi(XdsClient* client, TraceFlag* tracer, const XdsBootstrap::Node* node);
 
   // Creates a request to nack an unsupported resource type.
   // Takes ownership of \a error.
@@ -264,13 +255,9 @@
   XdsClient* client_;
   TraceFlag* tracer_;
   const XdsBootstrap::Node* node_;
-<<<<<<< HEAD
-  const char* build_version_;
   upb::SymbolTable symtab_;
-=======
   const std::string build_version_;
   const std::string user_agent_name_;
->>>>>>> 3c27aea4
 };
 
 }  // namespace grpc_core
