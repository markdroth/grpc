//
// Copyright 2016 gRPC authors.
//
// Licensed under the Apache License, Version 2.0 (the "License");
// you may not use this file except in compliance with the License.
// You may obtain a copy of the License at
//
//     http://www.apache.org/licenses/LICENSE-2.0
//
// Unless required by applicable law or agreed to in writing, software
// distributed under the License is distributed on an "AS IS" BASIS,
// WITHOUT WARRANTIES OR CONDITIONS OF ANY KIND, either express or implied.
// See the License for the specific language governing permissions and
// limitations under the License.
//

#include <grpc/support/port_platform.h>

#include "src/core/ext/filters/message_size/message_size_filter.h"

#include <cstdint>
#include <new>

#include "absl/status/status.h"
#include "absl/strings/str_format.h"

#include <grpc/impl/codegen/grpc_types.h>
#include <grpc/status.h>
#include <grpc/support/log.h>

#include "src/core/lib/channel/channel_args.h"
#include "src/core/lib/channel/channel_stack.h"
#include "src/core/lib/channel/channel_stack_builder.h"
#include "src/core/lib/config/core_configuration.h"
#include "src/core/lib/gprpp/debug_location.h"
#include "src/core/lib/gprpp/status_helper.h"
#include "src/core/lib/iomgr/call_combiner.h"
#include "src/core/lib/iomgr/closure.h"
#include "src/core/lib/iomgr/error.h"
#include "src/core/lib/service_config/service_config_call_data.h"
#include "src/core/lib/slice/slice_buffer.h"
#include "src/core/lib/surface/channel_init.h"
#include "src/core/lib/surface/channel_stack_type.h"
#include "src/core/lib/transport/transport.h"

static void recv_message_ready(void* user_data, grpc_error_handle error);
static void recv_trailing_metadata_ready(void* user_data,
                                         grpc_error_handle error);

namespace grpc_core {

//
// MessageSizeParsedConfig
//

const MessageSizeParsedConfig* MessageSizeParsedConfig::GetFromCallContext(
    const grpc_call_context_element* context,
    size_t service_config_parser_index) {
  if (context == nullptr) return nullptr;
  auto* svc_cfg_call_data = static_cast<ServiceConfigCallData*>(
      context[GRPC_CONTEXT_SERVICE_CONFIG_CALL_DATA].value);
  if (svc_cfg_call_data == nullptr) return nullptr;
  return static_cast<const MessageSizeParsedConfig*>(
      svc_cfg_call_data->GetMethodParsedConfig(service_config_parser_index));
}

MessageSizeParsedConfig MessageSizeParsedConfig::GetFromChannelArgs(
    const ChannelArgs& channel_args) {
  MessageSizeParsedConfig limits;
  limits.max_send_size_ = GetMaxSendSizeFromChannelArgs(channel_args);
  limits.max_recv_size_ = GetMaxRecvSizeFromChannelArgs(channel_args);
  return limits;
}

absl::optional<uint32_t> GetMaxRecvSizeFromChannelArgs(
    const ChannelArgs& args) {
  if (args.WantMinimalStack()) return absl::nullopt;
  int size = args.GetInt(GRPC_ARG_MAX_RECEIVE_MESSAGE_LENGTH)
                 .value_or(GRPC_DEFAULT_MAX_RECV_MESSAGE_LENGTH);
  if (size < 0) return absl::nullopt;
  return static_cast<uint32_t>(size);
}

absl::optional<uint32_t> GetMaxSendSizeFromChannelArgs(
    const ChannelArgs& args) {
  if (args.WantMinimalStack()) return absl::nullopt;
  int size = args.GetInt(GRPC_ARG_MAX_SEND_MESSAGE_LENGTH)
                 .value_or(GRPC_DEFAULT_MAX_SEND_MESSAGE_LENGTH);
  if (size < 0) return absl::nullopt;
  return static_cast<uint32_t>(size);
}

const JsonLoaderInterface* MessageSizeParsedConfig::JsonLoader(
    const JsonArgs&) {
  static const auto* loader =
      JsonObjectLoader<MessageSizeParsedConfig>()
          .OptionalField("maxRequestMessageBytes",
                         &MessageSizeParsedConfig::max_send_size_)
          .OptionalField("maxResponseMessageBytes",
                         &MessageSizeParsedConfig::max_recv_size_)
          .Finish();
  return loader;
}

//
// MessageSizeParser
//

std::unique_ptr<ServiceConfigParser::ParsedConfig>
MessageSizeParser::ParsePerMethodParams(const ChannelArgs& /*args*/,
<<<<<<< HEAD
                                        const Json& json,
                                        ValidationErrors* errors) {
  return LoadFromJson<std::unique_ptr<MessageSizeParsedConfig>>(
      json, JsonArgs(), errors);
=======
                                        const Json& json) {
  std::vector<grpc_error_handle> error_list;
  // Max request size.
  int max_request_message_bytes = -1;
  auto it = json.object_value().find("maxRequestMessageBytes");
  if (it != json.object_value().end()) {
    if (it->second.type() != Json::Type::STRING &&
        it->second.type() != Json::Type::NUMBER) {
      error_list.push_back(GRPC_ERROR_CREATE(
          "field:maxRequestMessageBytes error:should be of type number"));
    } else {
      max_request_message_bytes =
          gpr_parse_nonnegative_int(it->second.string_value().c_str());
      if (max_request_message_bytes == -1) {
        error_list.push_back(GRPC_ERROR_CREATE(
            "field:maxRequestMessageBytes error:should be non-negative"));
      }
    }
  }
  // Max response size.
  int max_response_message_bytes = -1;
  it = json.object_value().find("maxResponseMessageBytes");
  if (it != json.object_value().end()) {
    if (it->second.type() != Json::Type::STRING &&
        it->second.type() != Json::Type::NUMBER) {
      error_list.push_back(GRPC_ERROR_CREATE(
          "field:maxResponseMessageBytes error:should be of type number"));
    } else {
      max_response_message_bytes =
          gpr_parse_nonnegative_int(it->second.string_value().c_str());
      if (max_response_message_bytes == -1) {
        error_list.push_back(GRPC_ERROR_CREATE(
            "field:maxResponseMessageBytes error:should be non-negative"));
      }
    }
  }
  if (!error_list.empty()) {
    grpc_error_handle error =
        GRPC_ERROR_CREATE_FROM_VECTOR("Message size parser", &error_list);
    absl::Status status = absl::InvalidArgumentError(
        absl::StrCat("error parsing message size method parameters: ",
                     grpc_error_std_string(error)));
    return status;
  }
  return std::make_unique<MessageSizeParsedConfig>(max_request_message_bytes,
                                                   max_response_message_bytes);
>>>>>>> 3c96517f
}

void MessageSizeParser::Register(CoreConfiguration::Builder* builder) {
  builder->service_config_parser()->RegisterParser(
      std::make_unique<MessageSizeParser>());
}

size_t MessageSizeParser::ParserIndex() {
  return CoreConfiguration::Get().service_config_parser().GetParserIndex(
      parser_name());
}

}  // namespace grpc_core

namespace {
struct channel_data {
  grpc_core::MessageSizeParsedConfig limits;
  const size_t service_config_parser_index{
      grpc_core::MessageSizeParser::ParserIndex()};
};

struct call_data {
  call_data(grpc_call_element* elem, const channel_data& chand,
            const grpc_call_element_args& args)
      : call_combiner(args.call_combiner), limits(chand.limits) {
    GRPC_CLOSURE_INIT(&recv_message_ready, ::recv_message_ready, elem,
                      grpc_schedule_on_exec_ctx);
    GRPC_CLOSURE_INIT(&recv_trailing_metadata_ready,
                      ::recv_trailing_metadata_ready, elem,
                      grpc_schedule_on_exec_ctx);
    // Get max sizes from channel data, then merge in per-method config values.
    // Note: Per-method config is only available on the client, so we
    // apply the max request size to the send limit and the max response
    // size to the receive limit.
    const grpc_core::MessageSizeParsedConfig* config_from_call_context =
        grpc_core::MessageSizeParsedConfig::GetFromCallContext(
            args.context, chand.service_config_parser_index);
    if (config_from_call_context != nullptr) {
      absl::optional<uint32_t> max_send_size = limits.max_send_size();
      absl::optional<uint32_t> max_recv_size = limits.max_recv_size();
      if (config_from_call_context->max_send_size().has_value() &&
          (!max_send_size.has_value() ||
           *config_from_call_context->max_send_size() < *max_send_size)) {
        max_send_size = *config_from_call_context->max_send_size();
      }
      if (config_from_call_context->max_recv_size().has_value() &&
          (!max_recv_size.has_value() ||
           *config_from_call_context->max_recv_size() < *max_recv_size)) {
        max_recv_size = *config_from_call_context->max_recv_size();
      }
      limits = grpc_core::MessageSizeParsedConfig(max_send_size, max_recv_size);
    }
  }

  ~call_data() {}

  grpc_core::CallCombiner* call_combiner;
  grpc_core::MessageSizeParsedConfig limits;
  // Receive closures are chained: we inject this closure as the
  // recv_message_ready up-call on transport_stream_op, and remember to
  // call our next_recv_message_ready member after handling it.
  grpc_closure recv_message_ready;
  grpc_closure recv_trailing_metadata_ready;
  // The error caused by a message that is too large, or absl::OkStatus()
  grpc_error_handle error;
  // Used by recv_message_ready.
  absl::optional<grpc_core::SliceBuffer>* recv_message = nullptr;
  // Original recv_message_ready callback, invoked after our own.
  grpc_closure* next_recv_message_ready = nullptr;
  // Original recv_trailing_metadata callback, invoked after our own.
  grpc_closure* original_recv_trailing_metadata_ready;
  bool seen_recv_trailing_metadata = false;
  grpc_error_handle recv_trailing_metadata_error;
};

}  // namespace

// Callback invoked when we receive a message.  Here we check the max
// receive message size.
static void recv_message_ready(void* user_data, grpc_error_handle error) {
  grpc_call_element* elem = static_cast<grpc_call_element*>(user_data);
  call_data* calld = static_cast<call_data*>(elem->call_data);
  if (calld->recv_message->has_value() &&
      calld->limits.max_recv_size().has_value() &&
      (*calld->recv_message)->Length() >
          static_cast<size_t>(*calld->limits.max_recv_size())) {
    grpc_error_handle new_error = grpc_error_set_int(
        GRPC_ERROR_CREATE(absl::StrFormat(
            "Received message larger than max (%u vs. %d)",
            (*calld->recv_message)->Length(), *calld->limits.max_recv_size())),
        grpc_core::StatusIntProperty::kRpcStatus,
        GRPC_STATUS_RESOURCE_EXHAUSTED);
    error = grpc_error_add_child(error, new_error);
    calld->error = error;
  }
  // Invoke the next callback.
  grpc_closure* closure = calld->next_recv_message_ready;
  calld->next_recv_message_ready = nullptr;
  if (calld->seen_recv_trailing_metadata) {
    /* We might potentially see another RECV_MESSAGE op. In that case, we do not
     * want to run the recv_trailing_metadata_ready closure again. The newer
     * RECV_MESSAGE op cannot cause any errors since the transport has already
     * invoked the recv_trailing_metadata_ready closure and all further
     * RECV_MESSAGE ops will get null payloads. */
    calld->seen_recv_trailing_metadata = false;
    GRPC_CALL_COMBINER_START(calld->call_combiner,
                             &calld->recv_trailing_metadata_ready,
                             calld->recv_trailing_metadata_error,
                             "continue recv_trailing_metadata_ready");
  }
  grpc_core::Closure::Run(DEBUG_LOCATION, closure, error);
}

// Callback invoked on completion of recv_trailing_metadata
// Notifies the recv_trailing_metadata batch of any message size failures
static void recv_trailing_metadata_ready(void* user_data,
                                         grpc_error_handle error) {
  grpc_call_element* elem = static_cast<grpc_call_element*>(user_data);
  call_data* calld = static_cast<call_data*>(elem->call_data);
  if (calld->next_recv_message_ready != nullptr) {
    calld->seen_recv_trailing_metadata = true;
    calld->recv_trailing_metadata_error = error;
    GRPC_CALL_COMBINER_STOP(calld->call_combiner,
                            "deferring recv_trailing_metadata_ready until "
                            "after recv_message_ready");
    return;
  }
  error = grpc_error_add_child(error, calld->error);
  // Invoke the next callback.
  grpc_core::Closure::Run(DEBUG_LOCATION,
                          calld->original_recv_trailing_metadata_ready, error);
}

// Start transport stream op.
static void message_size_start_transport_stream_op_batch(
    grpc_call_element* elem, grpc_transport_stream_op_batch* op) {
  call_data* calld = static_cast<call_data*>(elem->call_data);
  // Check max send message size.
  if (op->send_message && calld->limits.max_send_size().has_value() &&
      op->payload->send_message.send_message->Length() >
          static_cast<size_t>(*calld->limits.max_send_size())) {
    grpc_transport_stream_op_batch_finish_with_failure(
        op,
        grpc_error_set_int(GRPC_ERROR_CREATE(absl::StrFormat(
                               "Sent message larger than max (%u vs. %d)",
                               op->payload->send_message.send_message->Length(),
                               *calld->limits.max_send_size())),
                           grpc_core::StatusIntProperty::kRpcStatus,
                           GRPC_STATUS_RESOURCE_EXHAUSTED),
        calld->call_combiner);
    return;
  }
  // Inject callback for receiving a message.
  if (op->recv_message) {
    calld->next_recv_message_ready =
        op->payload->recv_message.recv_message_ready;
    calld->recv_message = op->payload->recv_message.recv_message;
    op->payload->recv_message.recv_message_ready = &calld->recv_message_ready;
  }
  // Inject callback for receiving trailing metadata.
  if (op->recv_trailing_metadata) {
    calld->original_recv_trailing_metadata_ready =
        op->payload->recv_trailing_metadata.recv_trailing_metadata_ready;
    op->payload->recv_trailing_metadata.recv_trailing_metadata_ready =
        &calld->recv_trailing_metadata_ready;
  }
  // Chain to the next filter.
  grpc_call_next_op(elem, op);
}

// Constructor for call_data.
static grpc_error_handle message_size_init_call_elem(
    grpc_call_element* elem, const grpc_call_element_args* args) {
  channel_data* chand = static_cast<channel_data*>(elem->channel_data);
  new (elem->call_data) call_data(elem, *chand, *args);
  return absl::OkStatus();
}

// Destructor for call_data.
static void message_size_destroy_call_elem(
    grpc_call_element* elem, const grpc_call_final_info* /*final_info*/,
    grpc_closure* /*ignored*/) {
  call_data* calld = static_cast<call_data*>(elem->call_data);
  calld->~call_data();
}

// Constructor for channel_data.
static grpc_error_handle message_size_init_channel_elem(
    grpc_channel_element* elem, grpc_channel_element_args* args) {
  GPR_ASSERT(!args->is_last);
  channel_data* chand = static_cast<channel_data*>(elem->channel_data);
  new (chand) channel_data();
  chand->limits = grpc_core::MessageSizeParsedConfig::GetFromChannelArgs(
      grpc_core::ChannelArgs::FromC(args->channel_args));
  return absl::OkStatus();
}

// Destructor for channel_data.
static void message_size_destroy_channel_elem(grpc_channel_element* elem) {
  channel_data* chand = static_cast<channel_data*>(elem->channel_data);
  chand->~channel_data();
}

const grpc_channel_filter grpc_message_size_filter = {
    message_size_start_transport_stream_op_batch,
    nullptr,
    grpc_channel_next_op,
    sizeof(call_data),
    message_size_init_call_elem,
    grpc_call_stack_ignore_set_pollset_or_pollset_set,
    message_size_destroy_call_elem,
    sizeof(channel_data),
    message_size_init_channel_elem,
    grpc_channel_stack_no_post_init,
    message_size_destroy_channel_elem,
    grpc_channel_next_get_info,
    "message_size"};

// Used for GRPC_CLIENT_SUBCHANNEL
static bool maybe_add_message_size_filter_subchannel(
    grpc_core::ChannelStackBuilder* builder) {
  if (builder->channel_args().WantMinimalStack()) {
    return true;
  }
  builder->PrependFilter(&grpc_message_size_filter);
  return true;
}

// Used for GRPC_CLIENT_DIRECT_CHANNEL and GRPC_SERVER_CHANNEL. Adds the filter
// only if message size limits or service config is specified.
static bool maybe_add_message_size_filter(
    grpc_core::ChannelStackBuilder* builder) {
  auto channel_args = builder->channel_args();
  if (channel_args.WantMinimalStack()) {
    return true;
  }
  grpc_core::MessageSizeParsedConfig limits =
      grpc_core::MessageSizeParsedConfig::GetFromChannelArgs(channel_args);
  const bool enable =
      limits.max_send_size().has_value() ||
      limits.max_recv_size().has_value() ||
      channel_args.GetString(GRPC_ARG_SERVICE_CONFIG).has_value();
  if (enable) builder->PrependFilter(&grpc_message_size_filter);
  return true;
}

namespace grpc_core {
void RegisterMessageSizeFilter(CoreConfiguration::Builder* builder) {
  MessageSizeParser::Register(builder);
  builder->channel_init()->RegisterStage(
      GRPC_CLIENT_SUBCHANNEL, GRPC_CHANNEL_INIT_BUILTIN_PRIORITY,
      maybe_add_message_size_filter_subchannel);
  builder->channel_init()->RegisterStage(GRPC_CLIENT_DIRECT_CHANNEL,
                                         GRPC_CHANNEL_INIT_BUILTIN_PRIORITY,
                                         maybe_add_message_size_filter);
  builder->channel_init()->RegisterStage(GRPC_SERVER_CHANNEL,
                                         GRPC_CHANNEL_INIT_BUILTIN_PRIORITY,
                                         maybe_add_message_size_filter);
}
}  // namespace grpc_core<|MERGE_RESOLUTION|>--- conflicted
+++ resolved
@@ -108,59 +108,10 @@
 
 std::unique_ptr<ServiceConfigParser::ParsedConfig>
 MessageSizeParser::ParsePerMethodParams(const ChannelArgs& /*args*/,
-<<<<<<< HEAD
                                         const Json& json,
                                         ValidationErrors* errors) {
   return LoadFromJson<std::unique_ptr<MessageSizeParsedConfig>>(
       json, JsonArgs(), errors);
-=======
-                                        const Json& json) {
-  std::vector<grpc_error_handle> error_list;
-  // Max request size.
-  int max_request_message_bytes = -1;
-  auto it = json.object_value().find("maxRequestMessageBytes");
-  if (it != json.object_value().end()) {
-    if (it->second.type() != Json::Type::STRING &&
-        it->second.type() != Json::Type::NUMBER) {
-      error_list.push_back(GRPC_ERROR_CREATE(
-          "field:maxRequestMessageBytes error:should be of type number"));
-    } else {
-      max_request_message_bytes =
-          gpr_parse_nonnegative_int(it->second.string_value().c_str());
-      if (max_request_message_bytes == -1) {
-        error_list.push_back(GRPC_ERROR_CREATE(
-            "field:maxRequestMessageBytes error:should be non-negative"));
-      }
-    }
-  }
-  // Max response size.
-  int max_response_message_bytes = -1;
-  it = json.object_value().find("maxResponseMessageBytes");
-  if (it != json.object_value().end()) {
-    if (it->second.type() != Json::Type::STRING &&
-        it->second.type() != Json::Type::NUMBER) {
-      error_list.push_back(GRPC_ERROR_CREATE(
-          "field:maxResponseMessageBytes error:should be of type number"));
-    } else {
-      max_response_message_bytes =
-          gpr_parse_nonnegative_int(it->second.string_value().c_str());
-      if (max_response_message_bytes == -1) {
-        error_list.push_back(GRPC_ERROR_CREATE(
-            "field:maxResponseMessageBytes error:should be non-negative"));
-      }
-    }
-  }
-  if (!error_list.empty()) {
-    grpc_error_handle error =
-        GRPC_ERROR_CREATE_FROM_VECTOR("Message size parser", &error_list);
-    absl::Status status = absl::InvalidArgumentError(
-        absl::StrCat("error parsing message size method parameters: ",
-                     grpc_error_std_string(error)));
-    return status;
-  }
-  return std::make_unique<MessageSizeParsedConfig>(max_request_message_bytes,
-                                                   max_response_message_bytes);
->>>>>>> 3c96517f
 }
 
 void MessageSizeParser::Register(CoreConfiguration::Builder* builder) {
