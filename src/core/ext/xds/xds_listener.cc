//
// Copyright 2018 gRPC authors.
//
// Licensed under the Apache License, Version 2.0 (the "License");
// you may not use this file except in compliance with the License.
// You may obtain a copy of the License at
//
//     http://www.apache.org/licenses/LICENSE-2.0
//
// Unless required by applicable law or agreed to in writing, software
// distributed under the License is distributed on an "AS IS" BASIS,
// WITHOUT WARRANTIES OR CONDITIONS OF ANY KIND, either express or implied.
// See the License for the specific language governing permissions and
// limitations under the License.
//

#include <grpc/support/port_platform.h>

#include "src/core/ext/xds/xds_listener.h"

#include <stdint.h>

#include <set>
#include <utility>

#include "absl/status/status.h"
#include "absl/status/statusor.h"
#include "absl/strings/str_cat.h"
#include "absl/strings/str_format.h"
#include "absl/strings/str_join.h"
#include "envoy/config/core/v3/address.upb.h"
#include "envoy/config/core/v3/base.upb.h"
#include "envoy/config/core/v3/config_source.upb.h"
#include "envoy/config/core/v3/protocol.upb.h"
#include "envoy/config/listener/v3/api_listener.upb.h"
#include "envoy/config/listener/v3/listener.upb.h"
#include "envoy/config/listener/v3/listener.upbdefs.h"
#include "envoy/config/listener/v3/listener_components.upb.h"
#include "envoy/config/route/v3/route.upb.h"
#include "envoy/extensions/filters/network/http_connection_manager/v3/http_connection_manager.upb.h"
#include "envoy/extensions/filters/network/http_connection_manager/v3/http_connection_manager.upbdefs.h"
#include "envoy/extensions/transport_sockets/tls/v3/tls.upb.h"
#include "google/protobuf/any.upb.h"
#include "google/protobuf/duration.upb.h"
#include "google/protobuf/wrappers.upb.h"
#include "upb/text_encode.h"
#include "upb/upb.h"

#include <grpc/support/log.h>

#include "src/core/ext/xds/upb_utils.h"
#include "src/core/ext/xds/xds_common_types.h"
#include "src/core/ext/xds/xds_resource_type.h"
#include "src/core/lib/address_utils/parse_address.h"
#include "src/core/lib/address_utils/sockaddr_utils.h"
#include "src/core/lib/debug/trace.h"
#include "src/core/lib/gprpp/host_port.h"
#include "src/core/lib/gprpp/match.h"
#include "src/core/lib/gprpp/validation_errors.h"
#include "src/core/lib/iomgr/sockaddr.h"
#include "src/core/lib/matchers/matchers.h"

namespace grpc_core {

//
// XdsListenerResource::HttpConnectionManager
//

std::string XdsListenerResource::HttpConnectionManager::ToString() const {
  std::vector<std::string> contents;
  contents.push_back(Match(
      route_config,
      [](const std::string& rds_name) {
        return absl::StrCat("rds_name=", rds_name);
      },
      [](const XdsRouteConfigResource& route_config) {
        return absl::StrCat("route_config=", route_config.ToString());
      }));
  contents.push_back(absl::StrCat("http_max_stream_duration=",
                                  http_max_stream_duration.ToString()));
  if (!http_filters.empty()) {
    std::vector<std::string> filter_strings;
    for (const auto& http_filter : http_filters) {
      filter_strings.push_back(http_filter.ToString());
    }
    contents.push_back(absl::StrCat("http_filters=[",
                                    absl::StrJoin(filter_strings, ", "), "]"));
  }
  return absl::StrCat("{", absl::StrJoin(contents, ", "), "}");
}

//
// XdsListenerResource::HttpConnectionManager::HttpFilter
//

std::string XdsListenerResource::HttpConnectionManager::HttpFilter::ToString()
    const {
  return absl::StrCat("{name=", name, ", config=", config.ToString(), "}");
}

//
// XdsListenerResource::DownstreamTlsContext
//

std::string XdsListenerResource::DownstreamTlsContext::ToString() const {
  return absl::StrFormat("common_tls_context=%s, require_client_certificate=%s",
                         common_tls_context.ToString(),
                         require_client_certificate ? "true" : "false");
}

bool XdsListenerResource::DownstreamTlsContext::Empty() const {
  return common_tls_context.Empty();
}

//
// XdsListenerResource::FilterChainData
//

std::string XdsListenerResource::FilterChainData::ToString() const {
  return absl::StrCat(
      "{downstream_tls_context=", downstream_tls_context.ToString(),
      " http_connection_manager=", http_connection_manager.ToString(), "}");
}

//
// XdsListenerResource::FilterChainMap::CidrRange
//

std::string XdsListenerResource::FilterChainMap::CidrRange::ToString() const {
  auto addr_str = grpc_sockaddr_to_string(&address, false);
  return absl::StrCat(
      "{address_prefix=",
      addr_str.ok() ? addr_str.value() : addr_str.status().ToString(),
      ", prefix_len=", prefix_len, "}");
}

//
// FilterChain
//

struct FilterChain {
  struct FilterChainMatch {
    uint32_t destination_port = 0;
    std::vector<XdsListenerResource::FilterChainMap::CidrRange> prefix_ranges;
    XdsListenerResource::FilterChainMap::ConnectionSourceType source_type =
        XdsListenerResource::FilterChainMap::ConnectionSourceType::kAny;
    std::vector<XdsListenerResource::FilterChainMap::CidrRange>
        source_prefix_ranges;
    std::vector<uint32_t> source_ports;
    std::vector<std::string> server_names;
    std::string transport_protocol;
    std::vector<std::string> application_protocols;

    std::string ToString() const;
  } filter_chain_match;

  std::shared_ptr<XdsListenerResource::FilterChainData> filter_chain_data;
};

std::string FilterChain::FilterChainMatch::ToString() const {
  std::vector<std::string> contents;
  if (destination_port != 0) {
    contents.push_back(absl::StrCat("destination_port=", destination_port));
  }
  if (!prefix_ranges.empty()) {
    std::vector<std::string> prefix_ranges_content;
    for (const auto& range : prefix_ranges) {
      prefix_ranges_content.push_back(range.ToString());
    }
    contents.push_back(absl::StrCat(
        "prefix_ranges={", absl::StrJoin(prefix_ranges_content, ", "), "}"));
  }
  if (source_type == XdsListenerResource::FilterChainMap::ConnectionSourceType::
                         kSameIpOrLoopback) {
    contents.push_back("source_type=SAME_IP_OR_LOOPBACK");
  } else if (source_type == XdsListenerResource::FilterChainMap::
                                ConnectionSourceType::kExternal) {
    contents.push_back("source_type=EXTERNAL");
  }
  if (!source_prefix_ranges.empty()) {
    std::vector<std::string> source_prefix_ranges_content;
    for (const auto& range : source_prefix_ranges) {
      source_prefix_ranges_content.push_back(range.ToString());
    }
    contents.push_back(
        absl::StrCat("source_prefix_ranges={",
                     absl::StrJoin(source_prefix_ranges_content, ", "), "}"));
  }
  if (!source_ports.empty()) {
    contents.push_back(
        absl::StrCat("source_ports={", absl::StrJoin(source_ports, ", "), "}"));
  }
  if (!server_names.empty()) {
    contents.push_back(
        absl::StrCat("server_names={", absl::StrJoin(server_names, ", "), "}"));
  }
  if (!transport_protocol.empty()) {
    contents.push_back(absl::StrCat("transport_protocol=", transport_protocol));
  }
  if (!application_protocols.empty()) {
    contents.push_back(absl::StrCat("application_protocols={",
                                    absl::StrJoin(application_protocols, ", "),
                                    "}"));
  }
  return absl::StrCat("{", absl::StrJoin(contents, ", "), "}");
}

//
// XdsListenerResource::FilterChainMap
//

std::string XdsListenerResource::FilterChainMap::ToString() const {
  std::vector<std::string> contents;
  for (const auto& destination_ip : destination_ip_vector) {
    for (int source_type = 0; source_type < 3; ++source_type) {
      for (const auto& source_ip :
           destination_ip.source_types_array[source_type]) {
        for (const auto& source_port_pair : source_ip.ports_map) {
          FilterChain::FilterChainMatch filter_chain_match;
          if (destination_ip.prefix_range.has_value()) {
            filter_chain_match.prefix_ranges.push_back(
                *destination_ip.prefix_range);
          }
          filter_chain_match.source_type = static_cast<
              XdsListenerResource::FilterChainMap::ConnectionSourceType>(
              source_type);
          if (source_ip.prefix_range.has_value()) {
            filter_chain_match.source_prefix_ranges.push_back(
                *source_ip.prefix_range);
          }
          if (source_port_pair.first != 0) {
            filter_chain_match.source_ports.push_back(source_port_pair.first);
          }
          contents.push_back(absl::StrCat(
              "{filter_chain_match=", filter_chain_match.ToString(),
              ", filter_chain=", source_port_pair.second.data->ToString(),
              "}"));
        }
      }
    }
  }
  return absl::StrCat("{", absl::StrJoin(contents, ", "), "}");
}

//
// XdsListenerResource::TcpListener
//

std::string XdsListenerResource::TcpListener::ToString() const {
  std::vector<std::string> contents;
  contents.push_back(absl::StrCat("address=", address));
  contents.push_back(
      absl::StrCat("filter_chain_map=", filter_chain_map.ToString()));
  if (default_filter_chain.has_value()) {
    contents.push_back(absl::StrCat("default_filter_chain=",
                                    default_filter_chain->ToString()));
  }
  return absl::StrCat("{", absl::StrJoin(contents, ", "), "}");
}

//
// XdsListenerResource
//

std::string XdsListenerResource::ToString() const {
  return Match(
      listener,
      [](const HttpConnectionManager& hcm) {
        return absl::StrCat("{http_connection_manager=", hcm.ToString(), "}");
      },
      [](const TcpListener& tcp) {
        return absl::StrCat("{tcp_listener=", tcp.ToString(), "}");
      });
}

//
// XdsListenerResourceType
//

namespace {

void MaybeLogHttpConnectionManager(
    const XdsResourceType::DecodeContext& context,
    const envoy_extensions_filters_network_http_connection_manager_v3_HttpConnectionManager*
        http_connection_manager_config) {
  if (GRPC_TRACE_FLAG_ENABLED(*context.tracer) &&
      gpr_should_log(GPR_LOG_SEVERITY_DEBUG)) {
    const upb_MessageDef* msg_type =
        envoy_extensions_filters_network_http_connection_manager_v3_HttpConnectionManager_getmsgdef(
            context.symtab);
    char buf[10240];
    upb_TextEncode(http_connection_manager_config, msg_type, nullptr, 0, buf,
                   sizeof(buf));
    gpr_log(GPR_DEBUG, "[xds_client %p] HttpConnectionManager: %s",
            context.client, buf);
  }
}

XdsListenerResource::HttpConnectionManager HttpConnectionManagerParse(
    bool is_client, const XdsResourceType::DecodeContext& context,
    XdsExtension extension, ValidationErrors* errors) {
  if (extension.type !=
      "envoy.extensions.filters.network.http_connection_manager.v3"
      ".HttpConnectionManager") {
    errors->AddError("unsupported filter type");
    return {};
  }
  auto* serialized_hcm_config =
      absl::get_if<absl::string_view>(&extension.value);
  if (serialized_hcm_config == nullptr) {
    errors->AddError("could not parse HttpConnectionManager config");
    return {};
  }
  const auto* http_connection_manager_proto =
      envoy_extensions_filters_network_http_connection_manager_v3_HttpConnectionManager_parse(
          serialized_hcm_config->data(), serialized_hcm_config->size(),
          context.arena);
  if (http_connection_manager_proto == nullptr) {
    errors->AddError("could not parse HttpConnectionManager config");
    return {};
  }
  MaybeLogHttpConnectionManager(context, http_connection_manager_proto);
  XdsListenerResource::HttpConnectionManager http_connection_manager;
  // xff_num_trusted_hops -- must be zero as per
  // https://github.com/grpc/proposal/blob/master/A41-xds-rbac.md
  if (envoy_extensions_filters_network_http_connection_manager_v3_HttpConnectionManager_xff_num_trusted_hops(
          http_connection_manager_proto) != 0) {
    ValidationErrors::ScopedField field(errors, ".xff_num_trusted_hops");
    errors->AddError("must be zero");
  }
  // original_ip_detection_extensions -- must be empty as per
  // https://github.com/grpc/proposal/blob/master/A41-xds-rbac.md
  if (envoy_extensions_filters_network_http_connection_manager_v3_HttpConnectionManager_has_original_ip_detection_extensions(
          http_connection_manager_proto)) {
    ValidationErrors::ScopedField field(errors,
                                        ".original_ip_detection_extensions");
    errors->AddError("must be empty");
  }
  // common_http_protocol_options
  const envoy_config_core_v3_HttpProtocolOptions* options =
      envoy_extensions_filters_network_http_connection_manager_v3_HttpConnectionManager_common_http_protocol_options(
          http_connection_manager_proto);
  if (options != nullptr) {
    // max_stream_duration
    const google_protobuf_Duration* duration =
        envoy_config_core_v3_HttpProtocolOptions_max_stream_duration(options);
    if (duration != nullptr) {
      ValidationErrors::ScopedField field(
          errors, ".common_http_protocol_options.max_stream_duration");
      http_connection_manager.http_max_stream_duration =
          ParseDuration(duration, errors);
    }
  }
<<<<<<< HEAD
  // Parse filters.
  if (!is_v2) {
    const auto& http_filter_registry =
        static_cast<const GrpcXdsBootstrap&>(context.client->bootstrap())
            .http_filter_registry();
=======
  // http_filters
  {
    ValidationErrors::ScopedField field(errors, ".http_filters");
>>>>>>> e71be893
    size_t num_filters = 0;
    const auto* http_filters =
        envoy_extensions_filters_network_http_connection_manager_v3_HttpConnectionManager_http_filters(
            http_connection_manager_proto, &num_filters);
    std::set<absl::string_view> names_seen;
    const size_t original_error_size = errors->size();
    for (size_t i = 0; i < num_filters; ++i) {
      ValidationErrors::ScopedField field(errors, absl::StrCat("[", i, "]"));
      const auto* http_filter = http_filters[i];
      // name
      absl::string_view name = UpbStringToAbsl(
          envoy_extensions_filters_network_http_connection_manager_v3_HttpFilter_name(
              http_filter));
      {
        ValidationErrors::ScopedField field(errors, ".name");
        if (name.empty()) {
          errors->AddError("empty filter name");
          continue;
        }
        if (names_seen.find(name) != names_seen.end()) {
          errors->AddError(absl::StrCat("duplicate HTTP filter name: ", name));
          continue;
        }
      }
      names_seen.insert(name);
      // is_optional
      const bool is_optional =
          envoy_extensions_filters_network_http_connection_manager_v3_HttpFilter_is_optional(
              http_filter);
      // typed_config
      {
        ValidationErrors::ScopedField field(errors, ".typed_config");
        const google_protobuf_Any* typed_config =
            envoy_extensions_filters_network_http_connection_manager_v3_HttpFilter_typed_config(
                http_filter);
        if (typed_config == nullptr) {
          if (!is_optional) errors->AddError("field not present");
          continue;
        }
<<<<<<< HEAD
        continue;
      }
      auto filter_type = ExtractExtensionTypeName(context, any);
      if (!filter_type.ok()) {
        errors.emplace_back(absl::StrCat("filter name ", name, ": ",
                                         filter_type.status().message()));
        continue;
      }
      const XdsHttpFilterImpl* filter_impl =
          http_filter_registry.GetFilterForType(filter_type->type);
      if (filter_impl == nullptr) {
        if (!is_optional) {
          errors.emplace_back(absl::StrCat(
              "no filter registered for config type ", filter_type->type));
=======
        auto extension = ExtractXdsExtension(context, typed_config, errors);
        const XdsHttpFilterImpl* filter_impl = nullptr;
        if (extension.has_value()) {
          filter_impl =
              XdsHttpFilterRegistry::GetFilterForType(extension->type);
>>>>>>> e71be893
        }
        if (filter_impl == nullptr) {
          if (!is_optional) errors->AddError("unsupported filter type");
          continue;
        }
        if ((is_client && !filter_impl->IsSupportedOnClients()) ||
            (!is_client && !filter_impl->IsSupportedOnServers())) {
          if (!is_optional) {
            errors->AddError(absl::StrCat("filter is not supported on ",
                                          is_client ? "clients" : "servers"));
          }
          continue;
        }
        absl::optional<XdsHttpFilterImpl::FilterConfig> filter_config =
            filter_impl->GenerateFilterConfig(std::move(*extension),
                                              context.arena, errors);
        if (filter_config.has_value()) {
          http_connection_manager.http_filters.emplace_back(
              XdsListenerResource::HttpConnectionManager::HttpFilter{
                  std::string(name), std::move(*filter_config)});
        }
      }
    }
    if (errors->size() == original_error_size &&
        http_connection_manager.http_filters.empty()) {
      errors->AddError("expected at least one HTTP filter");
    }
    // Make sure that the last filter is terminal and non-last filters are
    // non-terminal. Note that this check is being performed in a separate loop
    // to take care of the case where there are two terminal filters in the list
    // out of which only one gets added in the final list.
    for (const auto& http_filter : http_connection_manager.http_filters) {
      const XdsHttpFilterImpl* filter_impl =
          http_filter_registry.GetFilterForType(
              http_filter.config.config_proto_type_name);
      if (&http_filter != &http_connection_manager.http_filters.back()) {
        // Filters before the last filter must not be terminal.
        if (filter_impl->IsTerminalFilter()) {
          errors->AddError(
              absl::StrCat("terminal filter for config type ",
                           http_filter.config.config_proto_type_name,
                           " must be the last filter in the chain"));
        }
      } else {
        // The last filter must be terminal.
        if (!filter_impl->IsTerminalFilter()) {
          errors->AddError(
              absl::StrCat("non-terminal filter for config type ",
                           http_filter.config.config_proto_type_name,
                           " is the last filter in the chain"));
        }
      }
    }
  }
  // Found inlined route_config. Parse it to find the cluster_name.
  if (envoy_extensions_filters_network_http_connection_manager_v3_HttpConnectionManager_has_route_config(
          http_connection_manager_proto)) {
    const envoy_config_route_v3_RouteConfiguration* route_config =
        envoy_extensions_filters_network_http_connection_manager_v3_HttpConnectionManager_route_config(
            http_connection_manager_proto);
    auto rds_update = XdsRouteConfigResource::Parse(context, route_config);
    if (!rds_update.ok()) {
      ValidationErrors::ScopedField field(errors, ".route_config");
      errors->AddError(rds_update.status().message());
    } else {
      http_connection_manager.route_config = std::move(*rds_update);
    }
  } else {
    // Validate that RDS must be used to get the route_config dynamically.
    const envoy_extensions_filters_network_http_connection_manager_v3_Rds* rds =
        envoy_extensions_filters_network_http_connection_manager_v3_HttpConnectionManager_rds(
            http_connection_manager_proto);
    if (rds == nullptr) {
      errors->AddError("neither route_config nor rds fields are present");
    } else {
      // Get the route_config_name.
      http_connection_manager.route_config = UpbStringToStdString(
          envoy_extensions_filters_network_http_connection_manager_v3_Rds_route_config_name(
              rds));
      // Check that the ConfigSource specifies ADS.
      const envoy_config_core_v3_ConfigSource* config_source =
          envoy_extensions_filters_network_http_connection_manager_v3_Rds_config_source(
              rds);
      ValidationErrors::ScopedField field(errors, ".rds.config_source");
      if (config_source == nullptr) {
        errors->AddError("field not present");
      } else if (!envoy_config_core_v3_ConfigSource_has_ads(config_source) &&
                 !envoy_config_core_v3_ConfigSource_has_self(config_source)) {
        errors->AddError("ConfigSource does not specify ADS or SELF");
      }
    }
  }
  return http_connection_manager;
}

absl::StatusOr<XdsListenerResource> LdsResourceParseClient(
    const XdsResourceType::DecodeContext& context,
    const envoy_config_listener_v3_ApiListener* api_listener) {
  XdsListenerResource lds_update;
  ValidationErrors errors;
  ValidationErrors::ScopedField field(&errors, "api_listener.api_listener");
  auto* api_listener_field =
      envoy_config_listener_v3_ApiListener_api_listener(api_listener);
  if (api_listener_field == nullptr) {
    errors.AddError("field not present");
  } else {
    auto extension = ExtractXdsExtension(context, api_listener_field, &errors);
    if (extension.has_value()) {
      lds_update.listener = HttpConnectionManagerParse(
          /*is_client=*/true, context, std::move(*extension), &errors);
    }
  }
  if (!errors.ok()) return errors.status("errors validating ApiListener");
  return std::move(lds_update);
}

XdsListenerResource::DownstreamTlsContext DownstreamTlsContextParse(
    const XdsResourceType::DecodeContext& context,
    const envoy_config_core_v3_TransportSocket* transport_socket,
    ValidationErrors* errors) {
  ValidationErrors::ScopedField field(errors, ".typed_config");
  const auto* typed_config =
      envoy_config_core_v3_TransportSocket_typed_config(transport_socket);
  auto extension = ExtractXdsExtension(context, typed_config, errors);
  if (!extension.has_value()) return {};
  if (extension->type !=
      "envoy.extensions.transport_sockets.tls.v3.DownstreamTlsContext") {
    ValidationErrors::ScopedField field(errors, ".type_url");
    errors->AddError("unsupported transport socket type");
    return {};
  }
  absl::string_view* serialized_downstream_tls_context =
      absl::get_if<absl::string_view>(&extension->value);
  if (serialized_downstream_tls_context == nullptr) {
    errors->AddError("can't decode DownstreamTlsContext");
    return {};
  }
  const auto* downstream_tls_context_proto =
      envoy_extensions_transport_sockets_tls_v3_DownstreamTlsContext_parse(
          serialized_downstream_tls_context->data(),
          serialized_downstream_tls_context->size(), context.arena);
  if (downstream_tls_context_proto == nullptr) {
    errors->AddError("can't decode DownstreamTlsContext");
    return {};
  }
  XdsListenerResource::DownstreamTlsContext downstream_tls_context;
  auto* common_tls_context =
      envoy_extensions_transport_sockets_tls_v3_DownstreamTlsContext_common_tls_context(
          downstream_tls_context_proto);
  if (common_tls_context != nullptr) {
    ValidationErrors::ScopedField field(errors, ".common_tls_context");
    downstream_tls_context.common_tls_context =
        CommonTlsContext::Parse(context, common_tls_context, errors);
    // Note: We can't be more specific about the field name for this
    // error, because we don't know which fields they were found in
    // inside of CommonTlsContext, so we make the error message a bit
    // more verbose to compensate.
    if (!downstream_tls_context.common_tls_context
             .certificate_validation_context.match_subject_alt_names.empty()) {
      errors->AddError("match_subject_alt_names not supported on servers");
    }
  }
  // Note: We can't be more specific about the field name for this
  // error, because we don't know which fields they were found in
  // inside of CommonTlsContext, so we make the error message a bit
  // more verbose to compensate.
  if (downstream_tls_context.common_tls_context
          .tls_certificate_provider_instance.instance_name.empty()) {
    errors->AddError(
        "TLS configuration provided but no "
        "tls_certificate_provider_instance found");
  }
  auto* require_client_certificate =
      envoy_extensions_transport_sockets_tls_v3_DownstreamTlsContext_require_client_certificate(
          downstream_tls_context_proto);
  if (require_client_certificate != nullptr) {
    downstream_tls_context.require_client_certificate =
        google_protobuf_BoolValue_value(require_client_certificate);
    if (downstream_tls_context.require_client_certificate &&
        downstream_tls_context.common_tls_context.certificate_validation_context
            .ca_certificate_provider_instance.instance_name.empty()) {
      ValidationErrors::ScopedField field(errors,
                                          ".require_client_certificate");
      errors->AddError(
          "client certificate required but no certificate "
          "provider instance specified for validation");
    }
  }
  auto* require_sni =
      envoy_extensions_transport_sockets_tls_v3_DownstreamTlsContext_require_sni(
          downstream_tls_context_proto);
  if (require_sni != nullptr && google_protobuf_BoolValue_value(require_sni)) {
    ValidationErrors::ScopedField field(errors, ".require_sni");
    errors->AddError("field unsupported");
  }
  if (envoy_extensions_transport_sockets_tls_v3_DownstreamTlsContext_ocsp_staple_policy(
          downstream_tls_context_proto) !=
      envoy_extensions_transport_sockets_tls_v3_DownstreamTlsContext_LENIENT_STAPLING) {
    ValidationErrors::ScopedField field(errors, ".ocsp_staple_policy");
    errors->AddError("value must be LENIENT_STAPLING");
  }
  return downstream_tls_context;
}

absl::optional<XdsListenerResource::FilterChainMap::CidrRange> CidrRangeParse(
    const envoy_config_core_v3_CidrRange* cidr_range_proto,
    ValidationErrors* errors) {
  ValidationErrors::ScopedField field(errors, ".address_prefix");
  XdsListenerResource::FilterChainMap::CidrRange cidr_range;
  std::string address_prefix = UpbStringToStdString(
      envoy_config_core_v3_CidrRange_address_prefix(cidr_range_proto));
  auto address = StringToSockaddr(address_prefix, /*port=*/0);
  if (!address.ok()) {
    errors->AddError(address.status().message());
    return absl::nullopt;
  }
  cidr_range.address = *address;
  cidr_range.prefix_len = 0;
  auto* prefix_len_proto =
      envoy_config_core_v3_CidrRange_prefix_len(cidr_range_proto);
  if (prefix_len_proto != nullptr) {
    cidr_range.prefix_len = std::min(
        google_protobuf_UInt32Value_value(prefix_len_proto),
        (reinterpret_cast<const grpc_sockaddr*>(cidr_range.address.addr))
                    ->sa_family == GRPC_AF_INET
            ? uint32_t(32)
            : uint32_t(128));
  }
  // Normalize the network address by masking it with prefix_len
  grpc_sockaddr_mask_bits(&cidr_range.address, cidr_range.prefix_len);
  return cidr_range;
}

absl::optional<FilterChain::FilterChainMatch> FilterChainMatchParse(
    const envoy_config_listener_v3_FilterChainMatch* filter_chain_match_proto,
    ValidationErrors* errors) {
  FilterChain::FilterChainMatch filter_chain_match;
  const size_t original_error_size = errors->size();
  // destination_port
  auto* destination_port =
      envoy_config_listener_v3_FilterChainMatch_destination_port(
          filter_chain_match_proto);
  if (destination_port != nullptr) {
    filter_chain_match.destination_port =
        google_protobuf_UInt32Value_value(destination_port);
  }
  // prefix_ranges
  size_t size = 0;
  auto* prefix_ranges = envoy_config_listener_v3_FilterChainMatch_prefix_ranges(
      filter_chain_match_proto, &size);
  filter_chain_match.prefix_ranges.reserve(size);
  for (size_t i = 0; i < size; i++) {
    ValidationErrors::ScopedField field(
        errors, absl::StrCat(".prefix_ranges[", i, "]"));
    auto cidr_range = CidrRangeParse(prefix_ranges[i], errors);
    if (cidr_range.has_value()) {
      filter_chain_match.prefix_ranges.push_back(*cidr_range);
    }
  }
  // source_type
  filter_chain_match.source_type =
      static_cast<XdsListenerResource::FilterChainMap::ConnectionSourceType>(
          envoy_config_listener_v3_FilterChainMatch_source_type(
              filter_chain_match_proto));
  // source_prefix_ranges
  auto* source_prefix_ranges =
      envoy_config_listener_v3_FilterChainMatch_source_prefix_ranges(
          filter_chain_match_proto, &size);
  filter_chain_match.source_prefix_ranges.reserve(size);
  for (size_t i = 0; i < size; i++) {
    ValidationErrors::ScopedField field(
        errors, absl::StrCat(".source_prefix_ranges[", i, "]"));
    auto cidr_range = CidrRangeParse(source_prefix_ranges[i], errors);
    if (cidr_range.has_value()) {
      filter_chain_match.source_prefix_ranges.push_back(*cidr_range);
    }
  }
  // source_ports
  auto* source_ports = envoy_config_listener_v3_FilterChainMatch_source_ports(
      filter_chain_match_proto, &size);
  filter_chain_match.source_ports.reserve(size);
  for (size_t i = 0; i < size; i++) {
    filter_chain_match.source_ports.push_back(source_ports[i]);
  }
  // server_names
  auto* server_names = envoy_config_listener_v3_FilterChainMatch_server_names(
      filter_chain_match_proto, &size);
  for (size_t i = 0; i < size; i++) {
    filter_chain_match.server_names.push_back(
        UpbStringToStdString(server_names[i]));
  }
  // transport_protocol
  filter_chain_match.transport_protocol = UpbStringToStdString(
      envoy_config_listener_v3_FilterChainMatch_transport_protocol(
          filter_chain_match_proto));
  // application_protocols
  auto* application_protocols =
      envoy_config_listener_v3_FilterChainMatch_application_protocols(
          filter_chain_match_proto, &size);
  for (size_t i = 0; i < size; i++) {
    filter_chain_match.application_protocols.push_back(
        UpbStringToStdString(application_protocols[i]));
  }
  // Return result.
  if (errors->size() != original_error_size) return absl::nullopt;
  return filter_chain_match;
}

absl::optional<FilterChain> FilterChainParse(
    const XdsResourceType::DecodeContext& context,
    const envoy_config_listener_v3_FilterChain* filter_chain_proto,
    ValidationErrors* errors) {
  FilterChain filter_chain;
  const size_t original_error_size = errors->size();
  // filter_chain_match
  auto* filter_chain_match =
      envoy_config_listener_v3_FilterChain_filter_chain_match(
          filter_chain_proto);
  if (filter_chain_match != nullptr) {
    ValidationErrors::ScopedField field(errors, ".filter_chain_match");
    auto match = FilterChainMatchParse(filter_chain_match, errors);
    if (match.has_value()) {
      filter_chain.filter_chain_match = std::move(*match);
    }
  }
  // filters
  {
    ValidationErrors::ScopedField field(errors, ".filters");
    filter_chain.filter_chain_data =
        std::make_shared<XdsListenerResource::FilterChainData>();
    size_t size = 0;
    auto* filters =
        envoy_config_listener_v3_FilterChain_filters(filter_chain_proto, &size);
    if (size != 1) {
      errors->AddError(
          "must have exactly one filter (HttpConnectionManager -- "
          "no other filter is supported at the moment)");
    }
    // entries in filters list
    for (size_t i = 0; i < size; ++i) {
      ValidationErrors::ScopedField field(
          errors, absl::StrCat("[", i, "].typed_config"));
      auto* typed_config =
          envoy_config_listener_v3_Filter_typed_config(filters[i]);
      auto extension = ExtractXdsExtension(context, typed_config, errors);
      if (extension.has_value()) {
        filter_chain.filter_chain_data->http_connection_manager =
            HttpConnectionManagerParse(/*is_client=*/false, context,
                                       std::move(*extension), errors);
      }
    }
  }
  // transport_socket
  auto* transport_socket =
      envoy_config_listener_v3_FilterChain_transport_socket(filter_chain_proto);
  if (transport_socket != nullptr) {
    ValidationErrors::ScopedField field(errors, ".transport_socket");
    filter_chain.filter_chain_data->downstream_tls_context =
        DownstreamTlsContextParse(context, transport_socket, errors);
  }
  // Return result.
  if (errors->size() != original_error_size) return absl::nullopt;
  return filter_chain;
}

absl::optional<std::string> AddressParse(
    const envoy_config_core_v3_Address* address_proto,
    ValidationErrors* errors) {
  if (address_proto == nullptr) {
    errors->AddError("field not present");
    return absl::nullopt;
  }
  ValidationErrors::ScopedField field(errors, ".socket_address");
  const auto* socket_address =
      envoy_config_core_v3_Address_socket_address(address_proto);
  if (socket_address == nullptr) {
    errors->AddError("field not present");
    return absl::nullopt;
  }
  {
    ValidationErrors::ScopedField field(errors, ".protocol");
    if (envoy_config_core_v3_SocketAddress_protocol(socket_address) !=
        envoy_config_core_v3_SocketAddress_TCP) {
      errors->AddError("value must be TCP");
    }
  }
  ValidationErrors::ScopedField field2(errors, ".port_value");
  uint32_t port = envoy_config_core_v3_SocketAddress_port_value(socket_address);
  if (port > 65535) {
    errors->AddError("invalid port");
    return absl::nullopt;
  }
  return JoinHostPort(
      UpbStringToAbsl(
          envoy_config_core_v3_SocketAddress_address(socket_address)),
      port);
}

// An intermediate map for filter chains that we create to validate the list of
// filter chains received from the control plane and to finally create
// XdsListenerResource::FilterChainMap
struct InternalFilterChainMap {
  using SourceIpMap =
      std::map<std::string, XdsListenerResource::FilterChainMap::SourceIp>;
  using ConnectionSourceTypesArray = std::array<SourceIpMap, 3>;
  struct DestinationIp {
    absl::optional<XdsListenerResource::FilterChainMap::CidrRange> prefix_range;
    bool transport_protocol_raw_buffer_provided = false;
    ConnectionSourceTypesArray source_types_array;
  };
  using DestinationIpMap = std::map<std::string, DestinationIp>;
  DestinationIpMap destination_ip_map;
};

void AddFilterChainDataForSourcePort(
    const FilterChain& filter_chain, uint32_t port,
    XdsListenerResource::FilterChainMap::SourcePortsMap* ports_map,
    ValidationErrors* errors) {
  auto insert_result = ports_map->emplace(
      port, XdsListenerResource::FilterChainMap::FilterChainDataSharedPtr{
                filter_chain.filter_chain_data});
  if (!insert_result.second) {
    errors->AddError(absl::StrCat(
        "duplicate matching rules detected when adding filter chain: ",
        filter_chain.filter_chain_match.ToString()));
  }
}

void AddFilterChainDataForSourcePorts(
    const FilterChain& filter_chain,
    XdsListenerResource::FilterChainMap::SourcePortsMap* ports_map,
    ValidationErrors* errors) {
  if (filter_chain.filter_chain_match.source_ports.empty()) {
    AddFilterChainDataForSourcePort(filter_chain, 0, ports_map, errors);
  } else {
    for (uint32_t port : filter_chain.filter_chain_match.source_ports) {
      AddFilterChainDataForSourcePort(filter_chain, port, ports_map, errors);
    }
  }
}

void AddFilterChainDataForSourceIpRange(
    const FilterChain& filter_chain,
    InternalFilterChainMap::SourceIpMap* source_ip_map,
    ValidationErrors* errors) {
  if (filter_chain.filter_chain_match.source_prefix_ranges.empty()) {
    auto insert_result = source_ip_map->emplace(
        "", XdsListenerResource::FilterChainMap::SourceIp());
    AddFilterChainDataForSourcePorts(
        filter_chain, &insert_result.first->second.ports_map, errors);
  } else {
    for (const auto& prefix_range :
         filter_chain.filter_chain_match.source_prefix_ranges) {
      auto addr_str = grpc_sockaddr_to_string(&prefix_range.address, false);
      if (!addr_str.ok()) {
        errors->AddError(absl::StrCat(
            "error parsing source IP sockaddr (should not happen): ",
            addr_str.status().message()));
        continue;
      }
      auto insert_result = source_ip_map->emplace(
          absl::StrCat(*addr_str, "/", prefix_range.prefix_len),
          XdsListenerResource::FilterChainMap::SourceIp());
      if (insert_result.second) {
        insert_result.first->second.prefix_range.emplace(prefix_range);
      }
      AddFilterChainDataForSourcePorts(
          filter_chain, &insert_result.first->second.ports_map, errors);
    }
  }
}

void AddFilterChainDataForSourceType(
    const FilterChain& filter_chain,
    InternalFilterChainMap::DestinationIp* destination_ip,
    ValidationErrors* errors) {
  GPR_ASSERT(static_cast<unsigned int>(
                 filter_chain.filter_chain_match.source_type) < 3);
  AddFilterChainDataForSourceIpRange(
      filter_chain,
      &destination_ip->source_types_array[static_cast<int>(
          filter_chain.filter_chain_match.source_type)],
      errors);
}

void AddFilterChainDataForApplicationProtocols(
    const FilterChain& filter_chain,
    InternalFilterChainMap::DestinationIp* destination_ip,
    ValidationErrors* errors) {
  // Only allow filter chains that do not mention application protocols
  if (filter_chain.filter_chain_match.application_protocols.empty()) {
    AddFilterChainDataForSourceType(filter_chain, destination_ip, errors);
  }
}

void AddFilterChainDataForTransportProtocol(
    const FilterChain& filter_chain,
    InternalFilterChainMap::DestinationIp* destination_ip,
    ValidationErrors* errors) {
  const std::string& transport_protocol =
      filter_chain.filter_chain_match.transport_protocol;
  // Only allow filter chains with no transport protocol or "raw_buffer"
  if (!transport_protocol.empty() && transport_protocol != "raw_buffer") {
    return;
  }
  // If for this configuration, we've already seen filter chains that mention
  // the transport protocol as "raw_buffer", we will never match filter chains
  // that do not mention it.
  if (destination_ip->transport_protocol_raw_buffer_provided &&
      transport_protocol.empty()) {
    return;
  }
  if (!transport_protocol.empty() &&
      !destination_ip->transport_protocol_raw_buffer_provided) {
    destination_ip->transport_protocol_raw_buffer_provided = true;
    // Clear out the previous entries if any since those entries did not mention
    // "raw_buffer"
    destination_ip->source_types_array =
        InternalFilterChainMap::ConnectionSourceTypesArray();
  }
  AddFilterChainDataForApplicationProtocols(filter_chain, destination_ip,
                                            errors);
}

void AddFilterChainDataForServerNames(
    const FilterChain& filter_chain,
    InternalFilterChainMap::DestinationIp* destination_ip,
    ValidationErrors* errors) {
  // Don't continue adding filter chains with server names mentioned
  if (filter_chain.filter_chain_match.server_names.empty()) {
    AddFilterChainDataForTransportProtocol(filter_chain, destination_ip,
                                           errors);
  }
}

void AddFilterChainDataForDestinationIpRange(
    const FilterChain& filter_chain,
    InternalFilterChainMap::DestinationIpMap* destination_ip_map,
    ValidationErrors* errors) {
  if (filter_chain.filter_chain_match.prefix_ranges.empty()) {
    auto insert_result = destination_ip_map->emplace(
        "", InternalFilterChainMap::DestinationIp());
    AddFilterChainDataForServerNames(filter_chain, &insert_result.first->second,
                                     errors);
  } else {
    for (const auto& prefix_range :
         filter_chain.filter_chain_match.prefix_ranges) {
      auto addr_str = grpc_sockaddr_to_string(&prefix_range.address, false);
      if (!addr_str.ok()) {
        errors->AddError(absl::StrCat(
            "error parsing destination IP sockaddr (should not happen): ",
            addr_str.status().message()));
        continue;
      }
      auto insert_result = destination_ip_map->emplace(
          absl::StrCat(*addr_str, "/", prefix_range.prefix_len),
          InternalFilterChainMap::DestinationIp());
      if (insert_result.second) {
        insert_result.first->second.prefix_range.emplace(prefix_range);
      }
      AddFilterChainDataForServerNames(filter_chain,
                                       &insert_result.first->second, errors);
    }
  }
}

XdsListenerResource::FilterChainMap BuildFromInternalFilterChainMap(
    InternalFilterChainMap* internal_filter_chain_map) {
  XdsListenerResource::FilterChainMap filter_chain_map;
  for (auto& destination_ip_pair :
       internal_filter_chain_map->destination_ip_map) {
    XdsListenerResource::FilterChainMap::DestinationIp destination_ip;
    destination_ip.prefix_range = destination_ip_pair.second.prefix_range;
    for (int i = 0; i < 3; i++) {
      auto& source_ip_map = destination_ip_pair.second.source_types_array[i];
      for (auto& source_ip_pair : source_ip_map) {
        destination_ip.source_types_array[i].push_back(
            std::move(source_ip_pair.second));
      }
    }
    filter_chain_map.destination_ip_vector.push_back(std::move(destination_ip));
  }
  return filter_chain_map;
}

XdsListenerResource::FilterChainMap BuildFilterChainMap(
    const std::vector<FilterChain>& filter_chains, ValidationErrors* errors) {
  InternalFilterChainMap internal_filter_chain_map;
  for (const auto& filter_chain : filter_chains) {
    // Discard filter chain entries that specify destination port
    if (filter_chain.filter_chain_match.destination_port != 0) continue;
    AddFilterChainDataForDestinationIpRange(
        filter_chain, &internal_filter_chain_map.destination_ip_map, errors);
  }
  return BuildFromInternalFilterChainMap(&internal_filter_chain_map);
}

absl::StatusOr<XdsListenerResource> LdsResourceParseServer(
    const XdsResourceType::DecodeContext& context,
    const envoy_config_listener_v3_Listener* listener) {
  ValidationErrors errors;
  XdsListenerResource::TcpListener tcp_listener;
  // address
  {
    ValidationErrors::ScopedField field(&errors, "address");
    auto address = AddressParse(
        envoy_config_listener_v3_Listener_address(listener), &errors);
    if (address.has_value()) tcp_listener.address = std::move(*address);
  }
  // use_original_dst
  {
    ValidationErrors::ScopedField field(&errors, "use_original_dst");
    const auto* use_original_dst =
        envoy_config_listener_v3_Listener_use_original_dst(listener);
    if (use_original_dst != nullptr &&
        google_protobuf_BoolValue_value(use_original_dst)) {
      errors.AddError("field not supported");
    }
  }
  // filter_chains
  size_t num_filter_chains = 0;
  {
    ValidationErrors::ScopedField field(&errors, "filter_chains");
    auto* filter_chains = envoy_config_listener_v3_Listener_filter_chains(
        listener, &num_filter_chains);
    std::vector<FilterChain> parsed_filter_chains;
    parsed_filter_chains.reserve(num_filter_chains);
    for (size_t i = 0; i < num_filter_chains; i++) {
      ValidationErrors::ScopedField field(&errors, absl::StrCat("[", i, "]"));
      auto filter_chain = FilterChainParse(context, filter_chains[i], &errors);
      if (filter_chain.has_value()) {
        parsed_filter_chains.push_back(std::move(*filter_chain));
      }
    }
    tcp_listener.filter_chain_map =
        BuildFilterChainMap(parsed_filter_chains, &errors);
  }
  // default_filter_chain
  {
    ValidationErrors::ScopedField field(&errors, "default_filter_chain");
    auto* default_filter_chain =
        envoy_config_listener_v3_Listener_default_filter_chain(listener);
    if (default_filter_chain != nullptr) {
      auto filter_chain =
          FilterChainParse(context, default_filter_chain, &errors);
      if (filter_chain.has_value() &&
          filter_chain->filter_chain_data != nullptr) {
        tcp_listener.default_filter_chain =
            std::move(*filter_chain->filter_chain_data);
      }
    } else if (num_filter_chains == 0) {
      // Make sure that there is at least one filter chain to use.
      errors.AddError("must be set if filter_chains is unset");
    }
  }
  // Return result.
  if (!errors.ok()) return errors.status("errors validating server Listener");
  XdsListenerResource lds_update;
  lds_update.listener = std::move(tcp_listener);
  return lds_update;
}

absl::StatusOr<XdsListenerResource> LdsResourceParse(
    const XdsResourceType::DecodeContext& context,
    const envoy_config_listener_v3_Listener* listener) {
  // Check whether it's a client or server listener.
  const envoy_config_listener_v3_ApiListener* api_listener =
      envoy_config_listener_v3_Listener_api_listener(listener);
  const envoy_config_core_v3_Address* address =
      envoy_config_listener_v3_Listener_address(listener);
  // TODO(roth): Re-enable the following check once
  // github.com/istio/istio/issues/38914 is resolved.
  // if (api_listener != nullptr && address != nullptr) {
  //   return absl::InvalidArgumentError(
  //       "Listener has both address and ApiListener");
  // }
  if (api_listener == nullptr && address == nullptr) {
    return absl::InvalidArgumentError(
        "Listener has neither address nor ApiListener");
  }
  // If api_listener is present, it's for a client; otherwise, it's
  // for a server.
  if (api_listener != nullptr) {
    return LdsResourceParseClient(context, api_listener);
  }
  return LdsResourceParseServer(context, listener);
}

void MaybeLogListener(const XdsResourceType::DecodeContext& context,
                      const envoy_config_listener_v3_Listener* listener) {
  if (GRPC_TRACE_FLAG_ENABLED(*context.tracer) &&
      gpr_should_log(GPR_LOG_SEVERITY_DEBUG)) {
    const upb_MessageDef* msg_type =
        envoy_config_listener_v3_Listener_getmsgdef(context.symtab);
    char buf[10240];
    upb_TextEncode(listener, msg_type, nullptr, 0, buf, sizeof(buf));
    gpr_log(GPR_DEBUG, "[xds_client %p] Listener: %s", context.client, buf);
  }
}

}  // namespace

XdsResourceType::DecodeResult XdsListenerResourceType::Decode(
    const XdsResourceType::DecodeContext& context,
    absl::string_view serialized_resource) const {
  DecodeResult result;
  // Parse serialized proto.
  auto* resource = envoy_config_listener_v3_Listener_parse(
      serialized_resource.data(), serialized_resource.size(), context.arena);
  if (resource == nullptr) {
    result.resource =
        absl::InvalidArgumentError("Can't parse Listener resource.");
    return result;
  }
  MaybeLogListener(context, resource);
  // Validate resource.
  result.name =
      UpbStringToStdString(envoy_config_listener_v3_Listener_name(resource));
  auto listener = LdsResourceParse(context, resource);
  if (!listener.ok()) {
    if (GRPC_TRACE_FLAG_ENABLED(*context.tracer)) {
      gpr_log(GPR_ERROR, "[xds_client %p] invalid Listener %s: %s",
              context.client, result.name->c_str(),
              listener.status().ToString().c_str());
    }
    result.resource = listener.status();
  } else {
    if (GRPC_TRACE_FLAG_ENABLED(*context.tracer)) {
      gpr_log(GPR_INFO, "[xds_client %p] parsed Listener %s: %s",
              context.client, result.name->c_str(),
              listener->ToString().c_str());
    }
    result.resource =
        std::make_unique<XdsListenerResource>(std::move(*listener));
  }
  return result;
}

}  // namespace grpc_core<|MERGE_RESOLUTION|>--- conflicted
+++ resolved
@@ -351,17 +351,12 @@
           ParseDuration(duration, errors);
     }
   }
-<<<<<<< HEAD
-  // Parse filters.
-  if (!is_v2) {
+  // http_filters
+  {
+    ValidationErrors::ScopedField field(errors, ".http_filters");
     const auto& http_filter_registry =
         static_cast<const GrpcXdsBootstrap&>(context.client->bootstrap())
             .http_filter_registry();
-=======
-  // http_filters
-  {
-    ValidationErrors::ScopedField field(errors, ".http_filters");
->>>>>>> e71be893
     size_t num_filters = 0;
     const auto* http_filters =
         envoy_extensions_filters_network_http_connection_manager_v3_HttpConnectionManager_http_filters(
@@ -401,28 +396,10 @@
           if (!is_optional) errors->AddError("field not present");
           continue;
         }
-<<<<<<< HEAD
-        continue;
-      }
-      auto filter_type = ExtractExtensionTypeName(context, any);
-      if (!filter_type.ok()) {
-        errors.emplace_back(absl::StrCat("filter name ", name, ": ",
-                                         filter_type.status().message()));
-        continue;
-      }
-      const XdsHttpFilterImpl* filter_impl =
-          http_filter_registry.GetFilterForType(filter_type->type);
-      if (filter_impl == nullptr) {
-        if (!is_optional) {
-          errors.emplace_back(absl::StrCat(
-              "no filter registered for config type ", filter_type->type));
-=======
         auto extension = ExtractXdsExtension(context, typed_config, errors);
         const XdsHttpFilterImpl* filter_impl = nullptr;
         if (extension.has_value()) {
-          filter_impl =
-              XdsHttpFilterRegistry::GetFilterForType(extension->type);
->>>>>>> e71be893
+          filter_impl = http_filter_registry.GetFilterForType(extension->type);
         }
         if (filter_impl == nullptr) {
           if (!is_optional) errors->AddError("unsupported filter type");
