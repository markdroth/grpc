--- conflicted
+++ resolved
@@ -1239,21 +1239,14 @@
 // XdsClient::ChannelState::LrsCallState::Timer
 //
 
-<<<<<<< HEAD
 void XdsClient::ChannelState::LrsCallState::Timer::Orphan() {
   if (timer_handle_.has_value()) {
     GetDefaultEventEngine()->Cancel(*timer_handle_);
-=======
-void XdsClient::ChannelState::LrsCallState::Reporter::Orphan() {
-  if (timer_handle_.has_value() &&
-      xds_client()->engine()->Cancel(*timer_handle_)) {
->>>>>>> 1ec0559b
     timer_handle_.reset();
   }
   Unref(DEBUG_LOCATION, "Orphan");
 }
 
-<<<<<<< HEAD
 void XdsClient::ChannelState::LrsCallState::Timer::ScheduleNextReportLocked() {
   timer_handle_ = GetDefaultEventEngine()->RunAfter(
       report_interval_, [self = Ref(DEBUG_LOCATION, "timer")]() {
@@ -1261,101 +1254,12 @@
         ExecCtx exec_ctx;
         self->OnNextReportTimer();
       });
-=======
-void XdsClient::ChannelState::LrsCallState::Reporter::
-    ScheduleNextReportLocked() {
-  if (GRPC_TRACE_FLAG_ENABLED(grpc_xds_client_trace)) {
-    gpr_log(GPR_INFO,
-            "[xds_client %p] xds server %s: scheduling load report timer",
-            xds_client(), parent_->chand()->server_.server_uri().c_str());
-  }
-  timer_handle_ = xds_client()->engine()->RunAfter(report_interval_, [this]() {
-    ApplicationCallbackExecCtx callback_exec_ctx;
-    ExecCtx exec_ctx;
-    if (OnNextReportTimer()) {
-      Unref(DEBUG_LOCATION, "OnNextReportTimer()");
-    }
-  });
->>>>>>> 1ec0559b
 }
 
 void XdsClient::ChannelState::LrsCallState::Timer::OnNextReportTimer() {
   MutexLock lock(&xds_client()->mu_);
   timer_handle_.reset();
-<<<<<<< HEAD
   if (IsCurrentTimerOnCall()) parent_->SendReportLocked();
-=======
-  if (!IsCurrentReporterOnCall()) return true;
-  SendReportLocked();
-  return false;
-}
-
-namespace {
-
-bool LoadReportCountersAreZero(const XdsApi::ClusterLoadReportMap& snapshot) {
-  for (const auto& p : snapshot) {
-    const XdsApi::ClusterLoadReport& cluster_snapshot = p.second;
-    if (!cluster_snapshot.dropped_requests.IsZero()) return false;
-    for (const auto& q : cluster_snapshot.locality_stats) {
-      const XdsClusterLocalityStats::Snapshot& locality_snapshot = q.second;
-      if (!locality_snapshot.IsZero()) return false;
-    }
-  }
-  return true;
-}
-
-}  // namespace
-
-bool XdsClient::ChannelState::LrsCallState::Reporter::SendReportLocked() {
-  // Construct snapshot from all reported stats.
-  XdsApi::ClusterLoadReportMap snapshot =
-      xds_client()->BuildLoadReportSnapshotLocked(parent_->chand()->server_,
-                                                  parent_->send_all_clusters_,
-                                                  parent_->cluster_names_);
-  // Skip client load report if the counters were all zero in the last
-  // report and they are still zero in this one.
-  const bool old_val = last_report_counters_were_zero_;
-  last_report_counters_were_zero_ = LoadReportCountersAreZero(snapshot);
-  if (old_val && last_report_counters_were_zero_) {
-    auto it = xds_client()->xds_load_report_server_map_.find(
-        &parent_->chand()->server_);
-    if (it == xds_client()->xds_load_report_server_map_.end() ||
-        it->second.load_report_map.empty()) {
-      it->second.channel_state->StopLrsCallLocked();
-      return true;
-    }
-    ScheduleNextReportLocked();
-    return false;
-  }
-  // Send a request that contains the snapshot.
-  std::string serialized_payload =
-      xds_client()->api_.CreateLrsRequest(std::move(snapshot));
-  parent_->call_->SendMessage(std::move(serialized_payload));
-  parent_->send_message_pending_ = true;
-  return false;
-}
-
-void XdsClient::ChannelState::LrsCallState::Reporter::OnReportDoneLocked() {
-  // If a reporter starts a send_message op, then the reporting interval
-  // changes and we destroy that reporter and create a new one, and then
-  // the send_message op started by the old reporter finishes, this
-  // method will be called even though it was for a completion started
-  // by the old reporter.  In that case, the timer will be pending, so
-  // we just ignore the completion and wait for the timer to fire.
-  if (timer_handle_.has_value()) return;
-  // If there are no more registered stats to report, cancel the call.
-  auto it = xds_client()->xds_load_report_server_map_.find(
-      &parent_->chand()->server_);
-  if (it == xds_client()->xds_load_report_server_map_.end()) return;
-  if (it->second.load_report_map.empty()) {
-    if (it->second.channel_state != nullptr) {
-      it->second.channel_state->StopLrsCallLocked();
-    }
-    return;
-  }
-  // Otherwise, schedule the next load report.
-  ScheduleNextReportLocked();
->>>>>>> 1ec0559b
 }
 
 //
@@ -1390,17 +1294,11 @@
             call_.get());
   }
   // Send the initial request.
-<<<<<<< HEAD
-  std::string serialized_payload =
-      xds_client()->api_.CreateLrsInitialRequest(chand()->server_);
+  std::string serialized_payload = xds_client()->api_.CreateLrsInitialRequest();
   send_message_pending_ = true;
   call_->SendMessage(std::move(serialized_payload));
-=======
-  std::string serialized_payload = xds_client()->api_.CreateLrsInitialRequest();
-  call_->SendMessage(std::move(serialized_payload));
-  send_message_pending_ = true;
+  // Read initial response.
   call_->StartRecvMessage();
->>>>>>> 1ec0559b
 }
 
 void XdsClient::ChannelState::LrsCallState::Orphan() {
@@ -1427,19 +1325,9 @@
       !chand()->ads_calld_->calld()->seen_response()) {
     return;
   }
-<<<<<<< HEAD
   // Start timer.
   timer_ = MakeOrphanable<Timer>(Ref(DEBUG_LOCATION, "LRS timer"),
                                  load_reporting_interval_);
-=======
-  // Start reporting.
-  if (GRPC_TRACE_FLAG_ENABLED(grpc_xds_client_trace)) {
-    gpr_log(GPR_INFO, "[xds_client %p] xds server %s: creating load reporter",
-            xds_client(), chand()->server_.server_uri().c_str());
-  }
-  reporter_ = MakeOrphanable<Reporter>(
-      Ref(DEBUG_LOCATION, "LRS+load_report+start"), load_reporting_interval_);
->>>>>>> 1ec0559b
 }
 
 void XdsClient::ChannelState::LrsCallState::MaybeScheduleNextReportLocked() {
