--- conflicted
+++ resolved
@@ -192,6 +192,11 @@
     void Orphan() override ABSL_NO_THREAD_SAFETY_ANALYSIS {
       MaybeCancelTimer();
       Unref(DEBUG_LOCATION, "Orphan");
+    }
+
+    void MarkSeen() ABSL_EXCLUSIVE_LOCKS_REQUIRED(&XdsClient::mu_) {
+      seen_ = true;
+      MaybeCancelTimer();
     }
 
     void MaybeStartTimer(RefCountedPtr<AdsCallState> ads_calld)
@@ -218,11 +223,6 @@
           });
     }
 
-<<<<<<< HEAD
-    void MarkSeen() ABSL_EXCLUSIVE_LOCKS_REQUIRED(&XdsClient::mu_) {
-      seen_ = true;
-      MaybeCancelTimer();
-=======
     void MaybeCancelTimer() ABSL_EXCLUSIVE_LOCKS_REQUIRED(&XdsClient::mu_) {
       // If the timer hasn't been started yet, make sure we don't start
       // it later.  This can happen if the last watch for a resource is
@@ -236,10 +236,9 @@
       // see https://github.com/grpc/grpc/issues/29583.
       timer_start_needed_ = false;
       if (timer_handle_.has_value()) {
-        ads_calld_->xds_client()->engine()->Cancel(*timer_handle_);
+        ads_calld_->xds_client()->engine_->Cancel(*timer_handle_);
         timer_handle_.reset();
       }
->>>>>>> 9db30035
     }
 
    private:
@@ -270,24 +269,6 @@
       }
       ads_calld_->xds_client()->work_serializer_.DrainQueue();
       ads_calld_.reset();
-    }
-
-    void MaybeCancelTimer() ABSL_EXCLUSIVE_LOCKS_REQUIRED(&XdsClient::mu_) {
-      // If the timer hasn't been started yet, make sure we don't start
-      // it later.  This can happen if the last watch for a resource is
-      // cancelled and then restarted, both while an ADS request is
-      // being sent (causing the unsubscription and then resubscription
-      // requests to be queued), and then we get a response that
-      // contains that resource.  In that case, we would call
-      // MaybeCancelTimer() when we receive the response and then
-      // MaybeStartTimer() when we finally send the new request, thus
-      // causing the timer to fire when it shouldn't.  For details,
-      // see https://github.com/grpc/grpc/issues/29583.
-      timer_start_needed_ = false;
-      if (timer_handle_.has_value()) {
-        ads_calld_->xds_client()->engine_->Cancel(*timer_handle_);
-        timer_handle_.reset();
-      }
     }
 
     const XdsResourceType* type_;
