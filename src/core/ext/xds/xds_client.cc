--- conflicted
+++ resolved
@@ -130,15 +130,13 @@
 
   bool HasSubscribedResources() const;
 
-<<<<<<< HEAD
   void MaybeCancelSeenResponseTimer()
       ABSL_EXCLUSIVE_LOCKS_REQUIRED(&XdsClient::mu_);
   void MaybeStartSeenResponseTimer()
       ABSL_EXCLUSIVE_LOCKS_REQUIRED(&XdsClient::mu_);
-=======
+
   void ChannelConnected() ABSL_EXCLUSIVE_LOCKS_REQUIRED(&XdsClient::mu_);
   void ChannelDisconnected() ABSL_EXCLUSIVE_LOCKS_REQUIRED(&XdsClient::mu_);
->>>>>>> 6b86a71f
 
  private:
   class AdsResponseParser : public XdsApi::AdsResponseParserInterface {
@@ -187,8 +185,8 @@
 
     bool present_at_stream_start() const { return present_at_stream_start_; }
 
-    bool seen() const ABSL_EXCLUSIVE_LOCKS_REQUIRED(&XdsClient::mu_) {
-      return seen_;
+    bool resource_seen() const ABSL_EXCLUSIVE_LOCKS_REQUIRED(&XdsClient::mu_) {
+      return resource_seen_;
     }
 
     // Disable thread-safety analysis because this method is called via
@@ -199,10 +197,6 @@
       Unref(DEBUG_LOCATION, "Orphan");
     }
 
-<<<<<<< HEAD
-    void MarkSeen() ABSL_EXCLUSIVE_LOCKS_REQUIRED(&XdsClient::mu_) {
-      seen_ = true;
-=======
     void MarkSubscriptionSent(RefCountedPtr<AdsCallState> ads_calld)
         ABSL_EXCLUSIVE_LOCKS_REQUIRED(&XdsClient::mu_) {
       subscription_sent_ = true;
@@ -211,7 +205,6 @@
 
     void MarkSeen() ABSL_EXCLUSIVE_LOCKS_REQUIRED(&XdsClient::mu_) {
       resource_seen_ = true;
->>>>>>> 6b86a71f
       MaybeCancelTimer();
     }
 
@@ -247,24 +240,8 @@
     }
 
     void MaybeCancelTimer() ABSL_EXCLUSIVE_LOCKS_REQUIRED(&XdsClient::mu_) {
-<<<<<<< HEAD
-      // If the timer hasn't been started yet, make sure we don't start
-      // it later.  This can happen if the last watch for a resource is
-      // cancelled and then restarted, both while an ADS request is
-      // being sent (causing the unsubscription and then resubscription
-      // requests to be queued), and then we get a response that
-      // contains that resource.  In that case, we would call
-      // MaybeCancelTimer() when we receive the response and then
-      // MaybeStartTimer() when we finally send the new request, thus
-      // causing the timer to fire when it shouldn't.  For details,
-      // see https://github.com/grpc/grpc/issues/29583.
-      timer_start_needed_ = false;
-      if (timer_handle_.has_value()) {
-        ads_calld_->xds_client()->engine_->Cancel(*timer_handle_);
-=======
       if (timer_handle_.has_value() &&
-          ads_calld_->xds_client()->engine()->Cancel(*timer_handle_)) {
->>>>>>> 6b86a71f
+          ads_calld_->xds_client()->engine_->Cancel(*timer_handle_)) {
         timer_handle_.reset();
       }
     }
@@ -284,29 +261,6 @@
       }
       {
         MutexLock lock(&ads_calld_->xds_client()->mu_);
-<<<<<<< HEAD
-        if (timer_handle_.has_value()) {
-          timer_handle_.reset();
-          if (GRPC_TRACE_FLAG_ENABLED(grpc_xds_client_trace)) {
-            gpr_log(GPR_INFO,
-                    "[xds_client %p] xds server %s: timeout obtaining resource "
-                    "{type=%s name=%s} from xds server",
-                    ads_calld_->xds_client(),
-                    ads_calld_->chand()->server_.server_uri().c_str(),
-                    std::string(type_->type_url()).c_str(),
-                    XdsClient::ConstructFullXdsResourceName(
-                        name_.authority, type_->type_url(), name_.key)
-                        .c_str());
-          }
-          auto& authority_state =
-              ads_calld_->xds_client()->authority_state_map_[name_.authority];
-          ResourceState& state = authority_state.resource_map[type_][name_.key];
-          state.meta.client_status = XdsApi::ResourceMetadata::DOES_NOT_EXIST;
-          ads_calld_->xds_client()->NotifyWatchersOnResourceDoesNotExist(
-              state.watchers);
-          seen_ = true;  // Consider it seen on this stream.
-        }
-=======
         timer_handle_.reset();
         resource_seen_ = true;
         auto& authority_state =
@@ -315,7 +269,6 @@
         state.meta.client_status = XdsApi::ResourceMetadata::DOES_NOT_EXIST;
         ads_calld_->xds_client()->NotifyWatchersOnResourceDoesNotExist(
             state.watchers);
->>>>>>> 6b86a71f
       }
       ads_calld_->xds_client()->work_serializer_.DrainQueue();
       ads_calld_.reset();
@@ -324,8 +277,6 @@
     const XdsResourceType* type_;
     const XdsResourceName name_;
     const bool present_at_stream_start_;
-
-    bool seen_ ABSL_GUARDED_BY(&XdsClient::mu_) = false;
 
     RefCountedPtr<AdsCallState> ads_calld_;
     // True if we have sent the initial subscription request for this
@@ -605,12 +556,6 @@
 }
 
 void XdsClient::ChannelState::OnConnectivityChange(absl::Status status) {
-<<<<<<< HEAD
-  {
-    MutexLock lock(&xds_client_->mu_);
-    // Start or stop the ADS stream's seen-response timer, depending on
-    // whether the transport is connected or failing.
-=======
   if (GRPC_TRACE_FLAG_ENABLED(grpc_xds_client_trace)) {
     gpr_log(
         GPR_INFO,
@@ -622,22 +567,15 @@
     MutexLock lock(&xds_client_->mu_);
     // Notify the ADS call of the connectivity state, so that it can
     // start or stop timers as needed.
->>>>>>> 6b86a71f
     if (ads_calld_ != nullptr) {
       auto* calld = ads_calld_->calld();
       if (calld != nullptr) {
         if (status.ok()) {
-<<<<<<< HEAD
-          calld->MaybeStartSeenResponseTimer();
-        } else {
-          calld->MaybeCancelSeenResponseTimer();
-=======
           channel_connected_ = true;
           calld->ChannelConnected();
         } else {
           channel_connected_ = false;
           calld->ChannelDisconnected();
->>>>>>> 6b86a71f
         }
       }
     }
@@ -1099,7 +1037,6 @@
   return false;
 }
 
-<<<<<<< HEAD
 void XdsClient::ChannelState::AdsCallState::MaybeCancelSeenResponseTimer() {
   if (seen_response_timer_handle_.has_value() &&
       xds_client()->engine_->Cancel(*seen_response_timer_handle_)) {
@@ -1108,6 +1045,7 @@
 }
 
 void XdsClient::ChannelState::AdsCallState::MaybeStartSeenResponseTimer() {
+  if (!chand()->channel_connected_) return;
   if (seen_response_timer_handle_.has_value()) return;
   // Start a timer to wait for ADS response.  This ensures that if we're
   // talking to an xDS server that is not responding at the application level,
@@ -1133,8 +1071,13 @@
   if (call_ != nullptr) {
     call_->CancelWithStatus(
         absl::UnavailableError("timed out waiting for ADS response"));
-=======
+  }
+}
+
 void XdsClient::ChannelState::AdsCallState::ChannelConnected() {
+  // Start seen-response timer if needed.
+  MaybeStartSeenResponseTimer();
+  // Start resource does-not-exist timers if needed.
   for (const auto& p : state_map_) {
     for (const auto& q : p.second.subscribed_resources) {
       for (auto& r : q.second) {
@@ -1145,13 +1088,15 @@
 }
 
 void XdsClient::ChannelState::AdsCallState::ChannelDisconnected() {
+  // Cancel seen-response timer if needed.
+  MaybeCancelSeenResponseTimer();
+  // Cancel resource does-not-exist timers if needed.
   for (const auto& p : state_map_) {
     for (const auto& q : p.second.subscribed_resources) {
       for (auto& r : q.second) {
         r.second->MaybeCancelTimer();
       }
     }
->>>>>>> 6b86a71f
   }
 }
 
@@ -1302,7 +1247,7 @@
               for (const auto& q : p.second.subscribed_resources) {
                 for (const auto& r : q.second) {
                   if (r.second->present_at_stream_start() &&
-                      !r.second->seen()) {
+                      !r.second->resource_seen()) {
                     return false;
                   }
                 }
