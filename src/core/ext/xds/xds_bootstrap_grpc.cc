--- conflicted
+++ resolved
@@ -35,12 +35,12 @@
 #include "absl/strings/string_view.h"
 #include "absl/types/optional.h"
 
-#include "src/core/ext/xds/certificate_provider_registry.h"
 #include "src/core/lib/config/core_configuration.h"
 #include "src/core/lib/gprpp/ref_counted_ptr.h"
 #include "src/core/lib/json/json.h"
 #include "src/core/lib/json/json_object_loader.h"
 #include "src/core/lib/security/certificate_provider/certificate_provider_factory.h"
+#include "src/core/lib/security/certificate_provider/certificate_provider_registry.h"
 #include "src/core/lib/security/credentials/channel_creds_registry.h"
 
 namespace grpc_core {
@@ -94,93 +94,6 @@
 // GrpcXdsBootstrap::GrpcXdsServer
 //
 
-<<<<<<< HEAD
-std::unique_ptr<GrpcXdsBootstrap> GrpcXdsBootstrap::Create(
-    absl::string_view json_string, grpc_error_handle* error) {
-  auto json = Json::Parse(json_string);
-  if (!json.ok()) {
-    *error = GRPC_ERROR_CREATE_FROM_CPP_STRING(absl::StrCat(
-        "Failed to parse bootstrap JSON string: ", json.status().ToString()));
-    return nullptr;
-  }
-  return absl::make_unique<GrpcXdsBootstrap>(std::move(*json), error);
-}
-
-GrpcXdsBootstrap::GrpcXdsBootstrap(Json json, grpc_error_handle* error) {
-  if (json.type() != Json::Type::OBJECT) {
-    *error = GRPC_ERROR_CREATE_FROM_STATIC_STRING(
-        "malformed JSON in bootstrap file");
-    return;
-  }
-  std::vector<grpc_error_handle> error_list;
-  auto it = json.mutable_object()->find("xds_servers");
-  if (it == json.mutable_object()->end()) {
-    error_list.push_back(GRPC_ERROR_CREATE_FROM_STATIC_STRING(
-        "\"xds_servers\" field not present"));
-  } else if (it->second.type() != Json::Type::ARRAY) {
-    error_list.push_back(GRPC_ERROR_CREATE_FROM_STATIC_STRING(
-        "\"xds_servers\" field is not an array"));
-  } else {
-    grpc_error_handle parse_error = ParseXdsServerList(&it->second, &servers_);
-    if (!GRPC_ERROR_IS_NONE(parse_error)) error_list.push_back(parse_error);
-  }
-  it = json.mutable_object()->find("node");
-  if (it != json.mutable_object()->end()) {
-    if (it->second.type() != Json::Type::OBJECT) {
-      error_list.push_back(GRPC_ERROR_CREATE_FROM_STATIC_STRING(
-          "\"node\" field is not an object"));
-    } else {
-      grpc_error_handle parse_error = ParseNode(&it->second);
-      if (!GRPC_ERROR_IS_NONE(parse_error)) error_list.push_back(parse_error);
-    }
-  }
-  if (XdsFederationEnabled()) {
-    it = json.mutable_object()->find("authorities");
-    if (it != json.mutable_object()->end()) {
-      if (it->second.type() != Json::Type::OBJECT) {
-        error_list.push_back(GRPC_ERROR_CREATE_FROM_STATIC_STRING(
-            "\"authorities\" field is not an object"));
-      } else {
-        grpc_error_handle parse_error = ParseAuthorities(&it->second);
-        if (!GRPC_ERROR_IS_NONE(parse_error)) error_list.push_back(parse_error);
-      }
-    }
-    it = json.mutable_object()->find(
-        "client_default_listener_resource_name_template");
-    if (it != json.mutable_object()->end()) {
-      if (it->second.type() != Json::Type::STRING) {
-        error_list.push_back(GRPC_ERROR_CREATE_FROM_STATIC_STRING(
-            "\"client_default_listener_resource_name_template\" field is not a "
-            "string"));
-      } else {
-        client_default_listener_resource_name_template_ =
-            std::move(*it->second.mutable_string_value());
-      }
-    }
-  }
-  it = json.mutable_object()->find("server_listener_resource_name_template");
-  if (it != json.mutable_object()->end()) {
-    if (it->second.type() != Json::Type::STRING) {
-      error_list.push_back(GRPC_ERROR_CREATE_FROM_STATIC_STRING(
-          "\"server_listener_resource_name_template\" field is not a string"));
-    } else {
-      server_listener_resource_name_template_ =
-          std::move(*it->second.mutable_string_value());
-    }
-  }
-  it = json.mutable_object()->find("certificate_providers");
-  if (it != json.mutable_object()->end()) {
-    if (it->second.type() != Json::Type::OBJECT) {
-      error_list.push_back(GRPC_ERROR_CREATE_FROM_STATIC_STRING(
-          "\"certificate_providers\" field is not an object"));
-    } else {
-      grpc_error_handle parse_error = ParseCertificateProviders(&it->second);
-      if (!GRPC_ERROR_IS_NONE(parse_error)) error_list.push_back(parse_error);
-    }
-  }
-  *error = GRPC_ERROR_CREATE_FROM_VECTOR("errors parsing xds bootstrap file",
-                                         &error_list);
-=======
 namespace {
 
 constexpr absl::string_view kServerFeatureXdsV3 = "xds_v3";
@@ -197,7 +110,6 @@
 bool GrpcXdsBootstrap::GrpcXdsServer::IgnoreResourceDeletion() const {
   return server_features_.find(std::string(
              kServerFeatureIgnoreResourceDeletion)) != server_features_.end();
->>>>>>> 7837ab91
 }
 
 bool GrpcXdsBootstrap::GrpcXdsServer::operator==(const XdsServer& other) const {
@@ -347,50 +259,6 @@
   return loader;
 }
 
-<<<<<<< HEAD
-grpc_error_handle GrpcXdsBootstrap::ParseCertificateProvider(
-    const std::string& instance_name, Json* certificate_provider_json) {
-  std::vector<grpc_error_handle> error_list;
-  auto it = certificate_provider_json->mutable_object()->find("plugin_name");
-  if (it == certificate_provider_json->mutable_object()->end()) {
-    error_list.push_back(GRPC_ERROR_CREATE_FROM_STATIC_STRING(
-        "\"plugin_name\" field not present"));
-  } else if (it->second.type() != Json::Type::STRING) {
-    error_list.push_back(GRPC_ERROR_CREATE_FROM_STATIC_STRING(
-        "\"plugin_name\" field is not a string"));
-  } else {
-    std::string plugin_name = std::move(*(it->second.mutable_string_value()));
-    // Find config JSON.
-    absl::optional<Json> config_json;
-    it = certificate_provider_json->mutable_object()->find("config");
-    if (it != certificate_provider_json->mutable_object()->end()) {
-      if (it->second.type() != Json::Type::OBJECT) {
-        error_list.push_back(GRPC_ERROR_CREATE_FROM_STATIC_STRING(
-            "\"config\" field is not an object"));
-      } else {
-        config_json = it->second;
-      }
-    } else {
-      // "config" is an optional field, so default to an empty JSON object.
-      config_json = Json::Object();
-    }
-    // Try to instantiate the provider.
-    CertificateProviderFactory* factory =
-        CertificateProviderRegistry::LookupCertificateProviderFactory(
-            plugin_name);
-    if (factory == nullptr) {
-      error_list.push_back(GRPC_ERROR_CREATE_FROM_CPP_STRING(
-          absl::StrCat("Unrecognized plugin name: ", plugin_name)));
-    } else if (config_json.has_value()) {
-      grpc_error_handle parse_error = GRPC_ERROR_NONE;
-      RefCountedPtr<CertificateProviderFactory::Config> config =
-          factory->CreateCertificateProviderConfig(*config_json, &parse_error);
-      if (!GRPC_ERROR_IS_NONE(parse_error)) {
-        error_list.push_back(parse_error);
-      } else {
-        certificate_providers_.insert(
-            {instance_name, {std::move(plugin_name), std::move(config)}});
-=======
 void GrpcXdsBootstrap::JsonPostLoad(const Json& /*json*/,
                                     const JsonArgs& /*args*/,
                                     ErrorList* errors) {
@@ -411,7 +279,6 @@
                             expected_prefix)) {
         errors->AddError(
             absl::StrCat("field must begin with \"", expected_prefix, "\""));
->>>>>>> 7837ab91
       }
     }
   }
