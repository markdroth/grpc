--- conflicted
+++ resolved
@@ -95,17 +95,8 @@
   // properly in logs.
   // Note: This won't actually work properly until upb adds support for
   // Any fields in textproto printing (internal b/178821188).
-<<<<<<< HEAD
   virtual void InitUpbSymtab(XdsClient* xds_client,
                              upb_DefPool* symtab) const = 0;
-
-  // Convenience method for checking if resource_type matches this type.
-  // Checks against both type_url() and v2_type_url().
-  // If is_v2 is non-null, it will be set to true if matching v2_type_url().
-  bool IsType(absl::string_view resource_type, bool* is_v2) const;
-=======
-  virtual void InitUpbSymtab(upb_DefPool* symtab) const = 0;
->>>>>>> e71be893
 };
 
 }  // namespace grpc_core
