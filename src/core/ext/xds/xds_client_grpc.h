--- conflicted
+++ resolved
@@ -19,13 +19,10 @@
 
 #include <grpc/support/port_platform.h>
 
-<<<<<<< HEAD
-=======
 #include <memory>
 #include <string>
 
 #include "absl/status/status.h"
->>>>>>> fed6c180
 #include "absl/status/statusor.h"
 #include "absl/strings/string_view.h"
 
@@ -51,7 +48,8 @@
       const ChannelArgs& args, const char* reason);
 
   // Do not instantiate directly -- use GetOrCreate() instead.
-  GrpcXdsClient(XdsBootstrap bootstrap, const ChannelArgs& args);
+  GrpcXdsClient(std::unique_ptr<GrpcXdsBootstrap> bootstrap,
+                const ChannelArgs& args);
   ~GrpcXdsClient() override;
 
   // Helpers for encoding the XdsClient object in channel args.
@@ -80,26 +78,6 @@
 void SetXdsFallbackBootstrapConfig(const char* config);
 }  // namespace internal
 
-// Exposed for testing purposes only.
-class GrpcXdsCertificateProviderPluginMap
-    : public XdsCertificateProviderPluginMapInterface {
- public:
-  const CertificateProviderStore::PluginDefinitionMap& plugin_map() const {
-    return plugin_map_;
-  }
-
-  absl::Status AddPlugin(const std::string& instance_name,
-                         const std::string& plugin_name,
-                         const Json& config) override;
-
-  bool HasPlugin(const std::string& instance_name) const override;
-
-  std::string ToString() const override;
-
- private:
-  CertificateProviderStore::PluginDefinitionMap plugin_map_;
-};
-
 }  // namespace grpc_core
 
 #endif  // GRPC_CORE_EXT_XDS_XDS_CLIENT_GRPC_H