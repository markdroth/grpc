--- conflicted
+++ resolved
@@ -145,8 +145,7 @@
 
 class XdsHttpFilterRegistry {
  public:
-<<<<<<< HEAD
-  XdsHttpFilterRegistry();
+  explicit XdsHttpFilterRegistry(bool register_builtins = true);
 
   // Not copyable.
   XdsHttpFilterRegistry(const XdsHttpFilterRegistry&) = delete;
@@ -162,27 +161,16 @@
     return *this;
   }
 
-  void RegisterFilter(
-      std::unique_ptr<XdsHttpFilterImpl> filter,
-      const std::set<absl::string_view>& config_proto_type_names);
-=======
-  static void RegisterFilter(std::unique_ptr<XdsHttpFilterImpl> filter);
->>>>>>> e71be893
+  void RegisterFilter(std::unique_ptr<XdsHttpFilterImpl> filter);
 
   const XdsHttpFilterImpl* GetFilterForType(
       absl::string_view proto_type_name) const;
 
   void PopulateSymtab(upb_DefPool* symtab) const;
 
-<<<<<<< HEAD
  private:
   std::vector<std::unique_ptr<XdsHttpFilterImpl>> owning_list_;
   std::map<absl::string_view, XdsHttpFilterImpl*> registry_map_;
-=======
-  // Global init and shutdown.
-  static void Init(bool register_builtins = true);
-  static void Shutdown();
->>>>>>> e71be893
 };
 
 }  // namespace grpc_core
