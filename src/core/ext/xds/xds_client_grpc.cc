--- conflicted
+++ resolved
@@ -141,15 +141,8 @@
   absl::optional<absl::string_view> bootstrap_config = args.GetString(
       GRPC_ARG_TEST_ONLY_DO_NOT_USE_IN_PROD_XDS_BOOTSTRAP_CONFIG);
   if (bootstrap_config.has_value()) {
-<<<<<<< HEAD
-    grpc_error_handle error = GRPC_ERROR_NONE;
-    std::unique_ptr<GrpcXdsBootstrap> bootstrap =
-        GrpcXdsBootstrap::Create(*bootstrap_config, &error);
-    if (!GRPC_ERROR_IS_NONE(error)) return grpc_error_to_absl_status(error);
-=======
     auto bootstrap = GrpcXdsBootstrap::Create(*bootstrap_config);
     if (!bootstrap.ok()) return bootstrap.status();
->>>>>>> 7837ab91
     grpc_channel_args* xds_channel_args = args.GetPointer<grpc_channel_args>(
         GRPC_ARG_TEST_ONLY_DO_NOT_USE_IN_PROD_XDS_CLIENT_CHANNEL_ARGS);
     return MakeRefCounted<GrpcXdsClient>(std::move(*bootstrap),
@@ -169,15 +162,8 @@
             bootstrap_contents->c_str());
   }
   // Parse bootstrap.
-<<<<<<< HEAD
-  grpc_error_handle error = GRPC_ERROR_NONE;
-  std::unique_ptr<GrpcXdsBootstrap> bootstrap =
-      GrpcXdsBootstrap::Create(*bootstrap_contents, &error);
-  if (!GRPC_ERROR_IS_NONE(error)) return grpc_error_to_absl_status(error);
-=======
   auto bootstrap = GrpcXdsBootstrap::Create(*bootstrap_contents);
   if (!bootstrap.ok()) return bootstrap.status();
->>>>>>> 7837ab91
   // Instantiate XdsClient.
   auto xds_client = MakeRefCounted<GrpcXdsClient>(
       std::move(*bootstrap), ChannelArgs::FromC(g_channel_args));
