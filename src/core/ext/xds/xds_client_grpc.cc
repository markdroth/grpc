//
// Copyright 2022 gRPC authors.
//
// Licensed under the Apache License, Version 2.0 (the "License");
// you may not use this file except in compliance with the License.
// You may obtain a copy of the License at
//
//     http://www.apache.org/licenses/LICENSE-2.0
//
// Unless required by applicable law or agreed to in writing, software
// distributed under the License is distributed on an "AS IS" BASIS,
// WITHOUT WARRANTIES OR CONDITIONS OF ANY KIND, either express or implied.
// See the License for the specific language governing permissions and
// limitations under the License.
//

#include <grpc/support/port_platform.h>

#include "src/core/ext/xds/xds_client_grpc.h"

#include <algorithm>
#include <memory>
#include <string>
#include <utility>

#include "absl/base/thread_annotations.h"
#include "absl/status/status.h"
#include "absl/strings/string_view.h"
#include "absl/types/optional.h"

#include <grpc/grpc.h>
#include <grpc/slice.h>
#include <grpc/support/alloc.h>
#include <grpc/support/log.h>
#include <grpc/support/string_util.h>

#include "src/core/ext/xds/xds_bootstrap.h"
#include "src/core/ext/xds/xds_channel_args.h"
#include "src/core/ext/xds/xds_cluster_specifier_plugin.h"
#include "src/core/ext/xds/xds_cluster_specifier_plugin_grpc.h"
#include "src/core/ext/xds/xds_http_filters.h"
#include "src/core/ext/xds/xds_http_filters_grpc.h"
#include "src/core/ext/xds/xds_transport.h"
#include "src/core/ext/xds/xds_transport_grpc.h"
#include "src/core/lib/channel/channel_args.h"
#include "src/core/lib/debug/trace.h"
#include "src/core/lib/gpr/env.h"
#include "src/core/lib/gprpp/debug_location.h"
#include "src/core/lib/gprpp/memory.h"
#include "src/core/lib/gprpp/orphanable.h"
#include "src/core/lib/gprpp/ref_counted_ptr.h"
#include "src/core/lib/gprpp/sync.h"
#include "src/core/lib/gprpp/time.h"
#include "src/core/lib/iomgr/error.h"
#include "src/core/lib/iomgr/exec_ctx.h"
#include "src/core/lib/iomgr/load_file.h"
#include "src/core/lib/slice/slice_internal.h"
#include "src/core/lib/slice/slice_refcount.h"
#include "src/core/lib/transport/error_utils.h"

namespace grpc_core {

namespace {

Mutex* g_mu = nullptr;
const grpc_channel_args* g_channel_args ABSL_GUARDED_BY(*g_mu) = nullptr;
GrpcXdsClient* g_xds_client ABSL_GUARDED_BY(*g_mu) = nullptr;
char* g_fallback_bootstrap_config ABSL_GUARDED_BY(*g_mu) = nullptr;

}  // namespace

void XdsClientGlobalInit() {
  g_mu = new Mutex;
<<<<<<< HEAD
  XdsClusterSpecifierPluginRegistry::Init();
=======
  XdsHttpFilterRegistry::Init();
>>>>>>> f52b8544
}

// TODO(roth): Find a better way to clear the fallback config that does
// not require using ABSL_NO_THREAD_SAFETY_ANALYSIS.
void XdsClientGlobalShutdown() ABSL_NO_THREAD_SAFETY_ANALYSIS {
  gpr_free(g_fallback_bootstrap_config);
  g_fallback_bootstrap_config = nullptr;
  delete g_mu;
  g_mu = nullptr;
<<<<<<< HEAD
  XdsClusterSpecifierPluginRegistry::Shutdown();
=======
  XdsHttpFilterRegistry::Shutdown();
>>>>>>> f52b8544
}

namespace {

absl::StatusOr<std::string> GetBootstrapContents(const char* fallback_config) {
  // First, try GRPC_XDS_BOOTSTRAP env var.
  UniquePtr<char> path(gpr_getenv("GRPC_XDS_BOOTSTRAP"));
  if (path != nullptr) {
    if (GRPC_TRACE_FLAG_ENABLED(grpc_xds_client_trace)) {
      gpr_log(GPR_INFO,
              "Got bootstrap file location from GRPC_XDS_BOOTSTRAP "
              "environment variable: %s",
              path.get());
    }
    grpc_slice contents;
    grpc_error_handle error =
        grpc_load_file(path.get(), /*add_null_terminator=*/true, &contents);
    if (!GRPC_ERROR_IS_NONE(error)) return grpc_error_to_absl_status(error);
    std::string contents_str(StringViewFromSlice(contents));
    grpc_slice_unref_internal(contents);
    return contents_str;
  }
  // Next, try GRPC_XDS_BOOTSTRAP_CONFIG env var.
  UniquePtr<char> env_config(gpr_getenv("GRPC_XDS_BOOTSTRAP_CONFIG"));
  if (env_config != nullptr) {
    if (GRPC_TRACE_FLAG_ENABLED(grpc_xds_client_trace)) {
      gpr_log(GPR_INFO,
              "Got bootstrap contents from GRPC_XDS_BOOTSTRAP_CONFIG "
              "environment variable");
    }
    return env_config.get();
  }
  // Finally, try fallback config.
  if (fallback_config != nullptr) {
    if (GRPC_TRACE_FLAG_ENABLED(grpc_xds_client_trace)) {
      gpr_log(GPR_INFO, "Got bootstrap contents from fallback config");
    }
    return fallback_config;
  }
  // No bootstrap config found.
  return absl::FailedPreconditionError(
      "Environment variables GRPC_XDS_BOOTSTRAP or GRPC_XDS_BOOTSTRAP_CONFIG "
      "not defined");
}

}  // namespace

absl::StatusOr<RefCountedPtr<GrpcXdsClient>> GrpcXdsClient::GetOrCreate(
    const ChannelArgs& args, const char* reason) {
<<<<<<< HEAD
  // Construct xDS HTTP filter registry.
  XdsHttpFilterRegistry xds_http_filter_registry;
  RegisterGrpcXdsHttpFilters(&xds_http_filter_registry);
=======
  // Construct cluster specifier plugin registry.
  XdsClusterSpecifierPluginRegistry xds_cluster_specifier_plugin_registry;
  RegisterGrpcXdsClusterSpecifierPlugins(
      &xds_cluster_specifier_plugin_registry);
>>>>>>> f52b8544
  // If getting bootstrap from channel args, create a local XdsClient
  // instance for the channel or server instead of using the global instance.
  absl::optional<absl::string_view> bootstrap_config = args.GetString(
      GRPC_ARG_TEST_ONLY_DO_NOT_USE_IN_PROD_XDS_BOOTSTRAP_CONFIG);
  if (bootstrap_config.has_value()) {
    grpc_error_handle error = GRPC_ERROR_NONE;
    std::unique_ptr<XdsBootstrap> bootstrap =
        XdsBootstrap::Create(*bootstrap_config, &error);
    if (!GRPC_ERROR_IS_NONE(error)) return grpc_error_to_absl_status(error);
    grpc_channel_args* xds_channel_args = args.GetPointer<grpc_channel_args>(
        GRPC_ARG_TEST_ONLY_DO_NOT_USE_IN_PROD_XDS_CLIENT_CHANNEL_ARGS);
<<<<<<< HEAD
    return MakeRefCounted<GrpcXdsClient>(std::move(bootstrap),
                                         std::move(xds_http_filter_registry),
                                         ChannelArgs::FromC(xds_channel_args));
=======
    return MakeRefCounted<GrpcXdsClient>(
        std::move(bootstrap), std::move(xds_cluster_specifier_plugin_registry),
        ChannelArgs::FromC(xds_channel_args));
>>>>>>> f52b8544
  }
  // Otherwise, use the global instance.
  MutexLock lock(g_mu);
  if (g_xds_client != nullptr) {
    auto xds_client = g_xds_client->RefIfNonZero(DEBUG_LOCATION, reason);
    if (xds_client != nullptr) return xds_client;
  }
  // Find bootstrap contents.
  auto bootstrap_contents = GetBootstrapContents(g_fallback_bootstrap_config);
  if (!bootstrap_contents.ok()) return bootstrap_contents.status();
  if (GRPC_TRACE_FLAG_ENABLED(grpc_xds_client_trace)) {
    gpr_log(GPR_INFO, "xDS bootstrap contents: %s",
            bootstrap_contents->c_str());
  }
  // Parse bootstrap.
  grpc_error_handle error = GRPC_ERROR_NONE;
  std::unique_ptr<XdsBootstrap> bootstrap =
      XdsBootstrap::Create(*bootstrap_contents, &error);
  if (!GRPC_ERROR_IS_NONE(error)) return grpc_error_to_absl_status(error);
  // Instantiate XdsClient.
  auto xds_client = MakeRefCounted<GrpcXdsClient>(
<<<<<<< HEAD
      std::move(bootstrap), std::move(xds_http_filter_registry),
=======
      std::move(bootstrap), std::move(xds_cluster_specifier_plugin_registry),
>>>>>>> f52b8544
      ChannelArgs::FromC(g_channel_args));
  g_xds_client = xds_client.get();
  return xds_client;
}

GrpcXdsClient::GrpcXdsClient(std::unique_ptr<XdsBootstrap> bootstrap,
<<<<<<< HEAD
                             XdsHttpFilterRegistry xds_http_filter_registry,
                             const ChannelArgs& args)
    : XdsClient(
          std::move(bootstrap), MakeOrphanable<GrpcXdsTransportFactory>(args),
          std::move(xds_http_filter_registry),
=======
                             XdsClusterSpecifierPluginRegistry
                                 xds_cluster_specifier_plugin_registry,
                             const ChannelArgs& args)
    : XdsClient(
          std::move(bootstrap), MakeOrphanable<GrpcXdsTransportFactory>(args),
          std::move(xds_cluster_specifier_plugin_registry),
>>>>>>> f52b8544
          std::max(Duration::Zero(),
                   args.GetDurationFromIntMillis(
                           GRPC_ARG_XDS_RESOURCE_DOES_NOT_EXIST_TIMEOUT_MS)
                       .value_or(Duration::Seconds(15)))) {}

GrpcXdsClient::~GrpcXdsClient() {
  MutexLock lock(g_mu);
  if (g_xds_client == this) g_xds_client = nullptr;
}

grpc_pollset_set* GrpcXdsClient::interested_parties() const {
  return reinterpret_cast<GrpcXdsTransportFactory*>(transport_factory())
      ->interested_parties();
}

namespace internal {

void SetXdsChannelArgsForTest(grpc_channel_args* args) {
  MutexLock lock(g_mu);
  g_channel_args = args;
}

void UnsetGlobalXdsClientForTest() {
  MutexLock lock(g_mu);
  g_xds_client = nullptr;
}

void SetXdsFallbackBootstrapConfig(const char* config) {
  MutexLock lock(g_mu);
  gpr_free(g_fallback_bootstrap_config);
  g_fallback_bootstrap_config = gpr_strdup(config);
}

}  // namespace internal

}  // namespace grpc_core

// The returned bytes may contain NULL(0), so we can't use c-string.
grpc_slice grpc_dump_xds_configs(void) {
  grpc_core::ApplicationCallbackExecCtx callback_exec_ctx;
  grpc_core::ExecCtx exec_ctx;
  grpc_error_handle error = GRPC_ERROR_NONE;
  auto xds_client = grpc_core::GrpcXdsClient::GetOrCreate(
      grpc_core::ChannelArgs(), "grpc_dump_xds_configs()");
  if (!xds_client.ok()) {
    // If we aren't using xDS, just return an empty string.
    return grpc_empty_slice();
  }
  return grpc_slice_from_cpp_string((*xds_client)->DumpClientConfigBinary());
}<|MERGE_RESOLUTION|>--- conflicted
+++ resolved
@@ -71,11 +71,6 @@
 
 void XdsClientGlobalInit() {
   g_mu = new Mutex;
-<<<<<<< HEAD
-  XdsClusterSpecifierPluginRegistry::Init();
-=======
-  XdsHttpFilterRegistry::Init();
->>>>>>> f52b8544
 }
 
 // TODO(roth): Find a better way to clear the fallback config that does
@@ -85,11 +80,6 @@
   g_fallback_bootstrap_config = nullptr;
   delete g_mu;
   g_mu = nullptr;
-<<<<<<< HEAD
-  XdsClusterSpecifierPluginRegistry::Shutdown();
-=======
-  XdsHttpFilterRegistry::Shutdown();
->>>>>>> f52b8544
 }
 
 namespace {
@@ -139,16 +129,13 @@
 
 absl::StatusOr<RefCountedPtr<GrpcXdsClient>> GrpcXdsClient::GetOrCreate(
     const ChannelArgs& args, const char* reason) {
-<<<<<<< HEAD
   // Construct xDS HTTP filter registry.
   XdsHttpFilterRegistry xds_http_filter_registry;
   RegisterGrpcXdsHttpFilters(&xds_http_filter_registry);
-=======
   // Construct cluster specifier plugin registry.
   XdsClusterSpecifierPluginRegistry xds_cluster_specifier_plugin_registry;
   RegisterGrpcXdsClusterSpecifierPlugins(
       &xds_cluster_specifier_plugin_registry);
->>>>>>> f52b8544
   // If getting bootstrap from channel args, create a local XdsClient
   // instance for the channel or server instead of using the global instance.
   absl::optional<absl::string_view> bootstrap_config = args.GetString(
@@ -160,15 +147,10 @@
     if (!GRPC_ERROR_IS_NONE(error)) return grpc_error_to_absl_status(error);
     grpc_channel_args* xds_channel_args = args.GetPointer<grpc_channel_args>(
         GRPC_ARG_TEST_ONLY_DO_NOT_USE_IN_PROD_XDS_CLIENT_CHANNEL_ARGS);
-<<<<<<< HEAD
-    return MakeRefCounted<GrpcXdsClient>(std::move(bootstrap),
-                                         std::move(xds_http_filter_registry),
-                                         ChannelArgs::FromC(xds_channel_args));
-=======
     return MakeRefCounted<GrpcXdsClient>(
-        std::move(bootstrap), std::move(xds_cluster_specifier_plugin_registry),
+        std::move(bootstrap), std::move(xds_http_filter_registry),
+        std::move(xds_cluster_specifier_plugin_registry),
         ChannelArgs::FromC(xds_channel_args));
->>>>>>> f52b8544
   }
   // Otherwise, use the global instance.
   MutexLock lock(g_mu);
@@ -190,31 +172,22 @@
   if (!GRPC_ERROR_IS_NONE(error)) return grpc_error_to_absl_status(error);
   // Instantiate XdsClient.
   auto xds_client = MakeRefCounted<GrpcXdsClient>(
-<<<<<<< HEAD
       std::move(bootstrap), std::move(xds_http_filter_registry),
-=======
-      std::move(bootstrap), std::move(xds_cluster_specifier_plugin_registry),
->>>>>>> f52b8544
+      std::move(xds_cluster_specifier_plugin_registry),
       ChannelArgs::FromC(g_channel_args));
   g_xds_client = xds_client.get();
   return xds_client;
 }
 
 GrpcXdsClient::GrpcXdsClient(std::unique_ptr<XdsBootstrap> bootstrap,
-<<<<<<< HEAD
                              XdsHttpFilterRegistry xds_http_filter_registry,
-                             const ChannelArgs& args)
-    : XdsClient(
-          std::move(bootstrap), MakeOrphanable<GrpcXdsTransportFactory>(args),
-          std::move(xds_http_filter_registry),
-=======
                              XdsClusterSpecifierPluginRegistry
                                  xds_cluster_specifier_plugin_registry,
                              const ChannelArgs& args)
     : XdsClient(
           std::move(bootstrap), MakeOrphanable<GrpcXdsTransportFactory>(args),
+          std::move(xds_http_filter_registry),
           std::move(xds_cluster_specifier_plugin_registry),
->>>>>>> f52b8544
           std::max(Duration::Zero(),
                    args.GetDurationFromIntMillis(
                            GRPC_ARG_XDS_RESOURCE_DOES_NOT_EXIST_TIMEOUT_MS)
