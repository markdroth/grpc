--- conflicted
+++ resolved
@@ -1166,12 +1166,7 @@
             "\n  } ]\n"
             "}");
         config_selector_route.method_config =
-<<<<<<< HEAD
-            ServiceConfigImpl::Create(result->args, json.c_str(), &error);
-        GPR_ASSERT(GRPC_ERROR_IS_NONE(error));
-=======
-            ServiceConfigImpl::Create(result.args, json.c_str()).value();
->>>>>>> 826caea6
+            ServiceConfigImpl::Create(result->args, json.c_str()).value();
       }
     }
   }
