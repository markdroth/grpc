--- conflicted
+++ resolved
@@ -1051,55 +1051,6 @@
   RefCountedPtr<ServerConfigSelectorProvider> server_config_selector_provider;
   RefCountedPtr<XdsChannelStackModifier> channel_stack_modifier;
   RefCountedPtr<XdsCertificateProvider> xds_certificate_provider;
-<<<<<<< HEAD
-  // Add config selector filter
-  if (XdsRbacEnabled()) {
-    std::vector<const grpc_channel_filter*> filters;
-    // Iterate the list of HTTP filters in reverse since in Core, received data
-    // flows *up* the stack.
-    for (const auto& http_filter :
-         filter_chain->http_connection_manager.http_filters) {
-      // Find filter.  This is guaranteed to succeed, because it's checked
-      // at config validation time in the XdsApi code.
-      const XdsHttpFilterImpl* filter_impl =
-          XdsHttpFilterRegistry::GetFilterForType(
-              http_filter.config.config_proto_type_name);
-      GPR_ASSERT(filter_impl != nullptr);
-      // Some filters like the router filter are no-op filters and do not have
-      // an implementation.
-      if (filter_impl->channel_filter() != nullptr) {
-        filters.push_back(filter_impl->channel_filter());
-      }
-    }
-    filters.push_back(&kServerConfigSelectorFilter);
-    channel_stack_modifier =
-        MakeRefCounted<XdsChannelStackModifier>(std::move(filters));
-    Match(
-        filter_chain->http_connection_manager.route_config,
-        // RDS resource name
-        [&](const std::string& rds_name) {
-          absl::StatusOr<XdsRouteConfigResource> initial_resource;
-          {
-            MutexLock lock(&mu_);
-            initial_resource = rds_map_[rds_name].rds_update.value();
-          }
-          server_config_selector_provider =
-              MakeRefCounted<DynamicXdsServerConfigSelectorProvider>(
-                  xds_client_->Ref(DEBUG_LOCATION,
-                                   "DynamicXdsServerConfigSelectorProvider"),
-                  rds_name, std::move(initial_resource),
-                  filter_chain->http_connection_manager.http_filters);
-        },
-        // inline RouteConfig
-        [&](const XdsRouteConfigResource& route_config) {
-          server_config_selector_provider =
-              MakeRefCounted<StaticXdsServerConfigSelectorProvider>(
-                  route_config,
-                  filter_chain->http_connection_manager.http_filters);
-        });
-    args = args.SetObject(server_config_selector_provider)
-               .SetObject(channel_stack_modifier);
-=======
   // Add config selector filter.
   std::vector<const grpc_channel_filter*> filters;
   // Iterate the list of HTTP filters in reverse since in Core, received data
@@ -1117,32 +1068,33 @@
     if (filter_impl->channel_filter() != nullptr) {
       filters.push_back(filter_impl->channel_filter());
     }
->>>>>>> 2a7584d0
   }
   filters.push_back(&kServerConfigSelectorFilter);
   channel_stack_modifier =
       MakeRefCounted<XdsChannelStackModifier>(std::move(filters));
-  if (filter_chain->http_connection_manager.rds_update.has_value()) {
-    server_config_selector_provider =
-        MakeRefCounted<StaticXdsServerConfigSelectorProvider>(
-            filter_chain->http_connection_manager.rds_update.value(),
-            filter_chain->http_connection_manager.http_filters);
-  } else {
-    absl::StatusOr<XdsRouteConfigResource> initial_resource;
-    {
-      MutexLock lock(&mu_);
-      initial_resource =
-          rds_map_[filter_chain->http_connection_manager.route_config_name]
-              .rds_update.value();
-    }
-    server_config_selector_provider =
-        MakeRefCounted<DynamicXdsServerConfigSelectorProvider>(
-            xds_client_->Ref(DEBUG_LOCATION,
-                             "DynamicXdsServerConfigSelectorProvider"),
-            filter_chain->http_connection_manager.route_config_name,
-            std::move(initial_resource),
-            filter_chain->http_connection_manager.http_filters);
-  }
+  Match(
+      filter_chain->http_connection_manager.route_config,
+      // RDS resource name
+      [&](const std::string& rds_name) {
+        absl::StatusOr<XdsRouteConfigResource> initial_resource;
+        {
+          MutexLock lock(&mu_);
+          initial_resource = rds_map_[rds_name].rds_update.value();
+        }
+        server_config_selector_provider =
+            MakeRefCounted<DynamicXdsServerConfigSelectorProvider>(
+                xds_client_->Ref(DEBUG_LOCATION,
+                                 "DynamicXdsServerConfigSelectorProvider"),
+                rds_name, std::move(initial_resource),
+                filter_chain->http_connection_manager.http_filters);
+      },
+      // inline RouteConfig
+      [&](const XdsRouteConfigResource& route_config) {
+        server_config_selector_provider =
+            MakeRefCounted<StaticXdsServerConfigSelectorProvider>(
+                route_config,
+                filter_chain->http_connection_manager.http_filters);
+      });
   args = args.SetObject(server_config_selector_provider)
              .SetObject(channel_stack_modifier);
   // Add XdsCertificateProvider if credentials are xDS.
