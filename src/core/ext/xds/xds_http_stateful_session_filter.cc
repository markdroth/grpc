//
// Copyright 2022 gRPC authors.
//
// Licensed under the Apache License, Version 2.0 (the "License");
// you may not use this file except in compliance with the License.
// You may obtain a copy of the License at
//
//     http://www.apache.org/licenses/LICENSE-2.0
//
// Unless required by applicable law or agreed to in writing, software
// distributed under the License is distributed on an "AS IS" BASIS,
// WITHOUT WARRANTIES OR CONDITIONS OF ANY KIND, either express or implied.
// See the License for the specific language governing permissions and
// limitations under the License.
//

#include <grpc/support/port_platform.h>

#include "src/core/ext/xds/xds_http_stateful_session_filter.h"

#include <string>
#include <utility>

#include "absl/status/statusor.h"
#include "absl/strings/string_view.h"
#include "absl/types/variant.h"
#include "envoy/config/core/v3/extension.upb.h"
#include "envoy/extensions/filters/http/stateful_session/v3/stateful_session.upb.h"
#include "envoy/extensions/filters/http/stateful_session/v3/stateful_session.upbdefs.h"
#include "envoy/extensions/http/stateful_session/cookie/v3/cookie.upb.h"
#include "envoy/extensions/http/stateful_session/cookie/v3/cookie.upbdefs.h"
#include "envoy/type/http/v3/cookie.upb.h"

#include "src/core/ext/filters/stateful_session/stateful_session_filter.h"
#include "src/core/ext/filters/stateful_session/stateful_session_service_config_parser.h"
#include "src/core/ext/xds/upb_utils.h"
#include "src/core/ext/xds/xds_common_types.h"
#include "src/core/ext/xds/xds_http_filters.h"
#include "src/core/lib/channel/channel_args.h"
#include "src/core/lib/gprpp/time.h"
#include "src/core/lib/gprpp/validation_errors.h"
#include "src/core/lib/json/json.h"
#include "src/core/lib/json/json_writer.h"

namespace grpc_core {

absl::string_view XdsHttpStatefulSessionFilter::ConfigProtoName() const {
  return "envoy.extensions.filters.http.stateful_session.v3.StatefulSession";
}

absl::string_view XdsHttpStatefulSessionFilter::OverrideConfigProtoName()
    const {
  return "envoy.extensions.filters.http.stateful_session.v3"
         ".StatefulSessionPerRoute";
}

void XdsHttpStatefulSessionFilter::PopulateSymtab(upb_DefPool* symtab) const {
  envoy_extensions_filters_http_stateful_session_v3_StatefulSession_getmsgdef(
      symtab);
  envoy_extensions_filters_http_stateful_session_v3_StatefulSessionPerRoute_getmsgdef(
      symtab);
  envoy_extensions_http_stateful_session_cookie_v3_CookieBasedSessionState_getmsgdef(
      symtab);
}

namespace {

Json::Object ValidateStatefulSession(
    const XdsResourceType::DecodeContext& context,
    const envoy_extensions_filters_http_stateful_session_v3_StatefulSession*
        stateful_session,
    ValidationErrors* errors) {
  ValidationErrors::ScopedField field(errors, ".session_state");
  const auto* session_state =
      envoy_extensions_filters_http_stateful_session_v3_StatefulSession_session_state(
          stateful_session);
  if (session_state == nullptr) {
    errors->AddError("field not present");
    return {};
  }
  ValidationErrors::ScopedField field2(errors, ".typed_config");
  const auto* typed_config =
      envoy_config_core_v3_TypedExtensionConfig_typed_config(session_state);
  auto extension = ExtractXdsExtension(context, typed_config, errors);
  if (!extension.has_value()) return {};
  if (extension->type !=
      "envoy.extensions.http.stateful_session.cookie.v3"
      ".CookieBasedSessionState") {
    errors->AddError("unsupported session state type");
    return {};
  }
  absl::string_view* serialized_session_state =
      absl::get_if<absl::string_view>(&extension->value);
  if (serialized_session_state == nullptr) {
    errors->AddError("could not parse session state config");
    return {};
  }
  auto* cookie_state =
      envoy_extensions_http_stateful_session_cookie_v3_CookieBasedSessionState_parse(
          serialized_session_state->data(), serialized_session_state->size(),
          context.arena);
  if (cookie_state == nullptr) {
    errors->AddError("could not parse session state config");
    return {};
  }
  ValidationErrors::ScopedField field3(errors, ".cookie");
  const auto* cookie =
      envoy_extensions_http_stateful_session_cookie_v3_CookieBasedSessionState_cookie(
          cookie_state);
  if (cookie == nullptr) {
    errors->AddError("field not present");
    return {};
  }
  Json::Object cookie_config;
  // name
  std::string cookie_name =
      UpbStringToStdString(envoy_type_http_v3_Cookie_name(cookie));
  if (cookie_name.empty()) {
    ValidationErrors::ScopedField field(errors, ".name");
    errors->AddError("field not present");
  }
  cookie_config["name"] = Json::FromString(std::move(cookie_name));
  // ttl
  {
    ValidationErrors::ScopedField field(errors, ".ttl");
    const auto* duration = envoy_type_http_v3_Cookie_ttl(cookie);
    if (duration != nullptr) {
      Duration ttl = ParseDuration(duration, errors);
      cookie_config["ttl"] = Json::FromString(ttl.ToJsonString());
    }
  }
  // path
  std::string path =
      UpbStringToStdString(envoy_type_http_v3_Cookie_path(cookie));
  if (!path.empty()) cookie_config["path"] = Json::FromString(std::move(path));
  return cookie_config;
}

}  // namespace

absl::optional<XdsHttpFilterImpl::FilterConfig>
XdsHttpStatefulSessionFilter::GenerateFilterConfig(
    const XdsResourceType::DecodeContext& context, XdsExtension extension,
    ValidationErrors* errors) const {
  absl::string_view* serialized_filter_config =
      absl::get_if<absl::string_view>(&extension.value);
  if (serialized_filter_config == nullptr) {
    errors->AddError("could not parse stateful session filter config");
    return absl::nullopt;
  }
  auto* stateful_session =
      envoy_extensions_filters_http_stateful_session_v3_StatefulSession_parse(
          serialized_filter_config->data(), serialized_filter_config->size(),
          context.arena);
  if (stateful_session == nullptr) {
    errors->AddError("could not parse stateful session filter config");
    return absl::nullopt;
  }
  return FilterConfig{ConfigProtoName(),
                      Json::FromObject(ValidateStatefulSession(
                          context, stateful_session, errors))};
}

absl::optional<XdsHttpFilterImpl::FilterConfig>
XdsHttpStatefulSessionFilter::GenerateFilterConfigOverride(
    const XdsResourceType::DecodeContext& context, XdsExtension extension,
    ValidationErrors* errors) const {
  absl::string_view* serialized_filter_config =
      absl::get_if<absl::string_view>(&extension.value);
  if (serialized_filter_config == nullptr) {
    errors->AddError("could not parse stateful session filter override config");
    return absl::nullopt;
  }
  auto* stateful_session_per_route =
      envoy_extensions_filters_http_stateful_session_v3_StatefulSessionPerRoute_parse(
          serialized_filter_config->data(), serialized_filter_config->size(),
          context.arena);
  if (stateful_session_per_route == nullptr) {
    errors->AddError("could not parse stateful session filter override config");
    return absl::nullopt;
  }
  Json::Object config;
  if (!envoy_extensions_filters_http_stateful_session_v3_StatefulSessionPerRoute_disabled(
          stateful_session_per_route)) {
    ValidationErrors::ScopedField field(errors, ".stateful_session");
    const auto* stateful_session =
        envoy_extensions_filters_http_stateful_session_v3_StatefulSessionPerRoute_stateful_session(
            stateful_session_per_route);
    if (stateful_session == nullptr) {
      errors->AddError("field not present");
    } else {
      config = ValidateStatefulSession(context, stateful_session, errors);
    }
  }
  return FilterConfig{OverrideConfigProtoName(),
                      Json::FromObject(std::move(config))};
}

const grpc_channel_filter* XdsHttpStatefulSessionFilter::channel_filter()
    const {
  return &StatefulSessionFilter::kFilter;
}

ChannelArgs XdsHttpStatefulSessionFilter::ModifyChannelArgs(
    const ChannelArgs& args) const {
  return args.Set(GRPC_ARG_PARSE_STATEFUL_SESSION_METHOD_CONFIG, 1);
}

absl::StatusOr<XdsHttpFilterImpl::ServiceConfigJsonEntry>
XdsHttpStatefulSessionFilter::GenerateServiceConfig(
    const FilterConfig& hcm_filter_config,
<<<<<<< HEAD
    const FilterConfig* filter_config_override) const {
  const Json& config = filter_config_override != nullptr
                           ? filter_config_override->config
                           : hcm_filter_config.config;
=======
    const FilterConfig* filter_config_override,
    absl::string_view /*filter_name*/) const {
  Json config = filter_config_override != nullptr
                    ? filter_config_override->config
                    : hcm_filter_config.config;
>>>>>>> f02ce240
  return ServiceConfigJsonEntry{"stateful_session", JsonDump(config)};
}

}  // namespace grpc_core<|MERGE_RESOLUTION|>--- conflicted
+++ resolved
@@ -209,18 +209,11 @@
 absl::StatusOr<XdsHttpFilterImpl::ServiceConfigJsonEntry>
 XdsHttpStatefulSessionFilter::GenerateServiceConfig(
     const FilterConfig& hcm_filter_config,
-<<<<<<< HEAD
-    const FilterConfig* filter_config_override) const {
+    const FilterConfig* filter_config_override,
+    absl::string_view /*filter_name*/) const {
   const Json& config = filter_config_override != nullptr
                            ? filter_config_override->config
                            : hcm_filter_config.config;
-=======
-    const FilterConfig* filter_config_override,
-    absl::string_view /*filter_name*/) const {
-  Json config = filter_config_override != nullptr
-                    ? filter_config_override->config
-                    : hcm_filter_config.config;
->>>>>>> f02ce240
   return ServiceConfigJsonEntry{"stateful_session", JsonDump(config)};
 }
 
