//
// Copyright 2018 gRPC authors.
//
// Licensed under the Apache License, Version 2.0 (the "License");
// you may not use this file except in compliance with the License.
// You may obtain a copy of the License at
//
//     http://www.apache.org/licenses/LICENSE-2.0
//
// Unless required by applicable law or agreed to in writing, software
// distributed under the License is distributed on an "AS IS" BASIS,
// WITHOUT WARRANTIES OR CONDITIONS OF ANY KIND, either express or implied.
// See the License for the specific language governing permissions and
// limitations under the License.
//

#include <grpc/support/port_platform.h>

#include "src/core/ext/xds/xds_endpoint.h"

#include <stdlib.h>

#include <algorithm>
#include <vector>

#include "absl/memory/memory.h"
#include "absl/status/status.h"
#include "absl/strings/str_cat.h"
#include "absl/strings/str_join.h"
#include "envoy/config/core/v3/address.upb.h"
#include "envoy/config/core/v3/base.upb.h"
#include "envoy/config/core/v3/health_check.upb.h"
#include "envoy/config/endpoint/v3/endpoint.upb.h"
#include "envoy/config/endpoint/v3/endpoint.upbdefs.h"
#include "envoy/config/endpoint/v3/endpoint_components.upb.h"
#include "envoy/type/v3/percent.upb.h"
#include "google/protobuf/wrappers.upb.h"
#include "upb/text_encode.h"

#include <grpc/support/log.h>

#include "src/core/ext/xds/upb_utils.h"
#include "src/core/ext/xds/xds_resource_type.h"
#include "src/core/lib/address_utils/parse_address.h"
#include "src/core/lib/channel/channel_args.h"
#include "src/core/lib/debug/trace.h"
#include "src/core/lib/iomgr/error.h"
<<<<<<< HEAD
#include "src/core/lib/iomgr/resolved_address.h"
=======
>>>>>>> 18d82d4a
#include "src/core/lib/transport/error_utils.h"

namespace grpc_core {

//
// XdsEndpointResource
//

std::string XdsEndpointResource::Priority::Locality::ToString() const {
  std::vector<std::string> endpoint_strings;
  for (const ServerAddress& endpoint : endpoints) {
    endpoint_strings.emplace_back(endpoint.ToString());
  }
  return absl::StrCat("{name=", name->AsHumanReadableString(),
                      ", lb_weight=", lb_weight, ", endpoints=[",
                      absl::StrJoin(endpoint_strings, ", "), "]}");
}

bool XdsEndpointResource::Priority::operator==(const Priority& other) const {
  if (localities.size() != other.localities.size()) return false;
  auto it1 = localities.begin();
  auto it2 = other.localities.begin();
  while (it1 != localities.end()) {
    if (*it1->first != *it2->first) return false;
    if (it1->second != it2->second) return false;
    ++it1;
    ++it2;
  }
  return true;
}

std::string XdsEndpointResource::Priority::ToString() const {
  std::vector<std::string> locality_strings;
  for (const auto& p : localities) {
    locality_strings.emplace_back(p.second.ToString());
  }
  return absl::StrCat("[", absl::StrJoin(locality_strings, ", "), "]");
}

bool XdsEndpointResource::DropConfig::ShouldDrop(
    const std::string** category_name) const {
  for (size_t i = 0; i < drop_category_list_.size(); ++i) {
    const auto& drop_category = drop_category_list_[i];
    // Generate a random number in [0, 1000000).
    const uint32_t random = static_cast<uint32_t>(rand()) % 1000000;
    if (random < drop_category.parts_per_million) {
      *category_name = &drop_category.name;
      return true;
    }
  }
  return false;
}

std::string XdsEndpointResource::DropConfig::ToString() const {
  std::vector<std::string> category_strings;
  for (const DropCategory& category : drop_category_list_) {
    category_strings.emplace_back(
        absl::StrCat(category.name, "=", category.parts_per_million));
  }
  return absl::StrCat("{[", absl::StrJoin(category_strings, ", "),
                      "], drop_all=", drop_all_, "}");
}

std::string XdsEndpointResource::ToString() const {
  std::vector<std::string> priority_strings;
  for (size_t i = 0; i < priorities.size(); ++i) {
    const Priority& priority = priorities[i];
    priority_strings.emplace_back(
        absl::StrCat("priority ", i, ": ", priority.ToString()));
  }
  return absl::StrCat("priorities=[", absl::StrJoin(priority_strings, ", "),
                      "], drop_config=", drop_config->ToString());
}

//
// XdsEndpointResourceType
//

namespace {

void MaybeLogClusterLoadAssignment(
    const XdsEncodingContext& context,
    const envoy_config_endpoint_v3_ClusterLoadAssignment* cla) {
  if (GRPC_TRACE_FLAG_ENABLED(*context.tracer) &&
      gpr_should_log(GPR_LOG_SEVERITY_DEBUG)) {
    const upb_MessageDef* msg_type =
        envoy_config_endpoint_v3_ClusterLoadAssignment_getmsgdef(
            context.symtab);
    char buf[10240];
    upb_TextEncode(cla, msg_type, nullptr, 0, buf, sizeof(buf));
    gpr_log(GPR_DEBUG, "[xds_client %p] ClusterLoadAssignment: %s",
            context.client, buf);
  }
}

absl::StatusOr<absl::optional<ServerAddress>> ServerAddressParse(
    const envoy_config_endpoint_v3_LbEndpoint* lb_endpoint) {
  // If health_status is not HEALTHY or UNKNOWN, skip this endpoint.
  const int32_t health_status =
      envoy_config_endpoint_v3_LbEndpoint_health_status(lb_endpoint);
  if (health_status != envoy_config_core_v3_UNKNOWN &&
      health_status != envoy_config_core_v3_HEALTHY) {
    return absl::nullopt;
  }
  // Find the ip:port.
  const envoy_config_endpoint_v3_Endpoint* endpoint =
      envoy_config_endpoint_v3_LbEndpoint_endpoint(lb_endpoint);
  const envoy_config_core_v3_Address* address =
      envoy_config_endpoint_v3_Endpoint_address(endpoint);
  const envoy_config_core_v3_SocketAddress* socket_address =
      envoy_config_core_v3_Address_socket_address(address);
  std::string address_str = UpbStringToStdString(
      envoy_config_core_v3_SocketAddress_address(socket_address));
  uint32_t port = envoy_config_core_v3_SocketAddress_port_value(socket_address);
  if (GPR_UNLIKELY(port >> 16) != 0) {
    return absl::InvalidArgumentError("Invalid port.");
  }
  // Find load_balancing_weight for the endpoint.
  uint32_t weight = 1;
  const google_protobuf_UInt32Value* load_balancing_weight =
      envoy_config_endpoint_v3_LbEndpoint_load_balancing_weight(lb_endpoint);
  if (load_balancing_weight != nullptr) {
    weight = google_protobuf_UInt32Value_value(load_balancing_weight);
    if (weight == 0) {
      return absl::InvalidArgumentError("Invalid endpoint weight of 0.");
    }
  }
  // Populate grpc_resolved_address.
<<<<<<< HEAD
  grpc_resolved_address addr;
  grpc_error_handle error =
      grpc_string_to_sockaddr(&addr, address_str.c_str(), port);
  if (!GRPC_ERROR_IS_NONE(error)) {
    absl::Status status = grpc_error_to_absl_status(error);
    GRPC_ERROR_UNREF(error);
    return status;
  }
=======
  auto addr = StringToSockaddr(address_str, port);
  if (!addr.ok()) return absl_status_to_grpc_error(addr.status());
>>>>>>> 18d82d4a
  // Append the address to the list.
  std::map<const char*, std::unique_ptr<ServerAddress::AttributeInterface>>
      attributes;
  attributes[ServerAddressWeightAttribute::kServerAddressWeightAttributeKey] =
      absl::make_unique<ServerAddressWeightAttribute>(weight);
<<<<<<< HEAD
  return ServerAddress(addr, ChannelArgs(), std::move(attributes));
=======
  list->emplace_back(*addr, ChannelArgs(), std::move(attributes));
  return GRPC_ERROR_NONE;
>>>>>>> 18d82d4a
}

struct ParsedLocality {
  size_t priority;
  XdsEndpointResource::Priority::Locality locality;
};

absl::StatusOr<ParsedLocality> LocalityParse(
    const envoy_config_endpoint_v3_LocalityLbEndpoints* locality_lb_endpoints) {
  ParsedLocality parsed_locality;
  // Parse LB weight.
  const google_protobuf_UInt32Value* lb_weight =
      envoy_config_endpoint_v3_LocalityLbEndpoints_load_balancing_weight(
          locality_lb_endpoints);
  // If LB weight is not specified, it means this locality is assigned no load.
  parsed_locality.locality.lb_weight =
      lb_weight != nullptr ? google_protobuf_UInt32Value_value(lb_weight) : 0;
  if (parsed_locality.locality.lb_weight == 0) return parsed_locality;
  // Parse locality name.
  const envoy_config_core_v3_Locality* locality =
      envoy_config_endpoint_v3_LocalityLbEndpoints_locality(
          locality_lb_endpoints);
  if (locality == nullptr) {
    return absl::InvalidArgumentError("Empty locality.");
  }
  std::string region =
      UpbStringToStdString(envoy_config_core_v3_Locality_region(locality));
  std::string zone =
      UpbStringToStdString(envoy_config_core_v3_Locality_zone(locality));
  std::string sub_zone =
      UpbStringToStdString(envoy_config_core_v3_Locality_sub_zone(locality));
  parsed_locality.locality.name = MakeRefCounted<XdsLocalityName>(
      std::move(region), std::move(zone), std::move(sub_zone));
  // Parse the addresses.
  size_t size;
  const envoy_config_endpoint_v3_LbEndpoint* const* lb_endpoints =
      envoy_config_endpoint_v3_LocalityLbEndpoints_lb_endpoints(
          locality_lb_endpoints, &size);
  for (size_t i = 0; i < size; ++i) {
    auto address = ServerAddressParse(lb_endpoints[i]);
    if (!address.ok()) return address.status();
    if (address->has_value()) {
      parsed_locality.locality.endpoints.push_back(std::move(**address));
    }
  }
  // Parse the priority.
  parsed_locality.priority =
      envoy_config_endpoint_v3_LocalityLbEndpoints_priority(
          locality_lb_endpoints);
  return parsed_locality;
}

absl::Status DropParseAndAppend(
    const envoy_config_endpoint_v3_ClusterLoadAssignment_Policy_DropOverload*
        drop_overload,
    XdsEndpointResource::DropConfig* drop_config) {
  // Get the category.
  std::string category = UpbStringToStdString(
      envoy_config_endpoint_v3_ClusterLoadAssignment_Policy_DropOverload_category(
          drop_overload));
  if (category.empty()) {
    return absl::InvalidArgumentError("Empty drop category name");
  }
  // Get the drop rate (per million).
  const envoy_type_v3_FractionalPercent* drop_percentage =
      envoy_config_endpoint_v3_ClusterLoadAssignment_Policy_DropOverload_drop_percentage(
          drop_overload);
  uint32_t numerator =
      envoy_type_v3_FractionalPercent_numerator(drop_percentage);
  const auto denominator =
      static_cast<envoy_type_v3_FractionalPercent_DenominatorType>(
          envoy_type_v3_FractionalPercent_denominator(drop_percentage));
  // Normalize to million.
  switch (denominator) {
    case envoy_type_v3_FractionalPercent_HUNDRED:
      numerator *= 10000;
      break;
    case envoy_type_v3_FractionalPercent_TEN_THOUSAND:
      numerator *= 100;
      break;
    case envoy_type_v3_FractionalPercent_MILLION:
      break;
    default:
      return absl::InvalidArgumentError(
          "drop config: unknown denominator type");
  }
  // Cap numerator to 1000000.
  numerator = std::min(numerator, 1000000u);
  drop_config->AddCategory(std::move(category), numerator);
  return absl::OkStatus();
}

absl::StatusOr<XdsEndpointResource> EdsResourceParse(
    const XdsEncodingContext& /*context*/,
    const envoy_config_endpoint_v3_ClusterLoadAssignment*
        cluster_load_assignment,
    bool /*is_v2*/) {
  XdsEndpointResource eds_resource;
  std::vector<std::string> errors;
  // Get the endpoints.
  size_t locality_size;
  const envoy_config_endpoint_v3_LocalityLbEndpoints* const* endpoints =
      envoy_config_endpoint_v3_ClusterLoadAssignment_endpoints(
          cluster_load_assignment, &locality_size);
  for (size_t j = 0; j < locality_size; ++j) {
    auto parsed_locality = LocalityParse(endpoints[j]);
    if (!parsed_locality.ok()) {
      errors.emplace_back(parsed_locality.status().message());
      continue;
    }
    // Filter out locality with weight 0.
    if (parsed_locality->locality.lb_weight == 0) continue;
    // Make sure prorities is big enough. Note that they might not
    // arrive in priority order.
    if (eds_resource.priorities.size() < parsed_locality->priority + 1) {
      eds_resource.priorities.resize(parsed_locality->priority + 1);
    }
    auto& locality_map =
        eds_resource.priorities[parsed_locality->priority].localities;
    auto it = locality_map.find(parsed_locality->locality.name.get());
    if (it != locality_map.end()) {
      errors.emplace_back(absl::StrCat(
          "duplicate locality ",
          parsed_locality->locality.name->AsHumanReadableString(),
          " found in priority ", parsed_locality->priority));
    } else {
      locality_map.emplace(parsed_locality->locality.name.get(),
                           std::move(parsed_locality->locality));
    }
  }
  for (const auto& priority : eds_resource.priorities) {
    if (priority.localities.empty()) {
      errors.emplace_back("sparse priority list");
    }
  }
  // Get the drop config.
  eds_resource.drop_config = MakeRefCounted<XdsEndpointResource::DropConfig>();
  const envoy_config_endpoint_v3_ClusterLoadAssignment_Policy* policy =
      envoy_config_endpoint_v3_ClusterLoadAssignment_policy(
          cluster_load_assignment);
  if (policy != nullptr) {
    size_t drop_size;
    const envoy_config_endpoint_v3_ClusterLoadAssignment_Policy_DropOverload* const*
        drop_overload =
            envoy_config_endpoint_v3_ClusterLoadAssignment_Policy_drop_overloads(
                policy, &drop_size);
    for (size_t j = 0; j < drop_size; ++j) {
      absl::Status status =
          DropParseAndAppend(drop_overload[j], eds_resource.drop_config.get());
      if (!status.ok()) errors.emplace_back(status.message());
    }
  }
  // Return result.
  if (!errors.empty()) {
    return absl::InvalidArgumentError(absl::StrCat(
        "errors parsing EDS resource: [", absl::StrJoin(errors, "; "), "]"));
  }
  return eds_resource;
}

}  // namespace

absl::StatusOr<XdsResourceType::DecodeResult> XdsEndpointResourceType::Decode(
    const XdsEncodingContext& context, absl::string_view serialized_resource,
    bool is_v2) const {
  // Parse serialized proto.
  auto* resource = envoy_config_endpoint_v3_ClusterLoadAssignment_parse(
      serialized_resource.data(), serialized_resource.size(), context.arena);
  if (resource == nullptr) {
    return absl::InvalidArgumentError(
        "Can't parse ClusterLoadAssignment resource.");
  }
  MaybeLogClusterLoadAssignment(context, resource);
  // Validate resource.
  DecodeResult result;
  result.name = UpbStringToStdString(
      envoy_config_endpoint_v3_ClusterLoadAssignment_cluster_name(resource));
  auto eds_resource = EdsResourceParse(context, resource, is_v2);
  if (!eds_resource.ok()) {
    if (GRPC_TRACE_FLAG_ENABLED(*context.tracer)) {
      gpr_log(GPR_ERROR, "[xds_client %p] invalid ClusterLoadAssignment %s: %s",
              context.client, result.name.c_str(),
              eds_resource.status().ToString().c_str());
    }
    result.resource = eds_resource.status();
  } else {
    if (GRPC_TRACE_FLAG_ENABLED(*context.tracer)) {
      gpr_log(GPR_INFO, "[xds_client %p] parsed ClusterLoadAssignment %s: %s",
              context.client, result.name.c_str(),
              eds_resource->ToString().c_str());
    }
    auto resource = absl::make_unique<ResourceDataSubclass>();
    resource->resource = std::move(*eds_resource);
    result.resource = std::move(resource);
  }
  return std::move(result);
}

}  // namespace grpc_core<|MERGE_RESOLUTION|>--- conflicted
+++ resolved
@@ -45,10 +45,7 @@
 #include "src/core/lib/channel/channel_args.h"
 #include "src/core/lib/debug/trace.h"
 #include "src/core/lib/iomgr/error.h"
-<<<<<<< HEAD
 #include "src/core/lib/iomgr/resolved_address.h"
-=======
->>>>>>> 18d82d4a
 #include "src/core/lib/transport/error_utils.h"
 
 namespace grpc_core {
@@ -177,30 +174,14 @@
     }
   }
   // Populate grpc_resolved_address.
-<<<<<<< HEAD
-  grpc_resolved_address addr;
-  grpc_error_handle error =
-      grpc_string_to_sockaddr(&addr, address_str.c_str(), port);
-  if (!GRPC_ERROR_IS_NONE(error)) {
-    absl::Status status = grpc_error_to_absl_status(error);
-    GRPC_ERROR_UNREF(error);
-    return status;
-  }
-=======
   auto addr = StringToSockaddr(address_str, port);
-  if (!addr.ok()) return absl_status_to_grpc_error(addr.status());
->>>>>>> 18d82d4a
+  if (!addr.ok()) return addr.status();
   // Append the address to the list.
   std::map<const char*, std::unique_ptr<ServerAddress::AttributeInterface>>
       attributes;
   attributes[ServerAddressWeightAttribute::kServerAddressWeightAttributeKey] =
       absl::make_unique<ServerAddressWeightAttribute>(weight);
-<<<<<<< HEAD
-  return ServerAddress(addr, ChannelArgs(), std::move(attributes));
-=======
-  list->emplace_back(*addr, ChannelArgs(), std::move(attributes));
-  return GRPC_ERROR_NONE;
->>>>>>> 18d82d4a
+  return ServerAddress(*addr, ChannelArgs(), std::move(attributes));
 }
 
 struct ParsedLocality {
