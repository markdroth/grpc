--- conflicted
+++ resolved
@@ -346,7 +346,6 @@
     uint64_t max_ring_size = 8388608;
     if (ring_hash_config != nullptr) {
       ValidationErrors::ScopedField field(&errors, ".ring_hash_lb_config");
-<<<<<<< HEAD
       const google_protobuf_UInt64Value* uint64_value =
           envoy_config_cluster_v3_Cluster_RingHashLbConfig_maximum_ring_size(
               ring_hash_config);
@@ -354,24 +353,12 @@
         ValidationErrors::ScopedField field(&errors, ".maximum_ring_size");
         max_ring_size = google_protobuf_UInt64Value_value(uint64_value);
         if (max_ring_size > 8388608 || max_ring_size == 0) {
-=======
-      const google_protobuf_UInt64Value* max_ring_size =
-          envoy_config_cluster_v3_Cluster_RingHashLbConfig_maximum_ring_size(
-              ring_hash_config);
-      if (max_ring_size != nullptr) {
-        ValidationErrors::ScopedField field(&errors, ".maximum_ring_size");
-        cds_update.max_ring_size =
-            google_protobuf_UInt64Value_value(max_ring_size);
-        if (cds_update.max_ring_size > 8388608 ||
-            cds_update.max_ring_size == 0) {
->>>>>>> 5a707eff
           errors.AddError("must be in the range of 1 to 8388608");
         }
       }
       uint64_value =
           envoy_config_cluster_v3_Cluster_RingHashLbConfig_minimum_ring_size(
               ring_hash_config);
-<<<<<<< HEAD
       if (uint64_value != nullptr) {
         ValidationErrors::ScopedField field(&errors, ".minimum_ring_size");
         min_ring_size = google_protobuf_UInt64Value_value(uint64_value);
@@ -379,17 +366,6 @@
           errors.AddError("must be in the range of 1 to 8388608");
         }
         if (min_ring_size > max_ring_size) {
-=======
-      if (min_ring_size != nullptr) {
-        ValidationErrors::ScopedField field(&errors, ".minimum_ring_size");
-        cds_update.min_ring_size =
-            google_protobuf_UInt64Value_value(min_ring_size);
-        if (cds_update.min_ring_size > 8388608 ||
-            cds_update.min_ring_size == 0) {
-          errors.AddError("must be in the range of 1 to 8388608");
-        }
-        if (cds_update.min_ring_size > cds_update.max_ring_size) {
->>>>>>> 5a707eff
           errors.AddError("cannot be greater than maximum_ring_size");
         }
       }
