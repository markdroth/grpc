--- conflicted
+++ resolved
@@ -163,16 +163,9 @@
     pending_pick *next = pp->next;
     if ((pp->initial_metadata_flags & initial_metadata_flags_mask) ==
         initial_metadata_flags_eq) {
-<<<<<<< HEAD
-      grpc_exec_ctx_sched(exec_ctx, pp->on_complete,
-                          GRPC_ERROR_CREATE("Pick Cancelled"), NULL);
-=======
-      grpc_polling_entity_del_from_pollset_set(exec_ctx, pp->pollent,
-                                               p->base.interested_parties);
       grpc_exec_ctx_sched(
           exec_ctx, pp->on_complete,
           GRPC_ERROR_CREATE_REFERENCING("Pick Cancelled", &error, 1), NULL);
->>>>>>> a2e50c5b
       gpr_free(pp);
     } else {
       pp->next = p->pending_picks;
