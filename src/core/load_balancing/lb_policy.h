--- conflicted
+++ resolved
@@ -119,11 +119,6 @@
 
     virtual absl::optional<absl::string_view> Lookup(
         absl::string_view key, std::string* buffer) const = 0;
-<<<<<<< HEAD
-
-    /// Produce a vector of metadata key/value strings for tests.
-    virtual std::vector<std::pair<std::string, std::string>>
-    TestOnlyCopyToVector() = 0;
   };
 
   /// A list of metadata mutations to be returned along with a PickResult.
@@ -142,33 +137,6 @@
    private:
     friend class MetadataMutationHandler;
 
-    absl::InlinedVector<
-        std::pair<absl::string_view, grpc_event_engine::experimental::Slice>, 3>
-        additions_;
-=======
->>>>>>> 34a0318d
-  };
-
-  /// A list of metadata mutations to be returned along with a PickResult.
-  class MetadataMutations {
-   public:
-    /// Adds a key/value pair.  If the key is already present, the new
-    /// value will be appended with a comma delimiter.
-    void Add(absl::string_view key, absl::string_view value) {
-      Add(key, grpc_event_engine::experimental::Slice::FromCopiedString(value));
-    }
-    void Add(absl::string_view key,
-             grpc_event_engine::experimental::Slice value) {
-      additions_.push_back({key, std::move(value)});
-    }
-
-   private:
-    friend class MetadataMutationHandler;
-
-    // Avoid allocation if up to 3 additions per LB pick.  Most expected
-    // use cases should be no more than 2, so this gives us a bit of slack.
-    // But it should be cheap to increase this value if we start seeing use
-    // cases with more than 3 additions.
     absl::InlinedVector<
         std::pair<absl::string_view, grpc_event_engine::experimental::Slice>, 3>
         additions_;
