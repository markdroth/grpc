//
// Copyright 2018 gRPC authors.
//
// Licensed under the Apache License, Version 2.0 (the "License");
// you may not use this file except in compliance with the License.
// You may obtain a copy of the License at
//
//     http://www.apache.org/licenses/LICENSE-2.0
//
// Unless required by applicable law or agreed to in writing, software
// distributed under the License is distributed on an "AS IS" BASIS,
// WITHOUT WARRANTIES OR CONDITIONS OF ANY KIND, either express or implied.
// See the License for the specific language governing permissions and
// limitations under the License.
//

#include <stddef.h>
#include <stdint.h>

#include <atomic>
#include <map>
#include <memory>
#include <string>
#include <utility>
#include <vector>

#include "absl/base/thread_annotations.h"
#include "absl/log/check.h"
#include "absl/log/log.h"
#include "absl/status/status.h"
#include "absl/status/statusor.h"
#include "absl/strings/str_cat.h"
#include "absl/strings/string_view.h"
#include "absl/types/optional.h"
#include "absl/types/variant.h"

#include <grpc/impl/connectivity_state.h>
#include <grpc/support/port_platform.h>

#include "src/core/client_channel/client_channel_internal.h"
#include "src/core/lib/channel/channel_args.h"
#include "src/core/lib/config/core_configuration.h"
#include "src/core/lib/debug/trace.h"
#include "src/core/lib/iomgr/pollset_set.h"
#include "src/core/lib/iomgr/resolved_address.h"
#include "src/core/lib/security/credentials/xds/xds_credentials.h"
#include "src/core/lib/transport/connectivity_state.h"
#include "src/core/load_balancing/backend_metric_data.h"
#include "src/core/load_balancing/child_policy_handler.h"
#include "src/core/load_balancing/delegating_helper.h"
#include "src/core/load_balancing/lb_policy.h"
#include "src/core/load_balancing/lb_policy_factory.h"
#include "src/core/load_balancing/lb_policy_registry.h"
#include "src/core/load_balancing/subchannel_interface.h"
#include "src/core/load_balancing/xds/xds_channel_args.h"
#include "src/core/resolver/endpoint_addresses.h"
#include "src/core/resolver/xds/xds_config.h"
#include "src/core/resolver/xds/xds_resolver_attributes.h"
#include "src/core/telemetry/call_tracer.h"
#include "src/core/util/debug_location.h"
#include "src/core/util/json/json.h"
#include "src/core/util/json/json_args.h"
#include "src/core/util/json/json_object_loader.h"
#include "src/core/util/match.h"
#include "src/core/util/orphanable.h"
#include "src/core/util/ref_counted.h"
#include "src/core/util/ref_counted_ptr.h"
#include "src/core/util/ref_counted_string.h"
#include "src/core/util/sync.h"
#include "src/core/util/validation_errors.h"
#include "src/core/xds/grpc/xds_bootstrap_grpc.h"
#include "src/core/xds/grpc/xds_client_grpc.h"
#include "src/core/xds/grpc/xds_endpoint.h"
#include "src/core/xds/xds_client/xds_bootstrap.h"
#include "src/core/xds/xds_client/xds_client.h"
#include "src/core/xds/xds_client/xds_locality.h"

namespace grpc_core {

namespace {

//
// global circuit breaker atomic map
//

class CircuitBreakerCallCounterMap final {
 public:
  using Key =
      std::pair<std::string /*cluster*/, std::string /*eds_service_name*/>;

  class CallCounter final : public RefCounted<CallCounter> {
   public:
    explicit CallCounter(Key key) : key_(std::move(key)) {}
    ~CallCounter() override;

    uint32_t Load() {
      return concurrent_requests_.load(std::memory_order_seq_cst);
    }
    uint32_t Increment() { return concurrent_requests_.fetch_add(1); }
    void Decrement() { concurrent_requests_.fetch_sub(1); }

   private:
    Key key_;
    std::atomic<uint32_t> concurrent_requests_{0};
  };

  RefCountedPtr<CallCounter> GetOrCreate(const std::string& cluster,
                                         const std::string& eds_service_name);

 private:
  Mutex mu_;
  std::map<Key, CallCounter*> map_ ABSL_GUARDED_BY(mu_);
};

CircuitBreakerCallCounterMap* const g_call_counter_map =
    new CircuitBreakerCallCounterMap;

RefCountedPtr<CircuitBreakerCallCounterMap::CallCounter>
CircuitBreakerCallCounterMap::GetOrCreate(const std::string& cluster,
                                          const std::string& eds_service_name) {
  Key key(cluster, eds_service_name);
  RefCountedPtr<CallCounter> result;
  MutexLock lock(&mu_);
  auto it = map_.find(key);
  if (it == map_.end()) {
    it = map_.insert({key, nullptr}).first;
  } else {
    result = it->second->RefIfNonZero();
  }
  if (result == nullptr) {
    result = MakeRefCounted<CallCounter>(std::move(key));
    it->second = result.get();
  }
  return result;
}

CircuitBreakerCallCounterMap::CallCounter::~CallCounter() {
  MutexLock lock(&g_call_counter_map->mu_);
  auto it = g_call_counter_map->map_.find(key_);
  if (it != g_call_counter_map->map_.end() && it->second == this) {
    g_call_counter_map->map_.erase(it);
  }
}

//
// LB policy
//

constexpr absl::string_view kXdsClusterImpl = "xds_cluster_impl_experimental";

// Config for xDS Cluster Impl LB policy.
class XdsClusterImplLbConfig final : public LoadBalancingPolicy::Config {
 public:
  XdsClusterImplLbConfig() = default;

  XdsClusterImplLbConfig(const XdsClusterImplLbConfig&) = delete;
  XdsClusterImplLbConfig& operator=(const XdsClusterImplLbConfig&) = delete;

  XdsClusterImplLbConfig(XdsClusterImplLbConfig&& other) = delete;
  XdsClusterImplLbConfig& operator=(XdsClusterImplLbConfig&& other) = delete;

  absl::string_view name() const override { return kXdsClusterImpl; }

  const std::string& cluster_name() const { return cluster_name_; }
  RefCountedPtr<LoadBalancingPolicy::Config> child_policy() const {
    return child_policy_;
  }

  static const JsonLoaderInterface* JsonLoader(const JsonArgs&);
  void JsonPostLoad(const Json& json, const JsonArgs& args,
                    ValidationErrors* errors);

 private:
  std::string cluster_name_;
  RefCountedPtr<LoadBalancingPolicy::Config> child_policy_;
};

// xDS Cluster Impl LB policy.
class XdsClusterImplLb final : public LoadBalancingPolicy {
 public:
  XdsClusterImplLb(RefCountedPtr<GrpcXdsClient> xds_client, Args args);

  absl::string_view name() const override { return kXdsClusterImpl; }

  absl::Status UpdateLocked(UpdateArgs args) override;
  void ExitIdleLocked() override;
  void ResetBackoffLocked() override;

 private:
  class StatsSubchannelWrapper final : public DelegatingSubchannel {
   public:
    // If load reporting is enabled and we have a ClusterLocalityStats
    // object, that object already contains the locality label.  We
    // need to store the locality label directly only in the case where
    // load reporting is disabled.
    using LocalityData = absl::variant<
        RefCountedStringValue /*locality*/,
        RefCountedPtr<LrsClient::ClusterLocalityStats> /*locality_stats*/>;

    StatsSubchannelWrapper(
        RefCountedPtr<SubchannelInterface> wrapped_subchannel,
        LocalityData locality_data, absl::string_view hostname)
        : DelegatingSubchannel(std::move(wrapped_subchannel)),
          locality_data_(std::move(locality_data)),
          hostname_(grpc_event_engine::experimental::Slice::FromCopiedString(
              hostname)) {}

    RefCountedStringValue locality() const {
      return Match(
          locality_data_,
          [](RefCountedStringValue locality) { return locality; },
          [](const RefCountedPtr<LrsClient::ClusterLocalityStats>&
                 locality_stats) {
            return locality_stats->locality_name()->human_readable_string();
          });
    }

    LrsClient::ClusterLocalityStats* locality_stats() const {
      return Match(
          locality_data_,
          [](const RefCountedStringValue&) {
            return static_cast<LrsClient::ClusterLocalityStats*>(nullptr);
          },
          [](const RefCountedPtr<LrsClient::ClusterLocalityStats>&
                 locality_stats) { return locality_stats.get(); });
    }

    const grpc_event_engine::experimental::Slice& hostname() const {
      return hostname_;
    }

   private:
    LocalityData locality_data_;
    grpc_event_engine::experimental::Slice hostname_;
  };

  // A picker that wraps the picker from the child to perform drops.
  class Picker final : public SubchannelPicker {
   public:
    Picker(XdsClusterImplLb* xds_cluster_impl_lb,
           RefCountedPtr<SubchannelPicker> picker);

    PickResult Pick(PickArgs args) override;

   private:
    class SubchannelCallTracker;

    RefCountedPtr<CircuitBreakerCallCounterMap::CallCounter> call_counter_;
    uint32_t max_concurrent_requests_;
    RefCountedStringValue service_telemetry_label_;
    RefCountedStringValue namespace_telemetry_label_;
    RefCountedPtr<XdsEndpointResource::DropConfig> drop_config_;
    RefCountedPtr<LrsClient::ClusterDropStats> drop_stats_;
    RefCountedPtr<SubchannelPicker> picker_;
  };

  class Helper final
      : public ParentOwningDelegatingChannelControlHelper<XdsClusterImplLb> {
   public:
    explicit Helper(RefCountedPtr<XdsClusterImplLb> xds_cluster_impl_policy)
        : ParentOwningDelegatingChannelControlHelper(
              std::move(xds_cluster_impl_policy)) {}

    RefCountedPtr<SubchannelInterface> CreateSubchannel(
        const grpc_resolved_address& address,
        const ChannelArgs& per_address_args, const ChannelArgs& args) override;
    void UpdateState(grpc_connectivity_state state, const absl::Status& status,
                     RefCountedPtr<SubchannelPicker> picker) override;
  };

  ~XdsClusterImplLb() override;

  void ShutdownLocked() override;

  void ResetState();
  void ReportTransientFailure(absl::Status status);

  OrphanablePtr<LoadBalancingPolicy> CreateChildPolicyLocked(
      const ChannelArgs& args);
  absl::Status UpdateChildPolicyLocked(
      absl::StatusOr<std::shared_ptr<EndpointAddressesIterator>> addresses,
      std::string resolution_note, const ChannelArgs& args);

  absl::StatusOr<RefCountedPtr<XdsCertificateProvider>>
  MaybeCreateCertificateProviderLocked(
      const XdsClusterResource& cluster_resource) const;

  void MaybeUpdatePickerLocked();

  // Current config from the resolver.
  RefCountedPtr<XdsClusterImplLbConfig> config_;
  std::shared_ptr<const XdsClusterResource> cluster_resource_;
  RefCountedStringValue service_telemetry_label_;
  RefCountedStringValue namespace_telemetry_label_;
  RefCountedPtr<XdsEndpointResource::DropConfig> drop_config_;

  // Current concurrent number of requests.
  RefCountedPtr<CircuitBreakerCallCounterMap::CallCounter> call_counter_;

  // Internal state.
  bool shutting_down_ = false;

  // The xds client.
  RefCountedPtr<GrpcXdsClient> xds_client_;

  // The stats for client-side load reporting.
  RefCountedPtr<LrsClient::ClusterDropStats> drop_stats_;

  OrphanablePtr<LoadBalancingPolicy> child_policy_;

  // Latest state and picker reported by the child policy.
  grpc_connectivity_state state_ = GRPC_CHANNEL_IDLE;
  absl::Status status_;
  RefCountedPtr<SubchannelPicker> picker_;
};

//
// XdsClusterImplLb::Picker::SubchannelCallTracker
//

class XdsClusterImplLb::Picker::SubchannelCallTracker final
    : public LoadBalancingPolicy::SubchannelCallTrackerInterface {
 public:
  SubchannelCallTracker(
      std::unique_ptr<LoadBalancingPolicy::SubchannelCallTrackerInterface>
          original_subchannel_call_tracker,
      RefCountedPtr<LrsClient::ClusterLocalityStats> locality_stats,
      RefCountedPtr<CircuitBreakerCallCounterMap::CallCounter> call_counter)
      : original_subchannel_call_tracker_(
            std::move(original_subchannel_call_tracker)),
        locality_stats_(std::move(locality_stats)),
        call_counter_(std::move(call_counter)) {}

  ~SubchannelCallTracker() override {
    locality_stats_.reset(DEBUG_LOCATION, "SubchannelCallTracker");
    call_counter_.reset(DEBUG_LOCATION, "SubchannelCallTracker");
#ifndef NDEBUG
    DCHECK(!started_);
#endif
  }

  void Start() override {
    // Increment number of calls in flight.
    call_counter_->Increment();
    // Record a call started.
    if (locality_stats_ != nullptr) {
      locality_stats_->AddCallStarted();
    }
    // Delegate if needed.
    if (original_subchannel_call_tracker_ != nullptr) {
      original_subchannel_call_tracker_->Start();
    }
#ifndef NDEBUG
    started_ = true;
#endif
  }

  void Finish(FinishArgs args) override {
    // Delegate if needed.
    if (original_subchannel_call_tracker_ != nullptr) {
      original_subchannel_call_tracker_->Finish(args);
    }
    // Record call completion for load reporting.
    if (locality_stats_ != nullptr) {
      locality_stats_->AddCallFinished(
          args.backend_metric_accessor->GetBackendMetricData(),
          !args.status.ok());
    }
    // Decrement number of calls in flight.
    call_counter_->Decrement();
#ifndef NDEBUG
    started_ = false;
#endif
  }

 private:
  std::unique_ptr<LoadBalancingPolicy::SubchannelCallTrackerInterface>
      original_subchannel_call_tracker_;
  RefCountedPtr<LrsClient::ClusterLocalityStats> locality_stats_;
  RefCountedPtr<CircuitBreakerCallCounterMap::CallCounter> call_counter_;
#ifndef NDEBUG
  bool started_ = false;
#endif
};

//
// XdsClusterImplLb::Picker
//

XdsClusterImplLb::Picker::Picker(XdsClusterImplLb* xds_cluster_impl_lb,
                                 RefCountedPtr<SubchannelPicker> picker)
    : call_counter_(xds_cluster_impl_lb->call_counter_),
      max_concurrent_requests_(
          xds_cluster_impl_lb->cluster_resource_->max_concurrent_requests),
      service_telemetry_label_(xds_cluster_impl_lb->service_telemetry_label_),
      namespace_telemetry_label_(
          xds_cluster_impl_lb->namespace_telemetry_label_),
      drop_config_(xds_cluster_impl_lb->drop_config_),
      drop_stats_(xds_cluster_impl_lb->drop_stats_),
      picker_(std::move(picker)) {
  GRPC_TRACE_LOG(xds_cluster_impl_lb, INFO)
      << "[xds_cluster_impl_lb " << xds_cluster_impl_lb
      << "] constructed new picker " << this;
}

LoadBalancingPolicy::PickResult XdsClusterImplLb::Picker::Pick(
    LoadBalancingPolicy::PickArgs args) {
  auto* call_state = static_cast<ClientChannelLbCallState*>(args.call_state);
  auto* call_attempt_tracer = call_state->GetCallAttemptTracer();
  if (call_attempt_tracer != nullptr) {
    call_attempt_tracer->SetOptionalLabel(
        ClientCallTracer::CallAttemptTracer::OptionalLabelKey::kXdsServiceName,
        service_telemetry_label_);
    call_attempt_tracer->SetOptionalLabel(
        ClientCallTracer::CallAttemptTracer::OptionalLabelKey::
            kXdsServiceNamespace,
        namespace_telemetry_label_);
  }
  // Handle EDS drops.
  const std::string* drop_category;
  if (drop_config_ != nullptr && drop_config_->ShouldDrop(&drop_category)) {
    if (drop_stats_ != nullptr) drop_stats_->AddCallDropped(*drop_category);
    return PickResult::Drop(absl::UnavailableError(
        absl::StrCat("EDS-configured drop: ", *drop_category)));
  }
  // Check if we exceeded the max concurrent requests circuit breaking limit.
  // Note: We check the value here, but we don't actually increment the
  // counter for the current request until the channel calls the subchannel
  // call tracker's Start() method.  This means that we may wind up
  // allowing more concurrent requests than the configured limit.
  if (call_counter_->Load() >= max_concurrent_requests_) {
    if (drop_stats_ != nullptr) drop_stats_->AddUncategorizedDrops();
    return PickResult::Drop(absl::UnavailableError("circuit breaker drop"));
  }
  // If we're not dropping the call, we should always have a child picker.
  if (picker_ == nullptr) {  // Should never happen.
    return PickResult::Fail(absl::InternalError(
        "xds_cluster_impl picker not given any child picker"));
  }
  // Not dropping, so delegate to child picker.
  PickResult result = picker_->Pick(args);
  auto* complete_pick = absl::get_if<PickResult::Complete>(&result.result);
  if (complete_pick != nullptr) {
    auto* subchannel_wrapper =
        static_cast<StatsSubchannelWrapper*>(complete_pick->subchannel.get());
    // Add locality label to per-call metrics if needed.
    if (call_attempt_tracer != nullptr) {
      call_attempt_tracer->SetOptionalLabel(
          ClientCallTracer::CallAttemptTracer::OptionalLabelKey::kLocality,
          subchannel_wrapper->locality());
    }
    // Handle load reporting.
    RefCountedPtr<LrsClient::ClusterLocalityStats> locality_stats;
    if (subchannel_wrapper->locality_stats() != nullptr) {
      locality_stats = subchannel_wrapper->locality_stats()->Ref(
          DEBUG_LOCATION, "SubchannelCallTracker");
    }
    // Handle authority rewriting if needed.
    if (!subchannel_wrapper->hostname().empty()) {
      auto* route_state_attribute =
          call_state->GetCallAttribute<XdsRouteStateAttribute>();
      if (route_state_attribute != nullptr) {
        auto* route_action =
            absl::get_if<XdsRouteConfigResource::Route::RouteAction>(
                &route_state_attribute->route().action);
        if (route_action != nullptr && route_action->auto_host_rewrite) {
          complete_pick->authority_override =
              subchannel_wrapper->hostname().Ref();
        }
      }
    }
    // Unwrap subchannel to pass back up the stack.
    complete_pick->subchannel = subchannel_wrapper->wrapped_subchannel();
    // Inject subchannel call tracker to record call completion.
    complete_pick->subchannel_call_tracker =
        std::make_unique<SubchannelCallTracker>(
            std::move(complete_pick->subchannel_call_tracker),
            std::move(locality_stats),
            call_counter_->Ref(DEBUG_LOCATION, "SubchannelCallTracker"));
  } else {
    // TODO(roth): We should ideally also record call failures here in the case
    // where a pick fails.  This is challenging, because we don't know which
    // picks are for wait_for_ready RPCs or how many times we'll return a
    // failure for the same wait_for_ready RPC.
  }
  return result;
}

//
// XdsClusterImplLb
//

XdsClusterImplLb::XdsClusterImplLb(RefCountedPtr<GrpcXdsClient> xds_client,
                                   Args args)
    : LoadBalancingPolicy(std::move(args)), xds_client_(std::move(xds_client)) {
  GRPC_TRACE_LOG(xds_cluster_impl_lb, INFO)
      << "[xds_cluster_impl_lb " << this << "] created -- using xds client "
      << xds_client_.get();
}

XdsClusterImplLb::~XdsClusterImplLb() {
  GRPC_TRACE_LOG(xds_cluster_impl_lb, INFO)
      << "[xds_cluster_impl_lb " << this
      << "] destroying xds_cluster_impl LB policy";
}

void XdsClusterImplLb::ShutdownLocked() {
  GRPC_TRACE_LOG(xds_cluster_impl_lb, INFO)
      << "[xds_cluster_impl_lb " << this << "] shutting down";
  shutting_down_ = true;
  ResetState();
  xds_client_.reset(DEBUG_LOCATION, "XdsClusterImpl");
}

void XdsClusterImplLb::ResetState() {
  // Remove the child policy's interested_parties pollset_set from the
  // xDS policy.
  if (child_policy_ != nullptr) {
    grpc_pollset_set_del_pollset_set(child_policy_->interested_parties(),
                                     interested_parties());
    child_policy_.reset();
  }
  // Drop our ref to the child's picker, in case it's holding a ref to
  // the child.
  picker_.reset();
  drop_stats_.reset();
}

void XdsClusterImplLb::ReportTransientFailure(absl::Status status) {
  GRPC_TRACE_LOG(xds_cluster_impl_lb, INFO)
      << "[xds_cluster_impl_lb " << this
      << "] reporting TRANSIENT_FAILURE: " << status;
  ResetState();
  channel_control_helper()->UpdateState(
      GRPC_CHANNEL_TRANSIENT_FAILURE, status,
      MakeRefCounted<TransientFailurePicker>(status));
}

void XdsClusterImplLb::ExitIdleLocked() {
  if (child_policy_ != nullptr) child_policy_->ExitIdleLocked();
}

void XdsClusterImplLb::ResetBackoffLocked() {
  // The XdsClient will have its backoff reset by the xds resolver, so we
  // don't need to do it here.
  if (child_policy_ != nullptr) child_policy_->ResetBackoffLocked();
}

std::string GetEdsResourceName(const XdsClusterResource& cluster_resource) {
  auto* eds = absl::get_if<XdsClusterResource::Eds>(&cluster_resource.type);
  if (eds == nullptr) return "";
  return eds->eds_service_name;
}

absl::Status XdsClusterImplLb::UpdateLocked(UpdateArgs args) {
  GRPC_TRACE_LOG(xds_cluster_impl_lb, INFO)
      << "[xds_cluster_impl_lb " << this << "] Received update";
  // Grab new LB policy config.
  auto new_config = args.config.TakeAsSubclass<XdsClusterImplLbConfig>();
  // Cluster name should never change, because the cds policy will assign a
  // different priority child name if that happens, which means that this
  // policy instance will get replaced instead of being updated.
  if (config_ != nullptr) {
    CHECK(config_->cluster_name() == new_config->cluster_name());
  }
  // Get xDS config.
  auto new_xds_config = args.args.GetObjectRef<XdsConfig>();
  if (new_xds_config == nullptr) {
    // Should never happen.
    absl::Status status = absl::InternalError(
        "xDS config not passed to xds_cluster_impl LB policy");
    ReportTransientFailure(status);
    return status;
  }
  auto it = new_xds_config->clusters.find(new_config->cluster_name());
  if (it == new_xds_config->clusters.end() || !it->second.ok() ||
      it->second->cluster == nullptr) {
    // Should never happen.
    absl::Status status = absl::InternalError(absl::StrCat(
        "xDS config has no entry for cluster ", new_config->cluster_name()));
    ReportTransientFailure(status);
    return status;
  }
  auto& new_cluster_config = *it->second;
  auto* endpoint_config =
      absl::get_if<XdsConfig::ClusterConfig::EndpointConfig>(
          &new_cluster_config.children);
  if (endpoint_config == nullptr) {
    // Should never happen.
    absl::Status status = absl::InternalError(
        absl::StrCat("cluster config for ", new_config->cluster_name(),
                     " has no endpoint config"));
    ReportTransientFailure(status);
    return status;
  }
  auto xds_cert_provider =
      MaybeCreateCertificateProviderLocked(*new_cluster_config.cluster);
  if (!xds_cert_provider.ok()) {
    // Should never happen.
    ReportTransientFailure(xds_cert_provider.status());
    return xds_cert_provider.status();
  }
  if (*xds_cert_provider != nullptr) {
    args.args = args.args.SetObject(std::move(*xds_cert_provider));
  }
  // Now we've verified the new config is good.
  // Get new and old (if any) EDS service name.
  std::string new_eds_service_name =
      GetEdsResourceName(*new_cluster_config.cluster);
  std::string old_eds_service_name =
      cluster_resource_ == nullptr ? ""
                                   : GetEdsResourceName(*cluster_resource_);
  // Update drop stats if needed.
  // Note: We need a drop stats object whenever load reporting is enabled,
  // even if we have no EDS drop config, because we also use it when
  // reporting circuit breaker drops.
  if (new_cluster_config.cluster->lrs_load_reporting_server == nullptr) {
    drop_stats_.reset();
  } else if (cluster_resource_ == nullptr ||
             old_eds_service_name != new_eds_service_name ||
             !LrsServersEqual(
                 cluster_resource_->lrs_load_reporting_server,
                 new_cluster_config.cluster->lrs_load_reporting_server)) {
    drop_stats_ = xds_client_->lrs_client().AddClusterDropStats(
        new_cluster_config.cluster->lrs_load_reporting_server,
        new_config->cluster_name(), new_eds_service_name);
    if (drop_stats_ == nullptr) {
      LOG(ERROR)
          << "[xds_cluster_impl_lb " << this
          << "] Failed to get cluster drop stats for LRS server "
          << new_cluster_config.cluster->lrs_load_reporting_server->server_uri()
          << ", cluster " << new_config->cluster_name() << ", EDS service name "
          << new_eds_service_name
          << ", load reporting for drops will not be done.";
    }
  }
  // Update call counter if needed.
  if (cluster_resource_ == nullptr ||
      old_eds_service_name != new_eds_service_name) {
    call_counter_ = g_call_counter_map->GetOrCreate(new_config->cluster_name(),
                                                    new_eds_service_name);
  }
  // Update config state, now that we're done comparing old and new fields.
  config_ = std::move(new_config);
  cluster_resource_ = new_cluster_config.cluster;
  const XdsMetadataValue* metadata_value =
      cluster_resource_->metadata.Find("com.google.csm.telemetry_labels");
  if (metadata_value != nullptr &&
      metadata_value->type() == XdsStructMetadataValue::Type()) {
    const Json::Object& json_object =
        DownCast<const XdsStructMetadataValue*>(metadata_value)
            ->json()
            .object();
    auto it = json_object.find("service_name");
    if (it != json_object.end() && it->second.type() == Json::Type::kString) {
      service_telemetry_label_ = RefCountedStringValue(it->second.string());
    }
    it = json_object.find("service_namespace");
    if (it != json_object.end() && it->second.type() == Json::Type::kString) {
      namespace_telemetry_label_ = RefCountedStringValue(it->second.string());
    }
  }
  drop_config_ = endpoint_config->endpoints != nullptr
                     ? endpoint_config->endpoints->drop_config
                     : nullptr;
  // Update picker in case some dependent config field changed.
  MaybeUpdatePickerLocked();
  // Update child policy.
  return UpdateChildPolicyLocked(std::move(args.addresses),
                                 std::move(args.resolution_note), args.args);
}

absl::StatusOr<RefCountedPtr<XdsCertificateProvider>>
XdsClusterImplLb::MaybeCreateCertificateProviderLocked(
    const XdsClusterResource& cluster_resource) const {
  // If the channel is not using XdsCreds, do nothing.
  auto channel_credentials = channel_control_helper()->GetChannelCredentials();
  if (channel_credentials == nullptr ||
      channel_credentials->type() != XdsCredentials::Type()) {
    return nullptr;
  }
  // Configure root cert.
  absl::string_view root_cert_name;
  RefCountedPtr<grpc_tls_certificate_provider> root_cert_provider;
  bool use_system_root_certs = false;
  absl::Status status = Match(
      cluster_resource.common_tls_context.certificate_validation_context
          .ca_certs,
      [](const absl::monostate&) {
        // No root cert configured.
        return absl::OkStatus();
      },
      [&](const CommonTlsContext::CertificateProviderPluginInstance&
              cert_provider) {
        root_cert_name = cert_provider.certificate_name;
        root_cert_provider =
            xds_client_->certificate_provider_store()
                .CreateOrGetCertificateProvider(cert_provider.instance_name);
        if (root_cert_provider == nullptr) {
          return absl::InternalError(
              absl::StrCat("Certificate provider instance name: \"",
                           cert_provider.instance_name, "\" not recognized."));
        }
        return absl::OkStatus();
      },
      [&](const CommonTlsContext::CertificateValidationContext::
              SystemRootCerts&) {
        use_system_root_certs = true;
        return absl::OkStatus();
      });
  if (!status.ok()) return status;
  // Configure identity cert.
  absl::string_view identity_provider_instance_name =
      cluster_resource.common_tls_context.tls_certificate_provider_instance
          .instance_name;
  absl::string_view identity_cert_name =
      cluster_resource.common_tls_context.tls_certificate_provider_instance
          .certificate_name;
  RefCountedPtr<grpc_tls_certificate_provider> identity_cert_provider;
  if (!identity_provider_instance_name.empty()) {
    identity_cert_provider =
        xds_client_->certificate_provider_store()
            .CreateOrGetCertificateProvider(identity_provider_instance_name);
    if (identity_cert_provider == nullptr) {
      return absl::InternalError(
          absl::StrCat("Certificate provider instance name: \"",
                       identity_provider_instance_name, "\" not recognized."));
    }
  }
  // Configure SAN matchers.
  const std::vector<StringMatcher>& san_matchers =
      cluster_resource.common_tls_context.certificate_validation_context
          .match_subject_alt_names;
  // Create xds cert provider.
  return MakeRefCounted<XdsCertificateProvider>(
      std::move(root_cert_provider), root_cert_name, use_system_root_certs,
      std::move(identity_cert_provider), identity_cert_name, san_matchers);
}

void XdsClusterImplLb::MaybeUpdatePickerLocked() {
  // If we're dropping all calls, report READY, regardless of what (or
  // whether) the child has reported.
  if (drop_config_ != nullptr && drop_config_->drop_all()) {
    auto drop_picker = MakeRefCounted<Picker>(this, picker_);
    GRPC_TRACE_LOG(xds_cluster_impl_lb, INFO)
        << "[xds_cluster_impl_lb " << this
        << "] updating connectivity (drop all): state=READY picker="
        << drop_picker.get();
    channel_control_helper()->UpdateState(GRPC_CHANNEL_READY, absl::Status(),
                                          std::move(drop_picker));
    return;
  }
  // Otherwise, update only if we have a child picker.
  if (picker_ != nullptr) {
    auto drop_picker = MakeRefCounted<Picker>(this, picker_);
    GRPC_TRACE_LOG(xds_cluster_impl_lb, INFO)
        << "[xds_cluster_impl_lb " << this
        << "] updating connectivity: state=" << ConnectivityStateName(state_)
        << " status=(" << status_ << ") picker=" << drop_picker.get();
    channel_control_helper()->UpdateState(state_, status_,
                                          std::move(drop_picker));
  }
}

OrphanablePtr<LoadBalancingPolicy> XdsClusterImplLb::CreateChildPolicyLocked(
    const ChannelArgs& args) {
  LoadBalancingPolicy::Args lb_policy_args;
  lb_policy_args.work_serializer = work_serializer();
  lb_policy_args.args = args;
  lb_policy_args.channel_control_helper = std::make_unique<Helper>(
      RefAsSubclass<XdsClusterImplLb>(DEBUG_LOCATION, "Helper"));
  OrphanablePtr<LoadBalancingPolicy> lb_policy =
      MakeOrphanable<ChildPolicyHandler>(std::move(lb_policy_args),
                                         &xds_cluster_impl_lb_trace);
  GRPC_TRACE_LOG(xds_cluster_impl_lb, INFO)
      << "[xds_cluster_impl_lb " << this
      << "] Created new child policy handler " << lb_policy.get();
  // Add our interested_parties pollset_set to that of the newly created
  // child policy. This will make the child policy progress upon activity on
  // this policy, which in turn is tied to the application's call.
  grpc_pollset_set_add_pollset_set(lb_policy->interested_parties(),
                                   interested_parties());
  return lb_policy;
}

absl::Status XdsClusterImplLb::UpdateChildPolicyLocked(
    absl::StatusOr<std::shared_ptr<EndpointAddressesIterator>> addresses,
    std::string resolution_note, const ChannelArgs& args) {
  // Create policy if needed.
  if (child_policy_ == nullptr) {
    child_policy_ = CreateChildPolicyLocked(args);
  }
  // Construct update args.
  UpdateArgs update_args;
  update_args.addresses = std::move(addresses);
  update_args.resolution_note = std::move(resolution_note);
  update_args.config = config_->child_policy();
  update_args.args =
      args.Set(GRPC_ARG_XDS_CLUSTER_NAME, config_->cluster_name());
  // Update the policy.
  GRPC_TRACE_LOG(xds_cluster_impl_lb, INFO)
      << "[xds_cluster_impl_lb " << this << "] Updating child policy handler "
      << child_policy_.get();
  return child_policy_->UpdateLocked(std::move(update_args));
}

//
// XdsClusterImplLb::Helper
//

RefCountedPtr<SubchannelInterface> XdsClusterImplLb::Helper::CreateSubchannel(
    const grpc_resolved_address& address, const ChannelArgs& per_address_args,
    const ChannelArgs& args) {
  if (parent()->shutting_down_) return nullptr;
  // Wrap the subchannel so that we pass along the locality label and
  // (if load reporting is enabled) the locality stats object, which
  // will be used by the picker.
  auto locality_name = per_address_args.GetObjectRef<XdsLocalityName>();
  RefCountedPtr<LrsClient::ClusterLocalityStats> locality_stats;
  if (parent()->cluster_resource_->lrs_load_reporting_server != nullptr) {
    locality_stats =
        parent()->xds_client_->lrs_client().AddClusterLocalityStats(
            parent()->cluster_resource_->lrs_load_reporting_server,
            parent()->config_->cluster_name(),
<<<<<<< HEAD
            GetEdsResourceName(*parent()->cluster_resource_), locality_name,
            parent()->cluster_resource_->lrs_backend_metric_propagation);
=======
            GetEdsResourceName(*parent()->cluster_resource_), locality_name);
>>>>>>> 06d3e40d
    if (locality_stats == nullptr) {
      LOG(ERROR)
          << "[xds_cluster_impl_lb " << parent()
          << "] Failed to get locality stats object for LRS server "
          << parent()
                 ->cluster_resource_->lrs_load_reporting_server->server_uri()
          << ", cluster " << parent()->config_->cluster_name()
          << ", EDS service name "
          << GetEdsResourceName(*parent()->cluster_resource_)
          << "; load reports will not be generated";
    }
  }
  StatsSubchannelWrapper::LocalityData locality_data;
  if (locality_stats != nullptr) {
    locality_data = std::move(locality_stats);
  } else {
    locality_data = locality_name->human_readable_string();
  }
  return MakeRefCounted<StatsSubchannelWrapper>(
      parent()->channel_control_helper()->CreateSubchannel(
          address, per_address_args, args),
      std::move(locality_data),
      per_address_args.GetString(GRPC_ARG_ADDRESS_NAME).value_or(""));
}

void XdsClusterImplLb::Helper::UpdateState(
    grpc_connectivity_state state, const absl::Status& status,
    RefCountedPtr<SubchannelPicker> picker) {
  if (parent()->shutting_down_) return;
  GRPC_TRACE_LOG(xds_cluster_impl_lb, INFO)
      << "[xds_cluster_impl_lb " << parent()
      << "] child connectivity state update: state="
      << ConnectivityStateName(state) << " (" << status
      << ") picker=" << picker.get();
  // Save the state and picker.
  parent()->state_ = state;
  parent()->status_ = status;
  parent()->picker_ = std::move(picker);
  // Wrap the picker and return it to the channel.
  parent()->MaybeUpdatePickerLocked();
}

//
// factory
//

const JsonLoaderInterface* XdsClusterImplLbConfig::JsonLoader(const JsonArgs&) {
  static const auto* loader =
      JsonObjectLoader<XdsClusterImplLbConfig>()
          // Note: Some fields require custom processing, so they are
          // handled in JsonPostLoad() instead.
          .Field("clusterName", &XdsClusterImplLbConfig::cluster_name_)
          .Finish();
  return loader;
}

void XdsClusterImplLbConfig::JsonPostLoad(const Json& json, const JsonArgs&,
                                          ValidationErrors* errors) {
  // Parse "childPolicy" field.
  ValidationErrors::ScopedField field(errors, ".childPolicy");
  auto it = json.object().find("childPolicy");
  if (it == json.object().end()) {
    errors->AddError("field not present");
  } else {
    auto lb_config =
        CoreConfiguration::Get().lb_policy_registry().ParseLoadBalancingConfig(
            it->second);
    if (!lb_config.ok()) {
      errors->AddError(lb_config.status().message());
    } else {
      child_policy_ = std::move(*lb_config);
    }
  }
}

class XdsClusterImplLbFactory final : public LoadBalancingPolicyFactory {
 public:
  OrphanablePtr<LoadBalancingPolicy> CreateLoadBalancingPolicy(
      LoadBalancingPolicy::Args args) const override {
    auto xds_client = args.args.GetObjectRef<GrpcXdsClient>(DEBUG_LOCATION,
                                                            "XdsClusterImplLb");
    if (xds_client == nullptr) {
      LOG(ERROR) << "XdsClient not present in channel args -- cannot "
                    "instantiate xds_cluster_impl LB policy";
      return nullptr;
    }
    return MakeOrphanable<XdsClusterImplLb>(std::move(xds_client),
                                            std::move(args));
  }

  absl::string_view name() const override { return kXdsClusterImpl; }

  absl::StatusOr<RefCountedPtr<LoadBalancingPolicy::Config>>
  ParseLoadBalancingConfig(const Json& json) const override {
    return LoadFromJson<RefCountedPtr<XdsClusterImplLbConfig>>(
        json, JsonArgs(),
        "errors validating xds_cluster_impl LB policy config");
  }
};

}  // namespace

void RegisterXdsClusterImplLbPolicy(CoreConfiguration::Builder* builder) {
  builder->lb_policy_registry()->RegisterLoadBalancingPolicyFactory(
      std::make_unique<XdsClusterImplLbFactory>());
}

}  // namespace grpc_core<|MERGE_RESOLUTION|>--- conflicted
+++ resolved
@@ -822,12 +822,8 @@
         parent()->xds_client_->lrs_client().AddClusterLocalityStats(
             parent()->cluster_resource_->lrs_load_reporting_server,
             parent()->config_->cluster_name(),
-<<<<<<< HEAD
             GetEdsResourceName(*parent()->cluster_resource_), locality_name,
             parent()->cluster_resource_->lrs_backend_metric_propagation);
-=======
-            GetEdsResourceName(*parent()->cluster_resource_), locality_name);
->>>>>>> 06d3e40d
     if (locality_stats == nullptr) {
       LOG(ERROR)
           << "[xds_cluster_impl_lb " << parent()
