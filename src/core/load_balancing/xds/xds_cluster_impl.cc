//
// Copyright 2018 gRPC authors.
//
// Licensed under the Apache License, Version 2.0 (the "License");
// you may not use this file except in compliance with the License.
// You may obtain a copy of the License at
//
//     http://www.apache.org/licenses/LICENSE-2.0
//
// Unless required by applicable law or agreed to in writing, software
// distributed under the License is distributed on an "AS IS" BASIS,
// WITHOUT WARRANTIES OR CONDITIONS OF ANY KIND, either express or implied.
// See the License for the specific language governing permissions and
// limitations under the License.
//

#include <stddef.h>
#include <stdint.h>

#include <atomic>
#include <map>
#include <memory>
#include <string>
#include <utility>
#include <vector>

#include "absl/base/thread_annotations.h"
#include "absl/log/check.h"
#include "absl/log/log.h"
#include "absl/status/status.h"
#include "absl/status/statusor.h"
#include "absl/strings/str_cat.h"
#include "absl/strings/string_view.h"
#include "absl/types/optional.h"
#include "absl/types/variant.h"

#include <grpc/impl/connectivity_state.h>
#include <grpc/support/port_platform.h>

#include "src/core/client_channel/client_channel_internal.h"
#include "src/core/lib/channel/channel_args.h"
#include "src/core/lib/config/core_configuration.h"
#include "src/core/lib/debug/trace.h"
#include "src/core/lib/gprpp/debug_location.h"
#include "src/core/lib/gprpp/match.h"
#include "src/core/lib/gprpp/orphanable.h"
#include "src/core/lib/gprpp/ref_counted.h"
#include "src/core/lib/gprpp/ref_counted_ptr.h"
#include "src/core/lib/gprpp/ref_counted_string.h"
#include "src/core/lib/gprpp/sync.h"
#include "src/core/lib/gprpp/validation_errors.h"
#include "src/core/lib/iomgr/pollset_set.h"
#include "src/core/lib/iomgr/resolved_address.h"
#include "src/core/lib/security/credentials/xds/xds_credentials.h"
#include "src/core/lib/transport/connectivity_state.h"
#include "src/core/load_balancing/backend_metric_data.h"
#include "src/core/load_balancing/child_policy_handler.h"
#include "src/core/load_balancing/delegating_helper.h"
#include "src/core/load_balancing/lb_policy.h"
#include "src/core/load_balancing/lb_policy_factory.h"
#include "src/core/load_balancing/lb_policy_registry.h"
#include "src/core/load_balancing/subchannel_interface.h"
#include "src/core/load_balancing/xds/xds_channel_args.h"
#include "src/core/resolver/endpoint_addresses.h"
#include "src/core/resolver/xds/xds_config.h"
#include "src/core/resolver/xds/xds_resolver_attributes.h"
#include "src/core/telemetry/call_tracer.h"
#include "src/core/util/json/json.h"
#include "src/core/util/json/json_args.h"
#include "src/core/util/json/json_object_loader.h"
#include "src/core/xds/grpc/xds_bootstrap_grpc.h"
#include "src/core/xds/grpc/xds_client_grpc.h"
#include "src/core/xds/grpc/xds_endpoint.h"
#include "src/core/xds/xds_client/xds_bootstrap.h"
#include "src/core/xds/xds_client/xds_client.h"
#include "src/core/xds/xds_client/xds_locality.h"

namespace grpc_core {

namespace {

//
// global circuit breaker atomic map
//

class CircuitBreakerCallCounterMap final {
 public:
  using Key =
      std::pair<std::string /*cluster*/, std::string /*eds_service_name*/>;

  class CallCounter final : public RefCounted<CallCounter> {
   public:
    explicit CallCounter(Key key) : key_(std::move(key)) {}
    ~CallCounter() override;

    uint32_t Load() {
      return concurrent_requests_.load(std::memory_order_seq_cst);
    }
    uint32_t Increment() { return concurrent_requests_.fetch_add(1); }
    void Decrement() { concurrent_requests_.fetch_sub(1); }

   private:
    Key key_;
    std::atomic<uint32_t> concurrent_requests_{0};
  };

  RefCountedPtr<CallCounter> GetOrCreate(const std::string& cluster,
                                         const std::string& eds_service_name);

 private:
  Mutex mu_;
  std::map<Key, CallCounter*> map_ ABSL_GUARDED_BY(mu_);
};

CircuitBreakerCallCounterMap* const g_call_counter_map =
    new CircuitBreakerCallCounterMap;

RefCountedPtr<CircuitBreakerCallCounterMap::CallCounter>
CircuitBreakerCallCounterMap::GetOrCreate(const std::string& cluster,
                                          const std::string& eds_service_name) {
  Key key(cluster, eds_service_name);
  RefCountedPtr<CallCounter> result;
  MutexLock lock(&mu_);
  auto it = map_.find(key);
  if (it == map_.end()) {
    it = map_.insert({key, nullptr}).first;
  } else {
    result = it->second->RefIfNonZero();
  }
  if (result == nullptr) {
    result = MakeRefCounted<CallCounter>(std::move(key));
    it->second = result.get();
  }
  return result;
}

CircuitBreakerCallCounterMap::CallCounter::~CallCounter() {
  MutexLock lock(&g_call_counter_map->mu_);
  auto it = g_call_counter_map->map_.find(key_);
  if (it != g_call_counter_map->map_.end() && it->second == this) {
    g_call_counter_map->map_.erase(it);
  }
}

//
// LB policy
//

constexpr absl::string_view kXdsClusterImpl = "xds_cluster_impl_experimental";

// Config for xDS Cluster Impl LB policy.
class XdsClusterImplLbConfig final : public LoadBalancingPolicy::Config {
 public:
  XdsClusterImplLbConfig() = default;

  XdsClusterImplLbConfig(const XdsClusterImplLbConfig&) = delete;
  XdsClusterImplLbConfig& operator=(const XdsClusterImplLbConfig&) = delete;

  XdsClusterImplLbConfig(XdsClusterImplLbConfig&& other) = delete;
  XdsClusterImplLbConfig& operator=(XdsClusterImplLbConfig&& other) = delete;

  absl::string_view name() const override { return kXdsClusterImpl; }

  const std::string& cluster_name() const { return cluster_name_; }
  RefCountedPtr<LoadBalancingPolicy::Config> child_policy() const {
    return child_policy_;
  }

  static const JsonLoaderInterface* JsonLoader(const JsonArgs&);
  void JsonPostLoad(const Json& json, const JsonArgs& args,
                    ValidationErrors* errors);

 private:
  std::string cluster_name_;
  RefCountedPtr<LoadBalancingPolicy::Config> child_policy_;
};

// xDS Cluster Impl LB policy.
class XdsClusterImplLb final : public LoadBalancingPolicy {
 public:
  XdsClusterImplLb(RefCountedPtr<GrpcXdsClient> xds_client, Args args);

  absl::string_view name() const override { return kXdsClusterImpl; }

  absl::Status UpdateLocked(UpdateArgs args) override;
  void ExitIdleLocked() override;
  void ResetBackoffLocked() override;

 private:
  class StatsSubchannelWrapper final : public DelegatingSubchannel {
   public:
    // If load reporting is enabled and we have a ClusterLocalityStats
    // object, that object already contains the locality label.  We
    // need to store the locality label directly only in the case where
    // load reporting is disabled.
    using LocalityData = absl::variant<
        RefCountedStringValue /*locality*/,
        RefCountedPtr<LrsClient::ClusterLocalityStats> /*locality_stats*/>;

    StatsSubchannelWrapper(
        RefCountedPtr<SubchannelInterface> wrapped_subchannel,
        LocalityData locality_data,
        RefCountedPtr<const BackendMetricPropagation>
            backend_metric_propagation,
        absl::string_view hostname)
        : DelegatingSubchannel(std::move(wrapped_subchannel)),
          locality_data_(std::move(locality_data)),
          backend_metric_propagation_(std::move(backend_metric_propagation)),
          hostname_(grpc_event_engine::experimental::Slice::FromCopiedString(
              hostname)) {}

    RefCountedStringValue locality() const {
      return Match(
          locality_data_,
          [](RefCountedStringValue locality) { return locality; },
          [](const RefCountedPtr<LrsClient::ClusterLocalityStats>&
                 locality_stats) {
            return locality_stats->locality_name()->human_readable_string();
          });
    }

    LrsClient::ClusterLocalityStats* locality_stats() const {
      return Match(
          locality_data_,
          [](const RefCountedStringValue&) {
            return static_cast<LrsClient::ClusterLocalityStats*>(nullptr);
          },
          [](const RefCountedPtr<LrsClient::ClusterLocalityStats>&
                 locality_stats) { return locality_stats.get(); });
    }

    RefCountedPtr<const BackendMetricPropagation> backend_metric_propagation()
        const {
      return backend_metric_propagation_;
    }


    const grpc_event_engine::experimental::Slice& hostname() const {
      return hostname_;
    }

   private:
    LocalityData locality_data_;
    RefCountedPtr<const BackendMetricPropagation> backend_metric_propagation_;
    grpc_event_engine::experimental::Slice hostname_;
  };

  // A picker that wraps the picker from the child to perform drops.
  class Picker final : public SubchannelPicker {
   public:
    Picker(XdsClusterImplLb* xds_cluster_impl_lb,
           RefCountedPtr<SubchannelPicker> picker);

    PickResult Pick(PickArgs args) override;

   private:
    class SubchannelCallTracker;

    RefCountedPtr<CircuitBreakerCallCounterMap::CallCounter> call_counter_;
    uint32_t max_concurrent_requests_;
    RefCountedStringValue service_telemetry_label_;
    RefCountedStringValue namespace_telemetry_label_;
    RefCountedPtr<XdsEndpointResource::DropConfig> drop_config_;
    RefCountedPtr<LrsClient::ClusterDropStats> drop_stats_;
    RefCountedPtr<SubchannelPicker> picker_;
  };

  class Helper final
      : public ParentOwningDelegatingChannelControlHelper<XdsClusterImplLb> {
   public:
    explicit Helper(RefCountedPtr<XdsClusterImplLb> xds_cluster_impl_policy)
        : ParentOwningDelegatingChannelControlHelper(
              std::move(xds_cluster_impl_policy)) {}

    RefCountedPtr<SubchannelInterface> CreateSubchannel(
        const grpc_resolved_address& address,
        const ChannelArgs& per_address_args, const ChannelArgs& args) override;
    void UpdateState(grpc_connectivity_state state, const absl::Status& status,
                     RefCountedPtr<SubchannelPicker> picker) override;
  };

  ~XdsClusterImplLb() override;

  void ShutdownLocked() override;

  void ResetState();
  void ReportTransientFailure(absl::Status status);

  OrphanablePtr<LoadBalancingPolicy> CreateChildPolicyLocked(
      const ChannelArgs& args);
  absl::Status UpdateChildPolicyLocked(
      absl::StatusOr<std::shared_ptr<EndpointAddressesIterator>> addresses,
      std::string resolution_note, const ChannelArgs& args);

  absl::StatusOr<RefCountedPtr<XdsCertificateProvider>>
  MaybeCreateCertificateProviderLocked(
      const XdsClusterResource& cluster_resource) const;

  void MaybeUpdatePickerLocked();

  // Current config from the resolver.
  RefCountedPtr<XdsClusterImplLbConfig> config_;
  std::shared_ptr<const XdsClusterResource> cluster_resource_;
  RefCountedStringValue service_telemetry_label_;
  RefCountedStringValue namespace_telemetry_label_;
  RefCountedPtr<XdsEndpointResource::DropConfig> drop_config_;

  // Current concurrent number of requests.
  RefCountedPtr<CircuitBreakerCallCounterMap::CallCounter> call_counter_;

  // Internal state.
  bool shutting_down_ = false;

  // The xds client.
  RefCountedPtr<GrpcXdsClient> xds_client_;

  // The stats for client-side load reporting.
  RefCountedPtr<LrsClient::ClusterDropStats> drop_stats_;

  OrphanablePtr<LoadBalancingPolicy> child_policy_;

  // Latest state and picker reported by the child policy.
  grpc_connectivity_state state_ = GRPC_CHANNEL_IDLE;
  absl::Status status_;
  RefCountedPtr<SubchannelPicker> picker_;
};

//
// XdsClusterImplLb::Picker::SubchannelCallTracker
//

class XdsClusterImplLb::Picker::SubchannelCallTracker final
    : public LoadBalancingPolicy::SubchannelCallTrackerInterface {
 public:
  SubchannelCallTracker(
      std::unique_ptr<LoadBalancingPolicy::SubchannelCallTrackerInterface>
          original_subchannel_call_tracker,
<<<<<<< HEAD
      RefCountedPtr<XdsClusterLocalityStats> locality_stats,
      RefCountedPtr<const BackendMetricPropagation> backend_metric_propagation,
=======
      RefCountedPtr<LrsClient::ClusterLocalityStats> locality_stats,
>>>>>>> b7439966
      RefCountedPtr<CircuitBreakerCallCounterMap::CallCounter> call_counter)
      : original_subchannel_call_tracker_(
            std::move(original_subchannel_call_tracker)),
        locality_stats_(std::move(locality_stats)),
        backend_metric_propagation_(std::move(backend_metric_propagation)),
        call_counter_(std::move(call_counter)) {}

  ~SubchannelCallTracker() override {
    locality_stats_.reset(DEBUG_LOCATION, "SubchannelCallTracker");
    call_counter_.reset(DEBUG_LOCATION, "SubchannelCallTracker");
#ifndef NDEBUG
    DCHECK(!started_);
#endif
  }

  void Start() override {
    // Increment number of calls in flight.
    call_counter_->Increment();
    // Record a call started.
    if (locality_stats_ != nullptr) {
      locality_stats_->AddCallStarted();
    }
    // Delegate if needed.
    if (original_subchannel_call_tracker_ != nullptr) {
      original_subchannel_call_tracker_->Start();
    }
#ifndef NDEBUG
    started_ = true;
#endif
  }

  void Finish(FinishArgs args) override {
    // Delegate if needed.
    if (original_subchannel_call_tracker_ != nullptr) {
      original_subchannel_call_tracker_->Finish(args);
    }
    // Record call completion for load reporting.
    if (locality_stats_ != nullptr) {
      locality_stats_->AddCallFinished(
          *backend_metric_propagation_,
          args.backend_metric_accessor->GetBackendMetricData(),
          !args.status.ok());
    }
    // Decrement number of calls in flight.
    call_counter_->Decrement();
#ifndef NDEBUG
    started_ = false;
#endif
  }

 private:
  std::unique_ptr<LoadBalancingPolicy::SubchannelCallTrackerInterface>
      original_subchannel_call_tracker_;
<<<<<<< HEAD
  RefCountedPtr<XdsClusterLocalityStats> locality_stats_;
  RefCountedPtr<const BackendMetricPropagation> backend_metric_propagation_;
=======
  RefCountedPtr<LrsClient::ClusterLocalityStats> locality_stats_;
>>>>>>> b7439966
  RefCountedPtr<CircuitBreakerCallCounterMap::CallCounter> call_counter_;
#ifndef NDEBUG
  bool started_ = false;
#endif
};

//
// XdsClusterImplLb::Picker
//

XdsClusterImplLb::Picker::Picker(XdsClusterImplLb* xds_cluster_impl_lb,
                                 RefCountedPtr<SubchannelPicker> picker)
    : call_counter_(xds_cluster_impl_lb->call_counter_),
      max_concurrent_requests_(
          xds_cluster_impl_lb->cluster_resource_->max_concurrent_requests),
      service_telemetry_label_(xds_cluster_impl_lb->service_telemetry_label_),
      namespace_telemetry_label_(
          xds_cluster_impl_lb->namespace_telemetry_label_),
      drop_config_(xds_cluster_impl_lb->drop_config_),
      drop_stats_(xds_cluster_impl_lb->drop_stats_),
      picker_(std::move(picker)) {
  GRPC_TRACE_LOG(xds_cluster_impl_lb, INFO)
      << "[xds_cluster_impl_lb " << xds_cluster_impl_lb
      << "] constructed new picker " << this;
}

LoadBalancingPolicy::PickResult XdsClusterImplLb::Picker::Pick(
    LoadBalancingPolicy::PickArgs args) {
  auto* call_state = static_cast<ClientChannelLbCallState*>(args.call_state);
  auto* call_attempt_tracer = call_state->GetCallAttemptTracer();
  if (call_attempt_tracer != nullptr) {
    call_attempt_tracer->SetOptionalLabel(
        ClientCallTracer::CallAttemptTracer::OptionalLabelKey::kXdsServiceName,
        service_telemetry_label_);
    call_attempt_tracer->SetOptionalLabel(
        ClientCallTracer::CallAttemptTracer::OptionalLabelKey::
            kXdsServiceNamespace,
        namespace_telemetry_label_);
  }
  // Handle EDS drops.
  const std::string* drop_category;
  if (drop_config_ != nullptr && drop_config_->ShouldDrop(&drop_category)) {
    if (drop_stats_ != nullptr) drop_stats_->AddCallDropped(*drop_category);
    return PickResult::Drop(absl::UnavailableError(
        absl::StrCat("EDS-configured drop: ", *drop_category)));
  }
  // Check if we exceeded the max concurrent requests circuit breaking limit.
  // Note: We check the value here, but we don't actually increment the
  // counter for the current request until the channel calls the subchannel
  // call tracker's Start() method.  This means that we may wind up
  // allowing more concurrent requests than the configured limit.
  if (call_counter_->Load() >= max_concurrent_requests_) {
    if (drop_stats_ != nullptr) drop_stats_->AddUncategorizedDrops();
    return PickResult::Drop(absl::UnavailableError("circuit breaker drop"));
  }
  // If we're not dropping the call, we should always have a child picker.
  if (picker_ == nullptr) {  // Should never happen.
    return PickResult::Fail(absl::InternalError(
        "xds_cluster_impl picker not given any child picker"));
  }
  // Not dropping, so delegate to child picker.
  PickResult result = picker_->Pick(args);
  auto* complete_pick = absl::get_if<PickResult::Complete>(&result.result);
  if (complete_pick != nullptr) {
    auto* subchannel_wrapper =
        static_cast<StatsSubchannelWrapper*>(complete_pick->subchannel.get());
    // Add locality label to per-call metrics if needed.
    if (call_attempt_tracer != nullptr) {
      call_attempt_tracer->SetOptionalLabel(
          ClientCallTracer::CallAttemptTracer::OptionalLabelKey::kLocality,
          subchannel_wrapper->locality());
    }
    // Handle load reporting.
    RefCountedPtr<LrsClient::ClusterLocalityStats> locality_stats;
    if (subchannel_wrapper->locality_stats() != nullptr) {
      locality_stats = subchannel_wrapper->locality_stats()->Ref(
          DEBUG_LOCATION, "SubchannelCallTracker");
    }
    // Handle authority rewriting if needed.
    if (!subchannel_wrapper->hostname().empty()) {
      auto* route_state_attribute =
          call_state->GetCallAttribute<XdsRouteStateAttribute>();
      if (route_state_attribute != nullptr) {
        auto* route_action =
            absl::get_if<XdsRouteConfigResource::Route::RouteAction>(
                &route_state_attribute->route().action);
        if (route_action != nullptr && route_action->auto_host_rewrite) {
          complete_pick->authority_override =
              subchannel_wrapper->hostname().Ref();
        }
      }
    }
    // Unwrap subchannel to pass back up the stack.
    complete_pick->subchannel = subchannel_wrapper->wrapped_subchannel();
    // Inject subchannel call tracker to record call completion.
    complete_pick->subchannel_call_tracker =
        std::make_unique<SubchannelCallTracker>(
            std::move(complete_pick->subchannel_call_tracker),
            std::move(locality_stats),
            subchannel_wrapper->backend_metric_propagation(),
            call_counter_->Ref(DEBUG_LOCATION, "SubchannelCallTracker"));
  } else {
    // TODO(roth): We should ideally also record call failures here in the case
    // where a pick fails.  This is challenging, because we don't know which
    // picks are for wait_for_ready RPCs or how many times we'll return a
    // failure for the same wait_for_ready RPC.
  }
  return result;
}

//
// XdsClusterImplLb
//

XdsClusterImplLb::XdsClusterImplLb(RefCountedPtr<GrpcXdsClient> xds_client,
                                   Args args)
    : LoadBalancingPolicy(std::move(args)), xds_client_(std::move(xds_client)) {
  GRPC_TRACE_LOG(xds_cluster_impl_lb, INFO)
      << "[xds_cluster_impl_lb " << this << "] created -- using xds client "
      << xds_client_.get();
}

XdsClusterImplLb::~XdsClusterImplLb() {
  GRPC_TRACE_LOG(xds_cluster_impl_lb, INFO)
      << "[xds_cluster_impl_lb " << this
      << "] destroying xds_cluster_impl LB policy";
}

void XdsClusterImplLb::ShutdownLocked() {
  GRPC_TRACE_LOG(xds_cluster_impl_lb, INFO)
      << "[xds_cluster_impl_lb " << this << "] shutting down";
  shutting_down_ = true;
  ResetState();
  xds_client_.reset(DEBUG_LOCATION, "XdsClusterImpl");
}

void XdsClusterImplLb::ResetState() {
  // Remove the child policy's interested_parties pollset_set from the
  // xDS policy.
  if (child_policy_ != nullptr) {
    grpc_pollset_set_del_pollset_set(child_policy_->interested_parties(),
                                     interested_parties());
    child_policy_.reset();
  }
  // Drop our ref to the child's picker, in case it's holding a ref to
  // the child.
  picker_.reset();
  drop_stats_.reset();
}

void XdsClusterImplLb::ReportTransientFailure(absl::Status status) {
  GRPC_TRACE_LOG(xds_cluster_impl_lb, INFO)
      << "[xds_cluster_impl_lb " << this
      << "] reporting TRANSIENT_FAILURE: " << status;
  ResetState();
  channel_control_helper()->UpdateState(
      GRPC_CHANNEL_TRANSIENT_FAILURE, status,
      MakeRefCounted<TransientFailurePicker>(status));
}

void XdsClusterImplLb::ExitIdleLocked() {
  if (child_policy_ != nullptr) child_policy_->ExitIdleLocked();
}

void XdsClusterImplLb::ResetBackoffLocked() {
  // The XdsClient will have its backoff reset by the xds resolver, so we
  // don't need to do it here.
  if (child_policy_ != nullptr) child_policy_->ResetBackoffLocked();
}

std::string GetEdsResourceName(const XdsClusterResource& cluster_resource) {
  auto* eds = absl::get_if<XdsClusterResource::Eds>(&cluster_resource.type);
  if (eds == nullptr) return "";
  return eds->eds_service_name;
}

absl::Status XdsClusterImplLb::UpdateLocked(UpdateArgs args) {
  GRPC_TRACE_LOG(xds_cluster_impl_lb, INFO)
      << "[xds_cluster_impl_lb " << this << "] Received update";
  // Grab new LB policy config.
  auto new_config = args.config.TakeAsSubclass<XdsClusterImplLbConfig>();
  // Cluster name should never change, because the cds policy will assign a
  // different priority child name if that happens, which means that this
  // policy instance will get replaced instead of being updated.
  if (config_ != nullptr) {
    CHECK(config_->cluster_name() == new_config->cluster_name());
  }
  // Get xDS config.
  auto new_xds_config = args.args.GetObjectRef<XdsConfig>();
  if (new_xds_config == nullptr) {
    // Should never happen.
    absl::Status status = absl::InternalError(
        "xDS config not passed to xds_cluster_impl LB policy");
    ReportTransientFailure(status);
    return status;
  }
  auto it = new_xds_config->clusters.find(new_config->cluster_name());
  if (it == new_xds_config->clusters.end() || !it->second.ok() ||
      it->second->cluster == nullptr) {
    // Should never happen.
    absl::Status status = absl::InternalError(absl::StrCat(
        "xDS config has no entry for cluster ", new_config->cluster_name()));
    ReportTransientFailure(status);
    return status;
  }
  auto& new_cluster_config = *it->second;
  auto* endpoint_config =
      absl::get_if<XdsConfig::ClusterConfig::EndpointConfig>(
          &new_cluster_config.children);
  if (endpoint_config == nullptr) {
    // Should never happen.
    absl::Status status = absl::InternalError(
        absl::StrCat("cluster config for ", new_config->cluster_name(),
                     " has no endpoint config"));
    ReportTransientFailure(status);
    return status;
  }
  auto xds_cert_provider =
      MaybeCreateCertificateProviderLocked(*new_cluster_config.cluster);
  if (!xds_cert_provider.ok()) {
    // Should never happen.
    ReportTransientFailure(xds_cert_provider.status());
    return xds_cert_provider.status();
  }
  if (*xds_cert_provider != nullptr) {
    args.args = args.args.SetObject(std::move(*xds_cert_provider));
  }
  // Now we've verified the new config is good.
  // Get new and old (if any) EDS service name.
  std::string new_eds_service_name =
      GetEdsResourceName(*new_cluster_config.cluster);
  std::string old_eds_service_name =
      cluster_resource_ == nullptr ? ""
                                   : GetEdsResourceName(*cluster_resource_);
  // Update drop stats if needed.
  // Note: We need a drop stats object whenever load reporting is enabled,
  // even if we have no EDS drop config, because we also use it when
  // reporting circuit breaker drops.
  if (new_cluster_config.cluster->lrs_load_reporting_server == nullptr) {
    drop_stats_.reset();
  } else if (cluster_resource_ == nullptr ||
             old_eds_service_name != new_eds_service_name ||
             !LrsServersEqual(
                 cluster_resource_->lrs_load_reporting_server,
                 new_cluster_config.cluster->lrs_load_reporting_server)) {
    drop_stats_ = xds_client_->lrs_client().AddClusterDropStats(
        new_cluster_config.cluster->lrs_load_reporting_server,
        new_config->cluster_name(), new_eds_service_name);
    if (drop_stats_ == nullptr) {
      LOG(ERROR)
          << "[xds_cluster_impl_lb " << this
          << "] Failed to get cluster drop stats for LRS server "
          << new_cluster_config.cluster->lrs_load_reporting_server->server_uri()
          << ", cluster " << new_config->cluster_name() << ", EDS service name "
          << new_eds_service_name
          << ", load reporting for drops will not be done.";
    }
  }
  // Update call counter if needed.
  if (cluster_resource_ == nullptr ||
      old_eds_service_name != new_eds_service_name) {
    call_counter_ = g_call_counter_map->GetOrCreate(new_config->cluster_name(),
                                                    new_eds_service_name);
  }
  // Update config state, now that we're done comparing old and new fields.
  config_ = std::move(new_config);
  cluster_resource_ = new_cluster_config.cluster;
  const XdsMetadataValue* metadata_value =
      cluster_resource_->metadata.Find("com.google.csm.telemetry_labels");
  if (metadata_value != nullptr &&
      metadata_value->type() == XdsStructMetadataValue::Type()) {
    const Json::Object& json_object =
        DownCast<const XdsStructMetadataValue*>(metadata_value)
            ->json()
            .object();
    auto it = json_object.find("service_name");
    if (it != json_object.end() && it->second.type() == Json::Type::kString) {
      service_telemetry_label_ = RefCountedStringValue(it->second.string());
    }
    it = json_object.find("service_namespace");
    if (it != json_object.end() && it->second.type() == Json::Type::kString) {
      namespace_telemetry_label_ = RefCountedStringValue(it->second.string());
    }
  }
  drop_config_ = endpoint_config->endpoints != nullptr
                     ? endpoint_config->endpoints->drop_config
                     : nullptr;
  // Update picker in case some dependent config field changed.
  MaybeUpdatePickerLocked();
  // Update child policy.
  return UpdateChildPolicyLocked(std::move(args.addresses),
                                 std::move(args.resolution_note), args.args);
}

absl::StatusOr<RefCountedPtr<XdsCertificateProvider>>
XdsClusterImplLb::MaybeCreateCertificateProviderLocked(
    const XdsClusterResource& cluster_resource) const {
  // If the channel is not using XdsCreds, do nothing.
  auto channel_credentials = channel_control_helper()->GetChannelCredentials();
  if (channel_credentials == nullptr ||
      channel_credentials->type() != XdsCredentials::Type()) {
    return nullptr;
  }
  // Configure root cert.
  absl::string_view root_cert_name;
  RefCountedPtr<grpc_tls_certificate_provider> root_cert_provider;
  bool use_system_root_certs = false;
  absl::Status status = Match(
      cluster_resource.common_tls_context.certificate_validation_context
          .ca_certs,
      [](const absl::monostate&) {
        // No root cert configured.
        return absl::OkStatus();
      },
      [&](const CommonTlsContext::CertificateProviderPluginInstance&
              cert_provider) {
        root_cert_name = cert_provider.certificate_name;
        root_cert_provider =
            xds_client_->certificate_provider_store()
                .CreateOrGetCertificateProvider(cert_provider.instance_name);
        if (root_cert_provider == nullptr) {
          return absl::InternalError(
              absl::StrCat("Certificate provider instance name: \"",
                           cert_provider.instance_name, "\" not recognized."));
        }
        return absl::OkStatus();
      },
      [&](const CommonTlsContext::CertificateValidationContext::
              SystemRootCerts&) {
        use_system_root_certs = true;
        return absl::OkStatus();
      });
  if (!status.ok()) return status;
  // Configure identity cert.
  absl::string_view identity_provider_instance_name =
      cluster_resource.common_tls_context.tls_certificate_provider_instance
          .instance_name;
  absl::string_view identity_cert_name =
      cluster_resource.common_tls_context.tls_certificate_provider_instance
          .certificate_name;
  RefCountedPtr<grpc_tls_certificate_provider> identity_cert_provider;
  if (!identity_provider_instance_name.empty()) {
    identity_cert_provider =
        xds_client_->certificate_provider_store()
            .CreateOrGetCertificateProvider(identity_provider_instance_name);
    if (identity_cert_provider == nullptr) {
      return absl::InternalError(
          absl::StrCat("Certificate provider instance name: \"",
                       identity_provider_instance_name, "\" not recognized."));
    }
  }
  // Configure SAN matchers.
  const std::vector<StringMatcher>& san_matchers =
      cluster_resource.common_tls_context.certificate_validation_context
          .match_subject_alt_names;
  // Create xds cert provider.
  return MakeRefCounted<XdsCertificateProvider>(
      std::move(root_cert_provider), root_cert_name, use_system_root_certs,
      std::move(identity_cert_provider), identity_cert_name, san_matchers);
}

void XdsClusterImplLb::MaybeUpdatePickerLocked() {
  // If we're dropping all calls, report READY, regardless of what (or
  // whether) the child has reported.
  if (drop_config_ != nullptr && drop_config_->drop_all()) {
    auto drop_picker = MakeRefCounted<Picker>(this, picker_);
    GRPC_TRACE_LOG(xds_cluster_impl_lb, INFO)
        << "[xds_cluster_impl_lb " << this
        << "] updating connectivity (drop all): state=READY picker="
        << drop_picker.get();
    channel_control_helper()->UpdateState(GRPC_CHANNEL_READY, absl::Status(),
                                          std::move(drop_picker));
    return;
  }
  // Otherwise, update only if we have a child picker.
  if (picker_ != nullptr) {
    auto drop_picker = MakeRefCounted<Picker>(this, picker_);
    GRPC_TRACE_LOG(xds_cluster_impl_lb, INFO)
        << "[xds_cluster_impl_lb " << this
        << "] updating connectivity: state=" << ConnectivityStateName(state_)
        << " status=(" << status_ << ") picker=" << drop_picker.get();
    channel_control_helper()->UpdateState(state_, status_,
                                          std::move(drop_picker));
  }
}

OrphanablePtr<LoadBalancingPolicy> XdsClusterImplLb::CreateChildPolicyLocked(
    const ChannelArgs& args) {
  LoadBalancingPolicy::Args lb_policy_args;
  lb_policy_args.work_serializer = work_serializer();
  lb_policy_args.args = args;
  lb_policy_args.channel_control_helper = std::make_unique<Helper>(
      RefAsSubclass<XdsClusterImplLb>(DEBUG_LOCATION, "Helper"));
  OrphanablePtr<LoadBalancingPolicy> lb_policy =
      MakeOrphanable<ChildPolicyHandler>(std::move(lb_policy_args),
                                         &xds_cluster_impl_lb_trace);
  GRPC_TRACE_LOG(xds_cluster_impl_lb, INFO)
      << "[xds_cluster_impl_lb " << this
      << "] Created new child policy handler " << lb_policy.get();
  // Add our interested_parties pollset_set to that of the newly created
  // child policy. This will make the child policy progress upon activity on
  // this policy, which in turn is tied to the application's call.
  grpc_pollset_set_add_pollset_set(lb_policy->interested_parties(),
                                   interested_parties());
  return lb_policy;
}

absl::Status XdsClusterImplLb::UpdateChildPolicyLocked(
    absl::StatusOr<std::shared_ptr<EndpointAddressesIterator>> addresses,
    std::string resolution_note, const ChannelArgs& args) {
  // Create policy if needed.
  if (child_policy_ == nullptr) {
    child_policy_ = CreateChildPolicyLocked(args);
  }
  // Construct update args.
  UpdateArgs update_args;
  update_args.addresses = std::move(addresses);
  update_args.resolution_note = std::move(resolution_note);
  update_args.config = config_->child_policy();
  update_args.args =
      args.Set(GRPC_ARG_XDS_CLUSTER_NAME, config_->cluster_name());
  // Update the policy.
  GRPC_TRACE_LOG(xds_cluster_impl_lb, INFO)
      << "[xds_cluster_impl_lb " << this << "] Updating child policy handler "
      << child_policy_.get();
  return child_policy_->UpdateLocked(std::move(update_args));
}

//
// XdsClusterImplLb::Helper
//

RefCountedPtr<SubchannelInterface> XdsClusterImplLb::Helper::CreateSubchannel(
    const grpc_resolved_address& address, const ChannelArgs& per_address_args,
    const ChannelArgs& args) {
  if (parent()->shutting_down_) return nullptr;
  // Wrap the subchannel so that we pass along the locality label and
  // (if load reporting is enabled) the locality stats object, which
  // will be used by the picker.
  auto locality_name = per_address_args.GetObjectRef<XdsLocalityName>();
  RefCountedPtr<LrsClient::ClusterLocalityStats> locality_stats;
  if (parent()->cluster_resource_->lrs_load_reporting_server != nullptr) {
    locality_stats =
        parent()->xds_client_->lrs_client().AddClusterLocalityStats(
            parent()->cluster_resource_->lrs_load_reporting_server,
            parent()->config_->cluster_name(),
            GetEdsResourceName(*parent()->cluster_resource_), locality_name);
    if (locality_stats == nullptr) {
      LOG(ERROR)
          << "[xds_cluster_impl_lb " << parent()
          << "] Failed to get locality stats object for LRS server "
          << parent()
                 ->cluster_resource_->lrs_load_reporting_server->server_uri()
          << ", cluster " << parent()->config_->cluster_name()
          << ", EDS service name "
          << GetEdsResourceName(*parent()->cluster_resource_)
          << "; load reports will not be generated";
    }
  }
  StatsSubchannelWrapper::LocalityData locality_data;
  if (locality_stats != nullptr) {
    locality_data = std::move(locality_stats);
  } else {
    locality_data = locality_name->human_readable_string();
  }
  return MakeRefCounted<StatsSubchannelWrapper>(
      parent()->channel_control_helper()->CreateSubchannel(
          address, per_address_args, args),
      std::move(locality_data),
// FIXME: consider saving this in the XdsClusterLocalityStats object, so
// that we don't need to store a pointer both per-subchannel and per-call?
      parent()->cluster_resource_->lrs_backend_metric_propagation,
      per_address_args.GetString(GRPC_ARG_ADDRESS_NAME).value_or(""));
}

void XdsClusterImplLb::Helper::UpdateState(
    grpc_connectivity_state state, const absl::Status& status,
    RefCountedPtr<SubchannelPicker> picker) {
  if (parent()->shutting_down_) return;
  GRPC_TRACE_LOG(xds_cluster_impl_lb, INFO)
      << "[xds_cluster_impl_lb " << parent()
      << "] child connectivity state update: state="
      << ConnectivityStateName(state) << " (" << status
      << ") picker=" << picker.get();
  // Save the state and picker.
  parent()->state_ = state;
  parent()->status_ = status;
  parent()->picker_ = std::move(picker);
  // Wrap the picker and return it to the channel.
  parent()->MaybeUpdatePickerLocked();
}

//
// factory
//

const JsonLoaderInterface* XdsClusterImplLbConfig::JsonLoader(const JsonArgs&) {
  static const auto* loader =
      JsonObjectLoader<XdsClusterImplLbConfig>()
          // Note: Some fields require custom processing, so they are
          // handled in JsonPostLoad() instead.
          .Field("clusterName", &XdsClusterImplLbConfig::cluster_name_)
          .Finish();
  return loader;
}

void XdsClusterImplLbConfig::JsonPostLoad(const Json& json, const JsonArgs&,
                                          ValidationErrors* errors) {
  // Parse "childPolicy" field.
  ValidationErrors::ScopedField field(errors, ".childPolicy");
  auto it = json.object().find("childPolicy");
  if (it == json.object().end()) {
    errors->AddError("field not present");
  } else {
    auto lb_config =
        CoreConfiguration::Get().lb_policy_registry().ParseLoadBalancingConfig(
            it->second);
    if (!lb_config.ok()) {
      errors->AddError(lb_config.status().message());
    } else {
      child_policy_ = std::move(*lb_config);
    }
  }
}

class XdsClusterImplLbFactory final : public LoadBalancingPolicyFactory {
 public:
  OrphanablePtr<LoadBalancingPolicy> CreateLoadBalancingPolicy(
      LoadBalancingPolicy::Args args) const override {
    auto xds_client = args.args.GetObjectRef<GrpcXdsClient>(DEBUG_LOCATION,
                                                            "XdsClusterImplLb");
    if (xds_client == nullptr) {
      LOG(ERROR) << "XdsClient not present in channel args -- cannot "
                    "instantiate xds_cluster_impl LB policy";
      return nullptr;
    }
    return MakeOrphanable<XdsClusterImplLb>(std::move(xds_client),
                                            std::move(args));
  }

  absl::string_view name() const override { return kXdsClusterImpl; }

  absl::StatusOr<RefCountedPtr<LoadBalancingPolicy::Config>>
  ParseLoadBalancingConfig(const Json& json) const override {
    return LoadFromJson<RefCountedPtr<XdsClusterImplLbConfig>>(
        json, JsonArgs(),
        "errors validating xds_cluster_impl LB policy config");
  }
};

}  // namespace

void RegisterXdsClusterImplLbPolicy(CoreConfiguration::Builder* builder) {
  builder->lb_policy_registry()->RegisterLoadBalancingPolicyFactory(
      std::make_unique<XdsClusterImplLbFactory>());
}

}  // namespace grpc_core<|MERGE_RESOLUTION|>--- conflicted
+++ resolved
@@ -335,12 +335,8 @@
   SubchannelCallTracker(
       std::unique_ptr<LoadBalancingPolicy::SubchannelCallTrackerInterface>
           original_subchannel_call_tracker,
-<<<<<<< HEAD
-      RefCountedPtr<XdsClusterLocalityStats> locality_stats,
+      RefCountedPtr<LrsClient::ClusterLocalityStats> locality_stats,
       RefCountedPtr<const BackendMetricPropagation> backend_metric_propagation,
-=======
-      RefCountedPtr<LrsClient::ClusterLocalityStats> locality_stats,
->>>>>>> b7439966
       RefCountedPtr<CircuitBreakerCallCounterMap::CallCounter> call_counter)
       : original_subchannel_call_tracker_(
             std::move(original_subchannel_call_tracker)),
@@ -394,12 +390,8 @@
  private:
   std::unique_ptr<LoadBalancingPolicy::SubchannelCallTrackerInterface>
       original_subchannel_call_tracker_;
-<<<<<<< HEAD
-  RefCountedPtr<XdsClusterLocalityStats> locality_stats_;
+  RefCountedPtr<LrsClient::ClusterLocalityStats> locality_stats_;
   RefCountedPtr<const BackendMetricPropagation> backend_metric_propagation_;
-=======
-  RefCountedPtr<LrsClient::ClusterLocalityStats> locality_stats_;
->>>>>>> b7439966
   RefCountedPtr<CircuitBreakerCallCounterMap::CallCounter> call_counter_;
 #ifndef NDEBUG
   bool started_ = false;
