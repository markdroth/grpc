/*
 *
 * Copyright 2016 gRPC authors.
 *
 * Licensed under the Apache License, Version 2.0 (the "License");
 * you may not use this file except in compliance with the License.
 * You may obtain a copy of the License at
 *
 *     http://www.apache.org/licenses/LICENSE-2.0
 *
 * Unless required by applicable law or agreed to in writing, software
 * distributed under the License is distributed on an "AS IS" BASIS,
 * WITHOUT WARRANTIES OR CONDITIONS OF ANY KIND, either express or implied.
 * See the License for the specific language governing permissions and
 * limitations under the License.
 *
 */

#include <grpc/support/port_platform.h>

#include <grpc/grpc.h>

#include "src/core/lib/config/core_configuration.h"

void grpc_http_filters_init(void);
void grpc_http_filters_shutdown(void);
void grpc_chttp2_plugin_init(void);
void grpc_chttp2_plugin_shutdown(void);
void grpc_deadline_filter_init(void);
void grpc_deadline_filter_shutdown(void);
void grpc_client_channel_init(void);
void grpc_client_channel_shutdown(void);
void grpc_inproc_plugin_init(void);
void grpc_inproc_plugin_shutdown(void);
void grpc_resolver_dns_ares_init(void);
void grpc_resolver_dns_ares_shutdown(void);
void grpc_resolver_dns_native_init(void);
void grpc_resolver_dns_native_shutdown(void);
void grpc_resolver_sockaddr_init(void);
void grpc_resolver_sockaddr_shutdown(void);
void grpc_resolver_fake_init(void);
void grpc_resolver_fake_shutdown(void);
void grpc_lb_policy_grpclb_init(void);
void grpc_lb_policy_grpclb_shutdown(void);
<<<<<<< HEAD
void grpc_lb_policy_rls_init(void);
void grpc_lb_policy_rls_shutdown(void);
void grpc_lb_policy_cds_init(void);
void grpc_lb_policy_cds_shutdown(void);
void grpc_lb_policy_eds_init(void);
void grpc_lb_policy_eds_shutdown(void);
void grpc_lb_policy_lrs_init(void);
void grpc_lb_policy_lrs_shutdown(void);
=======
>>>>>>> f3497eb7
void grpc_lb_policy_priority_init(void);
void grpc_lb_policy_priority_shutdown(void);
void grpc_lb_policy_weighted_target_init(void);
void grpc_lb_policy_weighted_target_shutdown(void);
void grpc_lb_policy_pick_first_init(void);
void grpc_lb_policy_pick_first_shutdown(void);
void grpc_lb_policy_round_robin_init(void);
void grpc_lb_policy_round_robin_shutdown(void);
void grpc_client_idle_filter_init(void);
void grpc_client_idle_filter_shutdown(void);
void grpc_max_age_filter_init(void);
void grpc_max_age_filter_shutdown(void);
void grpc_message_size_filter_init(void);
void grpc_message_size_filter_shutdown(void);
namespace grpc_core {
void FaultInjectionFilterInit(void);
void FaultInjectionFilterShutdown(void);
void GrpcLbPolicyRingHashInit(void);
void GrpcLbPolicyRingHashShutdown(void);
}  // namespace grpc_core
void grpc_service_config_channel_arg_filter_init(void);
void grpc_service_config_channel_arg_filter_shutdown(void);
void grpc_client_authority_filter_init(void);
void grpc_client_authority_filter_shutdown(void);
void grpc_workaround_cronet_compression_filter_init(void);
void grpc_workaround_cronet_compression_filter_shutdown(void);

void grpc_register_built_in_plugins(void) {
  grpc_register_plugin(grpc_http_filters_init,
                       grpc_http_filters_shutdown);
  grpc_register_plugin(grpc_chttp2_plugin_init,
                       grpc_chttp2_plugin_shutdown);
  grpc_register_plugin(grpc_deadline_filter_init,
                       grpc_deadline_filter_shutdown);
  grpc_register_plugin(grpc_client_channel_init,
                       grpc_client_channel_shutdown);
  grpc_register_plugin(grpc_inproc_plugin_init,
                       grpc_inproc_plugin_shutdown);
  grpc_register_plugin(grpc_resolver_dns_ares_init,
                       grpc_resolver_dns_ares_shutdown);
  grpc_register_plugin(grpc_resolver_dns_native_init,
                       grpc_resolver_dns_native_shutdown);
  grpc_register_plugin(grpc_resolver_sockaddr_init,
                       grpc_resolver_sockaddr_shutdown);
  grpc_register_plugin(grpc_resolver_fake_init,
                       grpc_resolver_fake_shutdown);
  grpc_register_plugin(grpc_lb_policy_grpclb_init,
                       grpc_lb_policy_grpclb_shutdown);
<<<<<<< HEAD
  grpc_register_plugin(grpc_lb_policy_rls_init,
                       grpc_lb_policy_rls_shutdown);
  grpc_register_plugin(grpc_lb_policy_cds_init,
                       grpc_lb_policy_cds_shutdown);
  grpc_register_plugin(grpc_lb_policy_eds_init,
                       grpc_lb_policy_eds_shutdown);
  grpc_register_plugin(grpc_lb_policy_lrs_init,
                       grpc_lb_policy_lrs_shutdown);
=======
>>>>>>> f3497eb7
  grpc_register_plugin(grpc_lb_policy_priority_init,
                       grpc_lb_policy_priority_shutdown);
  grpc_register_plugin(grpc_lb_policy_weighted_target_init,
                       grpc_lb_policy_weighted_target_shutdown);
  grpc_register_plugin(grpc_lb_policy_pick_first_init,
                       grpc_lb_policy_pick_first_shutdown);
  grpc_register_plugin(grpc_lb_policy_round_robin_init,
                       grpc_lb_policy_round_robin_shutdown);
  grpc_register_plugin(grpc_core::GrpcLbPolicyRingHashInit,
                       grpc_core::GrpcLbPolicyRingHashShutdown);
  grpc_register_plugin(grpc_client_idle_filter_init,
                       grpc_client_idle_filter_shutdown);
  grpc_register_plugin(grpc_max_age_filter_init,
                       grpc_max_age_filter_shutdown);
  grpc_register_plugin(grpc_message_size_filter_init,
                       grpc_message_size_filter_shutdown);
  grpc_register_plugin(grpc_core::FaultInjectionFilterInit,
                       grpc_core::FaultInjectionFilterShutdown);
  grpc_register_plugin(grpc_service_config_channel_arg_filter_init,
                       grpc_service_config_channel_arg_filter_shutdown);
  grpc_register_plugin(grpc_client_authority_filter_init,
                       grpc_client_authority_filter_shutdown);
  grpc_register_plugin(grpc_workaround_cronet_compression_filter_init,
                       grpc_workaround_cronet_compression_filter_shutdown);
}

namespace grpc_core {

void BuildCoreConfiguration(CoreConfiguration::Builder*) {
  // TODO(ctiller): Incrementally call out to plugins as we require them to register things with builder.
}

}<|MERGE_RESOLUTION|>--- conflicted
+++ resolved
@@ -42,17 +42,8 @@
 void grpc_resolver_fake_shutdown(void);
 void grpc_lb_policy_grpclb_init(void);
 void grpc_lb_policy_grpclb_shutdown(void);
-<<<<<<< HEAD
 void grpc_lb_policy_rls_init(void);
 void grpc_lb_policy_rls_shutdown(void);
-void grpc_lb_policy_cds_init(void);
-void grpc_lb_policy_cds_shutdown(void);
-void grpc_lb_policy_eds_init(void);
-void grpc_lb_policy_eds_shutdown(void);
-void grpc_lb_policy_lrs_init(void);
-void grpc_lb_policy_lrs_shutdown(void);
-=======
->>>>>>> f3497eb7
 void grpc_lb_policy_priority_init(void);
 void grpc_lb_policy_priority_shutdown(void);
 void grpc_lb_policy_weighted_target_init(void);
@@ -101,17 +92,8 @@
                        grpc_resolver_fake_shutdown);
   grpc_register_plugin(grpc_lb_policy_grpclb_init,
                        grpc_lb_policy_grpclb_shutdown);
-<<<<<<< HEAD
   grpc_register_plugin(grpc_lb_policy_rls_init,
                        grpc_lb_policy_rls_shutdown);
-  grpc_register_plugin(grpc_lb_policy_cds_init,
-                       grpc_lb_policy_cds_shutdown);
-  grpc_register_plugin(grpc_lb_policy_eds_init,
-                       grpc_lb_policy_eds_shutdown);
-  grpc_register_plugin(grpc_lb_policy_lrs_init,
-                       grpc_lb_policy_lrs_shutdown);
-=======
->>>>>>> f3497eb7
   grpc_register_plugin(grpc_lb_policy_priority_init,
                        grpc_lb_policy_priority_shutdown);
   grpc_register_plugin(grpc_lb_policy_weighted_target_init,
