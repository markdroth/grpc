# Copyright 2022 gRPC authors.
#
# Licensed under the Apache License, Version 2.0 (the "License");
# you may not use this file except in compliance with the License.
# You may obtain a copy of the License at
#
#     http://www.apache.org/licenses/LICENSE-2.0
#
# Unless required by applicable law or agreed to in writing, software
# distributed under the License is distributed on an "AS IS" BASIS,
# WITHOUT WARRANTIES OR CONDITIONS OF ANY KIND, either express or implied.
# See the License for the specific language governing permissions and
# limitations under the License.

load(
    "//bazel:grpc_build_system.bzl",
    "grpc_cc_library",
    "grpc_generate_one_off_internal_targets",
    "grpc_upb_proto_library",
    "grpc_upb_proto_reflection_library",
)

licenses(["reciprocal"])

package(
    default_visibility = ["//:__subpackages__"],
    features = [
        "layering_check",
    ],
)

# This is needed as a transitionary mechanism to build the src/core targets in
# the top-level BUILD file that have not yet been moved here. Should go away
# once the transition is complete.
exports_files(
    glob(
        ["**"],
        exclude = ["ext/transport/binder/java/**"],
    ),
    visibility = ["//:__subpackages__"],
)

grpc_cc_library(
    name = "channel_fwd",
    hdrs = [
        "lib/channel/channel_fwd.h",
    ],
    language = "c++",
)

grpc_cc_library(
    name = "dump_args",
    srcs = [
        "lib/gprpp/dump_args.cc",
    ],
    hdrs = [
        "lib/gprpp/dump_args.h",
    ],
    external_deps = [
        "absl/functional:any_invocable",
        "absl/log:check",
        "absl/strings",
        "absl/strings:str_format",
    ],
    language = "c++",
    deps = [
        "//:gpr_platform",
    ],
)

grpc_cc_library(
    name = "slice_cast",
    hdrs = [
        "//:include/grpc/event_engine/internal/slice_cast.h",
    ],
)

grpc_cc_library(
    name = "event_engine_extensions",
    hdrs = [
        "lib/event_engine/extensions/can_track_errors.h",
        "lib/event_engine/extensions/chaotic_good_extension.h",
        "lib/event_engine/extensions/supports_fd.h",
        "lib/event_engine/extensions/tcp_trace.h",
    ],
    external_deps = [
        "absl/status:statusor",
        "absl/functional:any_invocable",
        "absl/strings",
    ],
    deps = [
        ":memory_quota",
        "//:event_engine_base_hdrs",
        "//:gpr_platform",
        "//:tcp_tracer",
    ],
)

grpc_cc_library(
    name = "event_engine_common",
    srcs = [
        "lib/event_engine/event_engine.cc",
        "lib/event_engine/resolved_address.cc",
        "lib/event_engine/slice.cc",
        "lib/event_engine/slice_buffer.cc",
    ],
    hdrs = [
        "lib/event_engine/extensions/can_track_errors.h",
        "lib/event_engine/handle_containers.h",
        "lib/event_engine/resolved_address_internal.h",
        "//:include/grpc/event_engine/slice.h",
        "//:include/grpc/event_engine/slice_buffer.h",
    ],
    external_deps = [
        "absl/container:flat_hash_set",
        "absl/hash",
        "absl/log:check",
        "absl/strings",
        "absl/utility",
    ],
    deps = [
        "resolved_address",
        "slice",
        "slice_buffer",
        "slice_cast",
        "slice_refcount",
        "//:event_engine_base_hdrs",
        "//:gpr",
        "//:gpr_platform",
    ],
)

grpc_cc_library(
    name = "transport_fwd",
    hdrs = [
        "lib/transport/transport_fwd.h",
    ],
    language = "c++",
)

grpc_cc_library(
    name = "server_call_tracer_filter",
    srcs = [
        "server/server_call_tracer_filter.cc",
    ],
    hdrs = [
        "server/server_call_tracer_filter.h",
    ],
    external_deps = [
        "absl/status",
        "absl/status:statusor",
    ],
    language = "c++",
    visibility = ["@grpc:alt_grpc_base_legacy"],
    deps = [
        "arena_promise",
        "call_finalization",
        "cancel_callback",
        "channel_args",
        "channel_fwd",
        "channel_stack_type",
        "context",
        "map",
        "pipe",
        "//:call_tracer",
        "//:config",
        "//:gpr_platform",
        "//:grpc_base",
    ],
)

grpc_cc_library(
    name = "atomic_utils",
    language = "c++",
    public_hdrs = ["lib/gprpp/atomic_utils.h"],
    deps = ["//:gpr"],
)

grpc_cc_library(
    name = "metadata_compression_traits",
    hdrs = [
        "lib/transport/metadata_compression_traits.h",
    ],
    deps = ["//:gpr_platform"],
)

grpc_cc_library(
    name = "metadata_info",
    srcs = ["lib/transport/metadata_info.cc"],
    hdrs = ["lib/transport/metadata_info.h"],
    deps = [
        "channel_args",
        "hpack_constants",
        "metadata_batch",
        "slice",
        "//:call_tracer",
        "//:gpr_platform",
        "//:grpc_base",
    ],
)

grpc_cc_library(
    name = "experiments",
    srcs = [
        "lib/experiments/config.cc",
        "lib/experiments/experiments.cc",
    ],
    hdrs = [
        "lib/experiments/config.h",
        "lib/experiments/experiments.h",
    ],
    defines = select(
        {
            "//:grpc_experiments_are_final": ["GRPC_EXPERIMENTS_ARE_FINAL"],
            "//conditions:default": [],
        },
    ),
    external_deps = [
        "absl/functional:any_invocable",
        "absl/log:check",
        "absl/log:log",
        "absl/strings",
    ],
    language = "c++",
    tags = ["nofixdeps"],
    visibility = ["@grpc:grpc_experiments"],
    deps = [
        "no_destruct",
        "//:config_vars",
        "//:gpr",
    ],
)

grpc_cc_library(
    name = "init_internally",
    srcs = ["lib/surface/init_internally.cc"],
    hdrs = ["lib/surface/init_internally.h"],
    deps = ["//:gpr_platform"],
)

grpc_cc_library(
    name = "useful",
    hdrs = ["util/useful.h"],
    external_deps = [
        "absl/log:check",
        "absl/strings",
        "absl/types:variant",
    ],
    language = "c++",
    visibility = ["@grpc:useful"],
    deps = ["//:gpr_platform"],
)

grpc_cc_library(
    name = "examine_stack",
    srcs = [
        "lib/gprpp/examine_stack.cc",
    ],
    hdrs = [
        "lib/gprpp/examine_stack.h",
    ],
    external_deps = ["absl/types:optional"],
    deps = ["//:gpr_platform"],
)

grpc_cc_library(
    name = "gpr_atm",
    srcs = [
        "util/atm.cc",
    ],
    language = "c++",
    public_hdrs = [
        "//:include/grpc/support/atm.h",
        "//:include/grpc/support/atm_gcc_atomic.h",
        "//:include/grpc/support/atm_gcc_sync.h",
        "//:include/grpc/support/atm_windows.h",
        "//:include/grpc/impl/codegen/atm.h",
        "//:include/grpc/impl/codegen/atm_gcc_atomic.h",
        "//:include/grpc/impl/codegen/atm_gcc_sync.h",
        "//:include/grpc/impl/codegen/atm_windows.h",
    ],
    deps = [
        "useful",
        "//:gpr_platform",
    ],
)

grpc_cc_library(
    name = "gpr_manual_constructor",
    srcs = [],
    hdrs = [
        "lib/gprpp/manual_constructor.h",
    ],
    language = "c++",
    deps = [
        "construct_destruct",
        "//:gpr_platform",
    ],
)

grpc_cc_library(
    name = "gpr_spinlock",
    srcs = [],
    hdrs = [
        "util/spinlock.h",
    ],
    language = "c++",
    deps = [
        "gpr_atm",
        "//:gpr_platform",
    ],
)

grpc_cc_library(
    name = "env",
    srcs = [
        "lib/gprpp/linux/env.cc",
        "lib/gprpp/posix/env.cc",
        "lib/gprpp/windows/env.cc",
    ],
    hdrs = [
        "lib/gprpp/env.h",
    ],
    external_deps = ["absl/types:optional"],
    deps = [
        "tchar",
        "//:gpr_platform",
    ],
)

grpc_cc_library(
    name = "directory_reader",
    srcs = [
        "lib/gprpp/posix/directory_reader.cc",
        "lib/gprpp/windows/directory_reader.cc",
    ],
    hdrs = [
        "lib/gprpp/directory_reader.h",
    ],
    external_deps = [
        "absl/functional:function_ref",
        "absl/status",
        "absl/status:statusor",
        "absl/strings",
    ],
    deps = [
        "//:gpr",
        "//:gpr_platform",
    ],
)

grpc_cc_library(
    name = "chunked_vector",
    hdrs = ["lib/gprpp/chunked_vector.h"],
    external_deps = [
        "absl/log:check",
    ],
    deps = [
        "arena",
        "gpr_manual_constructor",
        "//:gpr",
    ],
)

grpc_cc_library(
    name = "construct_destruct",
    language = "c++",
    public_hdrs = ["lib/gprpp/construct_destruct.h"],
    deps = ["//:gpr_platform"],
)

grpc_cc_library(
    name = "status_helper",
    srcs = [
        "lib/gprpp/status_helper.cc",
    ],
    hdrs = [
        "lib/gprpp/status_helper.h",
    ],
    external_deps = [
        "absl/log:check",
        "absl/status",
        "absl/strings",
        "absl/strings:cord",
        "absl/time",
        "absl/types:optional",
        "@com_google_protobuf//upb:base",
        "@com_google_protobuf//upb:mem",
    ],
    language = "c++",
    deps = [
        "percent_encoding",
        "slice",
        "//:debug_location",
        "//:google_rpc_status_upb",
        "//:gpr",
        "//:protobuf_any_upb",
    ],
)

grpc_cc_library(
    name = "unique_type_name",
    hdrs = ["lib/gprpp/unique_type_name.h"],
    external_deps = ["absl/strings"],
    language = "c++",
    deps = [
        "useful",
        "//:gpr_platform",
    ],
)

grpc_cc_library(
    name = "validation_errors",
    srcs = [
        "lib/gprpp/validation_errors.cc",
    ],
    hdrs = [
        "lib/gprpp/validation_errors.h",
    ],
    external_deps = [
        "absl/log:log",
        "absl/status",
        "absl/strings",
    ],
    language = "c++",
    deps = ["//:gpr"],
)

grpc_cc_library(
    name = "overload",
    language = "c++",
    public_hdrs = ["lib/gprpp/overload.h"],
    deps = ["//:gpr_platform"],
)

grpc_cc_library(
    name = "match",
    external_deps = ["absl/types:variant"],
    language = "c++",
    public_hdrs = ["lib/gprpp/match.h"],
    deps = [
        "overload",
        "//:gpr_platform",
    ],
)

grpc_cc_library(
    name = "table",
    external_deps = [
        "absl/meta:type_traits",
        "absl/utility",
    ],
    language = "c++",
    public_hdrs = ["lib/gprpp/table.h"],
    deps = [
        "bitset",
        "//:gpr_platform",
    ],
)

grpc_cc_library(
    name = "packed_table",
    hdrs = ["lib/gprpp/packed_table.h"],
    language = "c++",
    deps = [
        "sorted_pack",
        "table",
        "//:gpr_platform",
    ],
)

grpc_cc_library(
    name = "bitset",
    language = "c++",
    public_hdrs = ["lib/gprpp/bitset.h"],
    deps = [
        "useful",
        "//:gpr_platform",
    ],
)

grpc_cc_library(
    name = "no_destruct",
    language = "c++",
    public_hdrs = ["lib/gprpp/no_destruct.h"],
    deps = [
        "construct_destruct",
        "//:gpr_platform",
    ],
)

grpc_cc_library(
    name = "tchar",
    srcs = [
        "lib/gprpp/tchar.cc",
    ],
    hdrs = [
        "lib/gprpp/tchar.h",
    ],
    deps = ["//:gpr_platform"],
)

grpc_cc_library(
    name = "poll",
    external_deps = [
        "absl/log:check",
        "absl/strings:str_format",
        "absl/types:optional",
    ],
    language = "c++",
    public_hdrs = [
        "lib/promise/poll.h",
    ],
    deps = [
        "construct_destruct",
        "//:gpr",
        "//:gpr_platform",
    ],
)

grpc_cc_library(
    name = "status_flag",
    external_deps = [
        "absl/log:check",
        "absl/status",
        "absl/status:statusor",
        "absl/strings",
        "absl/types:optional",
    ],
    language = "c++",
    public_hdrs = [
        "lib/promise/status_flag.h",
    ],
    deps = [
        "promise_status",
        "//:gpr",
        "//:gpr_platform",
    ],
)

grpc_cc_library(
    name = "map_pipe",
    external_deps = [
        "absl/log:log",
        "absl/status",
    ],
    language = "c++",
    public_hdrs = [
        "lib/promise/map_pipe.h",
    ],
    deps = [
        "for_each",
        "map",
        "pipe",
        "poll",
        "promise_factory",
        "try_seq",
        "//:gpr",
        "//:gpr_platform",
    ],
)

grpc_cc_library(
    name = "1999",
    srcs = [
        "lib/promise/party.cc",
    ],
    hdrs = [
        "lib/promise/party.h",
    ],
    external_deps = [
        "absl/base:core_headers",
        "absl/log:check",
        "absl/strings",
        "absl/strings:str_format",
    ],
    language = "c++",
    deps = [
        "activity",
        "arena",
        "construct_destruct",
        "context",
        "event_engine_context",
        "poll",
        "promise_factory",
        "ref_counted",
        "useful",
        "//:event_engine_base_hdrs",
        "//:exec_ctx",
        "//:gpr",
        "//:grpc_trace",
        "//:ref_counted_ptr",
    ],
)

grpc_cc_library(
    name = "context",
    external_deps = [
        "absl/log:check",
        "absl/meta:type_traits",
    ],
    language = "c++",
    public_hdrs = [
        "lib/promise/context.h",
    ],
    deps = [
        "down_cast",
        "//:gpr",
    ],
)

grpc_cc_library(
    name = "map",
    language = "c++",
    public_hdrs = ["lib/promise/map.h"],
    deps = [
        "poll",
        "promise_like",
        "//:gpr_platform",
    ],
)

grpc_cc_library(
    name = "sleep",
    srcs = [
        "lib/promise/sleep.cc",
    ],
    hdrs = [
        "lib/promise/sleep.h",
    ],
    external_deps = ["absl/status"],
    deps = [
        "activity",
        "context",
        "event_engine_context",
        "poll",
        "time",
        "//:event_engine_base_hdrs",
        "//:exec_ctx",
        "//:gpr",
    ],
)

grpc_cc_library(
    name = "wait_for_callback",
    hdrs = [
        "lib/promise/wait_for_callback.h",
    ],
    external_deps = ["absl/base:core_headers"],
    deps = [
        "activity",
        "poll",
        "//:gpr",
    ],
)

grpc_cc_library(
    name = "arena_promise",
    external_deps = ["absl/meta:type_traits"],
    language = "c++",
    public_hdrs = [
        "lib/promise/arena_promise.h",
    ],
    deps = [
        "arena",
        "construct_destruct",
        "context",
        "poll",
        "//:gpr_platform",
    ],
)

grpc_cc_library(
    name = "promise_like",
    external_deps = [
        "absl/functional:any_invocable",
        "absl/meta:type_traits",
    ],
    language = "c++",
    public_hdrs = [
        "lib/promise/detail/promise_like.h",
    ],
    deps = [
        "poll",
        "//:gpr_platform",
    ],
)

grpc_cc_library(
    name = "cancel_callback",
    language = "c++",
    public_hdrs = [
        "lib/promise/cancel_callback.h",
    ],
    deps = [
        "arena",
        "context",
        "promise_like",
        "//:gpr_platform",
    ],
)

grpc_cc_library(
    name = "promise_factory",
    external_deps = ["absl/meta:type_traits"],
    language = "c++",
    public_hdrs = [
        "lib/promise/detail/promise_factory.h",
    ],
    deps = [
        "promise_like",
        "//:gpr_platform",
    ],
)

grpc_cc_library(
    name = "if",
    external_deps = [
        "absl/status:statusor",
        "absl/types:variant",
    ],
    language = "c++",
    public_hdrs = ["lib/promise/if.h"],
    deps = [
        "construct_destruct",
        "poll",
        "promise_factory",
        "promise_like",
        "//:gpr_platform",
    ],
)

grpc_cc_library(
    name = "switch",
    language = "c++",
    public_hdrs = ["lib/promise/switch.h"],
    deps = [
        "if",
        "promise_factory",
        "//:gpr_platform",
    ],
)

grpc_cc_library(
    name = "promise_status",
    external_deps = [
        "absl/log:check",
        "absl/status",
        "absl/status:statusor",
    ],
    language = "c++",
    public_hdrs = [
        "lib/promise/detail/status.h",
    ],
    deps = ["//:gpr_platform"],
)

grpc_cc_library(
    name = "race",
    language = "c++",
    public_hdrs = ["lib/promise/race.h"],
    deps = ["//:gpr_platform"],
)

grpc_cc_library(
    name = "prioritized_race",
    language = "c++",
    public_hdrs = ["lib/promise/prioritized_race.h"],
    deps = ["//:gpr_platform"],
)

grpc_cc_library(
    name = "loop",
    external_deps = [
        "absl/status",
        "absl/status:statusor",
        "absl/types:variant",
    ],
    language = "c++",
    public_hdrs = [
        "lib/promise/loop.h",
    ],
    deps = [
        "construct_destruct",
        "poll",
        "promise_factory",
        "//:gpr_platform",
    ],
)

grpc_cc_library(
    name = "join_state",
    external_deps = [
        "absl/log:check",
        "absl/log:log",
    ],
    language = "c++",
    public_hdrs = [
        "lib/promise/detail/join_state.h",
    ],
    deps = [
        "bitset",
        "construct_destruct",
        "poll",
        "promise_like",
        "//:gpr",
        "//:grpc_trace",
    ],
)

grpc_cc_library(
    name = "join",
    external_deps = ["absl/meta:type_traits"],
    language = "c++",
    public_hdrs = [
        "lib/promise/join.h",
    ],
    deps = [
        "join_state",
        "map",
        "//:gpr_platform",
    ],
)

grpc_cc_library(
    name = "try_join",
    external_deps = [
        "absl/log:check",
        "absl/meta:type_traits",
        "absl/status",
        "absl/status:statusor",
    ],
    language = "c++",
    public_hdrs = [
        "lib/promise/try_join.h",
    ],
    deps = [
        "join_state",
        "map",
        "poll",
        "status_flag",
        "//:gpr_platform",
    ],
)

grpc_cc_library(
    name = "all_ok",
    external_deps = [
        "absl/meta:type_traits",
        "absl/status",
        "absl/status:statusor",
    ],
    language = "c++",
    public_hdrs = [
        "lib/promise/all_ok.h",
    ],
    deps = [
        "join_state",
        "map",
        "poll",
        "status_flag",
        "//:gpr_platform",
    ],
)

grpc_cc_library(
    name = "basic_seq",
    language = "c++",
    public_hdrs = [
        "lib/promise/detail/basic_seq.h",
    ],
    deps = [
        "construct_destruct",
        "poll",
        "//:gpr_platform",
    ],
)

grpc_cc_library(
    name = "seq_state",
    external_deps = [
        "absl/base:core_headers",
        "absl/log:check",
        "absl/log:log",
        "absl/strings",
    ],
    language = "c++",
    public_hdrs = [
        "lib/promise/detail/seq_state.h",
    ],
    deps = [
        "construct_destruct",
        "poll",
        "promise_factory",
        "promise_like",
        "//:debug_location",
        "//:gpr",
        "//:grpc_trace",
    ],
)

grpc_cc_library(
    name = "seq",
    language = "c++",
    public_hdrs = [
        "lib/promise/seq.h",
    ],
    deps = [
        "basic_seq",
        "poll",
        "promise_like",
        "seq_state",
        "//:debug_location",
        "//:gpr_platform",
    ],
)

grpc_cc_library(
    name = "try_seq",
    external_deps = [
        "absl/log:check",
        "absl/meta:type_traits",
        "absl/status",
        "absl/status:statusor",
    ],
    language = "c++",
    public_hdrs = [
        "lib/promise/try_seq.h",
    ],
    deps = [
        "basic_seq",
        "poll",
        "promise_like",
        "promise_status",
        "seq_state",
        "status_flag",
        "//:debug_location",
        "//:gpr_platform",
    ],
)

grpc_cc_library(
    name = "activity",
    srcs = [
        "lib/promise/activity.cc",
    ],
    external_deps = [
        "absl/base:core_headers",
        "absl/log:check",
        "absl/status",
        "absl/strings",
        "absl/strings:str_format",
        "absl/types:optional",
    ],
    language = "c++",
    public_hdrs = [
        "lib/promise/activity.h",
    ],
    deps = [
        "atomic_utils",
        "construct_destruct",
        "context",
        "dump_args",
        "no_destruct",
        "poll",
        "promise_factory",
        "promise_status",
        "//:gpr",
        "//:grpc_trace",
        "//:orphanable",
    ],
)

grpc_cc_library(
    name = "exec_ctx_wakeup_scheduler",
    hdrs = [
        "lib/promise/exec_ctx_wakeup_scheduler.h",
    ],
    external_deps = ["absl/status"],
    language = "c++",
    deps = [
        "closure",
        "error",
        "//:debug_location",
        "//:exec_ctx",
        "//:gpr_platform",
    ],
)

grpc_cc_library(
    name = "event_engine_wakeup_scheduler",
    hdrs = [
        "lib/promise/event_engine_wakeup_scheduler.h",
    ],
    external_deps = ["absl/log:check"],
    language = "c++",
    deps = [
        "//:event_engine_base_hdrs",
        "//:exec_ctx",
        "//:gpr_platform",
    ],
)

grpc_cc_library(
    name = "wait_set",
    external_deps = [
        "absl/container:flat_hash_set",
        "absl/hash",
    ],
    language = "c++",
    public_hdrs = [
        "lib/promise/wait_set.h",
    ],
    deps = [
        "activity",
        "poll",
        "//:gpr_platform",
    ],
)

grpc_cc_library(
    name = "latch",
    external_deps = [
        "absl/log:check",
        "absl/log:log",
        "absl/strings",
    ],
    language = "c++",
    public_hdrs = [
        "lib/promise/latch.h",
    ],
    deps = [
        "activity",
        "poll",
        "//:gpr",
        "//:grpc_trace",
    ],
)

grpc_cc_library(
    name = "inter_activity_latch",
    external_deps = [
        "absl/base:core_headers",
        "absl/log:log",
        "absl/strings",
    ],
    language = "c++",
    public_hdrs = [
        "lib/promise/inter_activity_latch.h",
    ],
    deps = [
        "activity",
        "poll",
        "wait_set",
        "//:gpr",
        "//:grpc_trace",
    ],
)

grpc_cc_library(
    name = "interceptor_list",
    hdrs = [
        "lib/promise/interceptor_list.h",
    ],
    external_deps = [
        "absl/log:check",
        "absl/log:log",
        "absl/strings",
        "absl/strings:str_format",
        "absl/types:optional",
    ],
    deps = [
        "arena",
        "construct_destruct",
        "context",
        "poll",
        "promise_factory",
        "//:debug_location",
        "//:gpr",
    ],
)

grpc_cc_library(
    name = "pipe",
    hdrs = [
        "lib/promise/pipe.h",
    ],
    external_deps = [
        "absl/log:check",
        "absl/log:log",
        "absl/strings",
        "absl/types:optional",
        "absl/types:variant",
    ],
    language = "c++",
    deps = [
        "activity",
        "arena",
        "context",
        "if",
        "interceptor_list",
        "map",
        "poll",
        "seq",
        "//:debug_location",
        "//:gpr",
        "//:ref_counted_ptr",
    ],
)

grpc_cc_library(
    name = "promise_mutex",
    hdrs = [
        "lib/promise/promise_mutex.h",
    ],
    external_deps = ["absl/log:check"],
    language = "c++",
    deps = [
        "activity",
        "poll",
        "//:gpr",
    ],
)

grpc_cc_library(
    name = "inter_activity_pipe",
    hdrs = [
        "lib/promise/inter_activity_pipe.h",
    ],
    external_deps = [
        "absl/base:core_headers",
        "absl/types:optional",
    ],
    language = "c++",
    deps = [
        "activity",
        "poll",
        "ref_counted",
        "//:gpr",
        "//:ref_counted_ptr",
    ],
)

grpc_cc_library(
    name = "mpsc",
    hdrs = [
        "lib/promise/mpsc.h",
    ],
    external_deps = [
        "absl/base:core_headers",
        "absl/log:check",
    ],
    language = "c++",
    deps = [
        "activity",
        "poll",
        "ref_counted",
        "wait_set",
        "//:gpr",
        "//:ref_counted_ptr",
    ],
)

grpc_cc_library(
    name = "observable",
    hdrs = [
        "lib/promise/observable.h",
    ],
    external_deps = [
        "absl/container:flat_hash_set",
        "absl/functional:any_invocable",
        "absl/log:check",
    ],
    language = "c++",
    deps = [
        "activity",
        "poll",
        "//:gpr",
    ],
)

grpc_cc_library(
    name = "for_each",
    external_deps = [
        "absl/log:check",
        "absl/log:log",
        "absl/status",
        "absl/strings",
    ],
    language = "c++",
    public_hdrs = ["lib/promise/for_each.h"],
    deps = [
        "activity",
        "construct_destruct",
        "poll",
        "promise_factory",
        "promise_status",
        "status_flag",
        "//:gpr",
        "//:gpr_platform",
        "//:grpc_trace",
    ],
)

grpc_cc_library(
    name = "ref_counted",
    external_deps = [
        "absl/log:check",
        "absl/log:log",
    ],
    language = "c++",
    public_hdrs = ["lib/gprpp/ref_counted.h"],
    deps = [
        "atomic_utils",
        "down_cast",
        "//:debug_location",
        "//:gpr",
        "//:ref_counted_ptr",
    ],
)

grpc_cc_library(
    name = "dual_ref_counted",
    external_deps = [
        "absl/log:check",
        "absl/log:log",
    ],
    language = "c++",
    public_hdrs = ["lib/gprpp/dual_ref_counted.h"],
    deps = [
        "down_cast",
        "ref_counted",
        "//:debug_location",
        "//:gpr",
        "//:orphanable",
        "//:ref_counted_ptr",
    ],
)

grpc_cc_library(
    name = "ref_counted_string",
    srcs = [
        "lib/gprpp/ref_counted_string.cc",
    ],
    hdrs = [
        "lib/gprpp/ref_counted_string.h",
    ],
    external_deps = ["absl/strings"],
    language = "c++",
    deps = [
        "ref_counted",
        "//:gpr",
        "//:ref_counted_ptr",
    ],
)

grpc_cc_library(
    name = "uuid_v4",
    srcs = ["lib/gprpp/uuid_v4.cc"],
    external_deps = ["absl/strings:str_format"],
    language = "c++",
    public_hdrs = ["lib/gprpp/uuid_v4.h"],
    deps = ["//:gpr"],
)

grpc_cc_library(
    name = "handshaker_factory",
    language = "c++",
    public_hdrs = [
        "handshaker/handshaker_factory.h",
    ],
    visibility = ["@grpc:alt_grpc_base_legacy"],
    deps = [
        "channel_args",
        "iomgr_fwd",
        "//:gpr_platform",
    ],
)

grpc_cc_library(
    name = "handshaker_registry",
    srcs = [
        "handshaker/handshaker_registry.cc",
    ],
    language = "c++",
    public_hdrs = [
        "handshaker/handshaker_registry.h",
    ],
    visibility = ["@grpc:alt_grpc_base_legacy"],
    deps = [
        "channel_args",
        "handshaker_factory",
        "iomgr_fwd",
        "//:gpr_platform",
    ],
)

grpc_cc_library(
    name = "tcp_connect_handshaker",
    srcs = [
        "handshaker/tcp_connect/tcp_connect_handshaker.cc",
    ],
    external_deps = [
        "absl/base:core_headers",
        "absl/functional:any_invocable",
        "absl/log:check",
        "absl/status",
        "absl/status:statusor",
        "absl/types:optional",
    ],
    language = "c++",
    public_hdrs = [
        "handshaker/tcp_connect/tcp_connect_handshaker.h",
    ],
    deps = [
        "channel_args",
        "channel_args_endpoint_config",
        "closure",
        "error",
        "handshaker_factory",
        "handshaker_registry",
        "iomgr_fwd",
        "pollset_set",
        "resolved_address",
        "slice",
        "//:config",
        "//:debug_location",
        "//:exec_ctx",
        "//:gpr",
        "//:grpc_base",
        "//:handshaker",
        "//:iomgr",
        "//:parse_address",
        "//:ref_counted_ptr",
        "//:uri_parser",
    ],
)

grpc_cc_library(
    name = "endpoint_info_handshaker",
    srcs = [
        "handshaker/endpoint_info/endpoint_info_handshaker.cc",
    ],
    hdrs = [
        "handshaker/endpoint_info/endpoint_info_handshaker.h",
    ],
    external_deps = [
        "absl/functional:any_invocable",
        "absl/status",
    ],
    language = "c++",
    deps = [
        "channel_args",
        "closure",
        "handshaker_factory",
        "handshaker_registry",
        "//:config",
        "//:debug_location",
        "//:exec_ctx",
        "//:gpr",
        "//:handshaker",
        "//:iomgr",
        "//:ref_counted_ptr",
    ],
)

grpc_cc_library(
    name = "channel_creds_registry",
    hdrs = [
        "lib/security/credentials/channel_creds_registry.h",
    ],
    external_deps = ["absl/strings"],
    language = "c++",
    deps = [
        "json",
        "json_args",
        "ref_counted",
        "validation_errors",
        "//:gpr_platform",
        "//:ref_counted_ptr",
    ],
)

grpc_cc_library(
    name = "event_engine_memory_allocator",
    hdrs = [
        "//:include/grpc/event_engine/internal/memory_allocator_impl.h",
        "//:include/grpc/event_engine/memory_allocator.h",
        "//:include/grpc/event_engine/memory_request.h",
    ],
    external_deps = ["absl/strings"],
    language = "c++",
    deps = [
        "slice",
        "//:gpr_platform",
    ],
)

grpc_cc_library(
    name = "event_engine_memory_allocator_factory",
    hdrs = [
        "lib/event_engine/memory_allocator_factory.h",
    ],
    external_deps = ["absl/strings"],
    language = "c++",
    deps = [
        "event_engine_memory_allocator",
        "memory_quota",
        "//:gpr_platform",
    ],
)

grpc_cc_library(
    name = "memory_quota",
    srcs = [
        "lib/resource_quota/memory_quota.cc",
    ],
    hdrs = [
        "lib/resource_quota/memory_quota.h",
    ],
    external_deps = [
        "absl/base:core_headers",
        "absl/container:flat_hash_set",
        "absl/log:check",
        "absl/log:log",
        "absl/status",
        "absl/strings",
        "absl/types:optional",
    ],
    deps = [
        "activity",
        "event_engine_memory_allocator",
        "exec_ctx_wakeup_scheduler",
        "experiments",
        "loop",
        "map",
        "periodic_update",
        "poll",
        "race",
        "seq",
        "slice_refcount",
        "time",
        "useful",
        "//:gpr",
        "//:grpc_trace",
        "//:orphanable",
        "//:ref_counted_ptr",
    ],
)

grpc_cc_library(
    name = "periodic_update",
    srcs = [
        "lib/resource_quota/periodic_update.cc",
    ],
    hdrs = [
        "lib/resource_quota/periodic_update.h",
    ],
    external_deps = ["absl/functional:function_ref"],
    deps = [
        "time",
        "useful",
        "//:gpr_platform",
    ],
)

grpc_cc_library(
    name = "arena",
    srcs = [
        "lib/resource_quota/arena.cc",
    ],
    hdrs = [
        "lib/resource_quota/arena.h",
    ],
    external_deps = [
        "absl/log:log",
    ],
    visibility = [
        "@grpc:alt_grpc_base_legacy",
    ],
    deps = [
        "construct_destruct",
        "context",
        "event_engine_memory_allocator",
        "memory_quota",
        "resource_quota",
        "//:gpr",
    ],
)

grpc_cc_library(
    name = "thread_quota",
    srcs = [
        "lib/resource_quota/thread_quota.cc",
    ],
    hdrs = [
        "lib/resource_quota/thread_quota.h",
    ],
    external_deps = [
        "absl/base:core_headers",
        "absl/log:check",
    ],
    deps = [
        "ref_counted",
        "//:gpr",
        "//:ref_counted_ptr",
    ],
)

grpc_cc_library(
    name = "connection_quota",
    srcs = [
        "lib/resource_quota/connection_quota.cc",
    ],
    hdrs = [
        "lib/resource_quota/connection_quota.h",
    ],
    external_deps = [
        "absl/base:core_headers",
        "absl/log:check",
    ],
    deps = [
        "memory_quota",
        "ref_counted",
        "//:gpr",
        "//:ref_counted_ptr",
    ],
)

grpc_cc_library(
    name = "resource_quota",
    srcs = [
        "lib/resource_quota/resource_quota.cc",
    ],
    hdrs = [
        "lib/resource_quota/resource_quota.h",
    ],
    external_deps = ["absl/strings"],
    visibility = [
        "@grpc:alt_grpc_base_legacy",
    ],
    deps = [
        "connection_quota",
        "memory_quota",
        "ref_counted",
        "thread_quota",
        "useful",
        "//:channel_arg_names",
        "//:cpp_impl_of",
        "//:event_engine_base_hdrs",
        "//:gpr_platform",
        "//:ref_counted_ptr",
    ],
)

grpc_cc_library(
    name = "slice_refcount",
    hdrs = [
        "lib/slice/slice_refcount.h",
    ],
    external_deps = [
        "absl/log:log",
    ],
    public_hdrs = [
        "//:include/grpc/slice.h",
    ],
    deps = [
        "//:debug_location",
        "//:event_engine_base_hdrs",
        "//:gpr",
        "//:grpc_trace",
    ],
)

grpc_cc_library(
    name = "slice",
    srcs = [
        "lib/slice/slice.cc",
        "lib/slice/slice_string_helpers.cc",
    ],
    hdrs = [
        "lib/slice/slice.h",
        "lib/slice/slice_internal.h",
        "lib/slice/slice_string_helpers.h",
        "//:include/grpc/slice.h",
    ],
    external_deps = [
        "absl/hash",
        "absl/log:check",
        "absl/strings",
    ],
    visibility = ["@grpc:alt_grpc_base_legacy"],
    deps = [
        "slice_cast",
        "slice_refcount",
        "//:debug_location",
        "//:event_engine_base_hdrs",
        "//:gpr",
    ],
)

grpc_cc_library(
    name = "slice_buffer",
    srcs = [
        "lib/slice/slice_buffer.cc",
    ],
    hdrs = [
        "lib/slice/slice_buffer.h",
        "//:include/grpc/slice_buffer.h",
    ],
    external_deps = [
        "absl/log:check",
    ],
    deps = [
        "slice",
        "slice_refcount",
        "//:gpr",
    ],
)

grpc_cc_library(
    name = "error",
    srcs = [
        "lib/iomgr/error.cc",
    ],
    hdrs = [
        "lib/iomgr/error.h",
    ],
    external_deps = [
        "absl/log:check",
        "absl/log:log",
        "absl/status",
        "absl/strings",
        "absl/strings:str_format",
    ],
    visibility = ["@grpc:alt_grpc_base_legacy"],
    deps = [
        "gpr_spinlock",
        "slice",
        "slice_refcount",
        "status_helper",
        "strerror",
        "useful",
        "//:gpr",
        "//:grpc_public_hdrs",
        "//:grpc_trace",
    ],
)

grpc_cc_library(
    name = "closure",
    srcs = [
        "lib/iomgr/closure.cc",
    ],
    hdrs = [
        "lib/iomgr/closure.h",
    ],
    external_deps = [
        "absl/log:check",
        "absl/log:log",
        "absl/strings:str_format",
    ],
    visibility = ["@grpc:alt_grpc_base_legacy"],
    deps = [
        "error",
        "gpr_manual_constructor",
        "//:debug_location",
        "//:gpr",
    ],
)

grpc_cc_library(
    name = "time",
    srcs = [
        "lib/gprpp/time.cc",
    ],
    hdrs = [
        "lib/gprpp/time.h",
    ],
    external_deps = [
        "absl/log:check",
        "absl/log:log",
        "absl/strings:str_format",
        "absl/types:optional",
    ],
    deps = [
        "no_destruct",
        "useful",
        "//:event_engine_base_hdrs",
        "//:gpr",
    ],
)

grpc_cc_library(
    name = "iomgr_port",
    hdrs = [
        "lib/iomgr/port.h",
    ],
    deps = ["//:gpr_platform"],
)

grpc_cc_library(
    name = "iomgr_fwd",
    hdrs = [
        "lib/iomgr/iomgr_fwd.h",
    ],
    visibility = ["@grpc:alt_grpc_base_legacy"],
    deps = ["//:gpr_platform"],
)

grpc_cc_library(
    name = "grpc_sockaddr",
    srcs = [
        "lib/iomgr/sockaddr_utils_posix.cc",
        "lib/iomgr/socket_utils_windows.cc",
    ],
    hdrs = [
        "lib/iomgr/sockaddr.h",
        "lib/iomgr/sockaddr_posix.h",
        "lib/iomgr/sockaddr_windows.h",
        "lib/iomgr/socket_utils.h",
    ],
    external_deps = [
        "absl/log:check",
    ],
    deps = [
        "iomgr_port",
        "//:gpr",
    ],
)

grpc_cc_library(
    name = "avl",
    hdrs = [
        "lib/avl/avl.h",
    ],
    deps = [
        "ref_counted",
        "useful",
        "//:gpr_platform",
        "//:ref_counted_ptr",
    ],
)

grpc_cc_library(
    name = "time_averaged_stats",
    srcs = ["lib/gprpp/time_averaged_stats.cc"],
    hdrs = [
        "lib/gprpp/time_averaged_stats.h",
    ],
    deps = ["//:gpr"],
)

grpc_cc_library(
    name = "forkable",
    srcs = [
        "lib/event_engine/forkable.cc",
    ],
    hdrs = [
        "lib/event_engine/forkable.h",
    ],
    external_deps = [
        "absl/log:check",
        "absl/log:log",
    ],
    deps = [
        "//:config_vars",
        "//:gpr",
        "//:gpr_platform",
        "//:grpc_trace",
    ],
)

grpc_cc_library(
    name = "event_engine_poller",
    hdrs = [
        "lib/event_engine/poller.h",
    ],
    external_deps = ["absl/functional:function_ref"],
    deps = [
        "//:event_engine_base_hdrs",
        "//:gpr_platform",
    ],
)

grpc_cc_library(
    name = "event_engine_time_util",
    srcs = ["lib/event_engine/time_util.cc"],
    hdrs = ["lib/event_engine/time_util.h"],
    deps = [
        "//:event_engine_base_hdrs",
        "//:gpr_platform",
    ],
)

grpc_cc_library(
    name = "event_engine_query_extensions",
    hdrs = [
        "lib/event_engine/query_extensions.h",
    ],
    external_deps = ["absl/strings"],
    deps = [
        "//:event_engine_base_hdrs",
        "//:gpr_platform",
    ],
)

grpc_cc_library(
    name = "event_engine_work_queue",
    hdrs = [
        "lib/event_engine/work_queue/work_queue.h",
    ],
    external_deps = ["absl/functional:any_invocable"],
    deps = [
        "//:event_engine_base_hdrs",
        "//:gpr",
    ],
)

grpc_cc_library(
    name = "event_engine_basic_work_queue",
    srcs = [
        "lib/event_engine/work_queue/basic_work_queue.cc",
    ],
    hdrs = [
        "lib/event_engine/work_queue/basic_work_queue.h",
    ],
    external_deps = [
        "absl/base:core_headers",
        "absl/functional:any_invocable",
    ],
    deps = [
        "common_event_engine_closures",
        "event_engine_work_queue",
        "//:event_engine_base_hdrs",
        "//:gpr",
    ],
)

grpc_cc_library(
    name = "common_event_engine_closures",
    hdrs = ["lib/event_engine/common_closures.h"],
    external_deps = ["absl/functional:any_invocable"],
    deps = [
        "//:event_engine_base_hdrs",
        "//:gpr_platform",
    ],
)

grpc_cc_library(
    name = "posix_event_engine_timer",
    srcs = [
        "lib/event_engine/posix_engine/timer.cc",
        "lib/event_engine/posix_engine/timer_heap.cc",
    ],
    hdrs = [
        "lib/event_engine/posix_engine/timer.h",
        "lib/event_engine/posix_engine/timer_heap.h",
    ],
    external_deps = [
        "absl/base:core_headers",
        "absl/types:optional",
    ],
    deps = [
        "time",
        "time_averaged_stats",
        "useful",
        "//:event_engine_base_hdrs",
        "//:gpr",
    ],
)

grpc_cc_library(
    name = "event_engine_thread_local",
    srcs = ["lib/event_engine/thread_local.cc"],
    hdrs = ["lib/event_engine/thread_local.h"],
    deps = ["//:gpr_platform"],
)

grpc_cc_library(
    name = "event_engine_thread_count",
    srcs = [
        "lib/event_engine/thread_pool/thread_count.cc",
    ],
    hdrs = ["lib/event_engine/thread_pool/thread_count.h"],
    external_deps = [
        "absl/base:core_headers",
        "absl/time",
        "absl/status",
        "absl/strings:str_format",
    ],
    deps = [
        "time",
        "useful",
        "//:gpr",
    ],
)

grpc_cc_library(
    name = "event_engine_thread_pool",
    srcs = [
        "lib/event_engine/thread_pool/thread_pool_factory.cc",
        "lib/event_engine/thread_pool/work_stealing_thread_pool.cc",
    ],
    hdrs = [
        "lib/event_engine/thread_pool/thread_pool.h",
        "lib/event_engine/thread_pool/work_stealing_thread_pool.h",
    ],
    external_deps = [
        "absl/base:core_headers",
        "absl/container:flat_hash_set",
        "absl/functional:any_invocable",
        "absl/log",
        "absl/log:check",
        "absl/time",
        "absl/types:optional",
    ],
    deps = [
        "common_event_engine_closures",
        "env",
        "event_engine_basic_work_queue",
        "event_engine_thread_count",
        "event_engine_thread_local",
        "event_engine_work_queue",
        "examine_stack",
        "forkable",
        "no_destruct",
        "notification",
        "time",
        "//:backoff",
        "//:event_engine_base_hdrs",
        "//:gpr",
        "//:grpc_trace",
    ],
)

grpc_cc_library(
    name = "posix_event_engine_base_hdrs",
    srcs = [],
    hdrs = [
        "lib/event_engine/posix.h",
    ],
    external_deps = [
        "absl/functional:any_invocable",
        "absl/status",
        "absl/status:statusor",
    ],
    deps = [
        "event_engine_extensions",
        "event_engine_query_extensions",
        "//:event_engine_base_hdrs",
        "//:gpr",
    ],
)

grpc_cc_library(
    name = "posix_event_engine_timer_manager",
    srcs = ["lib/event_engine/posix_engine/timer_manager.cc"],
    hdrs = [
        "lib/event_engine/posix_engine/timer_manager.h",
    ],
    external_deps = [
        "absl/base:core_headers",
        "absl/log:check",
        "absl/log:log",
        "absl/time",
        "absl/types:optional",
    ],
    deps = [
        "event_engine_thread_pool",
        "forkable",
        "notification",
        "posix_event_engine_timer",
        "time",
        "//:event_engine_base_hdrs",
        "//:gpr",
        "//:grpc_trace",
    ],
)

grpc_cc_library(
    name = "posix_event_engine_event_poller",
    srcs = [],
    hdrs = [
        "lib/event_engine/posix_engine/event_poller.h",
    ],
    external_deps = [
        "absl/functional:any_invocable",
        "absl/status",
        "absl/strings",
    ],
    deps = [
        "event_engine_poller",
        "forkable",
        "posix_event_engine_closure",
        "//:event_engine_base_hdrs",
        "//:gpr_platform",
    ],
)

grpc_cc_library(
    name = "posix_event_engine_closure",
    srcs = [],
    hdrs = [
        "lib/event_engine/posix_engine/posix_engine_closure.h",
    ],
    external_deps = [
        "absl/functional:any_invocable",
        "absl/status",
    ],
    deps = [
        "//:event_engine_base_hdrs",
        "//:gpr_platform",
    ],
)

grpc_cc_library(
    name = "posix_event_engine_lockfree_event",
    srcs = [
        "lib/event_engine/posix_engine/lockfree_event.cc",
    ],
    hdrs = [
        "lib/event_engine/posix_engine/lockfree_event.h",
    ],
    external_deps = [
        "absl/log:check",
        "absl/status",
    ],
    deps = [
        "gpr_atm",
        "posix_event_engine_closure",
        "posix_event_engine_event_poller",
        "status_helper",
        "//:gpr",
    ],
)

grpc_cc_library(
    name = "posix_event_engine_wakeup_fd_posix",
    hdrs = [
        "lib/event_engine/posix_engine/wakeup_fd_posix.h",
    ],
    external_deps = ["absl/status"],
    deps = ["//:gpr_platform"],
)

grpc_cc_library(
    name = "posix_event_engine_wakeup_fd_posix_pipe",
    srcs = [
        "lib/event_engine/posix_engine/wakeup_fd_pipe.cc",
    ],
    hdrs = [
        "lib/event_engine/posix_engine/wakeup_fd_pipe.h",
    ],
    external_deps = [
        "absl/status",
        "absl/status:statusor",
        "absl/strings",
    ],
    deps = [
        "iomgr_port",
        "posix_event_engine_wakeup_fd_posix",
        "strerror",
        "//:gpr",
    ],
)

grpc_cc_library(
    name = "posix_event_engine_wakeup_fd_posix_eventfd",
    srcs = [
        "lib/event_engine/posix_engine/wakeup_fd_eventfd.cc",
    ],
    hdrs = [
        "lib/event_engine/posix_engine/wakeup_fd_eventfd.h",
    ],
    external_deps = [
        "absl/status",
        "absl/status:statusor",
        "absl/strings",
    ],
    deps = [
        "iomgr_port",
        "posix_event_engine_wakeup_fd_posix",
        "strerror",
        "//:gpr",
    ],
)

grpc_cc_library(
    name = "posix_event_engine_wakeup_fd_posix_default",
    srcs = [
        "lib/event_engine/posix_engine/wakeup_fd_posix_default.cc",
    ],
    hdrs = [
        "lib/event_engine/posix_engine/wakeup_fd_posix_default.h",
    ],
    external_deps = [
        "absl/status",
        "absl/status:statusor",
    ],
    deps = [
        "iomgr_port",
        "posix_event_engine_wakeup_fd_posix",
        "posix_event_engine_wakeup_fd_posix_eventfd",
        "posix_event_engine_wakeup_fd_posix_pipe",
        "//:gpr_platform",
    ],
)

grpc_cc_library(
    name = "posix_event_engine_poller_posix_epoll1",
    srcs = [
        "lib/event_engine/posix_engine/ev_epoll1_linux.cc",
    ],
    hdrs = [
        "lib/event_engine/posix_engine/ev_epoll1_linux.h",
    ],
    external_deps = [
        "absl/base:core_headers",
        "absl/container:inlined_vector",
        "absl/functional:function_ref",
        "absl/log:check",
        "absl/log:log",
        "absl/status",
        "absl/status:statusor",
        "absl/strings",
        "absl/strings:str_format",
    ],
    deps = [
        "event_engine_poller",
        "event_engine_time_util",
        "iomgr_port",
        "posix_event_engine_closure",
        "posix_event_engine_event_poller",
        "posix_event_engine_internal_errqueue",
        "posix_event_engine_lockfree_event",
        "posix_event_engine_wakeup_fd_posix",
        "posix_event_engine_wakeup_fd_posix_default",
        "status_helper",
        "strerror",
        "//:event_engine_base_hdrs",
        "//:gpr",
        "//:grpc_public_hdrs",
    ],
)

grpc_cc_library(
    name = "posix_event_engine_poller_posix_poll",
    srcs = [
        "lib/event_engine/posix_engine/ev_poll_posix.cc",
    ],
    hdrs = [
        "lib/event_engine/posix_engine/ev_poll_posix.h",
    ],
    external_deps = [
        "absl/base:core_headers",
        "absl/container:inlined_vector",
        "absl/functional:any_invocable",
        "absl/functional:function_ref",
        "absl/log:check",
        "absl/status",
        "absl/status:statusor",
        "absl/strings",
        "absl/strings:str_format",
    ],
    deps = [
        "common_event_engine_closures",
        "event_engine_poller",
        "event_engine_time_util",
        "iomgr_port",
        "posix_event_engine_closure",
        "posix_event_engine_event_poller",
        "posix_event_engine_wakeup_fd_posix",
        "posix_event_engine_wakeup_fd_posix_default",
        "status_helper",
        "strerror",
        "time",
        "//:event_engine_base_hdrs",
        "//:gpr",
        "//:grpc_public_hdrs",
    ],
)

grpc_cc_library(
    name = "posix_event_engine_poller_posix_default",
    srcs = [
        "lib/event_engine/posix_engine/event_poller_posix_default.cc",
    ],
    hdrs = [
        "lib/event_engine/posix_engine/event_poller_posix_default.h",
    ],
    external_deps = ["absl/strings"],
    deps = [
        "forkable",
        "iomgr_port",
        "no_destruct",
        "posix_event_engine_event_poller",
        "posix_event_engine_poller_posix_epoll1",
        "posix_event_engine_poller_posix_poll",
        "//:config_vars",
        "//:gpr",
    ],
)

grpc_cc_library(
    name = "posix_event_engine_internal_errqueue",
    srcs = [
        "lib/event_engine/posix_engine/internal_errqueue.cc",
    ],
    hdrs = [
        "lib/event_engine/posix_engine/internal_errqueue.h",
    ],
    external_deps = [
        "absl/log:log",
    ],
    deps = [
        "iomgr_port",
        "strerror",
        "//:gpr",
    ],
)

grpc_cc_library(
    name = "posix_event_engine_traced_buffer_list",
    srcs = [
        "lib/event_engine/posix_engine/traced_buffer_list.cc",
    ],
    hdrs = [
        "lib/event_engine/posix_engine/traced_buffer_list.h",
    ],
    external_deps = [
        "absl/functional:any_invocable",
        "absl/log:log",
        "absl/status",
        "absl/types:optional",
    ],
    deps = [
        "iomgr_port",
        "posix_event_engine_internal_errqueue",
        "//:gpr",
    ],
)

grpc_cc_library(
    name = "posix_event_engine_endpoint",
    srcs = [
        "lib/event_engine/posix_engine/posix_endpoint.cc",
    ],
    hdrs = [
        "lib/event_engine/posix_engine/posix_endpoint.h",
    ],
    external_deps = [
        "absl/base:core_headers",
        "absl/container:flat_hash_map",
        "absl/functional:any_invocable",
        "absl/hash",
        "absl/log",
        "absl/log:check",
        "absl/status",
        "absl/status:statusor",
        "absl/strings",
        "absl/types:optional",
    ],
    deps = [
        "event_engine_common",
        "event_engine_extensions",
        "event_engine_tcp_socket_utils",
        "experiments",
        "iomgr_port",
        "load_file",
        "memory_quota",
        "posix_event_engine_base_hdrs",
        "posix_event_engine_closure",
        "posix_event_engine_event_poller",
        "posix_event_engine_internal_errqueue",
        "posix_event_engine_tcp_socket_utils",
        "posix_event_engine_traced_buffer_list",
        "ref_counted",
        "resource_quota",
        "slice",
        "status_helper",
        "strerror",
        "time",
        "//:debug_location",
        "//:event_engine_base_hdrs",
        "//:exec_ctx",
        "//:gpr",
        "//:grpc_public_hdrs",
        "//:grpc_trace",
        "//:ref_counted_ptr",
    ],
)

grpc_cc_library(
    name = "event_engine_utils",
    srcs = ["lib/event_engine/utils.cc"],
    hdrs = ["lib/event_engine/utils.h"],
    external_deps = [
        "absl/log:check",
        "absl/strings",
    ],
    deps = [
        "time",
        "//:event_engine_base_hdrs",
        "//:gpr_platform",
    ],
)

grpc_cc_library(
    name = "posix_event_engine_tcp_socket_utils",
    srcs = [
        "lib/event_engine/posix_engine/tcp_socket_utils.cc",
    ],
    hdrs = [
        "lib/event_engine/posix_engine/tcp_socket_utils.h",
    ],
    external_deps = [
        "absl/cleanup",
        "absl/log:check",
        "absl/log:log",
        "absl/status",
        "absl/status:statusor",
        "absl/strings",
        "absl/types:optional",
    ],
    deps = [
        "event_engine_tcp_socket_utils",
        "iomgr_port",
        "resource_quota",
        "socket_mutator",
        "status_helper",
        "strerror",
        "time",
        "useful",
        "//:channel_arg_names",
        "//:event_engine_base_hdrs",
        "//:gpr",
        "//:ref_counted_ptr",
    ],
)

grpc_cc_library(
    name = "posix_event_engine_listener_utils",
    srcs = [
        "lib/event_engine/posix_engine/posix_engine_listener_utils.cc",
    ],
    hdrs = [
        "lib/event_engine/posix_engine/posix_engine_listener_utils.h",
    ],
    external_deps = [
        "absl/cleanup",
        "absl/log:check",
        "absl/log:log",
        "absl/status",
        "absl/status:statusor",
        "absl/strings",
    ],
    deps = [
        "event_engine_tcp_socket_utils",
        "iomgr_port",
        "posix_event_engine_tcp_socket_utils",
        "socket_mutator",
        "status_helper",
        "//:event_engine_base_hdrs",
        "//:gpr",
    ],
)

grpc_cc_library(
    name = "posix_event_engine_listener",
    srcs = [
        "lib/event_engine/posix_engine/posix_engine_listener.cc",
    ],
    hdrs = [
        "lib/event_engine/posix_engine/posix_engine_listener.h",
    ],
    external_deps = [
        "absl/base:core_headers",
        "absl/functional:any_invocable",
        "absl/log",
        "absl/log:check",
        "absl/status",
        "absl/status:statusor",
        "absl/strings",
        "absl/types:optional",
    ],
    deps = [
        "event_engine_tcp_socket_utils",
        "iomgr_port",
        "posix_event_engine_base_hdrs",
        "posix_event_engine_closure",
        "posix_event_engine_endpoint",
        "posix_event_engine_event_poller",
        "posix_event_engine_listener_utils",
        "posix_event_engine_tcp_socket_utils",
        "socket_mutator",
        "status_helper",
        "strerror",
        "time",
        "//:event_engine_base_hdrs",
        "//:exec_ctx",
        "//:gpr",
        "//:grpc_trace",
    ],
)

grpc_cc_library(
    name = "posix_event_engine",
    srcs = ["lib/event_engine/posix_engine/posix_engine.cc"],
    hdrs = ["lib/event_engine/posix_engine/posix_engine.h"],
    external_deps = [
        "absl/base:core_headers",
        "absl/cleanup",
        "absl/container:flat_hash_map",
        "absl/functional:any_invocable",
        "absl/hash",
        "absl/log:check",
        "absl/log:log",
        "absl/status",
        "absl/status:statusor",
        "absl/strings",
    ],
    deps = [
        "ares_resolver",
        "event_engine_common",
        "event_engine_poller",
        "event_engine_tcp_socket_utils",
        "event_engine_thread_pool",
        "event_engine_utils",
        "forkable",
        "init_internally",
        "iomgr_port",
        "native_posix_dns_resolver",
        "no_destruct",
        "posix_event_engine_base_hdrs",
        "posix_event_engine_closure",
        "posix_event_engine_endpoint",
        "posix_event_engine_event_poller",
        "posix_event_engine_listener",
        "posix_event_engine_poller_posix_default",
        "posix_event_engine_tcp_socket_utils",
        "posix_event_engine_timer",
        "posix_event_engine_timer_manager",
        "ref_counted_dns_resolver_interface",
        "useful",
        "//:event_engine_base_hdrs",
        "//:gpr",
        "//:grpc_trace",
        "//:orphanable",
    ],
)

grpc_cc_library(
    name = "windows_event_engine",
    srcs = ["lib/event_engine/windows/windows_engine.cc"],
    hdrs = ["lib/event_engine/windows/windows_engine.h"],
    external_deps = [
        "absl/log:check",
        "absl/log:log",
        "absl/status",
        "absl/status:statusor",
        "absl/strings",
    ],
    deps = [
        "ares_resolver",
        "channel_args_endpoint_config",
        "common_event_engine_closures",
        "dump_args",
        "error",
        "event_engine_common",
        "event_engine_tcp_socket_utils",
        "event_engine_thread_pool",
        "event_engine_utils",
        "init_internally",
        "iomgr_port",
        "posix_event_engine_timer_manager",
        "time",
        "windows_endpoint",
        "windows_event_engine_listener",
        "windows_iocp",
        "windows_native_resolver",
        "//:event_engine_base_hdrs",
        "//:gpr",
    ],
)

grpc_cc_library(
    name = "windows_native_resolver",
    srcs = ["lib/event_engine/windows/native_windows_dns_resolver.cc"],
    hdrs = ["lib/event_engine/windows/native_windows_dns_resolver.h"],
    external_deps = ["absl/strings:str_format"],
    deps = [
        "error",
        "status_helper",
        "//:event_engine_base_hdrs",
        "//:gpr",
    ],
)

grpc_cc_library(
    name = "windows_iocp",
    srcs = [
        "lib/event_engine/windows/iocp.cc",
        "lib/event_engine/windows/win_socket.cc",
    ],
    hdrs = [
        "lib/event_engine/windows/iocp.h",
        "lib/event_engine/windows/win_socket.h",
    ],
    external_deps = [
        "absl/base:core_headers",
        "absl/functional:any_invocable",
        "absl/log:check",
        "absl/log:log",
        "absl/status",
        "absl/strings:str_format",
    ],
    deps = [
        "error",
        "event_engine_poller",
        "event_engine_tcp_socket_utils",
        "event_engine_thread_pool",
        "event_engine_time_util",
        "//:debug_location",
        "//:event_engine_base_hdrs",
        "//:gpr",
        "//:gpr_platform",
    ],
)

grpc_cc_library(
    name = "windows_endpoint",
    srcs = [
        "lib/event_engine/windows/windows_endpoint.cc",
    ],
    hdrs = [
        "lib/event_engine/windows/windows_endpoint.h",
    ],
    external_deps = [
        "absl/cleanup",
        "absl/functional:any_invocable",
        "absl/log:check",
        "absl/log:log",
        "absl/status",
        "absl/strings:str_format",
    ],
    deps = [
        "error",
        "event_engine_tcp_socket_utils",
        "event_engine_thread_pool",
        "status_helper",
        "windows_iocp",
        "//:debug_location",
        "//:event_engine_base_hdrs",
        "//:gpr",
        "//:gpr_platform",
    ],
)

grpc_cc_library(
    name = "windows_event_engine_listener",
    srcs = [
        "lib/event_engine/windows/windows_listener.cc",
    ],
    hdrs = [
        "lib/event_engine/windows/windows_listener.h",
    ],
    external_deps = [
        "absl/base:core_headers",
        "absl/log:check",
        "absl/log:log",
        "absl/status",
        "absl/status:statusor",
        "absl/strings:str_format",
    ],
    deps = [
        "common_event_engine_closures",
        "error",
        "event_engine_tcp_socket_utils",
        "event_engine_thread_pool",
        "windows_endpoint",
        "windows_iocp",
        "//:event_engine_base_hdrs",
        "//:gpr",
        "//:gpr_platform",
    ],
)

grpc_cc_library(
    name = "cf_event_engine",
    srcs = [
        "lib/event_engine/cf_engine/cf_engine.cc",
        "lib/event_engine/cf_engine/cfstream_endpoint.cc",
        "lib/event_engine/cf_engine/dns_service_resolver.cc",
    ],
    hdrs = [
        "lib/event_engine/cf_engine/cf_engine.h",
        "lib/event_engine/cf_engine/cfstream_endpoint.h",
        "lib/event_engine/cf_engine/cftype_unique_ref.h",
        "lib/event_engine/cf_engine/dns_service_resolver.h",
    ],
    external_deps = [
        "absl/container:flat_hash_map",
        "absl/log:check",
        "absl/log:log",
        "absl/strings",
        "absl/strings:str_format",
    ],
    deps = [
        "event_engine_common",
        "event_engine_tcp_socket_utils",
        "event_engine_thread_pool",
        "event_engine_utils",
        "init_internally",
        "posix_event_engine_closure",
        "posix_event_engine_event_poller",
        "posix_event_engine_lockfree_event",
        "posix_event_engine_timer_manager",
        "ref_counted",
        "strerror",
        "//:event_engine_base_hdrs",
        "//:gpr",
        "//:parse_address",
        "//:ref_counted_ptr",
        "//:sockaddr_utils",
    ],
)

grpc_cc_library(
    name = "event_engine_tcp_socket_utils",
    srcs = [
        "lib/event_engine/tcp_socket_utils.cc",
    ],
    hdrs = [
        "lib/event_engine/tcp_socket_utils.h",
    ],
    external_deps = [
        "absl/log:check",
        "absl/log:log",
        "absl/status",
        "absl/status:statusor",
        "absl/strings",
        "absl/strings:str_format",
        "absl/types:optional",
    ],
    deps = [
        "iomgr_port",
        "resolved_address",
        "status_helper",
        "//:event_engine_base_hdrs",
        "//:gpr",
        "//:gpr_platform",
        "//:parse_address",
        "//:uri_parser",
    ],
)

grpc_cc_library(
    name = "event_engine_shim",
    srcs = [
        "lib/event_engine/shim.cc",
    ],
    hdrs = [
        "lib/event_engine/shim.h",
    ],
    deps = [
        "experiments",
        "iomgr_port",
        "//:gpr_platform",
    ],
)

# NOTE: this target gets replaced inside Google's build system to be one that
# integrates with other internal systems better. Please do not rename or fold
# this into other targets.
grpc_cc_library(
    name = "default_event_engine_factory",
    srcs = ["lib/event_engine/default_event_engine_factory.cc"],
    hdrs = ["lib/event_engine/default_event_engine_factory.h"],
    external_deps = ["absl/memory"],
    select_deps = [
        {
            "//:windows": ["windows_event_engine"],
            "//:windows_msvc": ["windows_event_engine"],
            "//:windows_clang": ["windows_event_engine"],
            "//:windows_other": ["windows_event_engine"],
            "//:mac": [
                "posix_event_engine",
                "cf_event_engine",
            ],
            "//:mac_x86_64": [
                "posix_event_engine",
                "cf_event_engine",
            ],
            "//:mac_arm64": [
                "posix_event_engine",
                "cf_event_engine",
            ],
            "//:ios": ["cf_event_engine"],
            "//:tvos": ["cf_event_engine"],
            "//:visionos": ["cf_event_engine"],
            "//:watchos": ["cf_event_engine"],
            "//conditions:default": ["posix_event_engine"],
        },
    ],
    deps = [
        "//:event_engine_base_hdrs",
        "//:gpr_platform",
    ],
)

grpc_cc_library(
    name = "channel_args_endpoint_config",
    srcs = [
        "lib/event_engine/channel_args_endpoint_config.cc",
    ],
    hdrs = [
        "lib/event_engine/channel_args_endpoint_config.h",
    ],
    external_deps = [
        "absl/strings",
        "absl/types:optional",
    ],
    visibility = ["@grpc:alt_grpc_base_legacy"],
    deps = [
        "channel_args",
        "//:event_engine_base_hdrs",
        "//:gpr_platform",
    ],
)

grpc_cc_library(
    name = "thready_event_engine",
    srcs = ["lib/event_engine/thready_event_engine/thready_event_engine.cc"],
    hdrs = ["lib/event_engine/thready_event_engine/thready_event_engine.h"],
    external_deps = [
        "absl/functional:any_invocable",
        "absl/status",
        "absl/status:statusor",
        "absl/strings",
    ],
    deps = [
        "//:event_engine_base_hdrs",
        "//:gpr",
    ],
)

grpc_cc_library(
    name = "event_engine_context",
    hdrs = [
        "lib/event_engine/event_engine_context.h",
    ],
    visibility = [
        "@grpc:alt_grpc_base_legacy",
    ],
    deps = [
        "arena",
        "//:event_engine_base_hdrs",
        "//:gpr",
    ],
)

grpc_cc_library(
    name = "default_event_engine",
    srcs = [
        "lib/event_engine/default_event_engine.cc",
    ],
    hdrs = [
        "lib/event_engine/default_event_engine.h",
    ],
    external_deps = ["absl/functional:any_invocable"],
    visibility = [
        "@grpc:alt_grpc_base_legacy",
    ],
    deps = [
        "channel_args",
        "default_event_engine_factory",
        "no_destruct",
        "thready_event_engine",
        "//:config",
        "//:debug_location",
        "//:event_engine_base_hdrs",
        "//:gpr",
        "//:grpc_trace",
    ],
)

grpc_cc_library(
    name = "ref_counted_dns_resolver_interface",
    hdrs = ["lib/event_engine/ref_counted_dns_resolver_interface.h"],
    external_deps = ["absl/strings"],
    deps = [
        "//:event_engine_base_hdrs",
        "//:gpr_platform",
        "//:orphanable",
    ],
)

grpc_cc_library(
    name = "native_posix_dns_resolver",
    srcs = [
        "lib/event_engine/posix_engine/native_posix_dns_resolver.cc",
    ],
    hdrs = [
        "lib/event_engine/posix_engine/native_posix_dns_resolver.h",
    ],
    external_deps = [
        "absl/functional:any_invocable",
        "absl/status",
        "absl/status:statusor",
        "absl/strings",
        "absl/strings:str_format",
    ],
    deps = [
        "iomgr_port",
        "useful",
        "//:event_engine_base_hdrs",
        "//:gpr",
    ],
)

grpc_cc_library(
    name = "ares_resolver",
    srcs = [
        "lib/event_engine/ares_resolver.cc",
        "lib/event_engine/windows/grpc_polled_fd_windows.cc",
    ],
    hdrs = [
        "lib/event_engine/ares_resolver.h",
        "lib/event_engine/grpc_polled_fd.h",
        "lib/event_engine/nameser.h",
        "lib/event_engine/posix_engine/grpc_polled_fd_posix.h",
        "lib/event_engine/windows/grpc_polled_fd_windows.h",
    ],
    external_deps = [
        "absl/base:core_headers",
        "absl/container:flat_hash_map",
        "absl/functional:any_invocable",
        "absl/hash",
        "absl/log:check",
        "absl/log:log",
        "absl/status",
        "absl/status:statusor",
        "absl/strings",
        "absl/strings:str_format",
        "absl/types:optional",
        "absl/types:variant",
        "address_sorting",
        "cares",
    ],
    deps = [
        "common_event_engine_closures",
        "error",
        "event_engine_time_util",
        "grpc_sockaddr",
        "iomgr_port",
        "posix_event_engine_closure",
        "posix_event_engine_event_poller",
        "posix_event_engine_tcp_socket_utils",
        "ref_counted_dns_resolver_interface",
        "resolved_address",
        "slice",
        "windows_iocp",
        "//:config_vars",
        "//:debug_location",
        "//:event_engine_base_hdrs",
        "//:gpr",
        "//:grpc_trace",
        "//:orphanable",
        "//:parse_address",
        "//:ref_counted_ptr",
        "//:sockaddr_utils",
    ],
)

grpc_cc_library(
    name = "channel_args_preconditioning",
    srcs = [
        "lib/channel/channel_args_preconditioning.cc",
    ],
    hdrs = [
        "lib/channel/channel_args_preconditioning.h",
    ],
    deps = [
        "channel_args",
        "//:event_engine_base_hdrs",
        "//:gpr_platform",
    ],
)

grpc_cc_library(
    name = "bdp_estimator",
    srcs = [
        "lib/transport/bdp_estimator.cc",
    ],
    hdrs = ["lib/transport/bdp_estimator.h"],
    external_deps = [
        "absl/log:check",
        "absl/log:log",
        "absl/strings",
    ],
    deps = [
        "time",
        "//:gpr",
        "//:grpc_trace",
    ],
)

grpc_cc_library(
    name = "percent_encoding",
    srcs = [
        "lib/slice/percent_encoding.cc",
    ],
    hdrs = [
        "lib/slice/percent_encoding.h",
    ],
    external_deps = [
        "absl/log:check",
    ],
    deps = [
        "bitset",
        "slice",
        "//:gpr",
    ],
)

grpc_cc_library(
    name = "socket_mutator",
    srcs = [
        "lib/iomgr/socket_mutator.cc",
    ],
    hdrs = [
        "lib/iomgr/socket_mutator.h",
    ],
    visibility = ["@grpc:alt_grpc_base_legacy"],
    deps = [
        "channel_args",
        "useful",
        "//:event_engine_base_hdrs",
        "//:gpr",
    ],
)

grpc_cc_library(
    name = "pollset_set",
    srcs = [
        "lib/iomgr/pollset_set.cc",
    ],
    hdrs = [
        "lib/iomgr/pollset_set.h",
    ],
    deps = [
        "iomgr_fwd",
        "//:gpr",
    ],
)

grpc_cc_library(
    name = "histogram_view",
    srcs = [
        "telemetry/histogram_view.cc",
    ],
    hdrs = [
        "telemetry/histogram_view.h",
    ],
    deps = ["//:gpr"],
)

grpc_cc_library(
    name = "stats_data",
    srcs = [
        "telemetry/stats_data.cc",
    ],
    hdrs = [
        "telemetry/stats_data.h",
    ],
    external_deps = ["absl/strings"],
    deps = [
        "histogram_view",
        "per_cpu",
        "//:gpr_platform",
    ],
)

grpc_cc_library(
    name = "per_cpu",
    srcs = [
        "lib/gprpp/per_cpu.cc",
    ],
    hdrs = [
        "lib/gprpp/per_cpu.h",
    ],
    deps = [
        "useful",
        "//:gpr",
    ],
)

grpc_cc_library(
    name = "event_log",
    srcs = [
        "lib/debug/event_log.cc",
    ],
    hdrs = [
        "lib/debug/event_log.h",
    ],
    external_deps = [
        "absl/base:core_headers",
        "absl/log:check",
        "absl/strings",
        "absl/types:span",
    ],
    deps = [
        "per_cpu",
        "//:gpr",
    ],
)

grpc_cc_library(
    name = "load_file",
    srcs = [
        "lib/gprpp/load_file.cc",
    ],
    hdrs = [
        "lib/gprpp/load_file.h",
    ],
    external_deps = [
        "absl/cleanup",
        "absl/status",
        "absl/status:statusor",
        "absl/strings",
    ],
    language = "c++",
    deps = [
        "slice",
        "//:gpr",
    ],
)

grpc_cc_library(
    name = "http2_errors",
    hdrs = [
        "lib/transport/http2_errors.h",
    ],
)

grpc_cc_library(
    name = "channel_stack_type",
    srcs = [
        "lib/surface/channel_stack_type.cc",
    ],
    hdrs = [
        "lib/surface/channel_stack_type.h",
    ],
    language = "c++",
    deps = ["//:gpr_platform"],
)

grpc_cc_library(
    name = "channel_init",
    srcs = [
        "lib/surface/channel_init.cc",
    ],
    hdrs = [
        "lib/surface/channel_init.h",
    ],
    external_deps = [
        "absl/functional:any_invocable",
        "absl/log:check",
        "absl/log:log",
        "absl/strings",
        "absl/types:optional",
    ],
    language = "c++",
    deps = [
        "call_filters",
        "channel_args",
        "channel_fwd",
        "channel_stack_type",
        "interception_chain",
        "unique_type_name",
        "//:channel_stack_builder",
        "//:debug_location",
        "//:gpr",
        "//:gpr_platform",
        "//:grpc_trace",
    ],
)

grpc_cc_library(
    name = "server_interface",
    hdrs = [
        "server/server_interface.h",
    ],
    language = "c++",
    deps = [
        "channel_args",
        "//:channelz",
        "//:event_engine_base_hdrs",
        "//:gpr_platform",
    ],
)

grpc_cc_library(
    name = "single_set_ptr",
    hdrs = [
        "lib/gprpp/single_set_ptr.h",
    ],
    external_deps = [
        "absl/log:check",
    ],
    language = "c++",
    deps = ["//:gpr"],
)

grpc_cc_library(
    name = "grpc_service_config",
    hdrs = [
        "service_config/service_config.h",
        "service_config/service_config_call_data.h",
    ],
    external_deps = [
        "absl/log:check",
        "absl/strings",
    ],
    language = "c++",
    deps = [
        "arena",
        "chunked_vector",
        "ref_counted",
        "service_config_parser",
        "slice_refcount",
        "unique_type_name",
        "useful",
        "//:gpr_platform",
        "//:ref_counted_ptr",
    ],
)

grpc_cc_library(
    name = "service_config_parser",
    srcs = [
        "service_config/service_config_parser.cc",
    ],
    hdrs = [
        "service_config/service_config_parser.h",
    ],
    external_deps = [
        "absl/log:log",
        "absl/strings",
    ],
    language = "c++",
    deps = [
        "channel_args",
        "json",
        "validation_errors",
        "//:gpr",
    ],
)

grpc_cc_library(
    name = "notification",
    hdrs = [
        "lib/gprpp/notification.h",
    ],
    external_deps = ["absl/time"],
    deps = ["//:gpr"],
)

grpc_cc_library(
    name = "channel_args",
    srcs = [
        "lib/channel/channel_args.cc",
    ],
    hdrs = [
        "lib/channel/channel_args.h",
    ],
    external_deps = [
        "absl/log:check",
        "absl/log:log",
        "absl/meta:type_traits",
        "absl/strings",
        "absl/strings:str_format",
        "absl/types:optional",
    ],
    language = "c++",
    visibility = [
        "@grpc:alt_grpc_base_legacy",
    ],
    deps = [
        "avl",
        "channel_stack_type",
        "dual_ref_counted",
        "ref_counted",
        "ref_counted_string",
        "time",
        "useful",
        "//:channel_arg_names",
        "//:debug_location",
        "//:event_engine_base_hdrs",
        "//:gpr",
        "//:ref_counted_ptr",
    ],
)

grpc_cc_library(
    name = "resolved_address",
    hdrs = ["lib/iomgr/resolved_address.h"],
    language = "c++",
    deps = [
        "iomgr_port",
        "//:gpr_platform",
    ],
)

grpc_cc_library(
    name = "client_channel_internal_header",
    hdrs = [
        "client_channel/client_channel_internal.h",
    ],
    external_deps = [
        "absl/functional:any_invocable",
        "absl/log:check",
    ],
    language = "c++",
    deps = [
        "arena",
        "call_destination",
        "grpc_service_config",
        "lb_policy",
        "unique_type_name",
        "//:call_tracer",
        "//:gpr",
    ],
)

grpc_cc_library(
    name = "subchannel_connector",
    hdrs = [
        "client_channel/connector.h",
    ],
    language = "c++",
    deps = [
        "channel_args",
        "closure",
        "error",
        "iomgr_fwd",
        "resolved_address",
        "time",
        "//:channelz",
        "//:gpr_platform",
        "//:grpc_base",
        "//:iomgr",
        "//:orphanable",
        "//:ref_counted_ptr",
    ],
)

grpc_cc_library(
    name = "subchannel_pool_interface",
    srcs = [
        "client_channel/subchannel_pool_interface.cc",
    ],
    hdrs = [
        "client_channel/subchannel_pool_interface.h",
    ],
    external_deps = [
        "absl/status",
        "absl/status:statusor",
        "absl/strings",
    ],
    language = "c++",
    deps = [
        "channel_args",
        "ref_counted",
        "resolved_address",
        "useful",
        "//:gpr_platform",
        "//:grpc_trace",
        "//:ref_counted_ptr",
        "//:sockaddr_utils",
    ],
)

grpc_cc_library(
    name = "config_selector",
    hdrs = [
        "client_channel/config_selector.h",
    ],
    external_deps = [
        "absl/log:check",
        "absl/status",
        "absl/strings",
    ],
    language = "c++",
    deps = [
        "arena",
        "channel_args",
        "channel_fwd",
        "client_channel_internal_header",
        "grpc_service_config",
        "interception_chain",
        "metadata_batch",
        "ref_counted",
        "slice",
        "unique_type_name",
        "useful",
        "//:gpr_public_hdrs",
        "//:grpc_public_hdrs",
        "//:ref_counted_ptr",
    ],
)

grpc_cc_library(
    name = "client_channel_service_config",
    srcs = [
        "client_channel/client_channel_service_config.cc",
    ],
    hdrs = [
        "client_channel/client_channel_service_config.h",
    ],
    external_deps = [
        "absl/status",
        "absl/status:statusor",
        "absl/strings",
        "absl/types:optional",
    ],
    language = "c++",
    deps = [
        "channel_args",
        "json",
        "json_args",
        "json_object_loader",
        "lb_policy",
        "lb_policy_registry",
        "service_config_parser",
        "time",
        "validation_errors",
        "//:config",
        "//:gpr_platform",
        "//:ref_counted_ptr",
    ],
)

grpc_cc_library(
    name = "retry_service_config",
    srcs = [
        "client_channel/retry_service_config.cc",
    ],
    hdrs = [
        "client_channel/retry_service_config.h",
    ],
    external_deps = [
        "absl/log:log",
        "absl/strings",
        "absl/types:optional",
    ],
    language = "c++",
    deps = [
        "channel_args",
        "json",
        "json_args",
        "json_channel_args",
        "json_object_loader",
        "service_config_parser",
        "time",
        "validation_errors",
        "//:channel_arg_names",
        "//:config",
        "//:gpr_public_hdrs",
        "//:grpc_base",
        "//:grpc_public_hdrs",
    ],
)

grpc_cc_library(
    name = "retry_throttle",
    srcs = [
        "client_channel/retry_throttle.cc",
    ],
    hdrs = [
        "client_channel/retry_throttle.h",
    ],
    external_deps = [
        "absl/base:core_headers",
    ],
    language = "c++",
    deps = [
        "gpr_atm",
        "ref_counted",
        "//:gpr",
        "//:ref_counted_ptr",
    ],
)

grpc_cc_library(
    name = "client_channel_backup_poller",
    srcs = [
        "client_channel/backup_poller.cc",
    ],
    hdrs = [
        "client_channel/backup_poller.h",
    ],
    external_deps = [
        "absl/log:log",
        "absl/status",
    ],
    language = "c++",
    deps = [
        "closure",
        "error",
        "iomgr_fwd",
        "pollset_set",
        "time",
        "//:config_vars",
        "//:gpr",
        "//:gpr_platform",
        "//:iomgr",
        "//:iomgr_timer",
    ],
)

grpc_cc_library(
    name = "service_config_channel_arg_filter",
    srcs = [
        "service_config/service_config_channel_arg_filter.cc",
    ],
    external_deps = [
        "absl/log:log",
        "absl/status",
        "absl/status:statusor",
        "absl/types:optional",
    ],
    language = "c++",
    deps = [
        "arena",
        "arena_promise",
        "channel_args",
        "channel_fwd",
        "channel_stack_type",
        "context",
        "grpc_message_size_filter",
        "grpc_service_config",
        "metadata_batch",
        "service_config_parser",
        "//:channel_arg_names",
        "//:config",
        "//:gpr_platform",
        "//:gpr_public_hdrs",
        "//:grpc_base",
        "//:grpc_service_config_impl",
        "//:ref_counted_ptr",
    ],
)

grpc_cc_library(
    name = "lb_policy",
    srcs = ["load_balancing/lb_policy.cc"],
    hdrs = ["load_balancing/lb_policy.h"],
    external_deps = [
        "absl/base:core_headers",
        "absl/container:inlined_vector",
        "absl/status",
        "absl/status:statusor",
        "absl/strings",
        "absl/types:optional",
        "absl/types:variant",
    ],
    deps = [
        "channel_args",
        "closure",
        "dual_ref_counted",
        "error",
        "grpc_backend_metric_data",
        "iomgr_fwd",
        "metrics",
        "pollset_set",
        "ref_counted",
        "resolved_address",
        "subchannel_interface",
        "//:debug_location",
        "//:endpoint_addresses",
        "//:event_engine_base_hdrs",
        "//:exec_ctx",
        "//:gpr",
        "//:gpr_platform",
        "//:grpc_trace",
        "//:orphanable",
        "//:ref_counted_ptr",
        "//:work_serializer",
    ],
)

grpc_cc_library(
    name = "lb_policy_factory",
    hdrs = ["load_balancing/lb_policy_factory.h"],
    external_deps = [
        "absl/status:statusor",
        "absl/strings",
    ],
    deps = [
        "json",
        "lb_policy",
        "//:gpr_platform",
        "//:orphanable",
        "//:ref_counted_ptr",
    ],
)

grpc_cc_library(
    name = "lb_policy_registry",
    srcs = ["load_balancing/lb_policy_registry.cc"],
    hdrs = ["load_balancing/lb_policy_registry.h"],
    external_deps = [
        "absl/log:check",
        "absl/log:log",
        "absl/status",
        "absl/status:statusor",
        "absl/strings",
        "absl/strings:str_format",
    ],
    deps = [
        "json",
        "lb_policy",
        "lb_policy_factory",
        "//:gpr",
        "//:orphanable",
        "//:ref_counted_ptr",
    ],
)

grpc_cc_library(
    name = "lb_metadata",
    srcs = ["client_channel/lb_metadata.cc"],
    hdrs = ["client_channel/lb_metadata.h"],
    external_deps = [
        "absl/log:log",
        "absl/strings",
        "absl/types:optional",
    ],
    deps = [
        "lb_policy",
        "metadata_batch",
    ],
)

grpc_cc_library(
<<<<<<< HEAD
    name = "lb_call_tracing_filter",
    srcs = ["client_channel/lb_call_tracing_filter.cc"],
    hdrs = ["client_channel/lb_call_tracing_filter.h"],
    external_deps = [
        "absl/status",
        "absl/status:statusor",
        "absl/strings",
    ],
    deps = [
        "arena",
        "backend_metric_parser",
        "channel_args",
        "context",
        "grpc_backend_metric_data",
        "lb_metadata",
        "lb_policy",
        "metadata",
        "metadata_batch",
        "slice",
        "//:grpc_base",
        "//:grpc_client_channel",
    ],
)

grpc_cc_library(
=======
>>>>>>> e7727bc2
    name = "subchannel_interface",
    hdrs = ["load_balancing/subchannel_interface.h"],
    external_deps = ["absl/status"],
    deps = [
        "dual_ref_counted",
        "iomgr_fwd",
        "//:event_engine_base_hdrs",
        "//:gpr_platform",
        "//:ref_counted_ptr",
    ],
)

grpc_cc_library(
    name = "delegating_helper",
    hdrs = ["load_balancing/delegating_helper.h"],
    external_deps = [
        "absl/status",
        "absl/strings",
    ],
    deps = [
        "channel_args",
        "lb_policy",
        "resolved_address",
        "subchannel_interface",
        "//:debug_location",
        "//:event_engine_base_hdrs",
        "//:gpr_platform",
        "//:grpc_security_base",
        "//:ref_counted_ptr",
    ],
)

grpc_cc_library(
    name = "backend_metric_parser",
    srcs = [
        "load_balancing/backend_metric_parser.cc",
    ],
    hdrs = [
        "load_balancing/backend_metric_parser.h",
    ],
    external_deps = [
        "absl/strings",
        "@com_google_protobuf//upb:base",
        "@com_google_protobuf//upb:mem",
        "@com_google_protobuf//upb:message",
    ],
    language = "c++",
    deps = [
        "grpc_backend_metric_data",
        "xds_orca_upb",
        "//:gpr_platform",
    ],
)

grpc_cc_library(
    name = "proxy_mapper",
    hdrs = ["handshaker/proxy_mapper.h"],
    external_deps = [
        "absl/strings",
        "absl/types:optional",
    ],
    deps = [
        "channel_args",
        "resolved_address",
        "//:gpr_platform",
    ],
)

grpc_cc_library(
    name = "proxy_mapper_registry",
    srcs = ["handshaker/proxy_mapper_registry.cc"],
    hdrs = ["handshaker/proxy_mapper_registry.h"],
    external_deps = [
        "absl/strings",
        "absl/types:optional",
    ],
    deps = [
        "channel_args",
        "proxy_mapper",
        "resolved_address",
        "//:gpr_platform",
    ],
)

grpc_cc_library(
    name = "http_proxy_mapper",
    srcs = [
        "handshaker/http_connect/http_proxy_mapper.cc",
    ],
    hdrs = [
        "handshaker/http_connect/http_proxy_mapper.h",
    ],
    external_deps = [
        "absl/log:check",
        "absl/log:log",
        "absl/status",
        "absl/status:statusor",
        "absl/strings",
        "absl/types:optional",
    ],
    language = "c++",
    deps = [
        "channel_args",
        "env",
        "experiments",
        "proxy_mapper",
        "resolved_address",
        "//:channel_arg_names",
        "//:config",
        "//:gpr",
        "//:grpc_base",
        "//:http_connect_handshaker",
        "//:iomgr",
        "//:parse_address",
        "//:sockaddr_utils",
        "//:uri_parser",
    ],
)

grpc_cc_library(
    name = "grpc_server_config_selector",
    hdrs = [
        "server/server_config_selector.h",
    ],
    external_deps = [
        "absl/status:statusor",
        "absl/strings",
    ],
    language = "c++",
    deps = [
        "dual_ref_counted",
        "grpc_service_config",
        "metadata_batch",
        "ref_counted",
        "service_config_parser",
        "useful",
        "//:gpr_platform",
        "//:grpc_base",
        "//:ref_counted_ptr",
    ],
)

grpc_cc_library(
    name = "grpc_server_config_selector_filter",
    srcs = [
        "server/server_config_selector_filter.cc",
    ],
    hdrs = [
        "server/server_config_selector_filter.h",
    ],
    external_deps = [
        "absl/base:core_headers",
        "absl/log:check",
        "absl/status",
        "absl/status:statusor",
        "absl/types:optional",
    ],
    language = "c++",
    deps = [
        "arena",
        "arena_promise",
        "channel_args",
        "channel_fwd",
        "context",
        "event_engine_context",
        "grpc_server_config_selector",
        "grpc_service_config",
        "metadata_batch",
        "status_helper",
        "//:gpr",
        "//:grpc_base",
        "//:promise",
        "//:ref_counted_ptr",
    ],
)

grpc_cc_library(
    name = "sorted_pack",
    hdrs = [
        "lib/gprpp/sorted_pack.h",
    ],
    language = "c++",
    deps = [
        "type_list",
        "//:gpr_platform",
    ],
)

grpc_cc_library(
    name = "type_list",
    hdrs = [
        "lib/gprpp/type_list.h",
    ],
    language = "c++",
)

grpc_cc_library(
    name = "if_list",
    hdrs = [
        "lib/gprpp/if_list.h",
    ],
    language = "c++",
    deps = ["//:gpr_platform"],
)

grpc_cc_library(
    name = "certificate_provider_factory",
    hdrs = [
        "lib/security/certificate_provider/certificate_provider_factory.h",
    ],
    external_deps = ["absl/strings"],
    deps = [
        "json",
        "json_args",
        "ref_counted",
        "validation_errors",
        "//:alts_util",
        "//:gpr",
        "//:grpc_core_credentials_header",
        "//:ref_counted_ptr",
    ],
)

grpc_cc_library(
    name = "certificate_provider_registry",
    srcs = [
        "lib/security/certificate_provider/certificate_provider_registry.cc",
    ],
    hdrs = [
        "lib/security/certificate_provider/certificate_provider_registry.h",
    ],
    external_deps = [
        "absl/log:check",
        "absl/log:log",
        "absl/strings",
    ],
    deps = [
        "certificate_provider_factory",
        "//:gpr",
    ],
)

grpc_cc_library(
    name = "grpc_audit_logging",
    srcs = [
        "lib/security/authorization/audit_logging.cc",
        "lib/security/authorization/stdout_logger.cc",
    ],
    hdrs = [
        "lib/security/authorization/audit_logging.h",
        "lib/security/authorization/stdout_logger.h",
    ],
    external_deps = [
        "absl/base:core_headers",
        "absl/log:check",
        "absl/status",
        "absl/status:statusor",
        "absl/strings",
        "absl/strings:str_format",
        "absl/time",
    ],
    deps = [
        "//:gpr",
        "//:grpc_base",
    ],
)

grpc_cc_library(
    name = "grpc_authorization_base",
    srcs = [
        "lib/security/authorization/authorization_policy_provider_vtable.cc",
        "lib/security/authorization/evaluate_args.cc",
        "lib/security/authorization/grpc_server_authz_filter.cc",
    ],
    hdrs = [
        "lib/security/authorization/authorization_engine.h",
        "lib/security/authorization/authorization_policy_provider.h",
        "lib/security/authorization/evaluate_args.h",
        "lib/security/authorization/grpc_server_authz_filter.h",
    ],
    external_deps = [
        "absl/log:log",
        "absl/status",
        "absl/status:statusor",
        "absl/strings",
        "absl/types:optional",
    ],
    language = "c++",
    deps = [
        "arena_promise",
        "channel_args",
        "channel_fwd",
        "dual_ref_counted",
        "endpoint_info_handshaker",
        "load_file",
        "metadata_batch",
        "ref_counted",
        "resolved_address",
        "slice",
        "useful",
        "//:channel_arg_names",
        "//:gpr",
        "//:grpc_base",
        "//:grpc_credentials_util",
        "//:grpc_security_base",
        "//:grpc_trace",
        "//:parse_address",
        "//:promise",
        "//:ref_counted_ptr",
        "//:uri_parser",
    ],
)

grpc_cc_library(
    name = "grpc_crl_provider",
    srcs = [
        "lib/security/credentials/tls/grpc_tls_crl_provider.cc",
    ],
    hdrs = [
        "lib/security/credentials/tls/grpc_tls_crl_provider.h",
    ],
    external_deps = [
        "absl/base:core_headers",
        "absl/container:flat_hash_map",
        "absl/log:log",
        "absl/status",
        "absl/status:statusor",
        "absl/strings",
        "absl/types:optional",
        "absl/types:span",
        "libcrypto",
        "libssl",
    ],
    deps = [
        "default_event_engine",
        "directory_reader",
        "load_file",
        "slice",
        "time",
        "//:exec_ctx",
        "//:gpr",
        "//:grpc_base",
    ],
)

grpc_cc_library(
    name = "grpc_fake_credentials",
    srcs = [
        "lib/security/credentials/fake/fake_credentials.cc",
        "lib/security/security_connector/fake/fake_security_connector.cc",
    ],
    hdrs = [
        "lib/security/credentials/fake/fake_credentials.h",
        "lib/security/security_connector/fake/fake_security_connector.h",
        "load_balancing/grpclb/grpclb.h",
    ],
    external_deps = [
        "absl/log:check",
        "absl/log:log",
        "absl/status",
        "absl/status:statusor",
        "absl/strings",
        "absl/strings:str_format",
        "absl/types:optional",
    ],
    language = "c++",
    deps = [
        "arena_promise",
        "channel_args",
        "closure",
        "error",
        "iomgr_fwd",
        "metadata_batch",
        "slice",
        "unique_type_name",
        "useful",
        "//:channel_arg_names",
        "//:debug_location",
        "//:exec_ctx",
        "//:gpr",
        "//:grpc_base",
        "//:grpc_core_credentials_header",
        "//:grpc_security_base",
        "//:handshaker",
        "//:iomgr",
        "//:promise",
        "//:ref_counted_ptr",
        "//:resource_quota_api",
        "//:tsi_base",
        "//:tsi_fake_credentials",
    ],
)

grpc_cc_library(
    name = "grpc_insecure_credentials",
    srcs = [
        "lib/security/credentials/insecure/insecure_credentials.cc",
        "lib/security/security_connector/insecure/insecure_security_connector.cc",
    ],
    hdrs = [
        "lib/security/credentials/insecure/insecure_credentials.h",
        "lib/security/security_connector/insecure/insecure_security_connector.h",
    ],
    external_deps = [
        "absl/log:check",
        "absl/status",
        "absl/strings",
    ],
    language = "c++",
    deps = [
        "arena_promise",
        "channel_args",
        "closure",
        "error",
        "iomgr_fwd",
        "tsi_local_credentials",
        "unique_type_name",
        "//:debug_location",
        "//:exec_ctx",
        "//:gpr",
        "//:grpc_base",
        "//:grpc_core_credentials_header",
        "//:grpc_security_base",
        "//:handshaker",
        "//:iomgr",
        "//:promise",
        "//:ref_counted_ptr",
        "//:tsi_base",
    ],
)

grpc_cc_library(
    name = "tsi_local_credentials",
    srcs = [
        "tsi/local_transport_security.cc",
    ],
    hdrs = [
        "tsi/local_transport_security.h",
    ],
    external_deps = [
        "absl/log:log",
    ],
    language = "c++",
    deps = [
        "//:event_engine_base_hdrs",
        "//:exec_ctx",
        "//:gpr",
        "//:tsi_base",
    ],
)

grpc_cc_library(
    name = "grpc_local_credentials",
    srcs = [
        "lib/security/credentials/local/local_credentials.cc",
        "lib/security/security_connector/local/local_security_connector.cc",
    ],
    hdrs = [
        "lib/security/credentials/local/local_credentials.h",
        "lib/security/security_connector/local/local_security_connector.h",
    ],
    external_deps = [
        "absl/log:check",
        "absl/log:log",
        "absl/status",
        "absl/status:statusor",
        "absl/strings",
        "absl/types:optional",
    ],
    language = "c++",
    deps = [
        "arena_promise",
        "channel_args",
        "closure",
        "error",
        "grpc_sockaddr",
        "iomgr_fwd",
        "resolved_address",
        "tsi_local_credentials",
        "unique_type_name",
        "useful",
        "//:debug_location",
        "//:exec_ctx",
        "//:gpr",
        "//:grpc_base",
        "//:grpc_client_channel",
        "//:grpc_core_credentials_header",
        "//:grpc_security_base",
        "//:handshaker",
        "//:iomgr",
        "//:parse_address",
        "//:promise",
        "//:ref_counted_ptr",
        "//:sockaddr_utils",
        "//:tsi_base",
        "//:uri_parser",
    ],
)

grpc_cc_library(
    name = "grpc_ssl_credentials",
    srcs = [
        "lib/security/credentials/ssl/ssl_credentials.cc",
        "lib/security/security_connector/ssl/ssl_security_connector.cc",
    ],
    hdrs = [
        "lib/security/credentials/ssl/ssl_credentials.h",
        "lib/security/security_connector/ssl/ssl_security_connector.h",
    ],
    external_deps = [
        "absl/log:check",
        "absl/log:log",
        "absl/status",
        "absl/strings",
        "absl/strings:str_format",
        "absl/types:optional",
    ],
    language = "c++",
    deps = [
        "arena_promise",
        "channel_args",
        "closure",
        "error",
        "iomgr_fwd",
        "unique_type_name",
        "useful",
        "//:api_trace",
        "//:channel_arg_names",
        "//:debug_location",
        "//:exec_ctx",
        "//:gpr",
        "//:grpc_base",
        "//:grpc_core_credentials_header",
        "//:grpc_security_base",
        "//:grpc_trace",
        "//:handshaker",
        "//:iomgr",
        "//:promise",
        "//:ref_counted_ptr",
        "//:tsi_base",
        "//:tsi_ssl_credentials",
        "//:tsi_ssl_session_cache",
    ],
)

grpc_cc_library(
    name = "grpc_google_default_credentials",
    srcs = [
        "lib/security/credentials/google_default/credentials_generic.cc",
        "lib/security/credentials/google_default/google_default_credentials.cc",
    ],
    hdrs = [
        "lib/security/credentials/google_default/google_default_credentials.h",
        "load_balancing/grpclb/grpclb.h",
    ],
    external_deps = [
        "absl/log:check",
        "absl/log:log",
        "absl/status:statusor",
        "absl/strings",
        "absl/types:optional",
    ],
    language = "c++",
    tags = ["nofixdeps"],
    deps = [
        "channel_args",
        "closure",
        "env",
        "error",
        "error_utils",
        "grpc_external_account_credentials",
        "grpc_lb_xds_channel_args",
        "grpc_oauth2_credentials",
        "grpc_ssl_credentials",
        "iomgr_fwd",
        "json",
        "json_reader",
        "load_file",
        "slice",
        "slice_refcount",
        "status_helper",
        "time",
        "unique_type_name",
        "useful",
        "//:alts_util",
        "//:api_trace",
        "//:channel_arg_names",
        "//:exec_ctx",
        "//:gpr",
        "//:grpc_alts_credentials",
        "//:grpc_base",
        "//:grpc_core_credentials_header",
        "//:grpc_jwt_credentials",
        "//:grpc_public_hdrs",
        "//:grpc_security_base",
        "//:grpc_trace",
        "//:httpcli",
        "//:iomgr",
        "//:orphanable",
        "//:ref_counted_ptr",
        "//:uri_parser",
    ],
)

grpc_cc_library(
    name = "strerror",
    srcs = [
        "lib/gprpp/strerror.cc",
    ],
    hdrs = [
        "lib/gprpp/strerror.h",
    ],
    external_deps = ["absl/strings:str_format"],
    deps = ["//:gpr_platform"],
)

grpc_cc_library(
    name = "grpc_tls_credentials",
    srcs = [
        "lib/security/credentials/tls/grpc_tls_certificate_distributor.cc",
        "lib/security/credentials/tls/grpc_tls_certificate_match.cc",
        "lib/security/credentials/tls/grpc_tls_certificate_provider.cc",
        "lib/security/credentials/tls/grpc_tls_certificate_verifier.cc",
        "lib/security/credentials/tls/grpc_tls_credentials_options.cc",
        "lib/security/credentials/tls/tls_credentials.cc",
        "lib/security/security_connector/tls/tls_security_connector.cc",
    ],
    hdrs = [
        "lib/security/credentials/tls/grpc_tls_certificate_distributor.h",
        "lib/security/credentials/tls/grpc_tls_certificate_provider.h",
        "lib/security/credentials/tls/grpc_tls_certificate_verifier.h",
        "lib/security/credentials/tls/grpc_tls_credentials_options.h",
        "lib/security/credentials/tls/tls_credentials.h",
        "lib/security/security_connector/tls/tls_security_connector.h",
    ],
    external_deps = [
        "absl/base:core_headers",
        "absl/container:inlined_vector",
        "absl/functional:bind_front",
        "absl/log:check",
        "absl/log:log",
        "absl/status",
        "absl/status:statusor",
        "absl/strings",
        "absl/types:optional",
        "libcrypto",
        "libssl",
    ],
    language = "c++",
    deps = [
        "arena_promise",
        "channel_args",
        "closure",
        "error",
        "iomgr_fwd",
        "load_file",
        "ref_counted",
        "slice",
        "slice_refcount",
        "status_helper",
        "unique_type_name",
        "useful",
        "//:api_trace",
        "//:channel_arg_names",
        "//:debug_location",
        "//:exec_ctx",
        "//:gpr",
        "//:grpc_base",
        "//:grpc_core_credentials_header",
        "//:grpc_credentials_util",
        "//:grpc_public_hdrs",
        "//:grpc_security_base",
        "//:grpc_trace",
        "//:handshaker",
        "//:iomgr",
        "//:promise",
        "//:ref_counted_ptr",
        "//:tsi_base",
        "//:tsi_ssl_credentials",
        "//:tsi_ssl_session_cache",
    ],
)

grpc_cc_library(
    name = "grpc_iam_credentials",
    srcs = [
        "lib/security/credentials/iam/iam_credentials.cc",
    ],
    hdrs = [
        "lib/security/credentials/iam/iam_credentials.h",
    ],
    external_deps = [
        "absl/log:check",
        "absl/status:statusor",
        "absl/strings",
        "absl/strings:str_format",
        "absl/types:optional",
    ],
    language = "c++",
    deps = [
        "arena_promise",
        "metadata_batch",
        "slice",
        "unique_type_name",
        "useful",
        "//:api_trace",
        "//:exec_ctx",
        "//:gpr",
        "//:grpc_base",
        "//:grpc_core_credentials_header",
        "//:grpc_security_base",
        "//:grpc_trace",
        "//:promise",
        "//:ref_counted_ptr",
    ],
)

grpc_cc_library(
    name = "grpc_oauth2_credentials",
    srcs = [
        "lib/security/credentials/oauth2/oauth2_credentials.cc",
    ],
    hdrs = [
        "lib/security/credentials/oauth2/oauth2_credentials.h",
    ],
    external_deps = [
        "absl/log:check",
        "absl/log:log",
        "absl/status",
        "absl/status:statusor",
        "absl/strings",
        "absl/strings:str_format",
        "absl/types:optional",
    ],
    language = "c++",
    deps = [
        "activity",
        "arena_promise",
        "closure",
        "context",
        "error",
        "error_utils",
        "httpcli_ssl_credentials",
        "json",
        "json_reader",
        "load_file",
        "metadata_batch",
        "poll",
        "pollset_set",
        "ref_counted",
        "slice",
        "slice_refcount",
        "status_helper",
        "time",
        "unique_type_name",
        "useful",
        "//:api_trace",
        "//:gpr",
        "//:grpc_base",
        "//:grpc_core_credentials_header",
        "//:grpc_credentials_util",
        "//:grpc_security_base",
        "//:grpc_trace",
        "//:httpcli",
        "//:iomgr",
        "//:orphanable",
        "//:promise",
        "//:ref_counted_ptr",
        "//:uri_parser",
    ],
)

grpc_cc_library(
    name = "grpc_external_account_credentials",
    srcs = [
        "lib/security/credentials/external/aws_external_account_credentials.cc",
        "lib/security/credentials/external/aws_request_signer.cc",
        "lib/security/credentials/external/external_account_credentials.cc",
        "lib/security/credentials/external/file_external_account_credentials.cc",
        "lib/security/credentials/external/url_external_account_credentials.cc",
    ],
    hdrs = [
        "lib/security/credentials/external/aws_external_account_credentials.h",
        "lib/security/credentials/external/aws_request_signer.h",
        "lib/security/credentials/external/external_account_credentials.h",
        "lib/security/credentials/external/file_external_account_credentials.h",
        "lib/security/credentials/external/url_external_account_credentials.h",
    ],
    external_deps = [
        "absl/log:check",
        "absl/log:log",
        "absl/status",
        "absl/status:statusor",
        "absl/strings",
        "absl/strings:str_format",
        "absl/time",
        "absl/types:optional",
        "libcrypto",
    ],
    language = "c++",
    deps = [
        "closure",
        "env",
        "error",
        "error_utils",
        "grpc_oauth2_credentials",
        "httpcli_ssl_credentials",
        "json",
        "json_reader",
        "json_writer",
        "load_file",
        "slice",
        "slice_refcount",
        "status_helper",
        "time",
        "//:gpr",
        "//:grpc_base",
        "//:grpc_core_credentials_header",
        "//:grpc_credentials_util",
        "//:grpc_security_base",
        "//:httpcli",
        "//:iomgr",
        "//:orphanable",
        "//:ref_counted_ptr",
        "//:uri_parser",
    ],
)

grpc_cc_library(
    name = "httpcli_ssl_credentials",
    srcs = [
        "util/http_client/httpcli_security_connector.cc",
    ],
    hdrs = [
        "util/http_client/httpcli_ssl_credentials.h",
    ],
    external_deps = [
        "absl/log:log",
        "absl/status",
        "absl/strings",
        "absl/types:optional",
    ],
    language = "c++",
    deps = [
        "arena_promise",
        "channel_args",
        "closure",
        "error",
        "iomgr_fwd",
        "unique_type_name",
        "//:channel_arg_names",
        "//:debug_location",
        "//:exec_ctx",
        "//:gpr",
        "//:grpc_base",
        "//:grpc_core_credentials_header",
        "//:grpc_security_base",
        "//:handshaker",
        "//:iomgr",
        "//:promise",
        "//:ref_counted_ptr",
        "//:tsi_base",
        "//:tsi_ssl_credentials",
    ],
)

grpc_cc_library(
    name = "tsi_ssl_types",
    hdrs = [
        "tsi/ssl_types.h",
    ],
    external_deps = ["libssl"],
    language = "c++",
    deps = ["//:gpr_platform"],
)

# This target depends on RE2 and should not be linked into grpc by default for binary-size reasons.
grpc_cc_library(
    name = "grpc_matchers",
    srcs = [
        "lib/matchers/matchers.cc",
    ],
    hdrs = [
        "lib/matchers/matchers.h",
    ],
    external_deps = [
        "absl/status",
        "absl/status:statusor",
        "absl/strings",
        "absl/strings:str_format",
        "absl/types:optional",
        "re2",
    ],
    language = "c++",
    deps = ["//:gpr"],
)

# This target pulls in a dependency on RE2 and should not be linked into grpc by default for binary-size reasons.
grpc_cc_library(
    name = "grpc_rbac_engine",
    srcs = [
        "lib/security/authorization/grpc_authorization_engine.cc",
        "lib/security/authorization/matchers.cc",
        "lib/security/authorization/rbac_policy.cc",
    ],
    hdrs = [
        "lib/security/authorization/grpc_authorization_engine.h",
        "lib/security/authorization/matchers.h",
        "lib/security/authorization/rbac_policy.h",
    ],
    external_deps = [
        "absl/log:check",
        "absl/log:log",
        "absl/status",
        "absl/status:statusor",
        "absl/strings",
        "absl/strings:str_format",
        "absl/types:optional",
    ],
    language = "c++",
    deps = [
        "grpc_audit_logging",
        "grpc_authorization_base",
        "grpc_matchers",
        "resolved_address",
        "//:gpr",
        "//:grpc_base",
        "//:parse_address",
        "//:sockaddr_utils",
    ],
)

grpc_cc_library(
    name = "json",
    hdrs = [
        "util/json/json.h",
    ],
    deps = ["//:gpr"],
)

grpc_cc_library(
    name = "json_reader",
    srcs = [
        "util/json/json_reader.cc",
    ],
    hdrs = [
        "util/json/json_reader.h",
    ],
    external_deps = [
        "absl/base:core_headers",
        "absl/log:check",
        "absl/status",
        "absl/status:statusor",
        "absl/strings",
        "absl/strings:str_format",
        "absl/types:variant",
    ],
    visibility = ["@grpc:json_reader_legacy"],
    deps = [
        "json",
        "match",
        "//:gpr",
    ],
)

grpc_cc_library(
    name = "json_writer",
    srcs = [
        "util/json/json_writer.cc",
    ],
    hdrs = [
        "util/json/json_writer.h",
    ],
    external_deps = ["absl/strings"],
    deps = [
        "json",
        "//:gpr",
    ],
)

grpc_cc_library(
    name = "json_util",
    srcs = ["util/json/json_util.cc"],
    hdrs = ["util/json/json_util.h"],
    external_deps = ["absl/strings"],
    deps = [
        "error",
        "json",
        "json_args",
        "json_object_loader",
        "no_destruct",
        "time",
        "validation_errors",
        "//:gpr",
    ],
)

grpc_cc_library(
    name = "json_args",
    hdrs = ["util/json/json_args.h"],
    external_deps = ["absl/strings"],
    deps = ["//:gpr"],
)

grpc_cc_library(
    name = "json_object_loader",
    srcs = ["util/json/json_object_loader.cc"],
    hdrs = ["util/json/json_object_loader.h"],
    external_deps = [
        "absl/meta:type_traits",
        "absl/status",
        "absl/status:statusor",
        "absl/strings",
        "absl/types:optional",
    ],
    deps = [
        "json",
        "json_args",
        "no_destruct",
        "time",
        "validation_errors",
        "//:gpr",
        "//:ref_counted_ptr",
    ],
)

grpc_cc_library(
    name = "json_channel_args",
    hdrs = ["util/json/json_channel_args.h"],
    external_deps = [
        "absl/strings",
        "absl/types:optional",
    ],
    deps = [
        "channel_args",
        "json_args",
        "//:gpr",
    ],
)

grpc_cc_library(
    name = "idle_filter_state",
    srcs = [
        "ext/filters/channel_idle/idle_filter_state.cc",
    ],
    hdrs = [
        "ext/filters/channel_idle/idle_filter_state.h",
    ],
    language = "c++",
    deps = ["//:gpr_platform"],
)

grpc_cc_library(
    name = "grpc_channel_idle_filter",
    srcs = [
        "ext/filters/channel_idle/legacy_channel_idle_filter.cc",
    ],
    hdrs = [
        "ext/filters/channel_idle/legacy_channel_idle_filter.h",
    ],
    external_deps = [
        "absl/base:core_headers",
        "absl/meta:type_traits",
        "absl/random",
        "absl/status",
        "absl/status:statusor",
        "absl/types:optional",
    ],
    deps = [
        "activity",
        "arena",
        "arena_promise",
        "channel_args",
        "channel_fwd",
        "channel_stack_type",
        "closure",
        "connectivity_state",
        "error",
        "exec_ctx_wakeup_scheduler",
        "experiments",
        "http2_errors",
        "idle_filter_state",
        "loop",
        "metadata_batch",
        "no_destruct",
        "per_cpu",
        "poll",
        "single_set_ptr",
        "sleep",
        "status_helper",
        "time",
        "try_seq",
        "//:channel_arg_names",
        "//:config",
        "//:debug_location",
        "//:exec_ctx",
        "//:gpr",
        "//:grpc_base",
        "//:grpc_trace",
        "//:orphanable",
        "//:promise",
        "//:ref_counted_ptr",
    ],
)

grpc_cc_library(
    name = "grpc_client_authority_filter",
    srcs = [
        "ext/filters/http/client_authority_filter.cc",
    ],
    hdrs = [
        "ext/filters/http/client_authority_filter.h",
    ],
    external_deps = [
        "absl/status",
        "absl/status:statusor",
        "absl/strings",
        "absl/types:optional",
    ],
    language = "c++",
    deps = [
        "arena_promise",
        "channel_args",
        "channel_fwd",
        "channel_stack_type",
        "metadata_batch",
        "slice",
        "//:channel_arg_names",
        "//:config",
        "//:gpr_platform",
        "//:grpc_base",
        "//:grpc_security_base",
    ],
)

grpc_cc_library(
    name = "grpc_message_size_filter",
    srcs = [
        "ext/filters/message_size/message_size_filter.cc",
    ],
    hdrs = [
        "ext/filters/message_size/message_size_filter.h",
    ],
    external_deps = [
        "absl/log:log",
        "absl/status:statusor",
        "absl/strings",
        "absl/strings:str_format",
        "absl/types:optional",
    ],
    language = "c++",
    deps = [
        "activity",
        "arena",
        "arena_promise",
        "channel_args",
        "channel_fwd",
        "channel_stack_type",
        "context",
        "grpc_service_config",
        "json",
        "json_args",
        "json_object_loader",
        "latch",
        "metadata_batch",
        "race",
        "service_config_parser",
        "slice",
        "slice_buffer",
        "validation_errors",
        "//:channel_arg_names",
        "//:config",
        "//:gpr",
        "//:grpc_base",
        "//:grpc_public_hdrs",
        "//:grpc_trace",
    ],
)

grpc_cc_library(
    name = "grpc_fault_injection_filter",
    srcs = [
        "ext/filters/fault_injection/fault_injection_filter.cc",
        "ext/filters/fault_injection/fault_injection_service_config_parser.cc",
    ],
    hdrs = [
        "ext/filters/fault_injection/fault_injection_filter.h",
        "ext/filters/fault_injection/fault_injection_service_config_parser.h",
    ],
    external_deps = [
        "absl/base:core_headers",
        "absl/log:log",
        "absl/meta:type_traits",
        "absl/random",
        "absl/status",
        "absl/status:statusor",
        "absl/strings",
        "absl/types:optional",
    ],
    language = "c++",
    deps = [
        "arena_promise",
        "channel_args",
        "channel_fwd",
        "context",
        "grpc_service_config",
        "json",
        "json_args",
        "json_object_loader",
        "metadata_batch",
        "service_config_parser",
        "sleep",
        "time",
        "try_seq",
        "validation_errors",
        "//:config",
        "//:gpr",
        "//:grpc_base",
        "//:grpc_public_hdrs",
        "//:grpc_trace",
    ],
)

grpc_cc_library(
    name = "grpc_rbac_filter",
    srcs = [
        "ext/filters/rbac/rbac_filter.cc",
        "ext/filters/rbac/rbac_service_config_parser.cc",
    ],
    hdrs = [
        "ext/filters/rbac/rbac_filter.h",
        "ext/filters/rbac/rbac_service_config_parser.h",
    ],
    external_deps = [
        "absl/status",
        "absl/status:statusor",
        "absl/strings",
        "absl/types:optional",
    ],
    language = "c++",
    deps = [
        "arena_promise",
        "channel_args",
        "channel_fwd",
        "context",
        "error",
        "grpc_audit_logging",
        "grpc_authorization_base",
        "grpc_matchers",
        "grpc_rbac_engine",
        "grpc_service_config",
        "json",
        "json_args",
        "json_object_loader",
        "metadata_batch",
        "service_config_parser",
        "validation_errors",
        "//:config",
        "//:gpr",
        "//:grpc_base",
        "//:grpc_security_base",
        "//:promise",
    ],
)

grpc_cc_library(
    name = "grpc_stateful_session_filter",
    srcs = [
        "ext/filters/stateful_session/stateful_session_filter.cc",
        "ext/filters/stateful_session/stateful_session_service_config_parser.cc",
    ],
    hdrs = [
        "ext/filters/stateful_session/stateful_session_filter.h",
        "ext/filters/stateful_session/stateful_session_service_config_parser.h",
    ],
    external_deps = [
        "absl/log:check",
        "absl/status:statusor",
        "absl/strings",
        "absl/types:optional",
    ],
    language = "c++",
    deps = [
        "arena",
        "arena_promise",
        "channel_args",
        "channel_fwd",
        "context",
        "grpc_resolver_xds_attributes",
        "grpc_service_config",
        "json",
        "json_args",
        "json_object_loader",
        "map",
        "metadata_batch",
        "pipe",
        "ref_counted_string",
        "service_config_parser",
        "slice",
        "time",
        "unique_type_name",
        "validation_errors",
        "//:config",
        "//:gpr",
        "//:grpc_base",
        "//:grpc_trace",
    ],
)

grpc_cc_library(
    name = "grpc_lb_policy_grpclb",
    srcs = [
        "load_balancing/grpclb/client_load_reporting_filter.cc",
        "load_balancing/grpclb/grpclb.cc",
        "load_balancing/grpclb/grpclb_client_stats.cc",
        "load_balancing/grpclb/load_balancer_api.cc",
    ],
    hdrs = [
        "load_balancing/grpclb/client_load_reporting_filter.h",
        "load_balancing/grpclb/grpclb.h",
        "load_balancing/grpclb/grpclb_client_stats.h",
        "load_balancing/grpclb/load_balancer_api.h",
    ],
    external_deps = [
        "absl/base:core_headers",
        "absl/container:inlined_vector",
        "absl/functional:function_ref",
        "absl/log:check",
        "absl/log:globals",
        "absl/log:log",
        "absl/status",
        "absl/status:statusor",
        "absl/strings",
        "absl/strings:str_format",
        "absl/types:optional",
        "absl/types:variant",
        "@com_google_protobuf//upb:base",
        "@com_google_protobuf//upb:mem",
    ],
    language = "c++",
    deps = [
        "arena",
        "arena_promise",
        "channel_args",
        "channel_fwd",
        "channel_stack_type",
        "closure",
        "connectivity_state",
        "context",
        "delegating_helper",
        "error",
        "experiments",
        "gpr_atm",
        "grpc_sockaddr",
        "json",
        "json_args",
        "json_object_loader",
        "lb_policy",
        "lb_policy_factory",
        "lb_policy_registry",
        "map",
        "metadata_batch",
        "pipe",
        "pollset_set",
        "ref_counted",
        "resolved_address",
        "slice",
        "slice_refcount",
        "status_helper",
        "subchannel_interface",
        "time",
        "useful",
        "validation_errors",
        "//:backoff",
        "//:channel",
        "//:channel_arg_names",
        "//:channel_create",
        "//:channelz",
        "//:config",
        "//:debug_location",
        "//:endpoint_addresses",
        "//:exec_ctx",
        "//:gpr",
        "//:grpc_base",
        "//:grpc_client_channel",
        "//:grpc_grpclb_balancer_addresses",
        "//:grpc_lb_upb",
        "//:grpc_public_hdrs",
        "//:grpc_resolver",
        "//:grpc_resolver_fake",
        "//:grpc_security_base",
        "//:grpc_trace",
        "//:lb_child_policy_handler",
        "//:orphanable",
        "//:protobuf_duration_upb",
        "//:protobuf_timestamp_upb",
        "//:ref_counted_ptr",
        "//:sockaddr_utils",
        "//:work_serializer",
    ],
)

grpc_cc_library(
    name = "random_early_detection",
    srcs = [
        "lib/backoff/random_early_detection.cc",
    ],
    hdrs = [
        "lib/backoff/random_early_detection.h",
    ],
    external_deps = [
        "absl/random:bit_gen_ref",
        "absl/random:distributions",
    ],
    deps = ["//:gpr_platform"],
)

grpc_cc_library(
    name = "grpc_backend_metric_data",
    hdrs = [
        "load_balancing/backend_metric_data.h",
    ],
    external_deps = ["absl/strings"],
    language = "c++",
    deps = ["//:gpr_platform"],
)

grpc_cc_library(
    name = "grpc_backend_metric_provider",
    hdrs = [
        "ext/filters/backend_metrics/backend_metric_provider.h",
    ],
    language = "c++",
    deps = ["arena"],
)

grpc_cc_library(
    name = "grpc_lb_policy_rls",
    srcs = [
        "load_balancing/rls/rls.cc",
    ],
    hdrs = [
        "load_balancing/rls/rls.h",
    ],
    external_deps = [
        "absl/base:core_headers",
        "absl/hash",
        "absl/log:check",
        "absl/log:log",
        "absl/random",
        "absl/status",
        "absl/status:statusor",
        "absl/strings",
        "absl/strings:str_format",
        "absl/types:optional",
        "@com_google_protobuf//upb:base",
        "@com_google_protobuf//upb:mem",
    ],
    language = "c++",
    deps = [
        "channel_args",
        "closure",
        "connectivity_state",
        "delegating_helper",
        "dual_ref_counted",
        "error",
        "error_utils",
        "grpc_fake_credentials",
        "json",
        "json_args",
        "json_object_loader",
        "json_writer",
        "lb_policy",
        "lb_policy_factory",
        "lb_policy_registry",
        "match",
        "metrics",
        "pollset_set",
        "slice",
        "slice_refcount",
        "status_helper",
        "time",
        "upb_utils",
        "uuid_v4",
        "validation_errors",
        "//:backoff",
        "//:channel",
        "//:channel_arg_names",
        "//:channel_create",
        "//:channelz",
        "//:config",
        "//:debug_location",
        "//:endpoint_addresses",
        "//:exec_ctx",
        "//:gpr",
        "//:grpc_base",
        "//:grpc_client_channel",
        "//:grpc_public_hdrs",
        "//:grpc_resolver",
        "//:grpc_security_base",
        "//:grpc_service_config_impl",
        "//:grpc_trace",
        "//:lb_child_policy_handler",
        "//:orphanable",
        "//:ref_counted_ptr",
        "//:rls_upb",
        "//:work_serializer",
    ],
)

grpc_cc_library(
    name = "upb_utils",
    hdrs = [
        "util/upb_utils.h",
    ],
    external_deps = [
        "absl/strings",
        "@com_google_protobuf//upb:base",
    ],
    language = "c++",
)

grpc_cc_library(
    name = "xds_enabled_server",
    hdrs = [
        "xds/grpc/xds_enabled_server.h",
    ],
    language = "c++",
)

grpc_cc_library(
    name = "xds_certificate_provider",
    srcs = [
        "xds/grpc/xds_certificate_provider.cc",
    ],
    hdrs = [
        "xds/grpc/xds_certificate_provider.h",
    ],
    external_deps = [
        "absl/base:core_headers",
        "absl/functional:bind_front",
        "absl/log:check",
        "absl/log:log",
        "absl/strings",
        "absl/types:optional",
    ],
    language = "c++",
    tags = ["nofixdeps"],
    deps = [
        "channel_args",
        "error",
        "grpc_matchers",
        "grpc_tls_credentials",
        "unique_type_name",
        "useful",
        "//:gpr",
        "//:grpc_base",
        "//:ref_counted_ptr",
        "//:tsi_ssl_credentials",
    ],
)

grpc_cc_library(
    name = "xds_certificate_provider_store",
    srcs = [
        "xds/grpc/certificate_provider_store.cc",
    ],
    hdrs = [
        "xds/grpc/certificate_provider_store.h",
    ],
    external_deps = [
        "absl/base:core_headers",
        "absl/log:log",
        "absl/strings",
    ],
    language = "c++",
    tags = ["nofixdeps"],
    deps = [
        "certificate_provider_factory",
        "certificate_provider_registry",
        "grpc_tls_credentials",
        "json",
        "json_args",
        "json_object_loader",
        "unique_type_name",
        "useful",
        "validation_errors",
        "//:config",
        "//:gpr",
        "//:grpc_base",
        "//:orphanable",
        "//:ref_counted_ptr",
    ],
)

grpc_cc_library(
    name = "xds_credentials",
    srcs = [
        "lib/security/credentials/xds/xds_credentials.cc",
    ],
    hdrs = [
        "lib/security/credentials/xds/xds_credentials.h",
    ],
    external_deps = [
        "absl/status",
        "absl/log:check",
        "absl/log:log",
        "absl/types:optional",
    ],
    language = "c++",
    tags = ["nofixdeps"],
    deps = [
        "channel_args",
        "grpc_lb_xds_channel_args",
        "grpc_matchers",
        "grpc_tls_credentials",
        "unique_type_name",
        "useful",
        "xds_certificate_provider",
        "//:channel_arg_names",
        "//:gpr",
        "//:grpc_base",
        "//:grpc_core_credentials_header",
        "//:grpc_credentials_util",
        "//:grpc_security_base",
        "//:ref_counted_ptr",
    ],
)

grpc_cc_library(
    name = "xds_file_watcher_certificate_provider_factory",
    srcs = [
        "xds/grpc/file_watcher_certificate_provider_factory.cc",
    ],
    hdrs = [
        "xds/grpc/file_watcher_certificate_provider_factory.h",
    ],
    external_deps = [
        "absl/log:log",
        "absl/strings",
        "absl/strings:str_format",
    ],
    language = "c++",
    tags = ["nofixdeps"],
    deps = [
        "certificate_provider_factory",
        "grpc_tls_credentials",
        "json",
        "json_args",
        "json_object_loader",
        "time",
        "validation_errors",
        "//:config",
        "//:gpr",
        "//:grpc_base",
        "//:ref_counted_ptr",
    ],
)

grpc_cc_library(
    name = "grpc_xds_client",
    srcs = [
        "xds/grpc/xds_audit_logger_registry.cc",
        "xds/grpc/xds_bootstrap_grpc.cc",
        "xds/grpc/xds_client_grpc.cc",
        "xds/grpc/xds_cluster.cc",
        "xds/grpc/xds_cluster_specifier_plugin.cc",
        "xds/grpc/xds_common_types.cc",
        "xds/grpc/xds_endpoint.cc",
        "xds/grpc/xds_health_status.cc",
        "xds/grpc/xds_http_fault_filter.cc",
        "xds/grpc/xds_http_filters.cc",
        "xds/grpc/xds_http_rbac_filter.cc",
        "xds/grpc/xds_http_stateful_session_filter.cc",
        "xds/grpc/xds_lb_policy_registry.cc",
        "xds/grpc/xds_listener.cc",
        "xds/grpc/xds_route_config.cc",
        "xds/grpc/xds_routing.cc",
        "xds/grpc/xds_transport_grpc.cc",
    ],
    hdrs = [
        "xds/grpc/xds_audit_logger_registry.h",
        "xds/grpc/xds_bootstrap_grpc.h",
        "xds/grpc/xds_client_grpc.h",
        "xds/grpc/xds_cluster.h",
        "xds/grpc/xds_cluster_specifier_plugin.h",
        "xds/grpc/xds_common_types.h",
        "xds/grpc/xds_endpoint.h",
        "xds/grpc/xds_health_status.h",
        "xds/grpc/xds_http_fault_filter.h",
        "xds/grpc/xds_http_filters.h",
        "xds/grpc/xds_http_rbac_filter.h",
        "xds/grpc/xds_http_stateful_session_filter.h",
        "xds/grpc/xds_lb_policy_registry.h",
        "xds/grpc/xds_listener.h",
        "xds/grpc/xds_route_config.h",
        "xds/grpc/xds_routing.h",
        "xds/grpc/xds_transport_grpc.h",
    ],
    external_deps = [
        "absl/base:core_headers",
        "absl/cleanup",
        "absl/functional:bind_front",
        "absl/log:check",
        "absl/log:log",
        "absl/memory",
        "absl/random",
        "absl/status",
        "absl/status:statusor",
        "absl/strings",
        "absl/strings:str_format",
        "absl/synchronization",
        "absl/types:optional",
        "absl/types:span",
        "absl/types:variant",
        "@com_google_protobuf//upb:base",
        "@com_google_protobuf//upb:mem",
        "@com_google_protobuf//upb:text",
        "@com_google_protobuf//upb:json",
        "re2",
        "@com_google_protobuf//upb:reflection",
        "@com_google_protobuf//upb:message",
    ],
    language = "c++",
    tags = ["nofixdeps"],
    deps = [
        "certificate_provider_factory",
        "certificate_provider_registry",
        "channel_args",
        "channel_creds_registry",
        "channel_fwd",
        "closure",
        "connectivity_state",
        "default_event_engine",
        "env",
        "envoy_admin_upb",
        "envoy_config_cluster_upb",
        "envoy_config_cluster_upbdefs",
        "envoy_config_core_upb",
        "envoy_config_endpoint_upb",
        "envoy_config_endpoint_upbdefs",
        "envoy_config_listener_upb",
        "envoy_config_listener_upbdefs",
        "envoy_config_rbac_upb",
        "envoy_config_route_upb",
        "envoy_config_route_upbdefs",
        "envoy_extensions_clusters_aggregate_upb",
        "envoy_extensions_clusters_aggregate_upbdefs",
        "envoy_extensions_filters_common_fault_upb",
        "envoy_extensions_filters_http_fault_upb",
        "envoy_extensions_filters_http_fault_upbdefs",
        "envoy_extensions_filters_http_rbac_upb",
        "envoy_extensions_filters_http_rbac_upbdefs",
        "envoy_extensions_filters_http_router_upb",
        "envoy_extensions_filters_http_router_upbdefs",
        "envoy_extensions_filters_http_stateful_session_upb",
        "envoy_extensions_filters_http_stateful_session_upbdefs",
        "envoy_extensions_filters_network_http_connection_manager_upb",
        "envoy_extensions_filters_network_http_connection_manager_upbdefs",
        "envoy_extensions_http_stateful_session_cookie_upb",
        "envoy_extensions_http_stateful_session_cookie_upbdefs",
        "envoy_extensions_load_balancing_policies_client_side_weighted_round_robin_upb",
        "envoy_extensions_load_balancing_policies_pick_first_upb",
        "envoy_extensions_load_balancing_policies_ring_hash_upb",
        "envoy_extensions_load_balancing_policies_wrr_locality_upb",
        "envoy_extensions_transport_sockets_tls_upb",
        "envoy_extensions_transport_sockets_tls_upbdefs",
        "envoy_extensions_upstreams_http_upb",
        "envoy_extensions_upstreams_http_upbdefs",
        "envoy_service_discovery_upb",
        "envoy_service_discovery_upbdefs",
        "envoy_service_load_stats_upb",
        "envoy_service_load_stats_upbdefs",
        "envoy_service_status_upb",
        "envoy_service_status_upbdefs",
        "envoy_type_http_upb",
        "envoy_type_matcher_upb",
        "envoy_type_upb",
        "error",
        "error_utils",
        "google_rpc_status_upb",
        "grpc_audit_logging",
        "grpc_fake_credentials",
        "grpc_fault_injection_filter",
        "grpc_lb_policy_pick_first",
        "grpc_lb_xds_channel_args",
        "grpc_matchers",
        "grpc_outlier_detection_header",
        "grpc_rbac_filter",
        "grpc_sockaddr",
        "grpc_stateful_session_filter",
        "grpc_tls_credentials",
        "grpc_transport_chttp2_client_connector",
        "init_internally",
        "interception_chain",
        "iomgr_fwd",
        "json",
        "json_args",
        "json_object_loader",
        "json_reader",
        "json_util",
        "json_writer",
        "lb_policy_registry",
        "load_file",
        "match",
        "metadata_batch",
        "metrics",
        "pollset_set",
        "protobuf_any_upb",
        "protobuf_duration_upb",
        "protobuf_struct_upb",
        "protobuf_struct_upbdefs",
        "protobuf_timestamp_upb",
        "protobuf_wrappers_upb",
        "ref_counted",
        "resolved_address",
        "rls_config_upb",
        "rls_config_upbdefs",
        "slice",
        "slice_refcount",
        "status_conversion",
        "status_helper",
        "time",
        "unique_type_name",
        "upb_utils",
        "useful",
        "validation_errors",
        "xds_certificate_provider",
        "xds_certificate_provider_store",
        "xds_credentials",
        "xds_file_watcher_certificate_provider_factory",
        "xds_type_upb",
        "xds_type_upbdefs",
        "//:channel",
        "//:channel_arg_names",
        "//:channel_create",
        "//:config",
        "//:debug_location",
        "//:endpoint_addresses",
        "//:exec_ctx",
        "//:gpr",
        "//:grpc_base",
        "//:grpc_client_channel",
        "//:grpc_core_credentials_header",
        "//:grpc_credentials_util",
        "//:grpc_public_hdrs",
        "//:grpc_security_base",
        "//:grpc_trace",
        "//:iomgr",
        "//:iomgr_timer",
        "//:orphanable",
        "//:parse_address",
        "//:ref_counted_ptr",
        "//:sockaddr_utils",
        "//:tsi_ssl_credentials",
        "//:uri_parser",
        "//:work_serializer",
        "//:xds_client",
    ],
)

grpc_cc_library(
    name = "grpc_xds_channel_stack_modifier",
    srcs = [
        "server/xds_channel_stack_modifier.cc",
    ],
    hdrs = [
        "server/xds_channel_stack_modifier.h",
    ],
    external_deps = ["absl/strings"],
    language = "c++",
    deps = [
        "channel_args",
        "channel_fwd",
        "channel_init",
        "channel_stack_type",
        "ref_counted",
        "useful",
        "//:channel_stack_builder",
        "//:config",
        "//:gpr_platform",
        "//:grpc_base",
        "//:ref_counted_ptr",
    ],
)

grpc_cc_library(
    name = "grpc_xds_server_config_fetcher",
    srcs = [
        "server/xds_server_config_fetcher.cc",
    ],
    external_deps = [
        "absl/base:core_headers",
        "absl/log:check",
        "absl/log:log",
        "absl/status",
        "absl/status:statusor",
        "absl/strings",
        "absl/types:optional",
        "absl/types:variant",
    ],
    language = "c++",
    deps = [
        "channel_args",
        "channel_args_preconditioning",
        "channel_fwd",
        "grpc_server_config_selector",
        "grpc_server_config_selector_filter",
        "grpc_service_config",
        "grpc_sockaddr",
        "grpc_tls_credentials",
        "grpc_xds_channel_stack_modifier",
        "grpc_xds_client",
        "iomgr_fwd",
        "match",
        "metadata_batch",
        "resolved_address",
        "slice_refcount",
        "unique_type_name",
        "xds_certificate_provider",
        "xds_certificate_provider_store",
        "xds_credentials",
        "//:api_trace",
        "//:config",
        "//:debug_location",
        "//:exec_ctx",
        "//:gpr",
        "//:grpc_base",
        "//:grpc_core_credentials_header",
        "//:grpc_public_hdrs",
        "//:grpc_security_base",
        "//:grpc_service_config_impl",
        "//:grpc_trace",
        "//:iomgr",
        "//:parse_address",
        "//:ref_counted_ptr",
        "//:server",
        "//:sockaddr_utils",
        "//:uri_parser",
        "//:xds_client",
    ],
)

grpc_cc_library(
    name = "channel_creds_registry_init",
    srcs = [
        "lib/security/credentials/channel_creds_registry_init.cc",
    ],
    external_deps = ["absl/strings"],
    language = "c++",
    deps = [
        "channel_creds_registry",
        "grpc_fake_credentials",
        "grpc_google_default_credentials",
        "grpc_tls_credentials",
        "json",
        "json_args",
        "json_object_loader",
        "time",
        "validation_errors",
        "//:config",
        "//:gpr",
        "//:gpr_platform",
        "//:grpc_core_credentials_header",
        "//:grpc_security_base",
        "//:ref_counted_ptr",
    ],
)

grpc_cc_library(
    name = "grpc_lb_policy_cds",
    srcs = [
        "load_balancing/xds/cds.cc",
    ],
    external_deps = [
        "absl/log:check",
        "absl/log:log",
        "absl/status",
        "absl/status:statusor",
        "absl/strings",
        "absl/types:optional",
        "absl/types:variant",
    ],
    language = "c++",
    deps = [
        "channel_args",
        "delegating_helper",
        "env",
        "grpc_lb_address_filtering",
        "grpc_lb_xds_channel_args",
        "grpc_outlier_detection_header",
        "grpc_xds_client",
        "json",
        "json_args",
        "json_object_loader",
        "json_writer",
        "lb_policy",
        "lb_policy_factory",
        "lb_policy_registry",
        "match",
        "pollset_set",
        "time",
        "unique_type_name",
        "xds_dependency_manager",
        "//:config",
        "//:debug_location",
        "//:gpr",
        "//:grpc_base",
        "//:grpc_security_base",
        "//:grpc_trace",
        "//:orphanable",
        "//:ref_counted_ptr",
        "//:work_serializer",
        "//:xds_client",
    ],
)

grpc_cc_library(
    name = "grpc_lb_xds_channel_args",
    hdrs = [
        "load_balancing/xds/xds_channel_args.h",
    ],
    language = "c++",
    deps = [
        "//:endpoint_addresses",
        "//:gpr_platform",
    ],
)

grpc_cc_library(
    name = "grpc_lb_policy_xds_cluster_impl",
    srcs = [
        "load_balancing/xds/xds_cluster_impl.cc",
    ],
    external_deps = [
        "absl/base:core_headers",
        "absl/log:check",
        "absl/log:log",
        "absl/status",
        "absl/status:statusor",
        "absl/strings",
        "absl/types:optional",
        "absl/types:variant",
    ],
    language = "c++",
    deps = [
        "channel_args",
        "client_channel_internal_header",
        "connectivity_state",
        "delegating_helper",
        "grpc_backend_metric_data",
        "grpc_lb_xds_channel_args",
        "grpc_xds_client",
        "json",
        "json_args",
        "json_object_loader",
        "lb_policy",
        "lb_policy_factory",
        "lb_policy_registry",
        "match",
        "pollset_set",
        "ref_counted",
        "ref_counted_string",
        "resolved_address",
        "subchannel_interface",
        "validation_errors",
        "xds_credentials",
        "xds_dependency_manager",
        "//:call_tracer",
        "//:config",
        "//:debug_location",
        "//:endpoint_addresses",
        "//:gpr",
        "//:grpc_base",
        "//:grpc_client_channel",
        "//:grpc_trace",
        "//:lb_child_policy_handler",
        "//:orphanable",
        "//:ref_counted_ptr",
        "//:xds_client",
    ],
)

grpc_cc_library(
    name = "grpc_lb_policy_xds_cluster_manager",
    srcs = [
        "load_balancing/xds/xds_cluster_manager.cc",
    ],
    external_deps = [
        "absl/log:log",
        "absl/status",
        "absl/status:statusor",
        "absl/strings",
        "absl/types:optional",
    ],
    language = "c++",
    deps = [
        "channel_args",
        "client_channel_internal_header",
        "connectivity_state",
        "delegating_helper",
        "grpc_resolver_xds_attributes",
        "json",
        "json_args",
        "json_object_loader",
        "lb_policy",
        "lb_policy_factory",
        "lb_policy_registry",
        "pollset_set",
        "time",
        "validation_errors",
        "//:config",
        "//:debug_location",
        "//:endpoint_addresses",
        "//:exec_ctx",
        "//:gpr",
        "//:gpr_platform",
        "//:grpc_base",
        "//:grpc_client_channel",
        "//:grpc_trace",
        "//:lb_child_policy_handler",
        "//:orphanable",
        "//:ref_counted_ptr",
        "//:work_serializer",
    ],
)

grpc_cc_library(
    name = "grpc_lb_policy_xds_wrr_locality",
    srcs = [
        "load_balancing/xds/xds_wrr_locality.cc",
    ],
    external_deps = [
        "absl/log:log",
        "absl/status",
        "absl/status:statusor",
        "absl/strings",
        "absl/types:optional",
    ],
    language = "c++",
    deps = [
        "channel_args",
        "delegating_helper",
        "grpc_lb_xds_channel_args",
        "json",
        "json_args",
        "json_object_loader",
        "json_writer",
        "lb_policy",
        "lb_policy_factory",
        "lb_policy_registry",
        "pollset_set",
        "ref_counted_string",
        "validation_errors",
        "//:config",
        "//:debug_location",
        "//:endpoint_addresses",
        "//:gpr",
        "//:grpc_base",
        "//:grpc_trace",
        "//:orphanable",
        "//:ref_counted_ptr",
        "//:xds_client",
    ],
)

grpc_cc_library(
    name = "grpc_lb_address_filtering",
    srcs = [
        "load_balancing/address_filtering.cc",
    ],
    hdrs = [
        "load_balancing/address_filtering.h",
    ],
    external_deps = [
        "absl/functional:function_ref",
        "absl/status:statusor",
        "absl/strings",
    ],
    language = "c++",
    deps = [
        "channel_args",
        "ref_counted",
        "ref_counted_string",
        "resolved_address",
        "//:endpoint_addresses",
        "//:gpr_platform",
        "//:ref_counted_ptr",
    ],
)

grpc_cc_library(
    name = "health_check_client",
    srcs = [
        "load_balancing/health_check_client.cc",
    ],
    hdrs = [
        "load_balancing/health_check_client.h",
        "load_balancing/health_check_client_internal.h",
    ],
    external_deps = [
        "absl/base:core_headers",
        "absl/log:check",
        "absl/log:log",
        "absl/status",
        "absl/status:statusor",
        "absl/strings",
        "absl/types:optional",
        "@com_google_protobuf//upb:base",
        "@com_google_protobuf//upb:mem",
    ],
    language = "c++",
    deps = [
        "channel_args",
        "client_channel_internal_header",
        "closure",
        "connectivity_state",
        "error",
        "iomgr_fwd",
        "pollset_set",
        "slice",
        "subchannel_interface",
        "unique_type_name",
        "//:channel_arg_names",
        "//:channelz",
        "//:debug_location",
        "//:exec_ctx",
        "//:gpr",
        "//:grpc_base",
        "//:grpc_client_channel",
        "//:grpc_health_upb",
        "//:grpc_public_hdrs",
        "//:grpc_trace",
        "//:orphanable",
        "//:ref_counted_ptr",
        "//:sockaddr_utils",
        "//:work_serializer",
    ],
)

grpc_cc_library(
    name = "lb_endpoint_list",
    srcs = [
        "load_balancing/endpoint_list.cc",
    ],
    hdrs = [
        "load_balancing/endpoint_list.h",
    ],
    external_deps = [
        "absl/functional:function_ref",
        "absl/log:check",
        "absl/log:log",
        "absl/status",
        "absl/status:statusor",
        "absl/types:optional",
    ],
    language = "c++",
    deps = [
        "channel_args",
        "delegating_helper",
        "grpc_lb_policy_pick_first",
        "json",
        "lb_policy",
        "lb_policy_registry",
        "pollset_set",
        "resolved_address",
        "subchannel_interface",
        "//:config",
        "//:debug_location",
        "//:endpoint_addresses",
        "//:gpr",
        "//:grpc_base",
        "//:orphanable",
        "//:ref_counted_ptr",
        "//:work_serializer",
    ],
)

grpc_cc_library(
    name = "grpc_lb_policy_pick_first",
    srcs = [
        "load_balancing/pick_first/pick_first.cc",
    ],
    hdrs = [
        "load_balancing/pick_first/pick_first.h",
    ],
    external_deps = [
        "absl/algorithm:container",
        "absl/log:check",
        "absl/log:log",
        "absl/random",
        "absl/status",
        "absl/status:statusor",
        "absl/strings",
        "absl/types:optional",
    ],
    language = "c++",
    deps = [
        "channel_args",
        "connectivity_state",
        "experiments",
        "health_check_client",
        "iomgr_fwd",
        "json",
        "json_args",
        "json_object_loader",
        "lb_policy",
        "lb_policy_factory",
        "metrics",
        "resolved_address",
        "subchannel_interface",
        "time",
        "useful",
        "//:channel_arg_names",
        "//:config",
        "//:debug_location",
        "//:endpoint_addresses",
        "//:exec_ctx",
        "//:gpr",
        "//:grpc_base",
        "//:grpc_trace",
        "//:orphanable",
        "//:ref_counted_ptr",
        "//:sockaddr_utils",
        "//:work_serializer",
    ],
)

grpc_cc_library(
    name = "down_cast",
    hdrs = ["lib/gprpp/down_cast.h"],
    external_deps = [
        "absl/base:config",
        "absl/log:check",
    ],
    deps = ["//:gpr"],
)

grpc_cc_library(
    name = "glob",
    srcs = ["lib/gprpp/glob.cc"],
    hdrs = ["lib/gprpp/glob.h"],
    external_deps = ["absl/strings"],
)

grpc_cc_library(
    name = "status_conversion",
    srcs = ["lib/transport/status_conversion.cc"],
    hdrs = ["lib/transport/status_conversion.h"],
    deps = [
        "http2_errors",
        "time",
        "//:gpr_platform",
        "//:grpc_public_hdrs",
    ],
)

grpc_cc_library(
    name = "error_utils",
    srcs = ["lib/transport/error_utils.cc"],
    hdrs = [
        "lib/transport/error_utils.h",
    ],
    external_deps = ["absl/status"],
    deps = [
        "error",
        "http2_errors",
        "status_conversion",
        "status_helper",
        "time",
        "//:gpr",
        "//:grpc_public_hdrs",
    ],
)

grpc_cc_library(
    name = "connectivity_state",
    srcs = [
        "lib/transport/connectivity_state.cc",
    ],
    hdrs = [
        "lib/transport/connectivity_state.h",
    ],
    external_deps = [
        "absl/log:log",
        "absl/status",
    ],
    deps = [
        "closure",
        "error",
        "//:debug_location",
        "//:exec_ctx",
        "//:gpr",
        "//:grpc_public_hdrs",
        "//:grpc_trace",
        "//:orphanable",
        "//:ref_counted_ptr",
        "//:work_serializer",
    ],
)

grpc_cc_library(
    name = "xxhash_inline",
    hdrs = ["lib/gprpp/xxhash_inline.h"],
    external_deps = ["xxhash"],
    language = "c++",
    deps = ["//:gpr_platform"],
)

grpc_cc_library(
    name = "grpc_lb_policy_ring_hash",
    srcs = [
        "load_balancing/ring_hash/ring_hash.cc",
    ],
    hdrs = [
        "load_balancing/ring_hash/ring_hash.h",
    ],
    external_deps = [
        "absl/base:core_headers",
        "absl/container:inlined_vector",
        "absl/log:check",
        "absl/log:log",
        "absl/status",
        "absl/status:statusor",
        "absl/strings",
        "absl/types:optional",
    ],
    language = "c++",
    deps = [
        "channel_args",
        "client_channel_internal_header",
        "closure",
        "connectivity_state",
        "delegating_helper",
        "error",
        "grpc_lb_policy_pick_first",
        "grpc_service_config",
        "json",
        "json_args",
        "json_object_loader",
        "lb_policy",
        "lb_policy_factory",
        "lb_policy_registry",
        "pollset_set",
        "ref_counted",
        "resolved_address",
        "unique_type_name",
        "validation_errors",
        "xxhash_inline",
        "//:channel_arg_names",
        "//:config",
        "//:debug_location",
        "//:endpoint_addresses",
        "//:exec_ctx",
        "//:gpr",
        "//:grpc_base",
        "//:grpc_client_channel",
        "//:grpc_trace",
        "//:orphanable",
        "//:ref_counted_ptr",
        "//:sockaddr_utils",
        "//:work_serializer",
    ],
)

grpc_cc_library(
    name = "grpc_lb_policy_round_robin",
    srcs = [
        "load_balancing/round_robin/round_robin.cc",
    ],
    external_deps = [
        "absl/log:check",
        "absl/log:log",
        "absl/meta:type_traits",
        "absl/random",
        "absl/status",
        "absl/status:statusor",
        "absl/strings",
        "absl/types:optional",
    ],
    language = "c++",
    deps = [
        "channel_args",
        "connectivity_state",
        "json",
        "lb_endpoint_list",
        "lb_policy",
        "lb_policy_factory",
        "//:config",
        "//:debug_location",
        "//:endpoint_addresses",
        "//:gpr",
        "//:grpc_base",
        "//:grpc_trace",
        "//:orphanable",
        "//:ref_counted_ptr",
        "//:work_serializer",
    ],
)

grpc_cc_library(
    name = "static_stride_scheduler",
    srcs = [
        "load_balancing/weighted_round_robin/static_stride_scheduler.cc",
    ],
    hdrs = [
        "load_balancing/weighted_round_robin/static_stride_scheduler.h",
    ],
    external_deps = [
        "absl/functional:any_invocable",
        "absl/log:check",
        "absl/types:optional",
        "absl/types:span",
    ],
    language = "c++",
    deps = ["//:gpr"],
)

grpc_cc_library(
    name = "grpc_lb_policy_weighted_round_robin",
    srcs = [
        "load_balancing/weighted_round_robin/weighted_round_robin.cc",
    ],
    external_deps = [
        "absl/base:core_headers",
        "absl/log:check",
        "absl/log:log",
        "absl/meta:type_traits",
        "absl/random",
        "absl/status",
        "absl/status:statusor",
        "absl/strings",
        "absl/types:optional",
        "absl/types:variant",
    ],
    language = "c++",
    deps = [
        "channel_args",
        "connectivity_state",
        "experiments",
        "grpc_backend_metric_data",
        "grpc_lb_policy_weighted_target",
        "json",
        "json_args",
        "json_object_loader",
        "lb_endpoint_list",
        "lb_policy",
        "lb_policy_factory",
        "metrics",
        "ref_counted",
        "resolved_address",
        "static_stride_scheduler",
        "stats_data",
        "subchannel_interface",
        "time",
        "validation_errors",
        "//:config",
        "//:debug_location",
        "//:endpoint_addresses",
        "//:exec_ctx",
        "//:gpr",
        "//:grpc_base",
        "//:grpc_client_channel",
        "//:grpc_trace",
        "//:oob_backend_metric",
        "//:orphanable",
        "//:ref_counted_ptr",
        "//:stats",
        "//:work_serializer",
    ],
)

grpc_cc_library(
    name = "grpc_outlier_detection_header",
    hdrs = [
        "load_balancing/outlier_detection/outlier_detection.h",
    ],
    external_deps = ["absl/types:optional"],
    language = "c++",
    deps = [
        "json",
        "json_args",
        "json_object_loader",
        "time",
        "validation_errors",
        "//:gpr_platform",
    ],
)

grpc_cc_library(
    name = "grpc_lb_policy_outlier_detection",
    srcs = [
        "load_balancing/outlier_detection/outlier_detection.cc",
    ],
    external_deps = [
        "absl/base:core_headers",
        "absl/log:check",
        "absl/log:log",
        "absl/meta:type_traits",
        "absl/random",
        "absl/status",
        "absl/status:statusor",
        "absl/strings",
        "absl/types:variant",
    ],
    language = "c++",
    deps = [
        "channel_args",
        "connectivity_state",
        "delegating_helper",
        "experiments",
        "grpc_outlier_detection_header",
        "health_check_client",
        "iomgr_fwd",
        "json",
        "lb_policy",
        "lb_policy_factory",
        "lb_policy_registry",
        "pollset_set",
        "ref_counted",
        "resolved_address",
        "subchannel_interface",
        "unique_type_name",
        "validation_errors",
        "//:config",
        "//:debug_location",
        "//:endpoint_addresses",
        "//:exec_ctx",
        "//:gpr",
        "//:grpc_base",
        "//:grpc_client_channel",
        "//:grpc_trace",
        "//:lb_child_policy_handler",
        "//:orphanable",
        "//:ref_counted_ptr",
        "//:sockaddr_utils",
        "//:work_serializer",
    ],
)

grpc_cc_library(
    name = "grpc_lb_policy_priority",
    srcs = [
        "load_balancing/priority/priority.cc",
    ],
    external_deps = [
        "absl/log:check",
        "absl/log:log",
        "absl/status",
        "absl/status:statusor",
        "absl/strings",
        "absl/types:optional",
    ],
    language = "c++",
    deps = [
        "channel_args",
        "connectivity_state",
        "delegating_helper",
        "grpc_lb_address_filtering",
        "json",
        "json_args",
        "json_object_loader",
        "lb_policy",
        "lb_policy_factory",
        "lb_policy_registry",
        "pollset_set",
        "ref_counted_string",
        "time",
        "validation_errors",
        "//:channel_arg_names",
        "//:config",
        "//:debug_location",
        "//:endpoint_addresses",
        "//:exec_ctx",
        "//:gpr",
        "//:grpc_base",
        "//:grpc_client_channel",
        "//:grpc_trace",
        "//:lb_child_policy_handler",
        "//:orphanable",
        "//:ref_counted_ptr",
        "//:work_serializer",
    ],
)

grpc_cc_library(
    name = "grpc_lb_policy_weighted_target",
    srcs = [
        "load_balancing/weighted_target/weighted_target.cc",
    ],
    hdrs = [
        "load_balancing/weighted_target/weighted_target.h",
    ],
    external_deps = [
        "absl/base:core_headers",
        "absl/log:check",
        "absl/log:log",
        "absl/meta:type_traits",
        "absl/random",
        "absl/status",
        "absl/status:statusor",
        "absl/strings",
        "absl/types:optional",
    ],
    language = "c++",
    deps = [
        "channel_args",
        "connectivity_state",
        "delegating_helper",
        "grpc_lb_address_filtering",
        "json",
        "json_args",
        "json_object_loader",
        "lb_policy",
        "lb_policy_factory",
        "lb_policy_registry",
        "pollset_set",
        "time",
        "validation_errors",
        "//:config",
        "//:debug_location",
        "//:endpoint_addresses",
        "//:exec_ctx",
        "//:gpr",
        "//:grpc_base",
        "//:grpc_client_channel",
        "//:grpc_trace",
        "//:lb_child_policy_handler",
        "//:orphanable",
        "//:ref_counted_ptr",
        "//:work_serializer",
    ],
)

grpc_cc_library(
    name = "grpc_lb_policy_xds_override_host",
    srcs = [
        "load_balancing/xds/xds_override_host.cc",
    ],
    hdrs = [
        "load_balancing/xds/xds_override_host.h",
    ],
    external_deps = [
        "absl/base:core_headers",
        "absl/functional:function_ref",
        "absl/log:check",
        "absl/log:log",
        "absl/status",
        "absl/status:statusor",
        "absl/strings",
        "absl/types:optional",
        "absl/types:span",
        "absl/types:variant",
    ],
    language = "c++",
    deps = [
        "channel_args",
        "client_channel_internal_header",
        "closure",
        "connectivity_state",
        "delegating_helper",
        "error",
        "experiments",
        "grpc_stateful_session_filter",
        "grpc_xds_client",
        "iomgr_fwd",
        "json",
        "json_args",
        "json_object_loader",
        "lb_policy",
        "lb_policy_factory",
        "lb_policy_registry",
        "match",
        "pollset_set",
        "ref_counted_string",
        "resolved_address",
        "subchannel_interface",
        "validation_errors",
        "xds_dependency_manager",
        "//:config",
        "//:debug_location",
        "//:endpoint_addresses",
        "//:exec_ctx",
        "//:gpr",
        "//:grpc_base",
        "//:grpc_client_channel",
        "//:grpc_trace",
        "//:lb_child_policy_handler",
        "//:orphanable",
        "//:parse_address",
        "//:ref_counted_ptr",
        "//:sockaddr_utils",
        "//:work_serializer",
    ],
)

grpc_cc_library(
    name = "lb_server_load_reporting_filter",
    srcs = [
        "ext/filters/load_reporting/server_load_reporting_filter.cc",
    ],
    hdrs = [
        "ext/filters/load_reporting/registered_opencensus_objects.h",
        "ext/filters/load_reporting/server_load_reporting_filter.h",
        "//:src/cpp/server/load_reporter/constants.h",
    ],
    external_deps = [
        "absl/container:inlined_vector",
        "absl/log:log",
        "absl/status",
        "absl/status:statusor",
        "absl/strings",
        "absl/strings:str_format",
        "absl/types:optional",
        "opencensus-stats",
        "opencensus-tags",
    ],
    language = "c++",
    deps = [
        "arena_promise",
        "call_finalization",
        "channel_args",
        "channel_fwd",
        "channel_stack_type",
        "context",
        "grpc_sockaddr",
        "metadata_batch",
        "resolved_address",
        "seq",
        "slice",
        "//:channel_arg_names",
        "//:config",
        "//:gpr",
        "//:gpr_platform",
        "//:grpc_base",
        "//:grpc_public_hdrs",
        "//:grpc_security_base",
        "//:parse_address",
        "//:promise",
        "//:uri_parser",
    ],
    alwayslink = 1,
)

grpc_cc_library(
    name = "grpc_backend_metric_filter",
    srcs = [
        "ext/filters/backend_metrics/backend_metric_filter.cc",
    ],
    hdrs = [
        "ext/filters/backend_metrics/backend_metric_filter.h",
    ],
    external_deps = [
        "absl/log:log",
        "absl/status:statusor",
        "absl/strings",
        "absl/types:optional",
        "@com_google_protobuf//upb:base",
        "@com_google_protobuf//upb:mem",
    ],
    language = "c++",
    deps = [
        "arena_promise",
        "channel_args",
        "channel_fwd",
        "channel_stack_type",
        "context",
        "experiments",
        "grpc_backend_metric_data",
        "grpc_backend_metric_provider",
        "map",
        "metadata_batch",
        "slice",
        "//:channel_arg_names",
        "//:config",
        "//:gpr",
        "//:gpr_platform",
        "//:grpc_base",
        "//:grpc_trace",
        "//:xds_orca_upb",
    ],
)

grpc_cc_library(
    name = "polling_resolver",
    srcs = [
        "resolver/polling_resolver.cc",
    ],
    hdrs = [
        "resolver/polling_resolver.h",
    ],
    external_deps = [
        "absl/log:check",
        "absl/log:log",
        "absl/status",
        "absl/status:statusor",
        "absl/strings",
        "absl/types:optional",
    ],
    language = "c++",
    deps = [
        "channel_args",
        "grpc_service_config",
        "iomgr_fwd",
        "time",
        "//:backoff",
        "//:debug_location",
        "//:endpoint_addresses",
        "//:event_engine_base_hdrs",
        "//:exec_ctx",
        "//:gpr",
        "//:grpc_resolver",
        "//:grpc_trace",
        "//:orphanable",
        "//:ref_counted_ptr",
        "//:uri_parser",
        "//:work_serializer",
    ],
)

grpc_cc_library(
    name = "service_config_helper",
    srcs = [
        "resolver/dns/event_engine/service_config_helper.cc",
    ],
    hdrs = [
        "resolver/dns/event_engine/service_config_helper.h",
    ],
    external_deps = [
        "absl/status:statusor",
        "absl/strings",
    ],
    language = "c++",
    deps = [
        "json",
        "json_args",
        "json_object_loader",
        "json_reader",
        "json_writer",
        "status_helper",
        "//:gpr_platform",
        "//:grpc_base",
        "//:iomgr",
    ],
)

grpc_cc_library(
    name = "grpc_resolver_dns_event_engine",
    srcs = [
        "resolver/dns/event_engine/event_engine_client_channel_resolver.cc",
    ],
    hdrs = [
        "resolver/dns/event_engine/event_engine_client_channel_resolver.h",
    ],
    external_deps = [
        "absl/base:core_headers",
        "absl/cleanup",
        "absl/log:check",
        "absl/log:log",
        "absl/status",
        "absl/status:statusor",
        "absl/strings",
        "absl/types:optional",
    ],
    language = "c++",
    deps = [
        "channel_args",
        "event_engine_common",
        "grpc_service_config",
        "polling_resolver",
        "service_config_helper",
        "time",
        "validation_errors",
        "//:backoff",
        "//:channel_arg_names",
        "//:debug_location",
        "//:endpoint_addresses",
        "//:exec_ctx",
        "//:gpr",
        "//:gpr_platform",
        "//:grpc_base",
        "//:grpc_grpclb_balancer_addresses",
        "//:grpc_resolver",
        "//:grpc_service_config_impl",
        "//:grpc_trace",
        "//:iomgr",
        "//:orphanable",
        "//:ref_counted_ptr",
        "//:uri_parser",
    ],
)

grpc_cc_library(
    name = "grpc_resolver_dns_plugin",
    srcs = [
        "resolver/dns/dns_resolver_plugin.cc",
    ],
    hdrs = [
        "resolver/dns/dns_resolver_plugin.h",
    ],
    external_deps = [
        "absl/log:log",
        "absl/strings",
    ],
    language = "c++",
    deps = [
        "experiments",
        "grpc_resolver_dns_event_engine",
        "grpc_resolver_dns_native",
        "//:config",
        "//:config_vars",
        "//:gpr",
        "//:grpc_resolver",
        "//:grpc_resolver_dns_ares",
    ],
)

grpc_cc_library(
    name = "grpc_resolver_dns_native",
    srcs = [
        "resolver/dns/native/dns_resolver.cc",
    ],
    hdrs = [
        "resolver/dns/native/dns_resolver.h",
    ],
    external_deps = [
        "absl/functional:bind_front",
        "absl/log:log",
        "absl/status",
        "absl/status:statusor",
        "absl/strings",
        "absl/types:optional",
    ],
    language = "c++",
    deps = [
        "channel_args",
        "polling_resolver",
        "resolved_address",
        "time",
        "//:backoff",
        "//:channel_arg_names",
        "//:config",
        "//:debug_location",
        "//:endpoint_addresses",
        "//:gpr",
        "//:grpc_base",
        "//:grpc_resolver",
        "//:grpc_trace",
        "//:iomgr",
        "//:orphanable",
        "//:ref_counted_ptr",
        "//:uri_parser",
    ],
)

grpc_cc_library(
    name = "grpc_resolver_sockaddr",
    srcs = [
        "resolver/sockaddr/sockaddr_resolver.cc",
    ],
    external_deps = [
        "absl/log:log",
        "absl/status:statusor",
        "absl/strings",
    ],
    language = "c++",
    deps = [
        "channel_args",
        "iomgr_port",
        "resolved_address",
        "//:config",
        "//:endpoint_addresses",
        "//:gpr",
        "//:grpc_resolver",
        "//:orphanable",
        "//:parse_address",
        "//:uri_parser",
    ],
)

grpc_cc_library(
    name = "grpc_resolver_binder",
    srcs = [
        "resolver/binder/binder_resolver.cc",
    ],
    external_deps = [
        "absl/log:log",
        "absl/status",
        "absl/status:statusor",
        "absl/strings",
    ],
    language = "c++",
    deps = [
        "channel_args",
        "error",
        "iomgr_port",
        "resolved_address",
        "status_helper",
        "//:config",
        "//:endpoint_addresses",
        "//:gpr",
        "//:grpc_resolver",
        "//:orphanable",
        "//:uri_parser",
    ],
)

grpc_cc_library(
    name = "grpc_resolver_xds_attributes",
    hdrs = [
        "resolver/xds/xds_resolver_attributes.h",
    ],
    external_deps = ["absl/strings"],
    language = "c++",
    deps = [
        "grpc_service_config",
        "unique_type_name",
        "//:gpr_platform",
    ],
)

grpc_cc_library(
    name = "xds_dependency_manager",
    srcs = [
        "resolver/xds/xds_dependency_manager.cc",
    ],
    hdrs = [
        "resolver/xds/xds_dependency_manager.h",
    ],
    external_deps = [
        "absl/container:flat_hash_map",
        "absl/container:flat_hash_set",
        "absl/log:check",
        "absl/log:log",
        "absl/strings",
    ],
    language = "c++",
    deps = [
        "grpc_lb_xds_channel_args",
        "grpc_xds_client",
        "match",
        "ref_counted",
        "//:config",
        "//:gpr",
        "//:grpc_resolver",
        "//:grpc_resolver_fake",
    ],
)

grpc_cc_library(
    name = "grpc_resolver_xds",
    srcs = [
        "resolver/xds/xds_resolver.cc",
    ],
    external_deps = [
        "absl/log:check",
        "absl/log:log",
        "absl/meta:type_traits",
        "absl/random",
        "absl/status",
        "absl/status:statusor",
        "absl/strings",
        "absl/strings:str_format",
        "absl/types:optional",
        "absl/types:variant",
        "re2",
    ],
    language = "c++",
    deps = [
        "arena",
        "arena_promise",
        "channel_args",
        "channel_fwd",
        "client_channel_internal_header",
        "config_selector",
        "context",
        "dual_ref_counted",
        "experiments",
        "grpc_lb_policy_ring_hash",
        "grpc_resolver_xds_attributes",
        "grpc_service_config",
        "grpc_xds_client",
        "iomgr_fwd",
        "match",
        "metadata_batch",
        "pollset_set",
        "ref_counted",
        "slice",
        "time",
        "xds_dependency_manager",
        "xxhash_inline",
        "//:channel_arg_names",
        "//:config",
        "//:debug_location",
        "//:endpoint_addresses",
        "//:gpr",
        "//:grpc_base",
        "//:grpc_public_hdrs",
        "//:grpc_resolver",
        "//:grpc_service_config_impl",
        "//:grpc_trace",
        "//:orphanable",
        "//:ref_counted_ptr",
        "//:uri_parser",
        "//:work_serializer",
        "//:xds_client",
    ],
)

grpc_cc_library(
    name = "grpc_resolver_c2p",
    srcs = [
        "resolver/google_c2p/google_c2p_resolver.cc",
    ],
    external_deps = [
        "absl/log:check",
        "absl/log:log",
        "absl/status:statusor",
        "absl/strings",
        "absl/types:optional",
    ],
    language = "c++",
    deps = [
        "channel_args",
        "env",
        "gcp_metadata_query",
        "grpc_xds_client",
        "json",
        "json_writer",
        "resource_quota",
        "time",
        "//:alts_util",
        "//:config",
        "//:debug_location",
        "//:gpr",
        "//:grpc_base",
        "//:grpc_resolver",
        "//:iomgr",
        "//:orphanable",
        "//:ref_counted_ptr",
        "//:uri_parser",
        "//:work_serializer",
        "//:xds_client",
    ],
)

grpc_cc_library(
    name = "hpack_constants",
    hdrs = [
        "ext/transport/chttp2/transport/hpack_constants.h",
    ],
    language = "c++",
    deps = ["//:gpr_platform"],
)

grpc_cc_library(
    name = "hpack_encoder_table",
    srcs = [
        "ext/transport/chttp2/transport/hpack_encoder_table.cc",
    ],
    hdrs = [
        "ext/transport/chttp2/transport/hpack_encoder_table.h",
    ],
    external_deps = [
        "absl/log:check",
    ],
    language = "c++",
    deps = [
        "hpack_constants",
        "//:gpr",
    ],
)

grpc_cc_library(
    name = "chttp2_flow_control",
    srcs = [
        "ext/transport/chttp2/transport/flow_control.cc",
    ],
    hdrs = [
        "ext/transport/chttp2/transport/flow_control.h",
    ],
    external_deps = [
        "absl/functional:function_ref",
        "absl/log:check",
        "absl/log:log",
        "absl/status",
        "absl/strings",
        "absl/strings:str_format",
        "absl/types:optional",
    ],
    deps = [
        "bdp_estimator",
        "experiments",
        "http2_settings",
        "memory_quota",
        "time",
        "useful",
        "//:gpr",
        "//:grpc_trace",
    ],
)

grpc_cc_library(
    name = "ping_abuse_policy",
    srcs = [
        "ext/transport/chttp2/transport/ping_abuse_policy.cc",
    ],
    hdrs = [
        "ext/transport/chttp2/transport/ping_abuse_policy.h",
    ],
    external_deps = [
        "absl/strings",
        "absl/types:optional",
    ],
    deps = [
        "channel_args",
        "time",
        "//:channel_arg_names",
        "//:gpr_platform",
    ],
)

grpc_cc_library(
    name = "ping_callbacks",
    srcs = [
        "ext/transport/chttp2/transport/ping_callbacks.cc",
    ],
    hdrs = [
        "ext/transport/chttp2/transport/ping_callbacks.h",
    ],
    external_deps = [
        "absl/container:flat_hash_map",
        "absl/functional:any_invocable",
        "absl/hash",
        "absl/log:check",
        "absl/meta:type_traits",
        "absl/random:bit_gen_ref",
        "absl/random:distributions",
        "absl/types:optional",
    ],
    deps = [
        "time",
        "//:event_engine_base_hdrs",
        "//:gpr",
        "//:gpr_platform",
        "//:grpc_trace",
    ],
)

grpc_cc_library(
    name = "write_size_policy",
    srcs = [
        "ext/transport/chttp2/transport/write_size_policy.cc",
    ],
    hdrs = [
        "ext/transport/chttp2/transport/write_size_policy.h",
    ],
    external_deps = [
        "absl/log:check",
    ],
    deps = [
        "time",
        "//:gpr",
        "//:gpr_platform",
    ],
)

grpc_cc_library(
    name = "ping_rate_policy",
    srcs = [
        "ext/transport/chttp2/transport/ping_rate_policy.cc",
    ],
    hdrs = [
        "ext/transport/chttp2/transport/ping_rate_policy.h",
    ],
    external_deps = [
        "absl/strings",
        "absl/types:optional",
        "absl/types:variant",
    ],
    deps = [
        "channel_args",
        "experiments",
        "match",
        "time",
        "//:channel_arg_names",
        "//:gpr_platform",
    ],
)

grpc_cc_library(
    name = "max_concurrent_streams_policy",
    srcs = [
        "ext/transport/chttp2/transport/max_concurrent_streams_policy.cc",
    ],
    hdrs = [
        "ext/transport/chttp2/transport/max_concurrent_streams_policy.h",
    ],
    external_deps = [
        "absl/log:check",
    ],
    deps = [
        "//:gpr",
        "//:gpr_platform",
    ],
)

grpc_cc_library(
    name = "huffsyms",
    srcs = [
        "ext/transport/chttp2/transport/huffsyms.cc",
    ],
    hdrs = [
        "ext/transport/chttp2/transport/huffsyms.h",
    ],
    deps = ["//:gpr_platform"],
)

grpc_cc_library(
    name = "decode_huff",
    srcs = [
        "ext/transport/chttp2/transport/decode_huff.cc",
    ],
    hdrs = [
        "ext/transport/chttp2/transport/decode_huff.h",
    ],
    deps = ["//:gpr_platform"],
)

grpc_cc_library(
    name = "http2_settings",
    srcs = [
        "ext/transport/chttp2/transport/http2_settings.cc",
    ],
    hdrs = [
        "ext/transport/chttp2/transport/http2_settings.h",
    ],
    external_deps = [
        "absl/functional:function_ref",
        "absl/strings",
        "absl/types:optional",
    ],
    deps = [
        "http2_errors",
        "useful",
        "//:chttp2_frame",
        "//:gpr_platform",
    ],
)

grpc_cc_library(
    name = "grpc_transport_chttp2_alpn",
    srcs = [
        "ext/transport/chttp2/alpn/alpn.cc",
    ],
    hdrs = [
        "ext/transport/chttp2/alpn/alpn.h",
    ],
    external_deps = [
        "absl/log:check",
    ],
    language = "c++",
    deps = [
        "useful",
        "//:gpr",
    ],
)

grpc_cc_library(
    name = "grpc_transport_chttp2_client_connector",
    srcs = [
        "ext/transport/chttp2/client/chttp2_connector.cc",
    ],
    hdrs = [
        "ext/transport/chttp2/client/chttp2_connector.h",
    ],
    external_deps = [
        "absl/base:core_headers",
        "absl/log:check",
        "absl/log:log",
        "absl/status",
        "absl/status:statusor",
        "absl/strings:str_format",
        "absl/types:optional",
    ],
    language = "c++",
    deps = [
        "channel_args",
        "channel_args_endpoint_config",
        "channel_args_preconditioning",
        "channel_stack_type",
        "closure",
        "error",
        "error_utils",
        "grpc_insecure_credentials",
        "handshaker_registry",
        "resolved_address",
        "status_helper",
        "subchannel_connector",
        "tcp_connect_handshaker",
        "time",
        "unique_type_name",
        "//:api_trace",
        "//:channel",
        "//:channel_arg_names",
        "//:channel_create",
        "//:channelz",
        "//:config",
        "//:debug_location",
        "//:exec_ctx",
        "//:gpr",
        "//:grpc_base",
        "//:grpc_client_channel",
        "//:grpc_public_hdrs",
        "//:grpc_resolver",
        "//:grpc_security_base",
        "//:grpc_trace",
        "//:grpc_transport_chttp2",
        "//:handshaker",
        "//:iomgr",
        "//:orphanable",
        "//:ref_counted_ptr",
        "//:sockaddr_utils",
    ],
)

grpc_cc_library(
    name = "grpc_transport_chttp2_server",
    srcs = [
        "ext/transport/chttp2/server/chttp2_server.cc",
    ],
    hdrs = [
        "ext/transport/chttp2/server/chttp2_server.h",
    ],
    external_deps = [
        "absl/base:core_headers",
        "absl/log:check",
        "absl/log:log",
        "absl/status",
        "absl/status:statusor",
        "absl/strings",
        "absl/strings:str_format",
        "absl/types:optional",
    ],
    language = "c++",
    deps = [
        "channel_args",
        "channel_args_endpoint_config",
        "closure",
        "connection_quota",
        "error",
        "error_utils",
        "event_engine_extensions",
        "event_engine_query_extensions",
        "grpc_insecure_credentials",
        "handshaker_registry",
        "iomgr_fwd",
        "memory_quota",
        "pollset_set",
        "resolved_address",
        "resource_quota",
        "status_helper",
        "time",
        "unique_type_name",
        "//:api_trace",
        "//:channel_arg_names",
        "//:channelz",
        "//:chttp2_legacy_frame",
        "//:config",
        "//:debug_location",
        "//:exec_ctx",
        "//:gpr",
        "//:grpc_base",
        "//:grpc_security_base",
        "//:grpc_trace",
        "//:grpc_transport_chttp2",
        "//:handshaker",
        "//:iomgr",
        "//:orphanable",
        "//:ref_counted_ptr",
        "//:server",
        "//:sockaddr_utils",
        "//:uri_parser",
    ],
)

grpc_cc_library(
    name = "grpc_transport_inproc",
    srcs = [
        "ext/transport/inproc/inproc_transport.cc",
        "ext/transport/inproc/legacy_inproc_transport.cc",
    ],
    hdrs = [
        "ext/transport/inproc/inproc_transport.h",
        "ext/transport/inproc/legacy_inproc_transport.h",
    ],
    external_deps = [
        "absl/log",
        "absl/log:check",
        "absl/status",
        "absl/status:statusor",
        "absl/strings",
        "absl/types:optional",
    ],
    language = "c++",
    deps = [
        "arena",
        "channel_args",
        "channel_args_preconditioning",
        "channel_stack_type",
        "closure",
        "connectivity_state",
        "error",
        "event_engine_context",
        "experiments",
        "iomgr_fwd",
        "metadata",
        "metadata_batch",
        "resource_quota",
        "slice",
        "slice_buffer",
        "status_helper",
        "time",
        "try_seq",
        "//:api_trace",
        "//:channel",
        "//:channel_arg_names",
        "//:channel_create",
        "//:channelz",
        "//:config",
        "//:debug_location",
        "//:exec_ctx",
        "//:gpr",
        "//:grpc_base",
        "//:grpc_public_hdrs",
        "//:grpc_trace",
        "//:iomgr",
        "//:promise",
        "//:ref_counted_ptr",
        "//:server",
    ],
)

grpc_cc_library(
    name = "chaotic_good_frame",
    srcs = [
        "ext/transport/chaotic_good/frame.cc",
    ],
    hdrs = [
        "ext/transport/chaotic_good/frame.h",
    ],
    external_deps = [
        "absl/log:check",
        "absl/random:bit_gen_ref",
        "absl/status",
        "absl/status:statusor",
        "absl/types:variant",
    ],
    deps = [
        "arena",
        "bitset",
        "chaotic_good_frame_header",
        "context",
        "match",
        "metadata_batch",
        "no_destruct",
        "slice",
        "slice_buffer",
        "status_helper",
        "//:gpr",
        "//:gpr_platform",
        "//:grpc_base",
        "//:hpack_encoder",
        "//:hpack_parser",
    ],
)

grpc_cc_library(
    name = "chaotic_good_settings_metadata",
    srcs = [
        "ext/transport/chaotic_good/settings_metadata.cc",
    ],
    hdrs = [
        "ext/transport/chaotic_good/settings_metadata.h",
    ],
    external_deps = [
        "absl/status",
        "absl/types:optional",
    ],
    deps = [
        "arena",
        "metadata_batch",
        "//:gpr",
    ],
)

grpc_cc_library(
    name = "chaotic_good_frame_header",
    srcs = [
        "ext/transport/chaotic_good/frame_header.cc",
    ],
    hdrs = [
        "ext/transport/chaotic_good/frame_header.h",
    ],
    external_deps = [
        "absl/status",
        "absl/status:statusor",
        "absl/strings",
    ],
    deps = [
        "bitset",
        "//:gpr",
        "//:gpr_platform",
    ],
)

grpc_cc_library(
    name = "gcp_metadata_query",
    srcs = [
        "util/gcp_metadata_query.cc",
    ],
    hdrs = [
        "util/gcp_metadata_query.h",
    ],
    external_deps = [
        "absl/functional:any_invocable",
        "absl/log:check",
        "absl/log:log",
        "absl/status",
        "absl/status:statusor",
        "absl/strings",
        "absl/strings:str_format",
    ],
    deps = [
        "closure",
        "error",
        "status_helper",
        "time",
        "//:gpr",
        "//:gpr_platform",
        "//:grpc_base",
        "//:grpc_core_credentials_header",
        "//:grpc_security_base",
        "//:grpc_trace",
        "//:httpcli",
        "//:iomgr",
        "//:orphanable",
        "//:ref_counted_ptr",
        "//:uri_parser",
    ],
)

grpc_cc_library(
    name = "logging_sink",
    hdrs = [
        "ext/filters/logging/logging_sink.h",
    ],
    external_deps = [
        "absl/numeric:int128",
        "absl/strings",
    ],
    language = "c++",
    visibility = [
        "//src/cpp/ext/gcp:__subpackages__",
        "//test:__subpackages__",
    ],
    deps = [
        "time",
        "//:gpr_platform",
    ],
)

grpc_cc_library(
    name = "logging_filter",
    srcs = [
        "ext/filters/logging/logging_filter.cc",
    ],
    hdrs = [
        "ext/filters/logging/logging_filter.h",
    ],
    external_deps = [
        "absl/log:log",
        "absl/numeric:int128",
        "absl/random",
        "absl/random:distributions",
        "absl/status:statusor",
        "absl/strings",
        "absl/types:optional",
    ],
    language = "c++",
    deps = [
        "arena",
        "arena_promise",
        "cancel_callback",
        "channel_args",
        "channel_fwd",
        "channel_stack_type",
        "context",
        "logging_sink",
        "map",
        "metadata_batch",
        "pipe",
        "slice",
        "slice_buffer",
        "time",
        "//:call_tracer",
        "//:channel_arg_names",
        "//:config",
        "//:gpr",
        "//:gpr_platform",
        "//:grpc_base",
        "//:grpc_client_channel",
        "//:grpc_public_hdrs",
        "//:grpc_resolver",
        "//:uri_parser",
    ],
)

grpc_cc_library(
    name = "grpc_promise_endpoint",
    srcs = [
        "lib/transport/promise_endpoint.cc",
    ],
    external_deps = [
        "absl/base:core_headers",
        "absl/log:check",
        "absl/status",
        "absl/status:statusor",
        "absl/types:optional",
    ],
    language = "c++",
    public_hdrs = [
        "lib/transport/promise_endpoint.h",
    ],
    deps = [
        "activity",
        "cancel_callback",
        "event_engine_common",
        "event_engine_extensions",
        "event_engine_query_extensions",
        "if",
        "map",
        "poll",
        "slice",
        "slice_buffer",
        "//:event_engine_base_hdrs",
        "//:exec_ctx",
        "//:gpr",
    ],
)

grpc_cc_library(
    name = "chaotic_good_transport",
    hdrs = [
        "ext/transport/chaotic_good/chaotic_good_transport.h",
    ],
    external_deps = [
        "absl/log:log",
        "absl/random",
    ],
    language = "c++",
    deps = [
        "chaotic_good_frame",
        "chaotic_good_frame_header",
        "event_engine_tcp_socket_utils",
        "grpc_promise_endpoint",
        "if",
        "try_join",
        "try_seq",
        "//:gpr_platform",
        "//:grpc_trace",
        "//:hpack_encoder",
        "//:promise",
    ],
)

grpc_cc_library(
    name = "chaotic_good_client_transport",
    srcs = [
        "ext/transport/chaotic_good/client_transport.cc",
    ],
    hdrs = [
        "ext/transport/chaotic_good/client_transport.h",
    ],
    external_deps = [
        "absl/base:core_headers",
        "absl/container:flat_hash_map",
        "absl/log:check",
        "absl/log:log",
        "absl/random",
        "absl/random:bit_gen_ref",
        "absl/status",
        "absl/status:statusor",
        "absl/types:optional",
        "absl/types:variant",
    ],
    language = "c++",
    deps = [
        "activity",
        "all_ok",
        "arena",
        "chaotic_good_frame",
        "chaotic_good_frame_header",
        "chaotic_good_transport",
        "context",
        "event_engine_wakeup_scheduler",
        "for_each",
        "grpc_promise_endpoint",
        "if",
        "inter_activity_pipe",
        "loop",
        "map",
        "match",
        "memory_quota",
        "metadata_batch",
        "mpsc",
        "pipe",
        "poll",
        "resource_quota",
        "slice",
        "slice_buffer",
        "try_join",
        "try_seq",
        "//:exec_ctx",
        "//:gpr",
        "//:gpr_platform",
        "//:grpc_base",
        "//:hpack_encoder",
        "//:hpack_parser",
        "//:promise",
        "//:ref_counted_ptr",
    ],
)

grpc_cc_library(
    name = "chaotic_good_server_transport",
    srcs = [
        "ext/transport/chaotic_good/server_transport.cc",
    ],
    hdrs = [
        "ext/transport/chaotic_good/server_transport.h",
    ],
    external_deps = [
        "absl/base:core_headers",
        "absl/container:flat_hash_map",
        "absl/functional:any_invocable",
        "absl/log:check",
        "absl/random",
        "absl/random:bit_gen_ref",
        "absl/status",
        "absl/status:statusor",
        "absl/types:optional",
        "absl/types:variant",
    ],
    language = "c++",
    deps = [
        "1999",
        "activity",
        "arena",
        "chaotic_good_frame",
        "chaotic_good_frame_header",
        "chaotic_good_transport",
        "context",
        "default_event_engine",
        "event_engine_context",
        "event_engine_wakeup_scheduler",
        "for_each",
        "grpc_promise_endpoint",
        "if",
        "inter_activity_latch",
        "inter_activity_pipe",
        "loop",
        "memory_quota",
        "metadata_batch",
        "mpsc",
        "pipe",
        "poll",
        "resource_quota",
        "seq",
        "slice",
        "slice_buffer",
        "switch",
        "try_join",
        "try_seq",
        "//:exec_ctx",
        "//:gpr",
        "//:gpr_platform",
        "//:grpc_base",
        "//:hpack_encoder",
        "//:hpack_parser",
        "//:ref_counted_ptr",
    ],
)

grpc_cc_library(
    name = "call_final_info",
    srcs = [
        "lib/transport/call_final_info.cc",
    ],
    hdrs = [
        "lib/transport/call_final_info.h",
    ],
    deps = [
        "//:gpr",
        "//:grpc_public_hdrs",
    ],
)

grpc_cc_library(
    name = "call_finalization",
    hdrs = [
        "lib/channel/call_finalization.h",
    ],
    language = "c++",
    visibility = ["@grpc:alt_grpc_base_legacy"],
    deps = [
        "arena",
        "call_final_info",
        "context",
        "//:gpr_platform",
    ],
)

grpc_cc_library(
    name = "call_state",
    srcs = [
        "lib/transport/call_state.cc",
    ],
    hdrs = [
        "lib/transport/call_state.h",
    ],
    external_deps = ["absl/types:optional"],
    deps = [
        "activity",
        "poll",
        "status_flag",
        "//:gpr",
        "//:grpc_trace",
    ],
)

grpc_cc_library(
    name = "call_filters",
    srcs = [
        "lib/transport/call_filters.cc",
    ],
    hdrs = [
        "lib/transport/call_filters.h",
    ],
    external_deps = ["absl/log:check"],
    deps = [
        "call_final_info",
        "call_state",
        "dump_args",
        "if",
        "latch",
        "map",
        "message",
        "metadata",
        "ref_counted",
        "seq",
        "status_flag",
        "try_seq",
        "//:gpr",
        "//:promise",
        "//:ref_counted_ptr",
    ],
)

grpc_cc_library(
    name = "interception_chain",
    srcs = [
        "lib/transport/interception_chain.cc",
    ],
    hdrs = [
        "lib/transport/interception_chain.h",
    ],
    deps = [
        "call_destination",
        "call_filters",
        "call_spine",
        "match",
        "metadata",
        "ref_counted",
        "//:gpr_platform",
    ],
)

grpc_cc_library(
    name = "call_destination",
    hdrs = [
        "lib/transport/call_destination.h",
    ],
    deps = [
        "call_spine",
        "//:gpr_platform",
        "//:orphanable",
    ],
)

grpc_cc_library(
    name = "parsed_metadata",
    srcs = [
        "lib/transport/parsed_metadata.cc",
    ],
    hdrs = [
        "lib/transport/parsed_metadata.h",
    ],
    external_deps = [
        "absl/functional:function_ref",
        "absl/meta:type_traits",
        "absl/strings",
    ],
    deps = [
        "slice",
        "time",
        "//:gpr_platform",
    ],
)

grpc_cc_library(
    name = "metadata",
    srcs = [
        "lib/transport/metadata.cc",
    ],
    hdrs = [
        "lib/transport/metadata.h",
    ],
    deps = [
        "error_utils",
        "metadata_batch",
        "//:gpr_platform",
    ],
)

grpc_cc_library(
    name = "message",
    srcs = [
        "lib/transport/message.cc",
    ],
    hdrs = [
        "lib/transport/message.h",
    ],
    external_deps = [
        "absl/strings",
    ],
    deps = [
        "arena",
        "slice_buffer",
        "//:gpr_platform",
        "//:grpc_public_hdrs",
    ],
)

grpc_cc_library(
    name = "call_spine",
    srcs = [
        "lib/transport/call_spine.cc",
    ],
    hdrs = [
        "lib/transport/call_spine.h",
    ],
    external_deps = [
        "absl/functional:any_invocable",
        "absl/log:check",
    ],
    deps = [
        "1999",
        "call_arena_allocator",
        "call_filters",
        "dual_ref_counted",
        "event_engine_context",
        "for_each",
        "if",
        "latch",
        "message",
        "metadata",
        "pipe",
        "prioritized_race",
        "promise_status",
        "status_flag",
        "try_seq",
        "//:gpr",
        "//:promise",
    ],
)

grpc_cc_library(
    name = "direct_channel",
    srcs = [
        "client_channel/direct_channel.cc",
    ],
    hdrs = [
        "client_channel/direct_channel.h",
    ],
    deps = [
        "channel_stack_type",
        "event_engine_context",
        "interception_chain",
        "//:channel",
        "//:config",
        "//:grpc_base",
        "//:orphanable",
    ],
)

grpc_cc_library(
    name = "metadata_batch",
    srcs = [
        "lib/transport/metadata_batch.cc",
    ],
    hdrs = [
        "lib/transport/custom_metadata.h",
        "lib/transport/metadata_batch.h",
        "lib/transport/simple_slice_based_metadata.h",
    ],
    external_deps = [
        "absl/base:no_destructor",
        "absl/container:flat_hash_set",
        "absl/container:inlined_vector",
        "absl/functional:function_ref",
        "absl/log:check",
        "absl/meta:type_traits",
        "absl/strings",
        "absl/strings:str_format",
        "absl/types:optional",
    ],
    deps = [
        "arena",
        "chunked_vector",
        "compression",
        "experiments",
        "if_list",
        "metadata_compression_traits",
        "packed_table",
        "parsed_metadata",
        "poll",
        "slice",
        "time",
        "timeout_encoding",
        "type_list",
        "//:gpr",
        "//:grpc_public_hdrs",
    ],
)

grpc_cc_library(
    name = "timeout_encoding",
    srcs = [
        "lib/transport/timeout_encoding.cc",
    ],
    hdrs = [
        "lib/transport/timeout_encoding.h",
    ],
    external_deps = [
        "absl/base:core_headers",
        "absl/log:check",
        "absl/types:optional",
    ],
    deps = [
        "slice",
        "time",
        "//:gpr",
    ],
)

grpc_cc_library(
    name = "call_arena_allocator",
    srcs = [
        "lib/transport/call_arena_allocator.cc",
    ],
    hdrs = [
        "lib/transport/call_arena_allocator.h",
    ],
    deps = [
        "arena",
        "memory_quota",
        "ref_counted",
        "//:gpr_platform",
    ],
)

grpc_cc_library(
    name = "compression",
    srcs = [
        "lib/compression/compression.cc",
        "lib/compression/compression_internal.cc",
    ],
    hdrs = [
        "lib/compression/compression_internal.h",
    ],
    external_deps = [
        "absl/container:inlined_vector",
        "absl/log:check",
        "absl/strings",
        "absl/strings:str_format",
        "absl/types:optional",
    ],
    deps = [
        "bitset",
        "channel_args",
        "ref_counted_string",
        "slice",
        "useful",
        "//:api_trace",
        "//:gpr",
        "//:grpc_public_hdrs",
        "//:grpc_trace",
        "//:ref_counted_ptr",
    ],
)

grpc_cc_library(
    name = "chaotic_good_server",
    srcs = [
        "ext/transport/chaotic_good/server/chaotic_good_server.cc",
    ],
    hdrs = [
        "ext/transport/chaotic_good/server/chaotic_good_server.h",
    ],
    external_deps = [
        "absl/container:flat_hash_map",
        "absl/log:check",
        "absl/log:log",
        "absl/random",
        "absl/random:bit_gen_ref",
        "absl/status",
        "absl/status:statusor",
    ],
    language = "c++",
    deps = [
        "activity",
        "arena",
        "channel_args",
        "channel_args_endpoint_config",
        "chaotic_good_frame",
        "chaotic_good_frame_header",
        "chaotic_good_server_transport",
        "chaotic_good_settings_metadata",
        "closure",
        "context",
        "error",
        "error_utils",
        "event_engine_common",
        "event_engine_context",
        "event_engine_extensions",
        "event_engine_query_extensions",
        "event_engine_tcp_socket_utils",
        "event_engine_wakeup_scheduler",
        "grpc_promise_endpoint",
        "if",
        "inter_activity_latch",
        "iomgr_fwd",
        "latch",
        "memory_quota",
        "metadata",
        "metadata_batch",
        "race",
        "resource_quota",
        "sleep",
        "slice",
        "slice_buffer",
        "status_helper",
        "time",
        "try_seq",
        "//:channelz",
        "//:gpr",
        "//:gpr_platform",
        "//:grpc_base",
        "//:handshaker",
        "//:hpack_encoder",
        "//:hpack_parser",
        "//:iomgr",
        "//:orphanable",
        "//:ref_counted_ptr",
        "//:server",
    ],
)

grpc_cc_library(
    name = "chaotic_good_connector",
    srcs = [
        "ext/transport/chaotic_good/client/chaotic_good_connector.cc",
    ],
    hdrs = [
        "ext/transport/chaotic_good/client/chaotic_good_connector.h",
    ],
    external_deps = [
        "absl/log:check",
        "absl/random",
        "absl/random:bit_gen_ref",
        "absl/status",
        "absl/status:statusor",
    ],
    language = "c++",
    deps = [
        "activity",
        "arena",
        "channel_args",
        "channel_args_endpoint_config",
        "chaotic_good_client_transport",
        "chaotic_good_frame",
        "chaotic_good_frame_header",
        "chaotic_good_settings_metadata",
        "closure",
        "context",
        "error",
        "error_utils",
        "event_engine_context",
        "event_engine_extensions",
        "event_engine_query_extensions",
        "event_engine_tcp_socket_utils",
        "event_engine_wakeup_scheduler",
        "grpc_promise_endpoint",
        "inter_activity_latch",
        "latch",
        "memory_quota",
        "no_destruct",
        "notification",
        "race",
        "resource_quota",
        "sleep",
        "slice",
        "slice_buffer",
        "subchannel_connector",
        "time",
        "try_seq",
        "wait_for_callback",
        "//:api_trace",
        "//:channel",
        "//:channel_create",
        "//:config",
        "//:debug_location",
        "//:exec_ctx",
        "//:gpr",
        "//:gpr_platform",
        "//:grpc_base",
        "//:grpc_client_channel",
        "//:handshaker",
        "//:hpack_encoder",
        "//:hpack_parser",
        "//:iomgr",
        "//:ref_counted_ptr",
    ],
)

grpc_cc_library(
    name = "metrics",
    srcs = [
        "telemetry/metrics.cc",
    ],
    hdrs = [
        "telemetry/metrics.h",
    ],
    external_deps = [
        "absl/container:flat_hash_map",
        "absl/functional:any_invocable",
        "absl/functional:function_ref",
        "absl/log:check",
        "absl/strings",
        "absl/types:optional",
        "absl/types:span",
    ],
    language = "c++",
    deps = [
        "arena",
        "channel_args",
        "no_destruct",
        "slice",
        "time",
        "//:call_tracer",
        "//:gpr",
    ],
)

### UPB Targets

grpc_upb_proto_library(
    name = "envoy_admin_upb",
    deps = ["@envoy_api//envoy/admin/v3:pkg"],
)

grpc_upb_proto_library(
    name = "envoy_config_cluster_upb",
    deps = ["@envoy_api//envoy/config/cluster/v3:pkg"],
)

grpc_upb_proto_reflection_library(
    name = "envoy_config_cluster_upbdefs",
    deps = ["@envoy_api//envoy/config/cluster/v3:pkg"],
)

grpc_upb_proto_library(
    name = "envoy_config_core_upb",
    deps = ["@envoy_api//envoy/config/core/v3:pkg"],
)

grpc_upb_proto_library(
    name = "envoy_config_endpoint_upb",
    deps = ["@envoy_api//envoy/config/endpoint/v3:pkg"],
)

grpc_upb_proto_reflection_library(
    name = "envoy_config_endpoint_upbdefs",
    deps = ["@envoy_api//envoy/config/endpoint/v3:pkg"],
)

grpc_upb_proto_library(
    name = "envoy_config_listener_upb",
    deps = ["@envoy_api//envoy/config/listener/v3:pkg"],
)

grpc_upb_proto_reflection_library(
    name = "envoy_config_listener_upbdefs",
    deps = ["@envoy_api//envoy/config/listener/v3:pkg"],
)

grpc_upb_proto_library(
    name = "envoy_config_rbac_upb",
    deps = ["@envoy_api//envoy/config/rbac/v3:pkg"],
)

grpc_upb_proto_library(
    name = "envoy_config_route_upb",
    deps = ["@envoy_api//envoy/config/route/v3:pkg"],
)

grpc_upb_proto_reflection_library(
    name = "envoy_config_route_upbdefs",
    deps = ["@envoy_api//envoy/config/route/v3:pkg"],
)

grpc_upb_proto_library(
    name = "envoy_extensions_clusters_aggregate_upb",
    deps = ["@envoy_api//envoy/extensions/clusters/aggregate/v3:pkg"],
)

grpc_upb_proto_reflection_library(
    name = "envoy_extensions_clusters_aggregate_upbdefs",
    deps = ["@envoy_api//envoy/extensions/clusters/aggregate/v3:pkg"],
)

grpc_upb_proto_library(
    name = "envoy_extensions_filters_common_fault_upb",
    deps = ["@envoy_api//envoy/extensions/filters/common/fault/v3:pkg"],
)

grpc_upb_proto_library(
    name = "envoy_extensions_filters_http_fault_upb",
    deps = ["@envoy_api//envoy/extensions/filters/http/fault/v3:pkg"],
)

grpc_upb_proto_reflection_library(
    name = "envoy_extensions_filters_http_fault_upbdefs",
    deps = ["@envoy_api//envoy/extensions/filters/http/fault/v3:pkg"],
)

grpc_upb_proto_library(
    name = "envoy_extensions_filters_http_rbac_upb",
    deps = ["@envoy_api//envoy/extensions/filters/http/rbac/v3:pkg"],
)

grpc_upb_proto_reflection_library(
    name = "envoy_extensions_filters_http_rbac_upbdefs",
    deps = ["@envoy_api//envoy/extensions/filters/http/rbac/v3:pkg"],
)

grpc_upb_proto_library(
    name = "envoy_extensions_filters_http_router_upb",
    deps = ["@envoy_api//envoy/extensions/filters/http/router/v3:pkg"],
)

grpc_upb_proto_reflection_library(
    name = "envoy_extensions_filters_http_router_upbdefs",
    deps = ["@envoy_api//envoy/extensions/filters/http/router/v3:pkg"],
)

grpc_upb_proto_library(
    name = "envoy_extensions_filters_http_stateful_session_upb",
    deps = ["@envoy_api//envoy/extensions/filters/http/stateful_session/v3:pkg"],
)

grpc_upb_proto_reflection_library(
    name = "envoy_extensions_filters_http_stateful_session_upbdefs",
    deps = ["@envoy_api//envoy/extensions/filters/http/stateful_session/v3:pkg"],
)

grpc_upb_proto_library(
    name = "envoy_extensions_http_stateful_session_cookie_upb",
    deps = ["@envoy_api//envoy/extensions/http/stateful_session/cookie/v3:pkg"],
)

grpc_upb_proto_reflection_library(
    name = "envoy_extensions_http_stateful_session_cookie_upbdefs",
    deps = ["@envoy_api//envoy/extensions/http/stateful_session/cookie/v3:pkg"],
)

grpc_upb_proto_library(
    name = "envoy_type_http_upb",
    deps = ["@envoy_api//envoy/type/http/v3:pkg"],
)

grpc_upb_proto_library(
    name = "envoy_extensions_load_balancing_policies_client_side_weighted_round_robin_upb",
    deps = [
        "@envoy_api//envoy/extensions/load_balancing_policies/client_side_weighted_round_robin/v3:pkg",
    ],
)

grpc_upb_proto_library(
    name = "envoy_extensions_load_balancing_policies_ring_hash_upb",
    deps = ["@envoy_api//envoy/extensions/load_balancing_policies/ring_hash/v3:pkg"],
)

grpc_upb_proto_library(
    name = "envoy_extensions_load_balancing_policies_wrr_locality_upb",
    deps = ["@envoy_api//envoy/extensions/load_balancing_policies/wrr_locality/v3:pkg"],
)

grpc_upb_proto_library(
    name = "envoy_extensions_load_balancing_policies_pick_first_upb",
    deps = ["@envoy_api//envoy/extensions/load_balancing_policies/pick_first/v3:pkg"],
)

grpc_upb_proto_library(
    name = "envoy_extensions_filters_network_http_connection_manager_upb",
    deps = [
        "@envoy_api//envoy/extensions/filters/network/http_connection_manager/v3:pkg",
    ],
)

grpc_upb_proto_reflection_library(
    name = "envoy_extensions_filters_network_http_connection_manager_upbdefs",
    deps = [
        "@envoy_api//envoy/extensions/filters/network/http_connection_manager/v3:pkg",
    ],
)

grpc_upb_proto_library(
    name = "envoy_extensions_transport_sockets_tls_upb",
    deps = ["@envoy_api//envoy/extensions/transport_sockets/tls/v3:pkg"],
)

grpc_upb_proto_reflection_library(
    name = "envoy_extensions_transport_sockets_tls_upbdefs",
    deps = ["@envoy_api//envoy/extensions/transport_sockets/tls/v3:pkg"],
)

grpc_upb_proto_library(
    name = "envoy_extensions_upstreams_http_upb",
    deps = ["@envoy_api//envoy/extensions/upstreams/http/v3:pkg"],
)

grpc_upb_proto_reflection_library(
    name = "envoy_extensions_upstreams_http_upbdefs",
    deps = ["@envoy_api//envoy/extensions/upstreams/http/v3:pkg"],
)

grpc_upb_proto_library(
    name = "envoy_service_discovery_upb",
    deps = ["@envoy_api//envoy/service/discovery/v3:pkg"],
)

grpc_upb_proto_reflection_library(
    name = "envoy_service_discovery_upbdefs",
    deps = ["@envoy_api//envoy/service/discovery/v3:pkg"],
)

grpc_upb_proto_library(
    name = "envoy_service_load_stats_upb",
    deps = ["@envoy_api//envoy/service/load_stats/v3:pkg"],
)

grpc_upb_proto_reflection_library(
    name = "envoy_service_load_stats_upbdefs",
    deps = ["@envoy_api//envoy/service/load_stats/v3:pkg"],
)

grpc_upb_proto_library(
    name = "envoy_service_status_upb",
    deps = ["@envoy_api//envoy/service/status/v3:pkg"],
)

grpc_upb_proto_reflection_library(
    name = "envoy_service_status_upbdefs",
    deps = ["@envoy_api//envoy/service/status/v3:pkg"],
)

grpc_upb_proto_library(
    name = "envoy_type_matcher_upb",
    deps = ["@envoy_api//envoy/type/matcher/v3:pkg"],
)

grpc_upb_proto_library(
    name = "envoy_type_upb",
    deps = ["@envoy_api//envoy/type/v3:pkg"],
)

grpc_upb_proto_library(
    name = "xds_type_upb",
    deps = ["@com_github_cncf_xds//xds/type/v3:pkg"],
)

grpc_upb_proto_reflection_library(
    name = "xds_type_upbdefs",
    deps = ["@com_github_cncf_xds//xds/type/v3:pkg"],
)

grpc_upb_proto_library(
    name = "xds_orca_upb",
    deps = ["@com_github_cncf_xds//xds/data/orca/v3:pkg"],
)

grpc_upb_proto_library(
    name = "xds_orca_service_upb",
    deps = ["@com_github_cncf_xds//xds/service/orca/v3:pkg"],
)

grpc_upb_proto_library(
    name = "grpc_health_upb",
    deps = ["//src/proto/grpc/health/v1:health_proto_descriptor"],
)

grpc_upb_proto_library(
    name = "google_rpc_status_upb",
    deps = ["@com_google_googleapis//google/rpc:status_proto"],
)

grpc_upb_proto_reflection_library(
    name = "google_rpc_status_upbdefs",
    deps = ["@com_google_googleapis//google/rpc:status_proto"],
)

grpc_upb_proto_library(
    name = "google_type_expr_upb",
    deps = ["@com_google_googleapis//google/type:expr_proto"],
)

grpc_upb_proto_library(
    name = "grpc_lb_upb",
    deps = ["//src/proto/grpc/lb/v1:load_balancer_proto_descriptor"],
)

grpc_upb_proto_library(
    name = "alts_upb",
    deps = ["//src/proto/grpc/gcp:alts_handshaker_proto"],
)

grpc_upb_proto_library(
    name = "rls_upb",
    deps = ["//src/proto/grpc/lookup/v1:rls_proto_descriptor"],
)

grpc_upb_proto_library(
    name = "rls_config_upb",
    deps = ["//src/proto/grpc/lookup/v1:rls_config_proto_descriptor"],
)

grpc_upb_proto_reflection_library(
    name = "rls_config_upbdefs",
    deps = ["//src/proto/grpc/lookup/v1:rls_config_proto_descriptor"],
)

WELL_KNOWN_PROTO_TARGETS = [
    "any",
    "duration",
    "empty",
    "struct",
    "timestamp",
    "wrappers",
]

[
    grpc_upb_proto_library(
        name = "protobuf_" + target + "_upb",
        deps = ["@com_google_protobuf//:" + target + "_proto"],
    )
    for target in WELL_KNOWN_PROTO_TARGETS
]

[
    grpc_upb_proto_reflection_library(
        name = "protobuf_" + target + "_upbdefs",
        deps = ["@com_google_protobuf//:" + target + "_proto"],
    )
    for target in WELL_KNOWN_PROTO_TARGETS
]

grpc_generate_one_off_internal_targets()<|MERGE_RESOLUTION|>--- conflicted
+++ resolved
@@ -3545,7 +3545,6 @@
 )
 
 grpc_cc_library(
-<<<<<<< HEAD
     name = "lb_call_tracing_filter",
     srcs = ["client_channel/lb_call_tracing_filter.cc"],
     hdrs = ["client_channel/lb_call_tracing_filter.h"],
@@ -3571,8 +3570,6 @@
 )
 
 grpc_cc_library(
-=======
->>>>>>> e7727bc2
     name = "subchannel_interface",
     hdrs = ["load_balancing/subchannel_interface.h"],
     external_deps = ["absl/status"],
