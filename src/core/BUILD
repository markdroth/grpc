--- conflicted
+++ resolved
@@ -5038,12 +5038,9 @@
         "subchannel_interface",
         "unique_type_name",
         "//:channel_arg_names",
-<<<<<<< HEAD
+        "//:channelz",
         "//:client_channel_channelz",
         "//:client_channel_internal_header",
-=======
-        "//:channelz",
->>>>>>> f1a9b6c2
         "//:debug_location",
         "//:exec_ctx",
         "//:gpr",
