<?php
/*
 *
 * Copyright 2015, Google Inc.
 * All rights reserved.
 *
 * Redistribution and use in source and binary forms, with or without
 * modification, are permitted provided that the following conditions are
 * met:
 *
 *     * Redistributions of source code must retain the above copyright
 * notice, this list of conditions and the following disclaimer.
 *     * Redistributions in binary form must reproduce the above
 * copyright notice, this list of conditions and the following disclaimer
 * in the documentation and/or other materials provided with the
 * distribution.
 *     * Neither the name of Google Inc. nor the names of its
 * contributors may be used to endorse or promote products derived from
 * this software without specific prior written permission.
 *
 * THIS SOFTWARE IS PROVIDED BY THE COPYRIGHT HOLDERS AND CONTRIBUTORS
 * "AS IS" AND ANY EXPRESS OR IMPLIED WARRANTIES, INCLUDING, BUT NOT
 * LIMITED TO, THE IMPLIED WARRANTIES OF MERCHANTABILITY AND FITNESS FOR
 * A PARTICULAR PURPOSE ARE DISCLAIMED. IN NO EVENT SHALL THE COPYRIGHT
 * OWNER OR CONTRIBUTORS BE LIABLE FOR ANY DIRECT, INDIRECT, INCIDENTAL,
 * SPECIAL, EXEMPLARY, OR CONSEQUENTIAL DAMAGES (INCLUDING, BUT NOT
 * LIMITED TO, PROCUREMENT OF SUBSTITUTE GOODS OR SERVICES; LOSS OF USE,
 * DATA, OR PROFITS; OR BUSINESS INTERRUPTION) HOWEVER CAUSED AND ON ANY
 * THEORY OF LIABILITY, WHETHER IN CONTRACT, STRICT LIABILITY, OR TORT
 * (INCLUDING NEGLIGENCE OR OTHERWISE) ARISING IN ANY WAY OUT OF THE USE
 * OF THIS SOFTWARE, EVEN IF ADVISED OF THE POSSIBILITY OF SUCH DAMAGE.
 *
 */
require_once realpath(dirname(__FILE__).'/../../vendor/autoload.php');
require 'empty.php';
require 'messages.php';
require 'test.php';
use Google\Auth\CredentialsLoader;
use Google\Auth\ApplicationDefaultCredentials;
use GuzzleHttp\ClientInterface;

/**
 * Assertion function that always exits with an error code if the assertion is
 * falsy.
 *
 * @param $value Assertion value. Should be true.
 * @param $error_message Message to display if the assertion is false
 */
function hardAssert($value, $error_message)
{
    if (!$value) {
        echo $error_message."\n";
        exit(1);
    }
}

/**
 * Run the empty_unary test.
 *
 * @param $stub Stub object that has service methods
 */
function emptyUnary($stub)
{
    list($result, $status) = $stub->EmptyCall(new grpc\testing\EmptyMessage())->wait();
    hardAssert($status->code === Grpc\STATUS_OK, 'Call did not complete successfully');
    hardAssert($result !== null, 'Call completed with a null response');
}

/**
 * Run the large_unary test.
 *
 * @param $stub Stub object that has service methods
 */
function largeUnary($stub)
{
    performLargeUnary($stub);
}

/**
 * Shared code between large unary test and auth test.
 *
 * @param $stub Stub object that has service methods
 * @param $fillUsername boolean whether to fill result with username
 * @param $fillOauthScope boolean whether to fill result with oauth scope
 */
function performLargeUnary($stub, $fillUsername = false, $fillOauthScope = false,
                           $metadata = [])
{
    $request_len = 271828;
    $response_len = 314159;

    $request = new grpc\testing\SimpleRequest();
    $request->setResponseType(grpc\testing\PayloadType::COMPRESSABLE);
    $request->setResponseSize($response_len);
    $payload = new grpc\testing\Payload();
    $payload->setType(grpc\testing\PayloadType::COMPRESSABLE);
    $payload->setBody(str_repeat("\0", $request_len));
    $request->setPayload($payload);
    $request->setFillUsername($fillUsername);
    $request->setFillOauthScope($fillOauthScope);

    list($result, $status) = $stub->UnaryCall($request, $metadata)->wait();
    hardAssert($status->code === Grpc\STATUS_OK, 'Call did not complete successfully');
    hardAssert($result !== null, 'Call returned a null response');
    $payload = $result->getPayload();
    hardAssert($payload->getType() === grpc\testing\PayloadType::COMPRESSABLE,
         'Payload had the wrong type');
    hardAssert(strlen($payload->getBody()) === $response_len,
         'Payload had the wrong length');
    hardAssert($payload->getBody() === str_repeat("\0", $response_len),
         'Payload had the wrong content');

    return $result;
}

/**
 * Run the service account credentials auth test.
 *
 * @param $stub Stub object that has service methods
 * @param $args array command line args
 */
function serviceAccountCreds($stub, $args)
{
    if (!array_key_exists('oauth_scope', $args)) {
        throw new Exception('Missing oauth scope');
    }
    $jsonKey = json_decode(
        file_get_contents(getenv(CredentialsLoader::ENV_VAR)),
        true);
    $result = performLargeUnary($stub, $fillUsername = true, $fillOauthScope = true);
    hardAssert($result->getUsername() == $jsonKey['client_email'],
             'invalid email returned');
    hardAssert(strpos($args['oauth_scope'], $result->getOauthScope()) !== false,
             'invalid oauth scope returned');
}

/**
 * Run the compute engine credentials auth test.
 * Has not been run from gcloud as of 2015-05-05.
 *
 * @param $stub Stub object that has service methods
 * @param $args array command line args
 */
function computeEngineCreds($stub, $args)
{
    if (!array_key_exists('oauth_scope', $args)) {
        throw new Exception('Missing oauth scope');
    }
    if (!array_key_exists('default_service_account', $args)) {
        throw new Exception('Missing default_service_account');
    }
    $result = performLargeUnary($stub, $fillUsername = true, $fillOauthScope = true);
    hardAssert($args['default_service_account'] == $result->getUsername(),
             'invalid email returned');
}

/**
 * Run the jwt token credentials auth test.
 *
 * @param $stub Stub object that has service methods
 * @param $args array command line args
 */
function jwtTokenCreds($stub, $args)
{
    $jsonKey = json_decode(
        file_get_contents(getenv(CredentialsLoader::ENV_VAR)),
        true);
    $result = performLargeUnary($stub, $fillUsername = true, $fillOauthScope = true);
    hardAssert($result->getUsername() == $jsonKey['client_email'],
             'invalid email returned');
}

/**
 * Run the oauth2_auth_token auth test.
 *
 * @param $stub Stub object that has service methods
 * @param $args array command line args
 */
function oauth2AuthToken($stub, $args)
{
    $jsonKey = json_decode(
        file_get_contents(getenv(CredentialsLoader::ENV_VAR)),
        true);
    $result = performLargeUnary($stub, $fillUsername = true, $fillOauthScope = true);
    hardAssert($result->getUsername() == $jsonKey['client_email'],
             'invalid email returned');
}

/**
 * Run the per_rpc_creds auth test.
 *
 * @param $stub Stub object that has service methods
 * @param $args array command line args
 */
function perRpcCreds($stub, $args)
{
    $jsonKey = json_decode(
        file_get_contents(getenv(CredentialsLoader::ENV_VAR)),
        true);
    $auth_credentials = ApplicationDefaultCredentials::getCredentials(
        $args['oauth_scope']
    );
    $token = $auth_credentials->fetchAuthToken();
    $metadata = [CredentialsLoader::AUTH_METADATA_KEY => [sprintf('%s %s',
                          $token['token_type'],
                          $token['access_token'])]];
    $result = performLargeUnary($stub, $fillUsername = true, $fillOauthScope = true,
                              $metadata);
    hardAssert($result->getUsername() == $jsonKey['client_email'],
             'invalid email returned');
}

/**
 * Run the client_streaming test.
 *
 * @param $stub Stub object that has service methods
 */
function clientStreaming($stub)
{
    $request_lengths = [27182, 8, 1828, 45904];

    $requests = array_map(
        function ($length) {
            $request = new grpc\testing\StreamingInputCallRequest();
            $payload = new grpc\testing\Payload();
            $payload->setBody(str_repeat("\0", $length));
            $request->setPayload($payload);

            return $request;
        }, $request_lengths);

    $call = $stub->StreamingInputCall();
    foreach ($requests as $request) {
        $call->write($request);
    }
    list($result, $status) = $call->wait();
    hardAssert($status->code === Grpc\STATUS_OK, 'Call did not complete successfully');
    hardAssert($result->getAggregatedPayloadSize() === 74922,
              'aggregated_payload_size was incorrect');
}

/**
 * Run the server_streaming test.
 *
 * @param $stub Stub object that has service methods.
 */
function serverStreaming($stub)
{
    $sizes = [31415, 9, 2653, 58979];

    $request = new grpc\testing\StreamingOutputCallRequest();
    $request->setResponseType(grpc\testing\PayloadType::COMPRESSABLE);
    foreach ($sizes as $size) {
        $response_parameters = new grpc\testing\ResponseParameters();
        $response_parameters->setSize($size);
        $request->addResponseParameters($response_parameters);
    }

    $call = $stub->StreamingOutputCall($request);
    $i = 0;
    foreach ($call->responses() as $value) {
        hardAssert($i < 4, 'Too many responses');
        $payload = $value->getPayload();
        hardAssert($payload->getType() === grpc\testing\PayloadType::COMPRESSABLE,
                'Payload '.$i.' had the wrong type');
        hardAssert(strlen($payload->getBody()) === $sizes[$i],
                'Response '.$i.' had the wrong length');
        $i += 1;
    }
    hardAssert($call->getStatus()->code === Grpc\STATUS_OK,
             'Call did not complete successfully');
}

/**
 * Run the ping_pong test.
 *
 * @param $stub Stub object that has service methods.
 */
function pingPong($stub)
{
    $request_lengths = [27182, 8, 1828, 45904];
    $response_lengths = [31415, 9, 2653, 58979];

    $call = $stub->FullDuplexCall();
    for ($i = 0; $i < 4; ++$i) {
        $request = new grpc\testing\StreamingOutputCallRequest();
        $request->setResponseType(grpc\testing\PayloadType::COMPRESSABLE);
        $response_parameters = new grpc\testing\ResponseParameters();
        $response_parameters->setSize($response_lengths[$i]);
        $request->addResponseParameters($response_parameters);
        $payload = new grpc\testing\Payload();
        $payload->setBody(str_repeat("\0", $request_lengths[$i]));
        $request->setPayload($payload);

        $call->write($request);
        $response = $call->read();

        hardAssert($response !== null, 'Server returned too few responses');
        $payload = $response->getPayload();
        hardAssert($payload->getType() === grpc\testing\PayloadType::COMPRESSABLE,
                'Payload '.$i.' had the wrong type');
        hardAssert(strlen($payload->getBody()) === $response_lengths[$i],
                'Payload '.$i.' had the wrong length');
    }
    $call->writesDone();
    hardAssert($call->read() === null, 'Server returned too many responses');
    hardAssert($call->getStatus()->code === Grpc\STATUS_OK,
              'Call did not complete successfully');
}

/**
 * Run the empty_stream test.
 *
 * @param $stub Stub object that has service methods.
 */
function emptyStream($stub)
{
    $call = $stub->FullDuplexCall();
    $call->writesDone();
    hardAssert($call->read() === null, 'Server returned too many responses');
    hardAssert($call->getStatus()->code === Grpc\STATUS_OK,
             'Call did not complete successfully');
}

/**
 * Run the cancel_after_begin test.
 *
 * @param $stub Stub object that has service methods.
 */
function cancelAfterBegin($stub)
{
    $call = $stub->StreamingInputCall();
    $call->cancel();
    list($result, $status) = $call->wait();
    hardAssert($status->code === Grpc\STATUS_CANCELLED,
             'Call status was not CANCELLED');
}

/**
 * Run the cancel_after_first_response test.
 *
 * @param $stub Stub object that has service methods.
 */
function cancelAfterFirstResponse($stub)
{
    $call = $stub->FullDuplexCall();
    $request = new grpc\testing\StreamingOutputCallRequest();
    $request->setResponseType(grpc\testing\PayloadType::COMPRESSABLE);
    $response_parameters = new grpc\testing\ResponseParameters();
    $response_parameters->setSize(31415);
    $request->addResponseParameters($response_parameters);
    $payload = new grpc\testing\Payload();
    $payload->setBody(str_repeat("\0", 27182));
    $request->setPayload($payload);

    $call->write($request);
    $response = $call->read();

    $call->cancel();
    hardAssert($call->getStatus()->code === Grpc\STATUS_CANCELLED,
             'Call status was not CANCELLED');
}

function timeoutOnSleepingServer($stub)
{
    $call = $stub->FullDuplexCall(['timeout' => 1000]);
    $request = new grpc\testing\StreamingOutputCallRequest();
    $request->setResponseType(grpc\testing\PayloadType::COMPRESSABLE);
    $response_parameters = new grpc\testing\ResponseParameters();
    $response_parameters->setSize(8);
    $request->addResponseParameters($response_parameters);
    $payload = new grpc\testing\Payload();
    $payload->setBody(str_repeat("\0", 9));
    $request->setPayload($payload);

    $call->write($request);
    $response = $call->read();

    hardAssert($call->getStatus()->code === Grpc\STATUS_DEADLINE_EXCEEDED,
             'Call status was not DEADLINE_EXCEEDED');
}

$args = getopt('', ['server_host:', 'server_port:', 'test_case:',
                    'use_tls::', 'use_test_ca::',
                    'server_host_override:', 'oauth_scope:',
                    'default_service_account:', ]);
if (!array_key_exists('server_host', $args)) {
    throw new Exception('Missing argument: --server_host is required');
}
if (!array_key_exists('server_port', $args)) {
    throw new Exception('Missing argument: --server_port is required');
}
if (!array_key_exists('test_case', $args)) {
    throw new Exception('Missing argument: --test_case is required');
}

if ($args['server_port'] == 443) {
    $server_address = $args['server_host'];
} else {
    $server_address = $args['server_host'].':'.$args['server_port'];
}

$test_case = $args['test_case'];

$host_override = 'foo.test.google.fr';
if (array_key_exists('server_host_override', $args)) {
    $host_override = $args['server_host_override'];
}

$use_tls = false;
if (array_key_exists('use_tls', $args) &&
    $args['use_tls'] != 'false') {
    $use_tls = true;
}

$use_test_ca = false;
if (array_key_exists('use_test_ca', $args) &&
    $args['use_test_ca'] != 'false') {
    $use_test_ca = true;
}

$opts = [];

if ($use_tls) {
<<<<<<< HEAD
  if ($use_test_ca) {
    $ssl_credentials = Grpc\Credentials::createSsl(
        file_get_contents(dirname(__FILE__) . '/../data/ca.pem'));
  } else {
    $ssl_credentials = Grpc\Credentials::createSsl();
  }
  $opts['credentials'] = $ssl_credentials;
  $opts['grpc.ssl_target_name_override'] = $host_override;
=======
    if ($use_test_ca) {
        $ssl_credentials = Grpc\Credentials::createSsl(
        file_get_contents(dirname(__FILE__).'/../data/ca.pem'));
    } else {
        $ssl_credentials = Grpc\Credentials::createSsl();
    }
    $opts['credentials'] = $ssl_credentials;
    $opts['grpc.ssl_target_name_override'] = $host_override;
>>>>>>> ab88da26
}

if (in_array($test_case, ['service_account_creds',
    'compute_engine_creds', 'jwt_token_creds', ])) {
    if ($test_case == 'jwt_token_creds') {
        $auth_credentials = ApplicationDefaultCredentials::getCredentials();
    } else {
        $auth_credentials = ApplicationDefaultCredentials::getCredentials(
            $args['oauth_scope']
        );
    }
    $opts['update_metadata'] = $auth_credentials->getUpdateMetadataFunc();
}

if ($test_case == 'oauth2_auth_token') {
    $auth_credentials = ApplicationDefaultCredentials::getCredentials(
        $args['oauth_scope']
    );
    $token = $auth_credentials->fetchAuthToken();
    $update_metadata =
        function ($metadata,
                  $authUri = null,
                  ClientInterface $client = null) use ($token) {
            $metadata_copy = $metadata;
            $metadata_copy[CredentialsLoader::AUTH_METADATA_KEY] =
                [sprintf('%s %s',
                         $token['token_type'],
                         $token['access_token'])];

            return $metadata_copy;
        };
    $opts['update_metadata'] = $update_metadata;
}

$stub = new grpc\testing\TestServiceClient($server_address, $opts);

echo "Connecting to $server_address\n";
echo "Running test case $test_case\n";

switch ($test_case) {
    case 'empty_unary':
        emptyUnary($stub);
        break;
    case 'large_unary':
        largeUnary($stub);
        break;
    case 'client_streaming':
        clientStreaming($stub);
        break;
    case 'server_streaming':
        serverStreaming($stub);
        break;
    case 'ping_pong':
        pingPong($stub);
        break;
    case 'empty_stream':
        emptyStream($stub);
        break;
    case 'cancel_after_begin':
        cancelAfterBegin($stub);
        break;
    case 'cancel_after_first_response':
        cancelAfterFirstResponse($stub);
        break;
    case 'timeout_on_sleeping_server':
        timeoutOnSleepingServer($stub);
        break;
    case 'service_account_creds':
        serviceAccountCreds($stub, $args);
        break;
    case 'compute_engine_creds':
        computeEngineCreds($stub, $args);
        break;
    case 'jwt_token_creds':
        jwtTokenCreds($stub, $args);
        break;
    case 'oauth2_auth_token':
        oauth2AuthToken($stub, $args);
        break;
    case 'per_rpc_creds':
        perRpcCreds($stub, $args);
        break;
    default:
        echo "Unsupported test case $test_case\n";
        exit(1);
}<|MERGE_RESOLUTION|>--- conflicted
+++ resolved
@@ -422,25 +422,14 @@
 $opts = [];
 
 if ($use_tls) {
-<<<<<<< HEAD
-  if ($use_test_ca) {
-    $ssl_credentials = Grpc\Credentials::createSsl(
-        file_get_contents(dirname(__FILE__) . '/../data/ca.pem'));
-  } else {
-    $ssl_credentials = Grpc\Credentials::createSsl();
-  }
-  $opts['credentials'] = $ssl_credentials;
-  $opts['grpc.ssl_target_name_override'] = $host_override;
-=======
     if ($use_test_ca) {
-        $ssl_credentials = Grpc\Credentials::createSsl(
-        file_get_contents(dirname(__FILE__).'/../data/ca.pem'));
+        $ssl_credentials = Grpc\ChannelCredentials::createSsl(
+            file_get_contents(dirname(__FILE__).'/../data/ca.pem'));
     } else {
         $ssl_credentials = Grpc\Credentials::createSsl();
     }
     $opts['credentials'] = $ssl_credentials;
     $opts['grpc.ssl_target_name_override'] = $host_override;
->>>>>>> ab88da26
 }
 
 if (in_array($test_case, ['service_account_creds',
