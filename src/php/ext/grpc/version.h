/*
 *
 * Copyright 2015 gRPC authors.
 *
 * Licensed under the Apache License, Version 2.0 (the "License");
 * you may not use this file except in compliance with the License.
 * You may obtain a copy of the License at
 *
 *     http://www.apache.org/licenses/LICENSE-2.0
 *
 * Unless required by applicable law or agreed to in writing, software
 * distributed under the License is distributed on an "AS IS" BASIS,
 * WITHOUT WARRANTIES OR CONDITIONS OF ANY KIND, either express or implied.
 * See the License for the specific language governing permissions and
 * limitations under the License.
 *
 */


#ifndef VERSION_H
#define VERSION_H

<<<<<<< HEAD
#define PHP_GRPC_VERSION "1.28.0dev"
=======
#define PHP_GRPC_VERSION "1.29.0dev"
>>>>>>> 8ea36891

#endif /* VERSION_H */<|MERGE_RESOLUTION|>--- conflicted
+++ resolved
@@ -20,10 +20,6 @@
 #ifndef VERSION_H
 #define VERSION_H
 
-<<<<<<< HEAD
-#define PHP_GRPC_VERSION "1.28.0dev"
-=======
 #define PHP_GRPC_VERSION "1.29.0dev"
->>>>>>> 8ea36891
 
 #endif /* VERSION_H */