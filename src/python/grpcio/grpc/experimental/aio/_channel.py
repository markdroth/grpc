--- conflicted
+++ resolved
@@ -321,11 +321,7 @@
     _unary_unary_interceptors: Optional[Sequence[UnaryUnaryClientInterceptor]]
     _ongoing_calls: _OngoingCalls
 
-<<<<<<< HEAD
-    def __init__(self, target: Text, options: ChannelArgumentType,
-=======
     def __init__(self, target: str, options: ChannelArgumentType,
->>>>>>> 26818e2b
                  credentials: Optional[grpc.ChannelCredentials],
                  compression: Optional[grpc.Compression],
                  interceptors: Optional[Sequence[UnaryUnaryClientInterceptor]]):
