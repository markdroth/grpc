--- conflicted
+++ resolved
@@ -33,19 +33,11 @@
         /// <summary>
         /// Current <c>AssemblyFileVersion</c> of gRPC C# assemblies
         /// </summary>
-<<<<<<< HEAD
-        public const string CurrentAssemblyFileVersion = "2.28.0.0";
-=======
         public const string CurrentAssemblyFileVersion = "2.29.0.0";
->>>>>>> 8ea36891
 
         /// <summary>
         /// Current version of gRPC C#
         /// </summary>
-<<<<<<< HEAD
-        public const string CurrentVersion = "2.28.0-dev";
-=======
         public const string CurrentVersion = "2.29.0-dev";
->>>>>>> 8ea36891
     }
 }