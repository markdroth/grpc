--- conflicted
+++ resolved
@@ -272,53 +272,26 @@
         {
             if (payloadConfig.PayloadCase == PayloadConfig.PayloadOneofCase.BytebufParams)
             {
-<<<<<<< HEAD
-                GrpcPreconditions.CheckArgument(clientType == ClientType.ASYNC_CLIENT, "Generic client only supports async API");
-                GrpcPreconditions.CheckArgument(rpcType == RpcType.STREAMING, "Generic client only supports streaming calls");
-                return RunGenericStreamingAsync(channel, timer);
-=======
                 GrpcPreconditions.CheckArgument(clientType == ClientType.AsyncClient, "Generic client only supports async API");
                 GrpcPreconditions.CheckArgument(rpcType == RpcType.Streaming, "Generic client only supports streaming calls");
-                return () =>
-                {
-                    RunGenericStreamingAsync(channel, timer).Wait();
-                };
->>>>>>> c1dc660c
+                return RunGenericStreamingAsync(channel, timer);
             }
 
             GrpcPreconditions.CheckNotNull(payloadConfig.SimpleParams);
             if (clientType == ClientType.SyncClient)
             {
-<<<<<<< HEAD
-                GrpcPreconditions.CheckArgument(rpcType == RpcType.UNARY, "Sync client can only be used for Unary calls in C#");
+                GrpcPreconditions.CheckArgument(rpcType == RpcType.Unary, "Sync client can only be used for Unary calls in C#");
                 // create a dedicated thread for the synchronous client
                 return Task.Factory.StartNew(() => RunUnary(channel, timer), TaskCreationOptions.LongRunning);
-=======
-                GrpcPreconditions.CheckArgument(rpcType == RpcType.Unary, "Sync client can only be used for Unary calls in C#");
-                return () => RunUnary(channel, timer);
->>>>>>> c1dc660c
             }
             else if (clientType == ClientType.AsyncClient)
             {
                 switch (rpcType)
                 {
-<<<<<<< HEAD
-                    case RpcType.UNARY:
+                    case RpcType.Unary:
                         return RunUnaryAsync(channel, timer);
-                    case RpcType.STREAMING:
+                    case RpcType.Streaming:
                         return RunStreamingPingPongAsync(channel, timer);
-=======
-                    case RpcType.Unary:
-                        return () =>
-                        {
-                            RunUnaryAsync(channel, timer).Wait();
-                        };
-                    case RpcType.Streaming:
-                        return () =>
-                        {
-                            RunStreamingPingPongAsync(channel, timer).Wait();
-                        };
->>>>>>> c1dc660c
                 }
             }
             throw new ArgumentException("Unsupported configuration.");
