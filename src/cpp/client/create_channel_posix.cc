--- conflicted
+++ resolved
@@ -32,11 +32,7 @@
     const grpc::string& target, int fd) {
   grpc::internal::GrpcLibrary init_lib;
   init_lib.init();
-<<<<<<< HEAD
   return ::grpc_impl::CreateChannelInternal(
-=======
-  return grpc::CreateChannelInternal(
->>>>>>> 68905e55
       "", grpc_insecure_channel_create_from_fd(target.c_str(), fd, nullptr),
       std::vector<std::unique_ptr<
           grpc::experimental::ClientInterceptorFactoryInterface>>());
@@ -48,11 +44,7 @@
   init_lib.init();
   grpc_channel_args channel_args;
   args.SetChannelArgs(&channel_args);
-<<<<<<< HEAD
   return ::grpc_impl::CreateChannelInternal(
-=======
-  return grpc::CreateChannelInternal(
->>>>>>> 68905e55
       "",
       grpc_insecure_channel_create_from_fd(target.c_str(), fd, &channel_args),
       std::vector<std::unique_ptr<
@@ -71,11 +63,7 @@
   init_lib.init();
   grpc_channel_args channel_args;
   args.SetChannelArgs(&channel_args);
-<<<<<<< HEAD
   return ::grpc_impl::CreateChannelInternal(
-=======
-  return grpc::CreateChannelInternal(
->>>>>>> 68905e55
       "",
       grpc_insecure_channel_create_from_fd(target.c_str(), fd, &channel_args),
       std::move(interceptor_creators));
