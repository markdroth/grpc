--- conflicted
+++ resolved
@@ -761,78 +761,7 @@
 			shellScript = "diff \"${PODS_PODFILE_DIR_PATH}/Podfile.lock\" \"${PODS_ROOT}/Manifest.lock\" > /dev/null\nif [ $? != 0 ] ; then\n    # print error to STDERR\n    echo \"error: The sandbox is not in sync with the Podfile.lock. Run 'pod install' or update your CocoaPods installation.\" >&2\n    exit 1\nfi\n# This output is used by Xcode 'outputs' to avoid re-running this script phase.\necho \"SUCCESS\" > \"${SCRIPT_OUTPUT_FILE_0}\"\n";
 			showEnvVarsInLog = 0;
 		};
-<<<<<<< HEAD
-		5EC5E42F2081856B000EF4AD /* Resources */ = {
-			isa = PBXResourcesBuildPhase;
-			buildActionMask = 2147483647;
-			files = (
-			);
-			runOnlyForDeploymentPostprocessing = 0;
-		};
-		5EC5E440208185CE000EF4AD /* Resources */ = {
-			isa = PBXResourcesBuildPhase;
-			buildActionMask = 2147483647;
-			files = (
-				5EC5E44E20818948000EF4AD /* TestCertificates.bundle in Resources */,
-			);
-			runOnlyForDeploymentPostprocessing = 0;
-		};
-		5EE84BEF1D4717E40050C6CC /* Resources */ = {
-			isa = PBXResourcesBuildPhase;
-			buildActionMask = 2147483647;
-			files = (
-			);
-			runOnlyForDeploymentPostprocessing = 0;
-		};
-		63423F421B150A5F006CF63C /* Resources */ = {
-			isa = PBXResourcesBuildPhase;
-			buildActionMask = 2147483647;
-			files = (
-				63E240D01B6C63DC005F3B0E /* TestCertificates.bundle in Resources */,
-			);
-			runOnlyForDeploymentPostprocessing = 0;
-		};
-		63DC84111BE15179000708E8 /* Resources */ = {
-			isa = PBXResourcesBuildPhase;
-			buildActionMask = 2147483647;
-			files = (
-			);
-			runOnlyForDeploymentPostprocessing = 0;
-		};
-		63DC84211BE15267000708E8 /* Resources */ = {
-			isa = PBXResourcesBuildPhase;
-			buildActionMask = 2147483647;
-			files = (
-			);
-			runOnlyForDeploymentPostprocessing = 0;
-		};
-		63DC84321BE15294000708E8 /* Resources */ = {
-			isa = PBXResourcesBuildPhase;
-			buildActionMask = 2147483647;
-			files = (
-				6379CC531BE17709001BC0A1 /* TestCertificates.bundle in Resources */,
-			);
-			runOnlyForDeploymentPostprocessing = 0;
-		};
-		63DC84411BE152B5000708E8 /* Resources */ = {
-			isa = PBXResourcesBuildPhase;
-			buildActionMask = 2147483647;
-			files = (
-			);
-			runOnlyForDeploymentPostprocessing = 0;
-		};
-		B0BB3EF5225E795F008DA580 /* Resources */ = {
-			isa = PBXResourcesBuildPhase;
-			buildActionMask = 2147483647;
-			files = (
-				B0BB3F0A225EA511008DA580 /* TestCertificates.bundle in Resources */,
-			);
-			runOnlyForDeploymentPostprocessing = 0;
-		};
-/* End PBXResourcesBuildPhase section */
-
-/* Begin PBXShellScriptBuildPhase section */
-		021B3B1F545989843EBC9A4B /* [CP] Check Pods Manifest.lock */ = {
+		F07941C0BAF6A7C67AA60C48 /* [CP] Check Pods Manifest.lock */ = {
 			isa = PBXShellScriptBuildPhase;
 			buildActionMask = 2147483647;
 			files = (
@@ -843,1978 +772,12 @@
 			);
 			name = "[CP] Check Pods Manifest.lock";
 			outputPaths = (
-				"$(DERIVED_FILE_DIR)/Pods-ChannelTests-checkManifestLockResult.txt",
+				"$(DERIVED_FILE_DIR)/Pods-UnitTests-checkManifestLockResult.txt",
 			);
 			runOnlyForDeploymentPostprocessing = 0;
 			shellPath = /bin/sh;
 			shellScript = "diff \"${PODS_PODFILE_DIR_PATH}/Podfile.lock\" \"${PODS_ROOT}/Manifest.lock\" > /dev/null\nif [ $? != 0 ] ; then\n    # print error to STDERR\n    echo \"error: The sandbox is not in sync with the Podfile.lock. Run 'pod install' or update your CocoaPods installation.\" >&2\n    exit 1\nfi\n# This output is used by Xcode 'outputs' to avoid re-running this script phase.\necho \"SUCCESS\" > \"${SCRIPT_OUTPUT_FILE_0}\"\n";
 			showEnvVarsInLog = 0;
-		};
-		0617B5294978A95BEBBFF733 /* [CP] Copy Pods Resources */ = {
-			isa = PBXShellScriptBuildPhase;
-			buildActionMask = 2147483647;
-			files = (
-			);
-			inputPaths = (
-				"${PODS_ROOT}/Target Support Files/Pods-InteropTestsMultipleChannels/Pods-InteropTestsMultipleChannels-resources.sh",
-				"${PODS_CONFIGURATION_BUILD_DIR}/gRPC-iOS/gRPCCertificates.bundle",
-			);
-			name = "[CP] Copy Pods Resources";
-			outputPaths = (
-				"${TARGET_BUILD_DIR}/${UNLOCALIZED_RESOURCES_FOLDER_PATH}/gRPCCertificates.bundle",
-			);
-			runOnlyForDeploymentPostprocessing = 0;
-			shellPath = /bin/sh;
-			shellScript = "\"${PODS_ROOT}/Target Support Files/Pods-InteropTestsMultipleChannels/Pods-InteropTestsMultipleChannels-resources.sh\"\n";
-			showEnvVarsInLog = 0;
-		};
-		1EAF0CBDBFAB18D4DA64535D /* [CP] Copy Pods Resources */ = {
-			isa = PBXShellScriptBuildPhase;
-			buildActionMask = 2147483647;
-			files = (
-			);
-			inputPaths = (
-				"${PODS_ROOT}/Target Support Files/Pods-ChannelTests/Pods-ChannelTests-resources.sh",
-				"${PODS_CONFIGURATION_BUILD_DIR}/gRPC-iOS/gRPCCertificates.bundle",
-			);
-			name = "[CP] Copy Pods Resources";
-			outputPaths = (
-				"${TARGET_BUILD_DIR}/${UNLOCALIZED_RESOURCES_FOLDER_PATH}/gRPCCertificates.bundle",
-			);
-			runOnlyForDeploymentPostprocessing = 0;
-			shellPath = /bin/sh;
-			shellScript = "\"${PODS_ROOT}/Target Support Files/Pods-ChannelTests/Pods-ChannelTests-resources.sh\"\n";
-			showEnvVarsInLog = 0;
-		};
-		252A376345E38FD452A89C3D /* [CP] Check Pods Manifest.lock */ = {
-			isa = PBXShellScriptBuildPhase;
-			buildActionMask = 2147483647;
-			files = (
-			);
-			inputPaths = (
-				"${PODS_PODFILE_DIR_PATH}/Podfile.lock",
-				"${PODS_ROOT}/Manifest.lock",
-			);
-			name = "[CP] Check Pods Manifest.lock";
-			outputPaths = (
-				"$(DERIVED_FILE_DIR)/Pods-InteropTestsLocalCleartextCFStream-checkManifestLockResult.txt",
-			);
-			runOnlyForDeploymentPostprocessing = 0;
-			shellPath = /bin/sh;
-			shellScript = "diff \"${PODS_PODFILE_DIR_PATH}/Podfile.lock\" \"${PODS_ROOT}/Manifest.lock\" > /dev/null\nif [ $? != 0 ] ; then\n    # print error to STDERR\n    echo \"error: The sandbox is not in sync with the Podfile.lock. Run 'pod install' or update your CocoaPods installation.\" >&2\n    exit 1\nfi\n# This output is used by Xcode 'outputs' to avoid re-running this script phase.\necho \"SUCCESS\" > \"${SCRIPT_OUTPUT_FILE_0}\"\n";
-			showEnvVarsInLog = 0;
-		};
-		2865C6386D677998F861E183 /* [CP] Check Pods Manifest.lock */ = {
-			isa = PBXShellScriptBuildPhase;
-			buildActionMask = 2147483647;
-			files = (
-			);
-			inputPaths = (
-				"${PODS_PODFILE_DIR_PATH}/Podfile.lock",
-				"${PODS_ROOT}/Manifest.lock",
-			);
-			name = "[CP] Check Pods Manifest.lock";
-			outputPaths = (
-				"$(DERIVED_FILE_DIR)/Pods-InteropTestsCallOptions-checkManifestLockResult.txt",
-			);
-			runOnlyForDeploymentPostprocessing = 0;
-			shellPath = /bin/sh;
-			shellScript = "diff \"${PODS_PODFILE_DIR_PATH}/Podfile.lock\" \"${PODS_ROOT}/Manifest.lock\" > /dev/null\nif [ $? != 0 ] ; then\n    # print error to STDERR\n    echo \"error: The sandbox is not in sync with the Podfile.lock. Run 'pod install' or update your CocoaPods installation.\" >&2\n    exit 1\nfi\n# This output is used by Xcode 'outputs' to avoid re-running this script phase.\necho \"SUCCESS\" > \"${SCRIPT_OUTPUT_FILE_0}\"\n";
-			showEnvVarsInLog = 0;
-		};
-		31F8D1C407195CBF0C02929B /* [CP] Embed Pods Frameworks */ = {
-			isa = PBXShellScriptBuildPhase;
-			buildActionMask = 2147483647;
-			files = (
-			);
-			inputPaths = (
-				"${PODS_ROOT}/Target Support Files/Pods-InteropTestsRemoteWithCronet/Pods-InteropTestsRemoteWithCronet-frameworks.sh",
-				"${PODS_ROOT}/CronetFramework/Cronet.framework",
-			);
-			name = "[CP] Embed Pods Frameworks";
-			outputPaths = (
-				"${TARGET_BUILD_DIR}/${FRAMEWORKS_FOLDER_PATH}/Cronet.framework",
-			);
-			runOnlyForDeploymentPostprocessing = 0;
-			shellPath = /bin/sh;
-			shellScript = "\"${PODS_ROOT}/Target Support Files/Pods-InteropTestsRemoteWithCronet/Pods-InteropTestsRemoteWithCronet-frameworks.sh\"\n";
-			showEnvVarsInLog = 0;
-		};
-		452FDC3918FEC23ECAFD31EC /* [CP] Copy Pods Resources */ = {
-			isa = PBXShellScriptBuildPhase;
-			buildActionMask = 2147483647;
-			files = (
-			);
-			inputPaths = (
-				"${PODS_ROOT}/Target Support Files/Pods-MacTests/Pods-MacTests-resources.sh",
-				"${PODS_CONFIGURATION_BUILD_DIR}/gRPC-macOS/gRPCCertificates.bundle",
-			);
-			name = "[CP] Copy Pods Resources";
-			outputPaths = (
-				"${TARGET_BUILD_DIR}/${UNLOCALIZED_RESOURCES_FOLDER_PATH}/gRPCCertificates.bundle",
-			);
-			runOnlyForDeploymentPostprocessing = 0;
-			shellPath = /bin/sh;
-			shellScript = "\"${PODS_ROOT}/Target Support Files/Pods-MacTests/Pods-MacTests-resources.sh\"\n";
-			showEnvVarsInLog = 0;
-		};
-		483CDBBAEAEFCB530ADDDDD5 /* [CP] Check Pods Manifest.lock */ = {
-			isa = PBXShellScriptBuildPhase;
-			buildActionMask = 2147483647;
-			files = (
-			);
-			inputPaths = (
-				"${PODS_PODFILE_DIR_PATH}/Podfile.lock",
-				"${PODS_ROOT}/Manifest.lock",
-			);
-			name = "[CP] Check Pods Manifest.lock";
-			outputPaths = (
-				"$(DERIVED_FILE_DIR)/Pods-InteropTestsRemoteCFStream-checkManifestLockResult.txt",
-			);
-			runOnlyForDeploymentPostprocessing = 0;
-			shellPath = /bin/sh;
-			shellScript = "diff \"${PODS_PODFILE_DIR_PATH}/Podfile.lock\" \"${PODS_ROOT}/Manifest.lock\" > /dev/null\nif [ $? != 0 ] ; then\n    # print error to STDERR\n    echo \"error: The sandbox is not in sync with the Podfile.lock. Run 'pod install' or update your CocoaPods installation.\" >&2\n    exit 1\nfi\n# This output is used by Xcode 'outputs' to avoid re-running this script phase.\necho \"SUCCESS\" > \"${SCRIPT_OUTPUT_FILE_0}\"\n";
-			showEnvVarsInLog = 0;
-		};
-		4C406327D3907A5E5FBA8AC9 /* [CP] Check Pods Manifest.lock */ = {
-			isa = PBXShellScriptBuildPhase;
-			buildActionMask = 2147483647;
-			files = (
-			);
-			inputPaths = (
-				"${PODS_PODFILE_DIR_PATH}/Podfile.lock",
-				"${PODS_ROOT}/Manifest.lock",
-			);
-			name = "[CP] Check Pods Manifest.lock";
-			outputPaths = (
-				"$(DERIVED_FILE_DIR)/Pods-InteropTestsRemote-checkManifestLockResult.txt",
-			);
-			runOnlyForDeploymentPostprocessing = 0;
-			shellPath = /bin/sh;
-			shellScript = "diff \"${PODS_PODFILE_DIR_PATH}/Podfile.lock\" \"${PODS_ROOT}/Manifest.lock\" > /dev/null\nif [ $? != 0 ] ; then\n    # print error to STDERR\n    echo \"error: The sandbox is not in sync with the Podfile.lock. Run 'pod install' or update your CocoaPods installation.\" >&2\n    exit 1\nfi\n# This output is used by Xcode 'outputs' to avoid re-running this script phase.\necho \"SUCCESS\" > \"${SCRIPT_OUTPUT_FILE_0}\"\n";
-			showEnvVarsInLog = 0;
-		};
-		4EB2FFF40BB00AD0C545D7EF /* [CP] Copy Pods Resources */ = {
-			isa = PBXShellScriptBuildPhase;
-			buildActionMask = 2147483647;
-			files = (
-			);
-			inputPaths = (
-				"${PODS_ROOT}/Target Support Files/Pods-InteropTestsLocalSSLCFStream/Pods-InteropTestsLocalSSLCFStream-resources.sh",
-				"${PODS_CONFIGURATION_BUILD_DIR}/gRPC-iOS/gRPCCertificates.bundle",
-			);
-			name = "[CP] Copy Pods Resources";
-			outputPaths = (
-				"${TARGET_BUILD_DIR}/${UNLOCALIZED_RESOURCES_FOLDER_PATH}/gRPCCertificates.bundle",
-			);
-			runOnlyForDeploymentPostprocessing = 0;
-			shellPath = /bin/sh;
-			shellScript = "\"${PODS_ROOT}/Target Support Files/Pods-InteropTestsLocalSSLCFStream/Pods-InteropTestsLocalSSLCFStream-resources.sh\"\n";
-			showEnvVarsInLog = 0;
-		};
-		5C20DCCB71C3991E6FE78C22 /* [CP] Check Pods Manifest.lock */ = {
-=======
-		F07941C0BAF6A7C67AA60C48 /* [CP] Check Pods Manifest.lock */ = {
->>>>>>> 193b7c35
-			isa = PBXShellScriptBuildPhase;
-			buildActionMask = 2147483647;
-			files = (
-			);
-			inputPaths = (
-				"${PODS_PODFILE_DIR_PATH}/Podfile.lock",
-				"${PODS_ROOT}/Manifest.lock",
-			);
-			name = "[CP] Check Pods Manifest.lock";
-			outputPaths = (
-<<<<<<< HEAD
-				"$(DERIVED_FILE_DIR)/Pods-InteropTestsLocalSSL-checkManifestLockResult.txt",
-			);
-			runOnlyForDeploymentPostprocessing = 0;
-			shellPath = /bin/sh;
-			shellScript = "diff \"${PODS_PODFILE_DIR_PATH}/Podfile.lock\" \"${PODS_ROOT}/Manifest.lock\" > /dev/null\nif [ $? != 0 ] ; then\n    # print error to STDERR\n    echo \"error: The sandbox is not in sync with the Podfile.lock. Run 'pod install' or update your CocoaPods installation.\" >&2\n    exit 1\nfi\n# This output is used by Xcode 'outputs' to avoid re-running this script phase.\necho \"SUCCESS\" > \"${SCRIPT_OUTPUT_FILE_0}\"\n";
-			showEnvVarsInLog = 0;
-		};
-		693DD0B453431D64EA24FD66 /* [CP] Copy Pods Resources */ = {
-			isa = PBXShellScriptBuildPhase;
-			buildActionMask = 2147483647;
-			files = (
-			);
-			inputPaths = (
-				"${PODS_ROOT}/Target Support Files/Pods-InteropTestsLocalSSL/Pods-InteropTestsLocalSSL-resources.sh",
-				"${PODS_CONFIGURATION_BUILD_DIR}/gRPC-iOS/gRPCCertificates.bundle",
-			);
-			name = "[CP] Copy Pods Resources";
-			outputPaths = (
-				"${TARGET_BUILD_DIR}/${UNLOCALIZED_RESOURCES_FOLDER_PATH}/gRPCCertificates.bundle",
-			);
-			runOnlyForDeploymentPostprocessing = 0;
-			shellPath = /bin/sh;
-			shellScript = "\"${PODS_ROOT}/Target Support Files/Pods-InteropTestsLocalSSL/Pods-InteropTestsLocalSSL-resources.sh\"\n";
-			showEnvVarsInLog = 0;
-		};
-		6BA6D00B1816306453BF82D4 /* [CP] Copy Pods Resources */ = {
-			isa = PBXShellScriptBuildPhase;
-			buildActionMask = 2147483647;
-			files = (
-			);
-			inputPaths = (
-				"${PODS_ROOT}/Target Support Files/Pods-InteropTestsCallOptions/Pods-InteropTestsCallOptions-resources.sh",
-				"${PODS_CONFIGURATION_BUILD_DIR}/gRPC-iOS/gRPCCertificates.bundle",
-			);
-			name = "[CP] Copy Pods Resources";
-			outputPaths = (
-				"${TARGET_BUILD_DIR}/${UNLOCALIZED_RESOURCES_FOLDER_PATH}/gRPCCertificates.bundle",
-			);
-			runOnlyForDeploymentPostprocessing = 0;
-			shellPath = /bin/sh;
-			shellScript = "\"${PODS_ROOT}/Target Support Files/Pods-InteropTestsCallOptions/Pods-InteropTestsCallOptions-resources.sh\"\n";
-			showEnvVarsInLog = 0;
-		};
-		7418AC7B3844B29E48D24FC7 /* [CP] Check Pods Manifest.lock */ = {
-			isa = PBXShellScriptBuildPhase;
-			buildActionMask = 2147483647;
-			files = (
-			);
-			inputPaths = (
-				"${PODS_PODFILE_DIR_PATH}/Podfile.lock",
-				"${PODS_ROOT}/Manifest.lock",
-			);
-			name = "[CP] Check Pods Manifest.lock";
-			outputPaths = (
-				"$(DERIVED_FILE_DIR)/Pods-InteropTestsLocalCleartext-checkManifestLockResult.txt",
-			);
-			runOnlyForDeploymentPostprocessing = 0;
-			shellPath = /bin/sh;
-			shellScript = "diff \"${PODS_PODFILE_DIR_PATH}/Podfile.lock\" \"${PODS_ROOT}/Manifest.lock\" > /dev/null\nif [ $? != 0 ] ; then\n    # print error to STDERR\n    echo \"error: The sandbox is not in sync with the Podfile.lock. Run 'pod install' or update your CocoaPods installation.\" >&2\n    exit 1\nfi\n# This output is used by Xcode 'outputs' to avoid re-running this script phase.\necho \"SUCCESS\" > \"${SCRIPT_OUTPUT_FILE_0}\"\n";
-			showEnvVarsInLog = 0;
-		};
-		80E2DDD2EC04A4009F45E933 /* [CP] Check Pods Manifest.lock */ = {
-			isa = PBXShellScriptBuildPhase;
-			buildActionMask = 2147483647;
-			files = (
-			);
-			inputPaths = (
-				"${PODS_PODFILE_DIR_PATH}/Podfile.lock",
-				"${PODS_ROOT}/Manifest.lock",
-			);
-			name = "[CP] Check Pods Manifest.lock";
-			outputPaths = (
-				"$(DERIVED_FILE_DIR)/Pods-CronetUnitTests-checkManifestLockResult.txt",
-			);
-			runOnlyForDeploymentPostprocessing = 0;
-			shellPath = /bin/sh;
-			shellScript = "diff \"${PODS_PODFILE_DIR_PATH}/Podfile.lock\" \"${PODS_ROOT}/Manifest.lock\" > /dev/null\nif [ $? != 0 ] ; then\n    # print error to STDERR\n    echo \"error: The sandbox is not in sync with the Podfile.lock. Run 'pod install' or update your CocoaPods installation.\" >&2\n    exit 1\nfi\n# This output is used by Xcode 'outputs' to avoid re-running this script phase.\necho \"SUCCESS\" > \"${SCRIPT_OUTPUT_FILE_0}\"\n";
-			showEnvVarsInLog = 0;
-		};
-		8AD3130D3C58A0FB32FF2A36 /* [CP] Copy Pods Resources */ = {
-			isa = PBXShellScriptBuildPhase;
-			buildActionMask = 2147483647;
-			files = (
-			);
-			inputPaths = (
-				"${PODS_ROOT}/Target Support Files/Pods-InteropTestsLocalCleartext/Pods-InteropTestsLocalCleartext-resources.sh",
-				"${PODS_CONFIGURATION_BUILD_DIR}/gRPC-iOS/gRPCCertificates.bundle",
-			);
-			name = "[CP] Copy Pods Resources";
-			outputPaths = (
-				"${TARGET_BUILD_DIR}/${UNLOCALIZED_RESOURCES_FOLDER_PATH}/gRPCCertificates.bundle",
-			);
-			runOnlyForDeploymentPostprocessing = 0;
-			shellPath = /bin/sh;
-			shellScript = "\"${PODS_ROOT}/Target Support Files/Pods-InteropTestsLocalCleartext/Pods-InteropTestsLocalCleartext-resources.sh\"\n";
-			showEnvVarsInLog = 0;
-		};
-		8C1ED025E07C4D457C355336 /* [CP] Check Pods Manifest.lock */ = {
-			isa = PBXShellScriptBuildPhase;
-			buildActionMask = 2147483647;
-			files = (
-			);
-			inputPaths = (
-				"${PODS_PODFILE_DIR_PATH}/Podfile.lock",
-				"${PODS_ROOT}/Manifest.lock",
-			);
-			name = "[CP] Check Pods Manifest.lock";
-			outputPaths = (
-				"$(DERIVED_FILE_DIR)/Pods-InteropTestsMultipleChannels-checkManifestLockResult.txt",
-			);
-			runOnlyForDeploymentPostprocessing = 0;
-			shellPath = /bin/sh;
-			shellScript = "diff \"${PODS_PODFILE_DIR_PATH}/Podfile.lock\" \"${PODS_ROOT}/Manifest.lock\" > /dev/null\nif [ $? != 0 ] ; then\n    # print error to STDERR\n    echo \"error: The sandbox is not in sync with the Podfile.lock. Run 'pod install' or update your CocoaPods installation.\" >&2\n    exit 1\nfi\n# This output is used by Xcode 'outputs' to avoid re-running this script phase.\necho \"SUCCESS\" > \"${SCRIPT_OUTPUT_FILE_0}\"\n";
-			showEnvVarsInLog = 0;
-		};
-		8D685CB612835DB3F7A6F14A /* [CP] Embed Pods Frameworks */ = {
-			isa = PBXShellScriptBuildPhase;
-			buildActionMask = 2147483647;
-			files = (
-			);
-			inputPaths = (
-				"${PODS_ROOT}/Target Support Files/Pods-InteropTestsMultipleChannels/Pods-InteropTestsMultipleChannels-frameworks.sh",
-				"${PODS_ROOT}/CronetFramework/Cronet.framework",
-			);
-			name = "[CP] Embed Pods Frameworks";
-			outputPaths = (
-				"${TARGET_BUILD_DIR}/${FRAMEWORKS_FOLDER_PATH}/Cronet.framework",
-			);
-			runOnlyForDeploymentPostprocessing = 0;
-			shellPath = /bin/sh;
-			shellScript = "\"${PODS_ROOT}/Target Support Files/Pods-InteropTestsMultipleChannels/Pods-InteropTestsMultipleChannels-frameworks.sh\"\n";
-			showEnvVarsInLog = 0;
-		};
-		914ADDD7106BA9BB8A7E569F /* [CP] Check Pods Manifest.lock */ = {
-			isa = PBXShellScriptBuildPhase;
-			buildActionMask = 2147483647;
-			files = (
-			);
-			inputPaths = (
-				"${PODS_PODFILE_DIR_PATH}/Podfile.lock",
-				"${PODS_ROOT}/Manifest.lock",
-			);
-			name = "[CP] Check Pods Manifest.lock";
-			outputPaths = (
-				"$(DERIVED_FILE_DIR)/Pods-AllTests-checkManifestLockResult.txt",
-			);
-			runOnlyForDeploymentPostprocessing = 0;
-			shellPath = /bin/sh;
-			shellScript = "diff \"${PODS_PODFILE_DIR_PATH}/Podfile.lock\" \"${PODS_ROOT}/Manifest.lock\" > /dev/null\nif [ $? != 0 ] ; then\n    # print error to STDERR\n    echo \"error: The sandbox is not in sync with the Podfile.lock. Run 'pod install' or update your CocoaPods installation.\" >&2\n    exit 1\nfi\n# This output is used by Xcode 'outputs' to avoid re-running this script phase.\necho \"SUCCESS\" > \"${SCRIPT_OUTPUT_FILE_0}\"\n";
-			showEnvVarsInLog = 0;
-		};
-		95FBC48B743503845678584F /* [CP] Copy Pods Resources */ = {
-			isa = PBXShellScriptBuildPhase;
-			buildActionMask = 2147483647;
-			files = (
-			);
-			inputPaths = (
-				"${PODS_ROOT}/Target Support Files/Pods-InteropTestsRemoteCFStream/Pods-InteropTestsRemoteCFStream-resources.sh",
-				"${PODS_CONFIGURATION_BUILD_DIR}/gRPC-iOS/gRPCCertificates.bundle",
-			);
-			name = "[CP] Copy Pods Resources";
-			outputPaths = (
-				"${TARGET_BUILD_DIR}/${UNLOCALIZED_RESOURCES_FOLDER_PATH}/gRPCCertificates.bundle",
-			);
-			runOnlyForDeploymentPostprocessing = 0;
-			shellPath = /bin/sh;
-			shellScript = "\"${PODS_ROOT}/Target Support Files/Pods-InteropTestsRemoteCFStream/Pods-InteropTestsRemoteCFStream-resources.sh\"\n";
-			showEnvVarsInLog = 0;
-		};
-		9AD0B5E94F2AA5962EA6AA36 /* [CP] Copy Pods Resources */ = {
-			isa = PBXShellScriptBuildPhase;
-			buildActionMask = 2147483647;
-			files = (
-			);
-			inputPaths = (
-				"${PODS_ROOT}/Target Support Files/Pods-UnitTests/Pods-UnitTests-resources.sh",
-				"${PODS_CONFIGURATION_BUILD_DIR}/gRPC-iOS/gRPCCertificates.bundle",
-			);
-			name = "[CP] Copy Pods Resources";
-			outputPaths = (
-				"${TARGET_BUILD_DIR}/${UNLOCALIZED_RESOURCES_FOLDER_PATH}/gRPCCertificates.bundle",
-			);
-			runOnlyForDeploymentPostprocessing = 0;
-			shellPath = /bin/sh;
-			shellScript = "\"${PODS_ROOT}/Target Support Files/Pods-UnitTests/Pods-UnitTests-resources.sh\"\n";
-			showEnvVarsInLog = 0;
-		};
-		A023FB55205A7EA37D413549 /* [CP] Copy Pods Resources */ = {
-			isa = PBXShellScriptBuildPhase;
-			buildActionMask = 2147483647;
-			files = (
-			);
-			inputPaths = (
-				"${PODS_ROOT}/Target Support Files/Pods-InteropTestsLocalCleartextCFStream/Pods-InteropTestsLocalCleartextCFStream-resources.sh",
-				"${PODS_CONFIGURATION_BUILD_DIR}/gRPC-iOS/gRPCCertificates.bundle",
-			);
-			name = "[CP] Copy Pods Resources";
-			outputPaths = (
-				"${TARGET_BUILD_DIR}/${UNLOCALIZED_RESOURCES_FOLDER_PATH}/gRPCCertificates.bundle",
-			);
-			runOnlyForDeploymentPostprocessing = 0;
-			shellPath = /bin/sh;
-			shellScript = "\"${PODS_ROOT}/Target Support Files/Pods-InteropTestsLocalCleartextCFStream/Pods-InteropTestsLocalCleartextCFStream-resources.sh\"\n";
-			showEnvVarsInLog = 0;
-		};
-		A441F71824DCB9D0CA297748 /* [CP] Copy Pods Resources */ = {
-			isa = PBXShellScriptBuildPhase;
-			buildActionMask = 2147483647;
-			files = (
-			);
-			inputPaths = (
-				"${PODS_ROOT}/Target Support Files/Pods-AllTests/Pods-AllTests-resources.sh",
-				"${PODS_CONFIGURATION_BUILD_DIR}/gRPC-iOS/gRPCCertificates.bundle",
-			);
-			name = "[CP] Copy Pods Resources";
-			outputPaths = (
-				"${TARGET_BUILD_DIR}/${UNLOCALIZED_RESOURCES_FOLDER_PATH}/gRPCCertificates.bundle",
-			);
-			runOnlyForDeploymentPostprocessing = 0;
-			shellPath = /bin/sh;
-			shellScript = "\"${PODS_ROOT}/Target Support Files/Pods-AllTests/Pods-AllTests-resources.sh\"\n";
-			showEnvVarsInLog = 0;
-		};
-		A686B9967BB4CB81B1CBF8F8 /* [CP] Embed Pods Frameworks */ = {
-			isa = PBXShellScriptBuildPhase;
-			buildActionMask = 2147483647;
-			files = (
-			);
-			inputPaths = (
-				"${PODS_ROOT}/Target Support Files/Pods-CronetUnitTests/Pods-CronetUnitTests-frameworks.sh",
-				"${PODS_ROOT}/CronetFramework/Cronet.framework",
-			);
-			name = "[CP] Embed Pods Frameworks";
-			outputPaths = (
-				"${TARGET_BUILD_DIR}/${FRAMEWORKS_FOLDER_PATH}/Cronet.framework",
-			);
-			runOnlyForDeploymentPostprocessing = 0;
-			shellPath = /bin/sh;
-			shellScript = "\"${PODS_ROOT}/Target Support Files/Pods-CronetUnitTests/Pods-CronetUnitTests-frameworks.sh\"\n";
-			showEnvVarsInLog = 0;
-		};
-		B2986CEEE8CDD4901C97598B /* [CP] Check Pods Manifest.lock */ = {
-			isa = PBXShellScriptBuildPhase;
-			buildActionMask = 2147483647;
-			files = (
-			);
-			inputPaths = (
-				"${PODS_PODFILE_DIR_PATH}/Podfile.lock",
-				"${PODS_ROOT}/Manifest.lock",
-			);
-			name = "[CP] Check Pods Manifest.lock";
-			outputPaths = (
-				"$(DERIVED_FILE_DIR)/Pods-RxLibraryUnitTests-checkManifestLockResult.txt",
-			);
-			runOnlyForDeploymentPostprocessing = 0;
-			shellPath = /bin/sh;
-			shellScript = "diff \"${PODS_PODFILE_DIR_PATH}/Podfile.lock\" \"${PODS_ROOT}/Manifest.lock\" > /dev/null\nif [ $? != 0 ] ; then\n    # print error to STDERR\n    echo \"error: The sandbox is not in sync with the Podfile.lock. Run 'pod install' or update your CocoaPods installation.\" >&2\n    exit 1\nfi\n# This output is used by Xcode 'outputs' to avoid re-running this script phase.\necho \"SUCCESS\" > \"${SCRIPT_OUTPUT_FILE_0}\"\n";
-			showEnvVarsInLog = 0;
-		};
-		C0F7B1FF6F88CC5FBF362F4C /* [CP] Check Pods Manifest.lock */ = {
-			isa = PBXShellScriptBuildPhase;
-			buildActionMask = 2147483647;
-			files = (
-			);
-			inputPaths = (
-				"${PODS_PODFILE_DIR_PATH}/Podfile.lock",
-				"${PODS_ROOT}/Manifest.lock",
-			);
-			name = "[CP] Check Pods Manifest.lock";
-			outputPaths = (
-				"$(DERIVED_FILE_DIR)/Pods-InteropTestsRemoteWithCronet-checkManifestLockResult.txt",
-			);
-			runOnlyForDeploymentPostprocessing = 0;
-			shellPath = /bin/sh;
-			shellScript = "diff \"${PODS_PODFILE_DIR_PATH}/Podfile.lock\" \"${PODS_ROOT}/Manifest.lock\" > /dev/null\nif [ $? != 0 ] ; then\n    # print error to STDERR\n    echo \"error: The sandbox is not in sync with the Podfile.lock. Run 'pod install' or update your CocoaPods installation.\" >&2\n    exit 1\nfi\n# This output is used by Xcode 'outputs' to avoid re-running this script phase.\necho \"SUCCESS\" > \"${SCRIPT_OUTPUT_FILE_0}\"\n";
-			showEnvVarsInLog = 0;
-		};
-		C17B826BBD02FDD4A5F355AF /* [CP] Copy Pods Resources */ = {
-			isa = PBXShellScriptBuildPhase;
-			buildActionMask = 2147483647;
-			files = (
-			);
-			inputPaths = (
-				"${PODS_ROOT}/Target Support Files/Pods-APIv2Tests/Pods-APIv2Tests-resources.sh",
-				"${PODS_CONFIGURATION_BUILD_DIR}/gRPC-iOS/gRPCCertificates.bundle",
-			);
-			name = "[CP] Copy Pods Resources";
-			outputPaths = (
-				"${TARGET_BUILD_DIR}/${UNLOCALIZED_RESOURCES_FOLDER_PATH}/gRPCCertificates.bundle",
-			);
-			runOnlyForDeploymentPostprocessing = 0;
-			shellPath = /bin/sh;
-			shellScript = "\"${PODS_ROOT}/Target Support Files/Pods-APIv2Tests/Pods-APIv2Tests-resources.sh\"\n";
-			showEnvVarsInLog = 0;
-		};
-		C2E09DC4BD239F71160F0CC1 /* [CP] Copy Pods Resources */ = {
-			isa = PBXShellScriptBuildPhase;
-			buildActionMask = 2147483647;
-			files = (
-			);
-			inputPaths = (
-				"${PODS_ROOT}/Target Support Files/Pods-InteropTestsRemote/Pods-InteropTestsRemote-resources.sh",
-				"${PODS_CONFIGURATION_BUILD_DIR}/gRPC-iOS/gRPCCertificates.bundle",
-			);
-			name = "[CP] Copy Pods Resources";
-			outputPaths = (
-				"${TARGET_BUILD_DIR}/${UNLOCALIZED_RESOURCES_FOLDER_PATH}/gRPCCertificates.bundle",
-			);
-			runOnlyForDeploymentPostprocessing = 0;
-			shellPath = /bin/sh;
-			shellScript = "\"${PODS_ROOT}/Target Support Files/Pods-InteropTestsRemote/Pods-InteropTestsRemote-resources.sh\"\n";
-			showEnvVarsInLog = 0;
-		};
-		C977426A8727267BBAC7D48E /* [CP] Copy Pods Resources */ = {
-			isa = PBXShellScriptBuildPhase;
-			buildActionMask = 2147483647;
-			files = (
-			);
-			inputPaths = (
-				"${PODS_ROOT}/Target Support Files/Pods-RxLibraryUnitTests/Pods-RxLibraryUnitTests-resources.sh",
-				"${PODS_CONFIGURATION_BUILD_DIR}/gRPC-iOS/gRPCCertificates.bundle",
-			);
-			name = "[CP] Copy Pods Resources";
-			outputPaths = (
-				"${TARGET_BUILD_DIR}/${UNLOCALIZED_RESOURCES_FOLDER_PATH}/gRPCCertificates.bundle",
-			);
-			runOnlyForDeploymentPostprocessing = 0;
-			shellPath = /bin/sh;
-			shellScript = "\"${PODS_ROOT}/Target Support Files/Pods-RxLibraryUnitTests/Pods-RxLibraryUnitTests-resources.sh\"\n";
-			showEnvVarsInLog = 0;
-		};
-		DB4D0E73C229F2FF3B364AB3 /* [CP] Copy Pods Resources */ = {
-			isa = PBXShellScriptBuildPhase;
-			buildActionMask = 2147483647;
-			files = (
-			);
-			inputPaths = (
-				"${PODS_ROOT}/Target Support Files/Pods-InteropTestsRemoteWithCronet/Pods-InteropTestsRemoteWithCronet-resources.sh",
-				"${PODS_CONFIGURATION_BUILD_DIR}/gRPC-iOS/gRPCCertificates.bundle",
-			);
-			name = "[CP] Copy Pods Resources";
-			outputPaths = (
-				"${TARGET_BUILD_DIR}/${UNLOCALIZED_RESOURCES_FOLDER_PATH}/gRPCCertificates.bundle",
-			);
-			runOnlyForDeploymentPostprocessing = 0;
-			shellPath = /bin/sh;
-			shellScript = "\"${PODS_ROOT}/Target Support Files/Pods-InteropTestsRemoteWithCronet/Pods-InteropTestsRemoteWithCronet-resources.sh\"\n";
-			showEnvVarsInLog = 0;
-		};
-		E5B20F69559C6AE299DFEA7C /* [CP] Check Pods Manifest.lock */ = {
-			isa = PBXShellScriptBuildPhase;
-			buildActionMask = 2147483647;
-			files = (
-			);
-			inputFileListPaths = (
-			);
-			inputPaths = (
-				"${PODS_PODFILE_DIR_PATH}/Podfile.lock",
-				"${PODS_ROOT}/Manifest.lock",
-			);
-			name = "[CP] Check Pods Manifest.lock";
-			outputFileListPaths = (
-			);
-			outputPaths = (
-				"$(DERIVED_FILE_DIR)/Pods-MacTests-checkManifestLockResult.txt",
-			);
-			runOnlyForDeploymentPostprocessing = 0;
-			shellPath = /bin/sh;
-			shellScript = "diff \"${PODS_PODFILE_DIR_PATH}/Podfile.lock\" \"${PODS_ROOT}/Manifest.lock\" > /dev/null\nif [ $? != 0 ] ; then\n    # print error to STDERR\n    echo \"error: The sandbox is not in sync with the Podfile.lock. Run 'pod install' or update your CocoaPods installation.\" >&2\n    exit 1\nfi\n# This output is used by Xcode 'outputs' to avoid re-running this script phase.\necho \"SUCCESS\" > \"${SCRIPT_OUTPUT_FILE_0}\"\n";
-			showEnvVarsInLog = 0;
-		};
-		E63468C760D0724F18861822 /* [CP] Embed Pods Frameworks */ = {
-			isa = PBXShellScriptBuildPhase;
-			buildActionMask = 2147483647;
-			files = (
-			);
-			inputPaths = (
-				"${PODS_ROOT}/Target Support Files/Pods-CoreCronetEnd2EndTests/Pods-CoreCronetEnd2EndTests-frameworks.sh",
-				"${PODS_ROOT}/CronetFramework/Cronet.framework",
-			);
-			name = "[CP] Embed Pods Frameworks";
-			outputPaths = (
-				"${TARGET_BUILD_DIR}/${FRAMEWORKS_FOLDER_PATH}/Cronet.framework",
-			);
-			runOnlyForDeploymentPostprocessing = 0;
-			shellPath = /bin/sh;
-			shellScript = "\"${PODS_ROOT}/Target Support Files/Pods-CoreCronetEnd2EndTests/Pods-CoreCronetEnd2EndTests-frameworks.sh\"\n";
-			showEnvVarsInLog = 0;
-		};
-		EDDD3FA856BCA3443ED36D1E /* [CP] Check Pods Manifest.lock */ = {
-			isa = PBXShellScriptBuildPhase;
-			buildActionMask = 2147483647;
-			files = (
-			);
-			inputFileListPaths = (
-			);
-			inputPaths = (
-				"${PODS_PODFILE_DIR_PATH}/Podfile.lock",
-				"${PODS_ROOT}/Manifest.lock",
-			);
-			name = "[CP] Check Pods Manifest.lock";
-			outputFileListPaths = (
-			);
-			outputPaths = (
-				"$(DERIVED_FILE_DIR)/Pods-APIv2Tests-checkManifestLockResult.txt",
-			);
-			runOnlyForDeploymentPostprocessing = 0;
-			shellPath = /bin/sh;
-			shellScript = "diff \"${PODS_PODFILE_DIR_PATH}/Podfile.lock\" \"${PODS_ROOT}/Manifest.lock\" > /dev/null\nif [ $? != 0 ] ; then\n    # print error to STDERR\n    echo \"error: The sandbox is not in sync with the Podfile.lock. Run 'pod install' or update your CocoaPods installation.\" >&2\n    exit 1\nfi\n# This output is used by Xcode 'outputs' to avoid re-running this script phase.\necho \"SUCCESS\" > \"${SCRIPT_OUTPUT_FILE_0}\"\n";
-			showEnvVarsInLog = 0;
-		};
-		F07941C0BAF6A7C67AA60C48 /* [CP] Check Pods Manifest.lock */ = {
-			isa = PBXShellScriptBuildPhase;
-			buildActionMask = 2147483647;
-			files = (
-			);
-			inputPaths = (
-				"${PODS_PODFILE_DIR_PATH}/Podfile.lock",
-				"${PODS_ROOT}/Manifest.lock",
-			);
-			name = "[CP] Check Pods Manifest.lock";
-			outputPaths = (
-				"$(DERIVED_FILE_DIR)/Pods-UnitTests-checkManifestLockResult.txt",
-			);
-			runOnlyForDeploymentPostprocessing = 0;
-			shellPath = /bin/sh;
-			shellScript = "diff \"${PODS_PODFILE_DIR_PATH}/Podfile.lock\" \"${PODS_ROOT}/Manifest.lock\" > /dev/null\nif [ $? != 0 ] ; then\n    # print error to STDERR\n    echo \"error: The sandbox is not in sync with the Podfile.lock. Run 'pod install' or update your CocoaPods installation.\" >&2\n    exit 1\nfi\n# This output is used by Xcode 'outputs' to avoid re-running this script phase.\necho \"SUCCESS\" > \"${SCRIPT_OUTPUT_FILE_0}\"\n";
-			showEnvVarsInLog = 0;
-		};
-		F3D5B2CDA172580341682830 /* [CP] Check Pods Manifest.lock */ = {
-			isa = PBXShellScriptBuildPhase;
-			buildActionMask = 2147483647;
-			files = (
-			);
-			inputPaths = (
-				"${PODS_PODFILE_DIR_PATH}/Podfile.lock",
-				"${PODS_ROOT}/Manifest.lock",
-			);
-			name = "[CP] Check Pods Manifest.lock";
-			outputPaths = (
-				"$(DERIVED_FILE_DIR)/Pods-InteropTestsLocalSSLCFStream-checkManifestLockResult.txt",
-			);
-			runOnlyForDeploymentPostprocessing = 0;
-			shellPath = /bin/sh;
-			shellScript = "diff \"${PODS_PODFILE_DIR_PATH}/Podfile.lock\" \"${PODS_ROOT}/Manifest.lock\" > /dev/null\nif [ $? != 0 ] ; then\n    # print error to STDERR\n    echo \"error: The sandbox is not in sync with the Podfile.lock. Run 'pod install' or update your CocoaPods installation.\" >&2\n    exit 1\nfi\n# This output is used by Xcode 'outputs' to avoid re-running this script phase.\necho \"SUCCESS\" > \"${SCRIPT_OUTPUT_FILE_0}\"\n";
-			showEnvVarsInLog = 0;
-		};
-		F58F17E425446B15028B9F74 /* [CP] Check Pods Manifest.lock */ = {
-			isa = PBXShellScriptBuildPhase;
-			buildActionMask = 2147483647;
-			files = (
-			);
-			inputPaths = (
-				"${PODS_PODFILE_DIR_PATH}/Podfile.lock",
-				"${PODS_ROOT}/Manifest.lock",
-			);
-			name = "[CP] Check Pods Manifest.lock";
-			outputPaths = (
-				"$(DERIVED_FILE_DIR)/Pods-CoreCronetEnd2EndTests-checkManifestLockResult.txt",
-			);
-			runOnlyForDeploymentPostprocessing = 0;
-			shellPath = /bin/sh;
-			shellScript = "diff \"${PODS_PODFILE_DIR_PATH}/Podfile.lock\" \"${PODS_ROOT}/Manifest.lock\" > /dev/null\nif [ $? != 0 ] ; then\n    # print error to STDERR\n    echo \"error: The sandbox is not in sync with the Podfile.lock. Run 'pod install' or update your CocoaPods installation.\" >&2\n    exit 1\nfi\n# This output is used by Xcode 'outputs' to avoid re-running this script phase.\necho \"SUCCESS\" > \"${SCRIPT_OUTPUT_FILE_0}\"\n";
-			showEnvVarsInLog = 0;
-		};
-/* End PBXShellScriptBuildPhase section */
-
-/* Begin PBXSourcesBuildPhase section */
-		5E0282E2215AA697007AC99D /* Sources */ = {
-			isa = PBXSourcesBuildPhase;
-			buildActionMask = 2147483647;
-			files = (
-				5E0282E9215AA697007AC99D /* UnitTests.m in Sources */,
-			);
-			runOnlyForDeploymentPostprocessing = 0;
-		};
-		5E3B959E21CAC6C500C0A151 /* Sources */ = {
-			isa = PBXSourcesBuildPhase;
-			buildActionMask = 2147483647;
-			files = (
-				5E3B95A521CAC6C500C0A151 /* APIv2Tests.m in Sources */,
-			);
-			runOnlyForDeploymentPostprocessing = 0;
-		};
-		5E7D71AE210B9EC8001EA6BA /* Sources */ = {
-			isa = PBXSourcesBuildPhase;
-			buildActionMask = 2147483647;
-			files = (
-				5E7D71B5210B9EC9001EA6BA /* InteropTestsCallOptions.m in Sources */,
-			);
-			runOnlyForDeploymentPostprocessing = 0;
-		};
-		5E8A5DA01D3840B4000F8BC4 /* Sources */ = {
-			isa = PBXSourcesBuildPhase;
-			buildActionMask = 2147483647;
-			files = (
-				5E8A5DA71D3840B4000F8BC4 /* CoreCronetEnd2EndTests.mm in Sources */,
-			);
-			runOnlyForDeploymentPostprocessing = 0;
-		};
-		5EAD6D201E27047400002378 /* Sources */ = {
-			isa = PBXSourcesBuildPhase;
-			buildActionMask = 2147483647;
-			files = (
-				5EAD6D271E27047400002378 /* CronetUnitTests.m in Sources */,
-			);
-			runOnlyForDeploymentPostprocessing = 0;
-		};
-		5EB2A2E02107DED300EB4B69 /* Sources */ = {
-			isa = PBXSourcesBuildPhase;
-			buildActionMask = 2147483647;
-			files = (
-				5EB2A2E72107DED300EB4B69 /* ChannelTests.m in Sources */,
-				5EB5C3AA21656CEA00ADC300 /* ChannelPoolTest.m in Sources */,
-			);
-			runOnlyForDeploymentPostprocessing = 0;
-		};
-		5EB2A2F12109284500EB4B69 /* Sources */ = {
-			isa = PBXSourcesBuildPhase;
-			buildActionMask = 2147483647;
-			files = (
-				5EB2A2F82109284500EB4B69 /* InteropTestsMultipleChannels.m in Sources */,
-			);
-			runOnlyForDeploymentPostprocessing = 0;
-		};
-		5EC5E41D208177CC000EF4AD /* Sources */ = {
-			isa = PBXSourcesBuildPhase;
-			buildActionMask = 2147483647;
-			files = (
-				5EC5E42B2081782C000EF4AD /* InteropTestsRemote.m in Sources */,
-				5EC5E42C20817832000EF4AD /* InteropTests.m in Sources */,
-			);
-			runOnlyForDeploymentPostprocessing = 0;
-		};
-		5EC5E42D2081856B000EF4AD /* Sources */ = {
-			isa = PBXSourcesBuildPhase;
-			buildActionMask = 2147483647;
-			files = (
-				5EC5E43B208185A7000EF4AD /* InteropTestsLocalCleartext.m in Sources */,
-				5EC5E43D208185B0000EF4AD /* GRPCClientTests.m in Sources */,
-				5EC5E43C208185AD000EF4AD /* InteropTests.m in Sources */,
-			);
-			runOnlyForDeploymentPostprocessing = 0;
-		};
-		5EC5E43E208185CE000EF4AD /* Sources */ = {
-			isa = PBXSourcesBuildPhase;
-			buildActionMask = 2147483647;
-			files = (
-				5EC5E44D208185F0000EF4AD /* InteropTestsLocalSSL.m in Sources */,
-				5EC5E44C208185EC000EF4AD /* InteropTests.m in Sources */,
-			);
-			runOnlyForDeploymentPostprocessing = 0;
-		};
-		5EE84BED1D4717E40050C6CC /* Sources */ = {
-			isa = PBXSourcesBuildPhase;
-			buildActionMask = 2147483647;
-			files = (
-				5EE84BFE1D471D400050C6CC /* InteropTests.m in Sources */,
-				5EE84BF41D4717E40050C6CC /* InteropTestsRemoteWithCronet.m in Sources */,
-			);
-			runOnlyForDeploymentPostprocessing = 0;
-		};
-		63423F401B150A5F006CF63C /* Sources */ = {
-			isa = PBXSourcesBuildPhase;
-			buildActionMask = 2147483647;
-			files = (
-				63715F561B780C020029CB0B /* InteropTestsLocalCleartext.m in Sources */,
-				6379CC511BE1683B001BC0A1 /* InteropTestsRemote.m in Sources */,
-				63E240CE1B6C4E2B005F3B0E /* InteropTestsLocalSSL.m in Sources */,
-				6312AE4E1B1BF49B00341DEE /* GRPCClientTests.m in Sources */,
-				635ED2EC1B1A3BC400FDE5C3 /* InteropTests.m in Sources */,
-				63DC842E1BE15278000708E8 /* RxLibraryUnitTests.m in Sources */,
-			);
-			runOnlyForDeploymentPostprocessing = 0;
-		};
-		635697C31B14FC11007A7283 /* Sources */ = {
-			isa = PBXSourcesBuildPhase;
-			buildActionMask = 2147483647;
-			files = (
-				635697CD1B14FC11007A7283 /* Tests.m in Sources */,
-			);
-			runOnlyForDeploymentPostprocessing = 0;
-		};
-		63DC840F1BE15179000708E8 /* Sources */ = {
-			isa = PBXSourcesBuildPhase;
-			buildActionMask = 2147483647;
-			files = (
-				63DC841E1BE15180000708E8 /* RxLibraryUnitTests.m in Sources */,
-			);
-			runOnlyForDeploymentPostprocessing = 0;
-		};
-		63DC841F1BE15267000708E8 /* Sources */ = {
-			isa = PBXSourcesBuildPhase;
-			buildActionMask = 2147483647;
-			files = (
-				63DC842F1BE1527D000708E8 /* InteropTests.m in Sources */,
-				6379CC501BE16703001BC0A1 /* InteropTestsRemote.m in Sources */,
-			);
-			runOnlyForDeploymentPostprocessing = 0;
-		};
-		63DC84301BE15294000708E8 /* Sources */ = {
-			isa = PBXSourcesBuildPhase;
-			buildActionMask = 2147483647;
-			files = (
-				63DC844F1BE15353000708E8 /* InteropTestsLocalSSL.m in Sources */,
-				6379CC4D1BE1662A001BC0A1 /* InteropTests.m in Sources */,
-			);
-			runOnlyForDeploymentPostprocessing = 0;
-		};
-		63DC843F1BE152B5000708E8 /* Sources */ = {
-			isa = PBXSourcesBuildPhase;
-			buildActionMask = 2147483647;
-			files = (
-				63DC84501BE153AA000708E8 /* GRPCClientTests.m in Sources */,
-				63DC844E1BE15350000708E8 /* InteropTestsLocalCleartext.m in Sources */,
-				6379CC4E1BE1662B001BC0A1 /* InteropTests.m in Sources */,
-			);
-			runOnlyForDeploymentPostprocessing = 0;
-		};
-		B0BB3EF3225E795F008DA580 /* Sources */ = {
-			isa = PBXSourcesBuildPhase;
-			buildActionMask = 2147483647;
-			files = (
-				B0BB3F07225E7AB5008DA580 /* APIv2Tests.m in Sources */,
-				B0BB3F08225E7ABA008DA580 /* UnitTests.m in Sources */,
-				B071230B22669EED004B64A1 /* StressTests.m in Sources */,
-				B0BB3F05225E7A9F008DA580 /* InteropTestsRemote.m in Sources */,
-				B0D39B9A2266F3CB00A4078D /* StressTestsSSL.m in Sources */,
-				B0BB3F03225E7A44008DA580 /* InteropTestsLocalCleartext.m in Sources */,
-				B0BB3F04225E7A8D008DA580 /* RxLibraryUnitTests.m in Sources */,
-				B0D39B9C2266FF9800A4078D /* StressTestsCleartext.m in Sources */,
-				B0BB3F0B225EB110008DA580 /* InteropTests.m in Sources */,
-				B0BB3F02225E7A3C008DA580 /* InteropTestsLocalSSL.m in Sources */,
-				B0BB3F06225E7AAD008DA580 /* GRPCClientTests.m in Sources */,
-			);
-			runOnlyForDeploymentPostprocessing = 0;
-		};
-/* End PBXSourcesBuildPhase section */
-
-/* Begin PBXTargetDependency section */
-		5E0282ED215AA697007AC99D /* PBXTargetDependency */ = {
-			isa = PBXTargetDependency;
-			target = 635697C61B14FC11007A7283 /* Tests */;
-			targetProxy = 5E0282EC215AA697007AC99D /* PBXContainerItemProxy */;
-		};
-		5E7D71B9210B9EC9001EA6BA /* PBXTargetDependency */ = {
-			isa = PBXTargetDependency;
-			target = 635697C61B14FC11007A7283 /* Tests */;
-			targetProxy = 5E7D71B8210B9EC9001EA6BA /* PBXContainerItemProxy */;
-		};
-		5E8A5DAB1D3840B4000F8BC4 /* PBXTargetDependency */ = {
-			isa = PBXTargetDependency;
-			target = 635697C61B14FC11007A7283 /* Tests */;
-			targetProxy = 5E8A5DAA1D3840B4000F8BC4 /* PBXContainerItemProxy */;
-		};
-		5EAD6D2B1E27047400002378 /* PBXTargetDependency */ = {
-			isa = PBXTargetDependency;
-			target = 635697C61B14FC11007A7283 /* Tests */;
-			targetProxy = 5EAD6D2A1E27047400002378 /* PBXContainerItemProxy */;
-		};
-		5EB2A2EB2107DED300EB4B69 /* PBXTargetDependency */ = {
-			isa = PBXTargetDependency;
-			target = 635697C61B14FC11007A7283 /* Tests */;
-			targetProxy = 5EB2A2EA2107DED300EB4B69 /* PBXContainerItemProxy */;
-		};
-		5EB2A2FC2109284500EB4B69 /* PBXTargetDependency */ = {
-			isa = PBXTargetDependency;
-			target = 635697C61B14FC11007A7283 /* Tests */;
-			targetProxy = 5EB2A2FB2109284500EB4B69 /* PBXContainerItemProxy */;
-		};
-		5EE84BF81D4717E40050C6CC /* PBXTargetDependency */ = {
-			isa = PBXTargetDependency;
-			target = 635697C61B14FC11007A7283 /* Tests */;
-			targetProxy = 5EE84BF71D4717E40050C6CC /* PBXContainerItemProxy */;
-		};
-		63423F4C1B150A5F006CF63C /* PBXTargetDependency */ = {
-			isa = PBXTargetDependency;
-			target = 635697C61B14FC11007A7283 /* Tests */;
-			targetProxy = 63423F4B1B150A5F006CF63C /* PBXContainerItemProxy */;
-		};
-		63DC841A1BE15179000708E8 /* PBXTargetDependency */ = {
-			isa = PBXTargetDependency;
-			target = 635697C61B14FC11007A7283 /* Tests */;
-			targetProxy = 63DC84191BE15179000708E8 /* PBXContainerItemProxy */;
-		};
-		63DC842A1BE15267000708E8 /* PBXTargetDependency */ = {
-			isa = PBXTargetDependency;
-			target = 635697C61B14FC11007A7283 /* Tests */;
-			targetProxy = 63DC84291BE15267000708E8 /* PBXContainerItemProxy */;
-		};
-		63DC843B1BE15294000708E8 /* PBXTargetDependency */ = {
-			isa = PBXTargetDependency;
-			target = 635697C61B14FC11007A7283 /* Tests */;
-			targetProxy = 63DC843A1BE15294000708E8 /* PBXContainerItemProxy */;
-		};
-		63DC844A1BE152B5000708E8 /* PBXTargetDependency */ = {
-			isa = PBXTargetDependency;
-			target = 635697C61B14FC11007A7283 /* Tests */;
-			targetProxy = 63DC84491BE152B5000708E8 /* PBXContainerItemProxy */;
-		};
-/* End PBXTargetDependency section */
-
-/* Begin XCBuildConfiguration section */
-		5E0282EE215AA697007AC99D /* Debug */ = {
-			isa = XCBuildConfiguration;
-			baseConfigurationReference = A2DCF2570BE515B62CB924CA /* Pods-UnitTests.debug.xcconfig */;
-			buildSettings = {
-				CLANG_ANALYZER_NONNULL = YES;
-				CLANG_ANALYZER_NUMBER_OBJECT_CONVERSION = YES_AGGRESSIVE;
-				CLANG_CXX_LANGUAGE_STANDARD = "gnu++14";
-				CLANG_WARN_BLOCK_CAPTURE_AUTORELEASING = YES;
-				CLANG_WARN_COMMA = YES;
-				CLANG_WARN_DOCUMENTATION_COMMENTS = YES;
-				CLANG_WARN_INFINITE_RECURSION = YES;
-				CLANG_WARN_NON_LITERAL_NULL_CONVERSION = YES;
-				CLANG_WARN_OBJC_LITERAL_CONVERSION = YES;
-				CLANG_WARN_RANGE_LOOP_ANALYSIS = YES;
-				CLANG_WARN_STRICT_PROTOTYPES = YES;
-				CLANG_WARN_SUSPICIOUS_MOVE = YES;
-				CLANG_WARN_UNGUARDED_AVAILABILITY = YES_AGGRESSIVE;
-				CODE_SIGN_IDENTITY = "iPhone Developer";
-				CODE_SIGN_STYLE = Automatic;
-				DEBUG_INFORMATION_FORMAT = dwarf;
-				ENABLE_TESTABILITY = YES;
-				GCC_C_LANGUAGE_STANDARD = gnu11;
-				INFOPLIST_FILE = UnitTests/Info.plist;
-				IPHONEOS_DEPLOYMENT_TARGET = 11.2;
-				LD_RUNPATH_SEARCH_PATHS = "$(inherited) @executable_path/Frameworks @loader_path/Frameworks";
-				PRODUCT_BUNDLE_IDENTIFIER = io.grpc.UnitTests;
-				PRODUCT_NAME = "$(TARGET_NAME)";
-				TARGETED_DEVICE_FAMILY = "1,2";
-				USER_HEADER_SEARCH_PATHS = "\"$(PODS_ROOT)/../../../..\"";
-			};
-			name = Debug;
-		};
-		5E0282EF215AA697007AC99D /* Test */ = {
-			isa = XCBuildConfiguration;
-			baseConfigurationReference = 94D7A5FAA13480E9A5166D7A /* Pods-UnitTests.test.xcconfig */;
-			buildSettings = {
-				CLANG_ANALYZER_NONNULL = YES;
-				CLANG_ANALYZER_NUMBER_OBJECT_CONVERSION = YES_AGGRESSIVE;
-				CLANG_CXX_LANGUAGE_STANDARD = "gnu++14";
-				CLANG_WARN_BLOCK_CAPTURE_AUTORELEASING = YES;
-				CLANG_WARN_COMMA = YES;
-				CLANG_WARN_DOCUMENTATION_COMMENTS = YES;
-				CLANG_WARN_INFINITE_RECURSION = YES;
-				CLANG_WARN_NON_LITERAL_NULL_CONVERSION = YES;
-				CLANG_WARN_OBJC_LITERAL_CONVERSION = YES;
-				CLANG_WARN_RANGE_LOOP_ANALYSIS = YES;
-				CLANG_WARN_STRICT_PROTOTYPES = YES;
-				CLANG_WARN_SUSPICIOUS_MOVE = YES;
-				CLANG_WARN_UNGUARDED_AVAILABILITY = YES_AGGRESSIVE;
-				CODE_SIGN_IDENTITY = "iPhone Developer";
-				CODE_SIGN_STYLE = Automatic;
-				GCC_C_LANGUAGE_STANDARD = gnu11;
-				INFOPLIST_FILE = UnitTests/Info.plist;
-				IPHONEOS_DEPLOYMENT_TARGET = 11.2;
-				LD_RUNPATH_SEARCH_PATHS = "$(inherited) @executable_path/Frameworks @loader_path/Frameworks";
-				PRODUCT_BUNDLE_IDENTIFIER = io.grpc.UnitTests;
-				PRODUCT_NAME = "$(TARGET_NAME)";
-				TARGETED_DEVICE_FAMILY = "1,2";
-				USER_HEADER_SEARCH_PATHS = "\"$(PODS_ROOT)/../../../..\"";
-			};
-			name = Test;
-		};
-		5E0282F0215AA697007AC99D /* Cronet */ = {
-			isa = XCBuildConfiguration;
-			baseConfigurationReference = E1E7660656D902104F728892 /* Pods-UnitTests.cronet.xcconfig */;
-			buildSettings = {
-				CLANG_ANALYZER_NONNULL = YES;
-				CLANG_ANALYZER_NUMBER_OBJECT_CONVERSION = YES_AGGRESSIVE;
-				CLANG_CXX_LANGUAGE_STANDARD = "gnu++14";
-				CLANG_WARN_BLOCK_CAPTURE_AUTORELEASING = YES;
-				CLANG_WARN_COMMA = YES;
-				CLANG_WARN_DOCUMENTATION_COMMENTS = YES;
-				CLANG_WARN_INFINITE_RECURSION = YES;
-				CLANG_WARN_NON_LITERAL_NULL_CONVERSION = YES;
-				CLANG_WARN_OBJC_LITERAL_CONVERSION = YES;
-				CLANG_WARN_RANGE_LOOP_ANALYSIS = YES;
-				CLANG_WARN_STRICT_PROTOTYPES = YES;
-				CLANG_WARN_SUSPICIOUS_MOVE = YES;
-				CLANG_WARN_UNGUARDED_AVAILABILITY = YES_AGGRESSIVE;
-				CODE_SIGN_IDENTITY = "iPhone Developer";
-				CODE_SIGN_STYLE = Automatic;
-				GCC_C_LANGUAGE_STANDARD = gnu11;
-				INFOPLIST_FILE = UnitTests/Info.plist;
-				IPHONEOS_DEPLOYMENT_TARGET = 11.2;
-				LD_RUNPATH_SEARCH_PATHS = "$(inherited) @executable_path/Frameworks @loader_path/Frameworks";
-				PRODUCT_BUNDLE_IDENTIFIER = io.grpc.UnitTests;
-				PRODUCT_NAME = "$(TARGET_NAME)";
-				TARGETED_DEVICE_FAMILY = "1,2";
-				USER_HEADER_SEARCH_PATHS = "\"$(PODS_ROOT)/../../../..\"";
-			};
-			name = Cronet;
-		};
-		5E0282F1215AA697007AC99D /* Release */ = {
-			isa = XCBuildConfiguration;
-			baseConfigurationReference = EBFFEC04B514CB0D4922DC40 /* Pods-UnitTests.release.xcconfig */;
-			buildSettings = {
-				CLANG_ANALYZER_NONNULL = YES;
-				CLANG_ANALYZER_NUMBER_OBJECT_CONVERSION = YES_AGGRESSIVE;
-				CLANG_CXX_LANGUAGE_STANDARD = "gnu++14";
-				CLANG_WARN_BLOCK_CAPTURE_AUTORELEASING = YES;
-				CLANG_WARN_COMMA = YES;
-				CLANG_WARN_DOCUMENTATION_COMMENTS = YES;
-				CLANG_WARN_INFINITE_RECURSION = YES;
-				CLANG_WARN_NON_LITERAL_NULL_CONVERSION = YES;
-				CLANG_WARN_OBJC_LITERAL_CONVERSION = YES;
-				CLANG_WARN_RANGE_LOOP_ANALYSIS = YES;
-				CLANG_WARN_STRICT_PROTOTYPES = YES;
-				CLANG_WARN_SUSPICIOUS_MOVE = YES;
-				CLANG_WARN_UNGUARDED_AVAILABILITY = YES_AGGRESSIVE;
-				CODE_SIGN_IDENTITY = "iPhone Developer";
-				CODE_SIGN_STYLE = Automatic;
-				GCC_C_LANGUAGE_STANDARD = gnu11;
-				INFOPLIST_FILE = UnitTests/Info.plist;
-				IPHONEOS_DEPLOYMENT_TARGET = 11.2;
-				LD_RUNPATH_SEARCH_PATHS = "$(inherited) @executable_path/Frameworks @loader_path/Frameworks";
-				PRODUCT_BUNDLE_IDENTIFIER = io.grpc.UnitTests;
-				PRODUCT_NAME = "$(TARGET_NAME)";
-				TARGETED_DEVICE_FAMILY = "1,2";
-				USER_HEADER_SEARCH_PATHS = "\"$(PODS_ROOT)/../../../..\"";
-			};
-			name = Release;
-		};
-		5E1228981E4D400F00E8504F /* Test */ = {
-			isa = XCBuildConfiguration;
-			buildSettings = {
-				ALWAYS_SEARCH_USER_PATHS = NO;
-				CLANG_CXX_LANGUAGE_STANDARD = "gnu++0x";
-				CLANG_CXX_LIBRARY = "libc++";
-				CLANG_ENABLE_MODULES = YES;
-				CLANG_ENABLE_OBJC_ARC = YES;
-				CLANG_WARN_BOOL_CONVERSION = YES;
-				CLANG_WARN_CONSTANT_CONVERSION = YES;
-				CLANG_WARN_DIRECT_OBJC_ISA_USAGE = YES_ERROR;
-				CLANG_WARN_EMPTY_BODY = YES;
-				CLANG_WARN_ENUM_CONVERSION = YES;
-				CLANG_WARN_INT_CONVERSION = YES;
-				CLANG_WARN_OBJC_ROOT_CLASS = YES_ERROR;
-				CLANG_WARN_UNREACHABLE_CODE = YES;
-				CLANG_WARN__DUPLICATE_METHOD_MATCH = YES;
-				COPY_PHASE_STRIP = NO;
-				DEBUG_INFORMATION_FORMAT = "dwarf-with-dsym";
-				ENABLE_STRICT_OBJC_MSGSEND = YES;
-				GCC_C_LANGUAGE_STANDARD = gnu99;
-				GCC_DYNAMIC_NO_PIC = NO;
-				GCC_NO_COMMON_BLOCKS = YES;
-				GCC_OPTIMIZATION_LEVEL = 0;
-				GCC_PREPROCESSOR_DEFINITIONS = (
-					"DEBUG=1",
-					"$(inherited)",
-					"HOST_PORT_LOCALSSL=$(HOST_PORT_LOCALSSL)",
-					"HOST_PORT_LOCAL=$(HOST_PORT_LOCAL)",
-					"HOST_PORT_REMOTE=$(HOST_PORT_REMOTE)",
-					"GRPC_TEST_OBJC=1",
-				);
-				GCC_SYMBOLS_PRIVATE_EXTERN = NO;
-				GCC_TREAT_WARNINGS_AS_ERRORS = YES;
-				GCC_WARN_64_TO_32_BIT_CONVERSION = YES;
-				GCC_WARN_ABOUT_RETURN_TYPE = YES_ERROR;
-				GCC_WARN_UNDECLARED_SELECTOR = YES;
-				GCC_WARN_UNINITIALIZED_AUTOS = YES_AGGRESSIVE;
-				GCC_WARN_UNUSED_FUNCTION = YES;
-				GCC_WARN_UNUSED_VARIABLE = YES;
-				IPHONEOS_DEPLOYMENT_TARGET = 8.3;
-				MTL_ENABLE_DEBUG_INFO = YES;
-				ONLY_ACTIVE_ARCH = YES;
-				SDKROOT = iphoneos;
-			};
-			name = Test;
-		};
-		5E1228991E4D400F00E8504F /* Test */ = {
-			isa = XCBuildConfiguration;
-			buildSettings = {
-				GCC_TREAT_WARNINGS_AS_ERRORS = YES;
-				PRODUCT_NAME = "$(TARGET_NAME)";
-				SKIP_INSTALL = YES;
-			};
-			name = Test;
-		};
-		5E12289A1E4D400F00E8504F /* Test */ = {
-			isa = XCBuildConfiguration;
-			baseConfigurationReference = DB1F4391AF69D20D38D74B67 /* Pods-AllTests.test.xcconfig */;
-			buildSettings = {
-				FRAMEWORK_SEARCH_PATHS = (
-					"$(SDKROOT)/Developer/Library/Frameworks",
-					"$(inherited)",
-				);
-				GCC_PREPROCESSOR_DEFINITIONS = (
-					"DEBUG=1",
-					"$(inherited)",
-					"GRPC_TEST_OBJC=1",
-				);
-				INFOPLIST_FILE = Info.plist;
-				LD_RUNPATH_SEARCH_PATHS = "$(inherited) @executable_path/Frameworks @loader_path/Frameworks";
-				PRODUCT_NAME = "$(TARGET_NAME)";
-			};
-			name = Test;
-		};
-		5E12289B1E4D400F00E8504F /* Test */ = {
-			isa = XCBuildConfiguration;
-			baseConfigurationReference = 781089FAE980F51F88A3BE0B /* Pods-RxLibraryUnitTests.test.xcconfig */;
-			buildSettings = {
-				DEBUG_INFORMATION_FORMAT = dwarf;
-				ENABLE_TESTABILITY = YES;
-				INFOPLIST_FILE = Info.plist;
-				IPHONEOS_DEPLOYMENT_TARGET = 9.0;
-				LD_RUNPATH_SEARCH_PATHS = "$(inherited) @executable_path/Frameworks @loader_path/Frameworks";
-				PRODUCT_BUNDLE_IDENTIFIER = io.grpc.RxLibraryUnitTests;
-				PRODUCT_NAME = "$(TARGET_NAME)";
-			};
-			name = Test;
-		};
-		5E12289C1E4D400F00E8504F /* Test */ = {
-			isa = XCBuildConfiguration;
-			baseConfigurationReference = A6F832FCEFA6F6881E620F12 /* Pods-InteropTestsRemote.test.xcconfig */;
-			buildSettings = {
-				DEBUG_INFORMATION_FORMAT = dwarf;
-				ENABLE_TESTABILITY = YES;
-				GCC_PREPROCESSOR_DEFINITIONS = (
-					"$(inherited)",
-					"COCOAPODS=1",
-					"$(inherited)",
-					"GPB_USE_PROTOBUF_FRAMEWORK_IMPORTS=1",
-					"GRPC_TEST_OBJC=1",
-				);
-				INFOPLIST_FILE = Info.plist;
-				IPHONEOS_DEPLOYMENT_TARGET = 9.0;
-				LD_RUNPATH_SEARCH_PATHS = "$(inherited) @executable_path/Frameworks @loader_path/Frameworks";
-				PRODUCT_BUNDLE_IDENTIFIER = io.grpc.InteropTests;
-				PRODUCT_NAME = "$(TARGET_NAME)";
-			};
-			name = Test;
-		};
-		5E12289D1E4D400F00E8504F /* Test */ = {
-			isa = XCBuildConfiguration;
-			baseConfigurationReference = D13BEC8181B8E678A1B52F54 /* Pods-InteropTestsLocalSSL.test.xcconfig */;
-			buildSettings = {
-				DEBUG_INFORMATION_FORMAT = dwarf;
-				ENABLE_TESTABILITY = YES;
-				GCC_PREPROCESSOR_DEFINITIONS = (
-					"$(inherited)",
-					"COCOAPODS=1",
-					"$(inherited)",
-					"GPB_USE_PROTOBUF_FRAMEWORK_IMPORTS=1",
-					"GRPC_TEST_OBJC=1",
-				);
-				INFOPLIST_FILE = Info.plist;
-				IPHONEOS_DEPLOYMENT_TARGET = 9.0;
-				LD_RUNPATH_SEARCH_PATHS = "$(inherited) @executable_path/Frameworks @loader_path/Frameworks";
-				PRODUCT_BUNDLE_IDENTIFIER = io.grpc.InteropTestsLocalSSL;
-				PRODUCT_NAME = "$(TARGET_NAME)";
-			};
-			name = Test;
-		};
-		5E12289E1E4D400F00E8504F /* Test */ = {
-			isa = XCBuildConfiguration;
-			baseConfigurationReference = 1588C85DEAF7FC0ACDEA4C02 /* Pods-InteropTestsLocalCleartext.test.xcconfig */;
-			buildSettings = {
-				DEBUG_INFORMATION_FORMAT = dwarf;
-				ENABLE_TESTABILITY = YES;
-				GCC_PREPROCESSOR_DEFINITIONS = (
-					"$(inherited)",
-					"COCOAPODS=1",
-					"GPB_USE_PROTOBUF_FRAMEWORK_IMPORTS=1",
-					"GRPC_TEST_OBJC=1",
-				);
-				INFOPLIST_FILE = Info.plist;
-				IPHONEOS_DEPLOYMENT_TARGET = 9.0;
-				LD_RUNPATH_SEARCH_PATHS = "$(inherited) @executable_path/Frameworks @loader_path/Frameworks";
-				PRODUCT_BUNDLE_IDENTIFIER = io.grpc.InteropTestsLocalCleartext;
-				PRODUCT_NAME = "$(TARGET_NAME)";
-			};
-			name = Test;
-		};
-		5E12289F1E4D400F00E8504F /* Test */ = {
-			isa = XCBuildConfiguration;
-			baseConfigurationReference = 6793C9D019CB268C5BB491A2 /* Pods-CoreCronetEnd2EndTests.test.xcconfig */;
-			buildSettings = {
-				CLANG_ANALYZER_NONNULL = YES;
-				"CODE_SIGN_IDENTITY[sdk=iphoneos*]" = "iPhone Developer";
-				DEBUG_INFORMATION_FORMAT = dwarf;
-				ENABLE_TESTABILITY = YES;
-				INFOPLIST_FILE = CoreCronetEnd2EndTests/Info.plist;
-				IPHONEOS_DEPLOYMENT_TARGET = 9.3;
-				LD_RUNPATH_SEARCH_PATHS = "$(inherited) @executable_path/Frameworks @loader_path/Frameworks";
-				PRODUCT_BUNDLE_IDENTIFIER = io.grpc.CoreCronetEnd2EndTests;
-				PRODUCT_NAME = "$(TARGET_NAME)";
-				USER_HEADER_SEARCH_PATHS = "$(inherited) \"${PODS_ROOT}/../../../..\"";
-			};
-			name = Test;
-		};
-		5E1228A01E4D400F00E8504F /* Test */ = {
-			isa = XCBuildConfiguration;
-			baseConfigurationReference = 2B89F3037963E6EDDD48D8C3 /* Pods-InteropTestsRemoteWithCronet.test.xcconfig */;
-			buildSettings = {
-				CLANG_ANALYZER_NONNULL = YES;
-				"CODE_SIGN_IDENTITY[sdk=iphoneos*]" = "iPhone Developer";
-				DEBUG_INFORMATION_FORMAT = dwarf;
-				ENABLE_TESTABILITY = YES;
-				GCC_PREPROCESSOR_DEFINITIONS = (
-					"$(inherited)",
-					"COCOAPODS=1",
-					"GPB_USE_PROTOBUF_FRAMEWORK_IMPORTS=1",
-					"GRPC_TEST_OBJC=1",
-				);
-				INFOPLIST_FILE = InteropTestsRemoteWithCronet/Info.plist;
-				IPHONEOS_DEPLOYMENT_TARGET = 9.3;
-				LD_RUNPATH_SEARCH_PATHS = "$(inherited) @executable_path/Frameworks @loader_path/Frameworks";
-				PRODUCT_BUNDLE_IDENTIFIER = io.grpc.InteropTestsRemoteWithCronet;
-				PRODUCT_NAME = "$(TARGET_NAME)";
-			};
-			name = Test;
-		};
-		5E1228A11E4D400F00E8504F /* Test */ = {
-			isa = XCBuildConfiguration;
-			baseConfigurationReference = B226619DC4E709E0FFFF94B8 /* Pods-CronetUnitTests.test.xcconfig */;
-			buildSettings = {
-				CLANG_ANALYZER_NONNULL = YES;
-				"CODE_SIGN_IDENTITY[sdk=iphoneos*]" = "iPhone Developer";
-				DEBUG_INFORMATION_FORMAT = dwarf;
-				ENABLE_TESTABILITY = YES;
-				GCC_INPUT_FILETYPE = sourcecode.cpp.objcpp;
-				INFOPLIST_FILE = CronetUnitTests/Info.plist;
-				IPHONEOS_DEPLOYMENT_TARGET = 9.3;
-				LD_RUNPATH_SEARCH_PATHS = "$(inherited) @executable_path/Frameworks @loader_path/Frameworks";
-				PRODUCT_BUNDLE_IDENTIFIER = io.grpc.CronetUnitTests;
-				PRODUCT_NAME = "$(TARGET_NAME)";
-				USER_HEADER_SEARCH_PATHS = "\"${PODS_ROOT}/../../../..\" $(inherited)";
-			};
-			name = Test;
-		};
-		5E3B95A821CAC6C500C0A151 /* Debug */ = {
-			isa = XCBuildConfiguration;
-			baseConfigurationReference = 1286B30AD74CB64CD91FB17D /* Pods-APIv2Tests.debug.xcconfig */;
-			buildSettings = {
-				CLANG_ANALYZER_NONNULL = YES;
-				CLANG_ANALYZER_NUMBER_OBJECT_CONVERSION = YES_AGGRESSIVE;
-				CLANG_CXX_LANGUAGE_STANDARD = "gnu++14";
-				CLANG_ENABLE_OBJC_WEAK = YES;
-				CLANG_WARN_BLOCK_CAPTURE_AUTORELEASING = YES;
-				CLANG_WARN_COMMA = YES;
-				CLANG_WARN_DEPRECATED_OBJC_IMPLEMENTATIONS = YES;
-				CLANG_WARN_DOCUMENTATION_COMMENTS = YES;
-				CLANG_WARN_INFINITE_RECURSION = YES;
-				CLANG_WARN_NON_LITERAL_NULL_CONVERSION = YES;
-				CLANG_WARN_OBJC_IMPLICIT_RETAIN_SELF = YES;
-				CLANG_WARN_OBJC_LITERAL_CONVERSION = YES;
-				CLANG_WARN_RANGE_LOOP_ANALYSIS = YES;
-				CLANG_WARN_STRICT_PROTOTYPES = YES;
-				CLANG_WARN_SUSPICIOUS_MOVE = YES;
-				CLANG_WARN_UNGUARDED_AVAILABILITY = YES_AGGRESSIVE;
-				CODE_SIGN_IDENTITY = "iPhone Developer";
-				CODE_SIGN_STYLE = Automatic;
-				DEBUG_INFORMATION_FORMAT = dwarf;
-				ENABLE_TESTABILITY = YES;
-				GCC_C_LANGUAGE_STANDARD = gnu11;
-				INFOPLIST_FILE = APIv2Tests/Info.plist;
-				IPHONEOS_DEPLOYMENT_TARGET = 11.2;
-				LD_RUNPATH_SEARCH_PATHS = "$(inherited) @executable_path/Frameworks @loader_path/Frameworks";
-				MTL_ENABLE_DEBUG_INFO = INCLUDE_SOURCE;
-				MTL_FAST_MATH = YES;
-				PRODUCT_BUNDLE_IDENTIFIER = io.grpc.APIv2Tests;
-				PRODUCT_NAME = "$(TARGET_NAME)";
-				TARGETED_DEVICE_FAMILY = "1,2";
-			};
-			name = Debug;
-		};
-		5E3B95A921CAC6C500C0A151 /* Test */ = {
-			isa = XCBuildConfiguration;
-			baseConfigurationReference = 51F2A64B7AADBA1B225B132E /* Pods-APIv2Tests.test.xcconfig */;
-			buildSettings = {
-				CLANG_ANALYZER_NONNULL = YES;
-				CLANG_ANALYZER_NUMBER_OBJECT_CONVERSION = YES_AGGRESSIVE;
-				CLANG_CXX_LANGUAGE_STANDARD = "gnu++14";
-				CLANG_ENABLE_OBJC_WEAK = YES;
-				CLANG_WARN_BLOCK_CAPTURE_AUTORELEASING = YES;
-				CLANG_WARN_COMMA = YES;
-				CLANG_WARN_DEPRECATED_OBJC_IMPLEMENTATIONS = YES;
-				CLANG_WARN_DOCUMENTATION_COMMENTS = YES;
-				CLANG_WARN_INFINITE_RECURSION = YES;
-				CLANG_WARN_NON_LITERAL_NULL_CONVERSION = YES;
-				CLANG_WARN_OBJC_IMPLICIT_RETAIN_SELF = YES;
-				CLANG_WARN_OBJC_LITERAL_CONVERSION = YES;
-				CLANG_WARN_RANGE_LOOP_ANALYSIS = YES;
-				CLANG_WARN_STRICT_PROTOTYPES = YES;
-				CLANG_WARN_SUSPICIOUS_MOVE = YES;
-				CLANG_WARN_UNGUARDED_AVAILABILITY = YES_AGGRESSIVE;
-				CODE_SIGN_IDENTITY = "iPhone Developer";
-				CODE_SIGN_STYLE = Automatic;
-				GCC_C_LANGUAGE_STANDARD = gnu11;
-				INFOPLIST_FILE = APIv2Tests/Info.plist;
-				IPHONEOS_DEPLOYMENT_TARGET = 11.2;
-				LD_RUNPATH_SEARCH_PATHS = "$(inherited) @executable_path/Frameworks @loader_path/Frameworks";
-				MTL_FAST_MATH = YES;
-				PRODUCT_BUNDLE_IDENTIFIER = io.grpc.APIv2Tests;
-				PRODUCT_NAME = "$(TARGET_NAME)";
-				TARGETED_DEVICE_FAMILY = "1,2";
-			};
-			name = Test;
-		};
-		5E3B95AA21CAC6C500C0A151 /* Cronet */ = {
-			isa = XCBuildConfiguration;
-			baseConfigurationReference = 8C233E85C3EB45B3CAE52EDF /* Pods-APIv2Tests.cronet.xcconfig */;
-			buildSettings = {
-				CLANG_ANALYZER_NONNULL = YES;
-				CLANG_ANALYZER_NUMBER_OBJECT_CONVERSION = YES_AGGRESSIVE;
-				CLANG_CXX_LANGUAGE_STANDARD = "gnu++14";
-				CLANG_ENABLE_OBJC_WEAK = YES;
-				CLANG_WARN_BLOCK_CAPTURE_AUTORELEASING = YES;
-				CLANG_WARN_COMMA = YES;
-				CLANG_WARN_DEPRECATED_OBJC_IMPLEMENTATIONS = YES;
-				CLANG_WARN_DOCUMENTATION_COMMENTS = YES;
-				CLANG_WARN_INFINITE_RECURSION = YES;
-				CLANG_WARN_NON_LITERAL_NULL_CONVERSION = YES;
-				CLANG_WARN_OBJC_IMPLICIT_RETAIN_SELF = YES;
-				CLANG_WARN_OBJC_LITERAL_CONVERSION = YES;
-				CLANG_WARN_RANGE_LOOP_ANALYSIS = YES;
-				CLANG_WARN_STRICT_PROTOTYPES = YES;
-				CLANG_WARN_SUSPICIOUS_MOVE = YES;
-				CLANG_WARN_UNGUARDED_AVAILABILITY = YES_AGGRESSIVE;
-				CODE_SIGN_IDENTITY = "iPhone Developer";
-				CODE_SIGN_STYLE = Automatic;
-				GCC_C_LANGUAGE_STANDARD = gnu11;
-				INFOPLIST_FILE = APIv2Tests/Info.plist;
-				IPHONEOS_DEPLOYMENT_TARGET = 11.2;
-				LD_RUNPATH_SEARCH_PATHS = "$(inherited) @executable_path/Frameworks @loader_path/Frameworks";
-				MTL_FAST_MATH = YES;
-				PRODUCT_BUNDLE_IDENTIFIER = io.grpc.APIv2Tests;
-				PRODUCT_NAME = "$(TARGET_NAME)";
-				TARGETED_DEVICE_FAMILY = "1,2";
-			};
-			name = Cronet;
-		};
-		5E3B95AB21CAC6C500C0A151 /* Release */ = {
-			isa = XCBuildConfiguration;
-			baseConfigurationReference = 12B238CD1702393C2BA5DE80 /* Pods-APIv2Tests.release.xcconfig */;
-			buildSettings = {
-				CLANG_ANALYZER_NONNULL = YES;
-				CLANG_ANALYZER_NUMBER_OBJECT_CONVERSION = YES_AGGRESSIVE;
-				CLANG_CXX_LANGUAGE_STANDARD = "gnu++14";
-				CLANG_ENABLE_OBJC_WEAK = YES;
-				CLANG_WARN_BLOCK_CAPTURE_AUTORELEASING = YES;
-				CLANG_WARN_COMMA = YES;
-				CLANG_WARN_DEPRECATED_OBJC_IMPLEMENTATIONS = YES;
-				CLANG_WARN_DOCUMENTATION_COMMENTS = YES;
-				CLANG_WARN_INFINITE_RECURSION = YES;
-				CLANG_WARN_NON_LITERAL_NULL_CONVERSION = YES;
-				CLANG_WARN_OBJC_IMPLICIT_RETAIN_SELF = YES;
-				CLANG_WARN_OBJC_LITERAL_CONVERSION = YES;
-				CLANG_WARN_RANGE_LOOP_ANALYSIS = YES;
-				CLANG_WARN_STRICT_PROTOTYPES = YES;
-				CLANG_WARN_SUSPICIOUS_MOVE = YES;
-				CLANG_WARN_UNGUARDED_AVAILABILITY = YES_AGGRESSIVE;
-				CODE_SIGN_IDENTITY = "iPhone Developer";
-				CODE_SIGN_STYLE = Automatic;
-				GCC_C_LANGUAGE_STANDARD = gnu11;
-				INFOPLIST_FILE = APIv2Tests/Info.plist;
-				IPHONEOS_DEPLOYMENT_TARGET = 11.2;
-				LD_RUNPATH_SEARCH_PATHS = "$(inherited) @executable_path/Frameworks @loader_path/Frameworks";
-				MTL_FAST_MATH = YES;
-				PRODUCT_BUNDLE_IDENTIFIER = io.grpc.APIv2Tests;
-				PRODUCT_NAME = "$(TARGET_NAME)";
-				TARGETED_DEVICE_FAMILY = "1,2";
-			};
-			name = Release;
-		};
-		5E7D71BB210B9EC9001EA6BA /* Debug */ = {
-			isa = XCBuildConfiguration;
-			baseConfigurationReference = 3A98DF08852F60AF1D96481D /* Pods-InteropTestsCallOptions.debug.xcconfig */;
-			buildSettings = {
-				CLANG_ANALYZER_NONNULL = YES;
-				CLANG_ANALYZER_NUMBER_OBJECT_CONVERSION = YES_AGGRESSIVE;
-				CLANG_CXX_LANGUAGE_STANDARD = "gnu++14";
-				CLANG_ENABLE_OBJC_WEAK = YES;
-				CLANG_WARN_BLOCK_CAPTURE_AUTORELEASING = YES;
-				CLANG_WARN_COMMA = YES;
-				CLANG_WARN_DEPRECATED_OBJC_IMPLEMENTATIONS = YES;
-				CLANG_WARN_DOCUMENTATION_COMMENTS = YES;
-				CLANG_WARN_INFINITE_RECURSION = YES;
-				CLANG_WARN_NON_LITERAL_NULL_CONVERSION = YES;
-				CLANG_WARN_OBJC_IMPLICIT_RETAIN_SELF = YES;
-				CLANG_WARN_OBJC_LITERAL_CONVERSION = YES;
-				CLANG_WARN_RANGE_LOOP_ANALYSIS = YES;
-				CLANG_WARN_STRICT_PROTOTYPES = YES;
-				CLANG_WARN_SUSPICIOUS_MOVE = YES;
-				CLANG_WARN_UNGUARDED_AVAILABILITY = YES_AGGRESSIVE;
-				CODE_SIGN_IDENTITY = "iPhone Developer";
-				CODE_SIGN_STYLE = Automatic;
-				DEBUG_INFORMATION_FORMAT = dwarf;
-				ENABLE_TESTABILITY = YES;
-				GCC_C_LANGUAGE_STANDARD = gnu11;
-				INFOPLIST_FILE = InteropTestsCallOptions/Info.plist;
-				IPHONEOS_DEPLOYMENT_TARGET = 11.3;
-				LD_RUNPATH_SEARCH_PATHS = "$(inherited) @executable_path/Frameworks @loader_path/Frameworks";
-				PRODUCT_BUNDLE_IDENTIFIER = io.grpc.InteropTestsCallOptions;
-				PRODUCT_NAME = "$(TARGET_NAME)";
-				TARGETED_DEVICE_FAMILY = "1,2";
-			};
-			name = Debug;
-		};
-		5E7D71BC210B9EC9001EA6BA /* Test */ = {
-			isa = XCBuildConfiguration;
-			baseConfigurationReference = A25967A0D40ED14B3287AD81 /* Pods-InteropTestsCallOptions.test.xcconfig */;
-			buildSettings = {
-				CLANG_ANALYZER_NONNULL = YES;
-				CLANG_ANALYZER_NUMBER_OBJECT_CONVERSION = YES_AGGRESSIVE;
-				CLANG_CXX_LANGUAGE_STANDARD = "gnu++14";
-				CLANG_ENABLE_OBJC_WEAK = YES;
-				CLANG_WARN_BLOCK_CAPTURE_AUTORELEASING = YES;
-				CLANG_WARN_COMMA = YES;
-				CLANG_WARN_DEPRECATED_OBJC_IMPLEMENTATIONS = YES;
-				CLANG_WARN_DOCUMENTATION_COMMENTS = YES;
-				CLANG_WARN_INFINITE_RECURSION = YES;
-				CLANG_WARN_NON_LITERAL_NULL_CONVERSION = YES;
-				CLANG_WARN_OBJC_IMPLICIT_RETAIN_SELF = YES;
-				CLANG_WARN_OBJC_LITERAL_CONVERSION = YES;
-				CLANG_WARN_RANGE_LOOP_ANALYSIS = YES;
-				CLANG_WARN_STRICT_PROTOTYPES = YES;
-				CLANG_WARN_SUSPICIOUS_MOVE = YES;
-				CLANG_WARN_UNGUARDED_AVAILABILITY = YES_AGGRESSIVE;
-				CODE_SIGN_IDENTITY = "iPhone Developer";
-				CODE_SIGN_STYLE = Automatic;
-				GCC_C_LANGUAGE_STANDARD = gnu11;
-				INFOPLIST_FILE = InteropTestsCallOptions/Info.plist;
-				IPHONEOS_DEPLOYMENT_TARGET = 11.3;
-				LD_RUNPATH_SEARCH_PATHS = "$(inherited) @executable_path/Frameworks @loader_path/Frameworks";
-				PRODUCT_BUNDLE_IDENTIFIER = io.grpc.InteropTestsCallOptions;
-				PRODUCT_NAME = "$(TARGET_NAME)";
-				TARGETED_DEVICE_FAMILY = "1,2";
-			};
-			name = Test;
-		};
-		5E7D71BD210B9EC9001EA6BA /* Cronet */ = {
-			isa = XCBuildConfiguration;
-			baseConfigurationReference = 73D2DF07027835BA0FB0B1C0 /* Pods-InteropTestsCallOptions.cronet.xcconfig */;
-			buildSettings = {
-				CLANG_ANALYZER_NONNULL = YES;
-				CLANG_ANALYZER_NUMBER_OBJECT_CONVERSION = YES_AGGRESSIVE;
-				CLANG_CXX_LANGUAGE_STANDARD = "gnu++14";
-				CLANG_ENABLE_OBJC_WEAK = YES;
-				CLANG_WARN_BLOCK_CAPTURE_AUTORELEASING = YES;
-				CLANG_WARN_COMMA = YES;
-				CLANG_WARN_DEPRECATED_OBJC_IMPLEMENTATIONS = YES;
-				CLANG_WARN_DOCUMENTATION_COMMENTS = YES;
-				CLANG_WARN_INFINITE_RECURSION = YES;
-				CLANG_WARN_NON_LITERAL_NULL_CONVERSION = YES;
-				CLANG_WARN_OBJC_IMPLICIT_RETAIN_SELF = YES;
-				CLANG_WARN_OBJC_LITERAL_CONVERSION = YES;
-				CLANG_WARN_RANGE_LOOP_ANALYSIS = YES;
-				CLANG_WARN_STRICT_PROTOTYPES = YES;
-				CLANG_WARN_SUSPICIOUS_MOVE = YES;
-				CLANG_WARN_UNGUARDED_AVAILABILITY = YES_AGGRESSIVE;
-				CODE_SIGN_IDENTITY = "iPhone Developer";
-				CODE_SIGN_STYLE = Automatic;
-				GCC_C_LANGUAGE_STANDARD = gnu11;
-				INFOPLIST_FILE = InteropTestsCallOptions/Info.plist;
-				IPHONEOS_DEPLOYMENT_TARGET = 11.3;
-				LD_RUNPATH_SEARCH_PATHS = "$(inherited) @executable_path/Frameworks @loader_path/Frameworks";
-				PRODUCT_BUNDLE_IDENTIFIER = io.grpc.InteropTestsCallOptions;
-				PRODUCT_NAME = "$(TARGET_NAME)";
-				TARGETED_DEVICE_FAMILY = "1,2";
-			};
-			name = Cronet;
-		};
-		5E7D71BE210B9EC9001EA6BA /* Release */ = {
-			isa = XCBuildConfiguration;
-			baseConfigurationReference = C9172F9020E8C97A470D7250 /* Pods-InteropTestsCallOptions.release.xcconfig */;
-			buildSettings = {
-				CLANG_ANALYZER_NONNULL = YES;
-				CLANG_ANALYZER_NUMBER_OBJECT_CONVERSION = YES_AGGRESSIVE;
-				CLANG_CXX_LANGUAGE_STANDARD = "gnu++14";
-				CLANG_ENABLE_OBJC_WEAK = YES;
-				CLANG_WARN_BLOCK_CAPTURE_AUTORELEASING = YES;
-				CLANG_WARN_COMMA = YES;
-				CLANG_WARN_DEPRECATED_OBJC_IMPLEMENTATIONS = YES;
-				CLANG_WARN_DOCUMENTATION_COMMENTS = YES;
-				CLANG_WARN_INFINITE_RECURSION = YES;
-				CLANG_WARN_NON_LITERAL_NULL_CONVERSION = YES;
-				CLANG_WARN_OBJC_IMPLICIT_RETAIN_SELF = YES;
-				CLANG_WARN_OBJC_LITERAL_CONVERSION = YES;
-				CLANG_WARN_RANGE_LOOP_ANALYSIS = YES;
-				CLANG_WARN_STRICT_PROTOTYPES = YES;
-				CLANG_WARN_SUSPICIOUS_MOVE = YES;
-				CLANG_WARN_UNGUARDED_AVAILABILITY = YES_AGGRESSIVE;
-				CODE_SIGN_IDENTITY = "iPhone Developer";
-				CODE_SIGN_STYLE = Automatic;
-				GCC_C_LANGUAGE_STANDARD = gnu11;
-				INFOPLIST_FILE = InteropTestsCallOptions/Info.plist;
-				IPHONEOS_DEPLOYMENT_TARGET = 11.3;
-				LD_RUNPATH_SEARCH_PATHS = "$(inherited) @executable_path/Frameworks @loader_path/Frameworks";
-				PRODUCT_BUNDLE_IDENTIFIER = io.grpc.InteropTestsCallOptions;
-				PRODUCT_NAME = "$(TARGET_NAME)";
-				TARGETED_DEVICE_FAMILY = "1,2";
-			};
-			name = Release;
-		};
-		5E8A5DAC1D3840B4000F8BC4 /* Debug */ = {
-			isa = XCBuildConfiguration;
-			baseConfigurationReference = 0D2284C3DF7E57F0ED504E39 /* Pods-CoreCronetEnd2EndTests.debug.xcconfig */;
-			buildSettings = {
-				CLANG_ANALYZER_NONNULL = YES;
-				"CODE_SIGN_IDENTITY[sdk=iphoneos*]" = "iPhone Developer";
-				DEBUG_INFORMATION_FORMAT = dwarf;
-				ENABLE_TESTABILITY = YES;
-				INFOPLIST_FILE = CoreCronetEnd2EndTests/Info.plist;
-				IPHONEOS_DEPLOYMENT_TARGET = 9.3;
-				LD_RUNPATH_SEARCH_PATHS = "$(inherited) @executable_path/Frameworks @loader_path/Frameworks";
-				LIBRARY_SEARCH_PATHS = (
-					"$(inherited)",
-					"\"${PODS_CONFIGURATION_BUILD_DIR}/BoringSSL\"",
-					"\"${PODS_CONFIGURATION_BUILD_DIR}/Protobuf\"",
-					"\"${PODS_CONFIGURATION_BUILD_DIR}/RemoteTest\"",
-					"\"${PODS_CONFIGURATION_BUILD_DIR}/gRPC\"",
-					"\"${PODS_CONFIGURATION_BUILD_DIR}/gRPC-Core-072e2d32\"",
-					"\"${PODS_CONFIGURATION_BUILD_DIR}/gRPC-ProtoRPC\"",
-					"\"${PODS_CONFIGURATION_BUILD_DIR}/gRPC-RxLibrary\"",
-					"\"${PODS_CONFIGURATION_BUILD_DIR}/nanopb\"",
-					"\"${PODS_CONFIGURATION_BUILD_DIR}/gRPC-Core\"",
-				);
-				PRODUCT_BUNDLE_IDENTIFIER = io.grpc.CoreCronetEnd2EndTests;
-				PRODUCT_NAME = "$(TARGET_NAME)";
-				USER_HEADER_SEARCH_PATHS = "$(inherited) \"${PODS_ROOT}/../../../..\"";
-			};
-			name = Debug;
-		};
-		5E8A5DAD1D3840B4000F8BC4 /* Release */ = {
-			isa = XCBuildConfiguration;
-			baseConfigurationReference = 4AD97096D13D7416DC91A72A /* Pods-CoreCronetEnd2EndTests.release.xcconfig */;
-			buildSettings = {
-				CLANG_ANALYZER_NONNULL = YES;
-				"CODE_SIGN_IDENTITY[sdk=iphoneos*]" = "iPhone Developer";
-				INFOPLIST_FILE = CoreCronetEnd2EndTests/Info.plist;
-				IPHONEOS_DEPLOYMENT_TARGET = 9.3;
-				LD_RUNPATH_SEARCH_PATHS = "$(inherited) @executable_path/Frameworks @loader_path/Frameworks";
-				PRODUCT_BUNDLE_IDENTIFIER = io.grpc.CoreCronetEnd2EndTests;
-				PRODUCT_NAME = "$(TARGET_NAME)";
-				USER_HEADER_SEARCH_PATHS = "$(inherited) \"${PODS_ROOT}/../../../..\"";
-			};
-			name = Release;
-		};
-		5EAD6D2C1E27047400002378 /* Debug */ = {
-			isa = XCBuildConfiguration;
-			baseConfigurationReference = 64F68A9A6A63CC930DD30A6E /* Pods-CronetUnitTests.debug.xcconfig */;
-			buildSettings = {
-				CLANG_ANALYZER_NONNULL = YES;
-				"CODE_SIGN_IDENTITY[sdk=iphoneos*]" = "iPhone Developer";
-				DEBUG_INFORMATION_FORMAT = dwarf;
-				ENABLE_TESTABILITY = YES;
-				GCC_INPUT_FILETYPE = sourcecode.cpp.objcpp;
-				GCC_PREPROCESSOR_DEFINITIONS = (
-					"$(inherited)",
-					"COCOAPODS=1",
-					"$(inherited)",
-					"PB_FIELD_32BIT=1",
-					"PB_NO_PACKED_STRUCTS=1",
-					"GRPC_SHADOW_BORINGSSL_SYMBOLS=1",
-				);
-				INFOPLIST_FILE = CronetUnitTests/Info.plist;
-				IPHONEOS_DEPLOYMENT_TARGET = 9.3;
-				LD_RUNPATH_SEARCH_PATHS = "$(inherited) @executable_path/Frameworks @loader_path/Frameworks";
-				PRODUCT_BUNDLE_IDENTIFIER = io.grpc.CronetUnitTests;
-				PRODUCT_NAME = "$(TARGET_NAME)";
-				USER_HEADER_SEARCH_PATHS = "\"${PODS_ROOT}/../../../..\" $(inherited)";
-			};
-			name = Debug;
-		};
-		5EAD6D2D1E27047400002378 /* Cronet */ = {
-			isa = XCBuildConfiguration;
-			baseConfigurationReference = 386712AEACF7C2190C4B8B3F /* Pods-CronetUnitTests.cronet.xcconfig */;
-			buildSettings = {
-				CLANG_ANALYZER_NONNULL = YES;
-				"CODE_SIGN_IDENTITY[sdk=iphoneos*]" = "iPhone Developer";
-				GCC_INPUT_FILETYPE = sourcecode.cpp.objcpp;
-				INFOPLIST_FILE = CronetUnitTests/Info.plist;
-				IPHONEOS_DEPLOYMENT_TARGET = 9.3;
-				LD_RUNPATH_SEARCH_PATHS = "$(inherited) @executable_path/Frameworks @loader_path/Frameworks";
-				PRODUCT_BUNDLE_IDENTIFIER = io.grpc.CronetUnitTests;
-				PRODUCT_NAME = "$(TARGET_NAME)";
-				USER_HEADER_SEARCH_PATHS = "\"${PODS_ROOT}/../../../..\" $(inherited)";
-			};
-			name = Cronet;
-		};
-		5EAD6D2E1E27047400002378 /* Release */ = {
-			isa = XCBuildConfiguration;
-			baseConfigurationReference = 02192CF1FF9534E3D18C65FC /* Pods-CronetUnitTests.release.xcconfig */;
-			buildSettings = {
-				CLANG_ANALYZER_NONNULL = YES;
-				"CODE_SIGN_IDENTITY[sdk=iphoneos*]" = "iPhone Developer";
-				GCC_INPUT_FILETYPE = sourcecode.cpp.objcpp;
-				INFOPLIST_FILE = CronetUnitTests/Info.plist;
-				IPHONEOS_DEPLOYMENT_TARGET = 9.3;
-				LD_RUNPATH_SEARCH_PATHS = "$(inherited) @executable_path/Frameworks @loader_path/Frameworks";
-				PRODUCT_BUNDLE_IDENTIFIER = io.grpc.CronetUnitTests;
-				PRODUCT_NAME = "$(TARGET_NAME)";
-				USER_HEADER_SEARCH_PATHS = "\"${PODS_ROOT}/../../../..\" $(inherited)";
-			};
-			name = Release;
-		};
-		5EB2A2EC2107DED300EB4B69 /* Debug */ = {
-			isa = XCBuildConfiguration;
-			baseConfigurationReference = F9E48EF5ACB1F38825171C5F /* Pods-ChannelTests.debug.xcconfig */;
-			buildSettings = {
-				CLANG_ANALYZER_NONNULL = YES;
-				CLANG_ANALYZER_NUMBER_OBJECT_CONVERSION = YES_AGGRESSIVE;
-				CLANG_CXX_LANGUAGE_STANDARD = "gnu++14";
-				CLANG_ENABLE_OBJC_WEAK = YES;
-				CLANG_WARN_BLOCK_CAPTURE_AUTORELEASING = YES;
-				CLANG_WARN_COMMA = YES;
-				CLANG_WARN_DEPRECATED_OBJC_IMPLEMENTATIONS = YES;
-				CLANG_WARN_DOCUMENTATION_COMMENTS = YES;
-				CLANG_WARN_INFINITE_RECURSION = YES;
-				CLANG_WARN_NON_LITERAL_NULL_CONVERSION = YES;
-				CLANG_WARN_OBJC_IMPLICIT_RETAIN_SELF = YES;
-				CLANG_WARN_OBJC_LITERAL_CONVERSION = YES;
-				CLANG_WARN_RANGE_LOOP_ANALYSIS = YES;
-				CLANG_WARN_STRICT_PROTOTYPES = YES;
-				CLANG_WARN_SUSPICIOUS_MOVE = YES;
-				CLANG_WARN_UNGUARDED_AVAILABILITY = YES_AGGRESSIVE;
-				CODE_SIGN_IDENTITY = "iPhone Developer";
-				CODE_SIGN_STYLE = Automatic;
-				DEBUG_INFORMATION_FORMAT = dwarf;
-				ENABLE_TESTABILITY = YES;
-				GCC_C_LANGUAGE_STANDARD = gnu11;
-				INFOPLIST_FILE = ChannelTests/Info.plist;
-				IPHONEOS_DEPLOYMENT_TARGET = 11.3;
-				LD_RUNPATH_SEARCH_PATHS = "$(inherited) @executable_path/Frameworks @loader_path/Frameworks";
-				PRODUCT_BUNDLE_IDENTIFIER = io.grpc.ChannelTests;
-				PRODUCT_NAME = "$(TARGET_NAME)";
-				TARGETED_DEVICE_FAMILY = "1,2";
-			};
-			name = Debug;
-		};
-		5EB2A2ED2107DED300EB4B69 /* Test */ = {
-			isa = XCBuildConfiguration;
-			baseConfigurationReference = BED74BC8ABF9917C66175879 /* Pods-ChannelTests.test.xcconfig */;
-			buildSettings = {
-				CLANG_ANALYZER_NONNULL = YES;
-				CLANG_ANALYZER_NUMBER_OBJECT_CONVERSION = YES_AGGRESSIVE;
-				CLANG_CXX_LANGUAGE_STANDARD = "gnu++14";
-				CLANG_ENABLE_OBJC_WEAK = YES;
-				CLANG_WARN_BLOCK_CAPTURE_AUTORELEASING = YES;
-				CLANG_WARN_COMMA = YES;
-				CLANG_WARN_DEPRECATED_OBJC_IMPLEMENTATIONS = YES;
-				CLANG_WARN_DOCUMENTATION_COMMENTS = YES;
-				CLANG_WARN_INFINITE_RECURSION = YES;
-				CLANG_WARN_NON_LITERAL_NULL_CONVERSION = YES;
-				CLANG_WARN_OBJC_IMPLICIT_RETAIN_SELF = YES;
-				CLANG_WARN_OBJC_LITERAL_CONVERSION = YES;
-				CLANG_WARN_RANGE_LOOP_ANALYSIS = YES;
-				CLANG_WARN_STRICT_PROTOTYPES = YES;
-				CLANG_WARN_SUSPICIOUS_MOVE = YES;
-				CLANG_WARN_UNGUARDED_AVAILABILITY = YES_AGGRESSIVE;
-				CODE_SIGN_IDENTITY = "iPhone Developer";
-				CODE_SIGN_STYLE = Automatic;
-				GCC_C_LANGUAGE_STANDARD = gnu11;
-				INFOPLIST_FILE = ChannelTests/Info.plist;
-				IPHONEOS_DEPLOYMENT_TARGET = 11.3;
-				LD_RUNPATH_SEARCH_PATHS = "$(inherited) @executable_path/Frameworks @loader_path/Frameworks";
-				PRODUCT_BUNDLE_IDENTIFIER = io.grpc.ChannelTests;
-				PRODUCT_NAME = "$(TARGET_NAME)";
-				TARGETED_DEVICE_FAMILY = "1,2";
-			};
-			name = Test;
-		};
-		5EB2A2EE2107DED300EB4B69 /* Cronet */ = {
-			isa = XCBuildConfiguration;
-			baseConfigurationReference = 90E63AD3C4A1E3E6BC745096 /* Pods-ChannelTests.cronet.xcconfig */;
-			buildSettings = {
-				CLANG_ANALYZER_NONNULL = YES;
-				CLANG_ANALYZER_NUMBER_OBJECT_CONVERSION = YES_AGGRESSIVE;
-				CLANG_CXX_LANGUAGE_STANDARD = "gnu++14";
-				CLANG_ENABLE_OBJC_WEAK = YES;
-				CLANG_WARN_BLOCK_CAPTURE_AUTORELEASING = YES;
-				CLANG_WARN_COMMA = YES;
-				CLANG_WARN_DEPRECATED_OBJC_IMPLEMENTATIONS = YES;
-				CLANG_WARN_DOCUMENTATION_COMMENTS = YES;
-				CLANG_WARN_INFINITE_RECURSION = YES;
-				CLANG_WARN_NON_LITERAL_NULL_CONVERSION = YES;
-				CLANG_WARN_OBJC_IMPLICIT_RETAIN_SELF = YES;
-				CLANG_WARN_OBJC_LITERAL_CONVERSION = YES;
-				CLANG_WARN_RANGE_LOOP_ANALYSIS = YES;
-				CLANG_WARN_STRICT_PROTOTYPES = YES;
-				CLANG_WARN_SUSPICIOUS_MOVE = YES;
-				CLANG_WARN_UNGUARDED_AVAILABILITY = YES_AGGRESSIVE;
-				CODE_SIGN_IDENTITY = "iPhone Developer";
-				CODE_SIGN_STYLE = Automatic;
-				GCC_C_LANGUAGE_STANDARD = gnu11;
-				INFOPLIST_FILE = ChannelTests/Info.plist;
-				IPHONEOS_DEPLOYMENT_TARGET = 11.3;
-				LD_RUNPATH_SEARCH_PATHS = "$(inherited) @executable_path/Frameworks @loader_path/Frameworks";
-				PRODUCT_BUNDLE_IDENTIFIER = io.grpc.ChannelTests;
-				PRODUCT_NAME = "$(TARGET_NAME)";
-				TARGETED_DEVICE_FAMILY = "1,2";
-			};
-			name = Cronet;
-		};
-		5EB2A2EF2107DED300EB4B69 /* Release */ = {
-			isa = XCBuildConfiguration;
-			baseConfigurationReference = D52B92A7108602F170DA8091 /* Pods-ChannelTests.release.xcconfig */;
-			buildSettings = {
-				CLANG_ANALYZER_NONNULL = YES;
-				CLANG_ANALYZER_NUMBER_OBJECT_CONVERSION = YES_AGGRESSIVE;
-				CLANG_CXX_LANGUAGE_STANDARD = "gnu++14";
-				CLANG_ENABLE_OBJC_WEAK = YES;
-				CLANG_WARN_BLOCK_CAPTURE_AUTORELEASING = YES;
-				CLANG_WARN_COMMA = YES;
-				CLANG_WARN_DEPRECATED_OBJC_IMPLEMENTATIONS = YES;
-				CLANG_WARN_DOCUMENTATION_COMMENTS = YES;
-				CLANG_WARN_INFINITE_RECURSION = YES;
-				CLANG_WARN_NON_LITERAL_NULL_CONVERSION = YES;
-				CLANG_WARN_OBJC_IMPLICIT_RETAIN_SELF = YES;
-				CLANG_WARN_OBJC_LITERAL_CONVERSION = YES;
-				CLANG_WARN_RANGE_LOOP_ANALYSIS = YES;
-				CLANG_WARN_STRICT_PROTOTYPES = YES;
-				CLANG_WARN_SUSPICIOUS_MOVE = YES;
-				CLANG_WARN_UNGUARDED_AVAILABILITY = YES_AGGRESSIVE;
-				CODE_SIGN_IDENTITY = "iPhone Developer";
-				CODE_SIGN_STYLE = Automatic;
-				GCC_C_LANGUAGE_STANDARD = gnu11;
-				INFOPLIST_FILE = ChannelTests/Info.plist;
-				IPHONEOS_DEPLOYMENT_TARGET = 11.3;
-				LD_RUNPATH_SEARCH_PATHS = "$(inherited) @executable_path/Frameworks @loader_path/Frameworks";
-				PRODUCT_BUNDLE_IDENTIFIER = io.grpc.ChannelTests;
-				PRODUCT_NAME = "$(TARGET_NAME)";
-				TARGETED_DEVICE_FAMILY = "1,2";
-			};
-			name = Release;
-		};
-		5EB2A2FD2109284500EB4B69 /* Debug */ = {
-			isa = XCBuildConfiguration;
-			baseConfigurationReference = 3CADF86203B9D03EA96C359D /* Pods-InteropTestsMultipleChannels.debug.xcconfig */;
-			buildSettings = {
-				CLANG_ANALYZER_NONNULL = YES;
-				CLANG_ANALYZER_NUMBER_OBJECT_CONVERSION = YES_AGGRESSIVE;
-				CLANG_CXX_LANGUAGE_STANDARD = "gnu++14";
-				CLANG_ENABLE_OBJC_WEAK = YES;
-				CLANG_WARN_BLOCK_CAPTURE_AUTORELEASING = YES;
-				CLANG_WARN_COMMA = YES;
-				CLANG_WARN_DEPRECATED_OBJC_IMPLEMENTATIONS = YES;
-				CLANG_WARN_DOCUMENTATION_COMMENTS = YES;
-				CLANG_WARN_INFINITE_RECURSION = YES;
-				CLANG_WARN_NON_LITERAL_NULL_CONVERSION = YES;
-				CLANG_WARN_OBJC_IMPLICIT_RETAIN_SELF = YES;
-				CLANG_WARN_OBJC_LITERAL_CONVERSION = YES;
-				CLANG_WARN_RANGE_LOOP_ANALYSIS = YES;
-				CLANG_WARN_STRICT_PROTOTYPES = YES;
-				CLANG_WARN_SUSPICIOUS_MOVE = YES;
-				CLANG_WARN_UNGUARDED_AVAILABILITY = YES_AGGRESSIVE;
-				CODE_SIGN_IDENTITY = "iPhone Developer";
-				CODE_SIGN_STYLE = Automatic;
-				DEBUG_INFORMATION_FORMAT = dwarf;
-				ENABLE_TESTABILITY = YES;
-				GCC_C_LANGUAGE_STANDARD = gnu11;
-				INFOPLIST_FILE = InteropTestsMultipleChannels/Info.plist;
-				IPHONEOS_DEPLOYMENT_TARGET = 11.3;
-				LD_RUNPATH_SEARCH_PATHS = "$(inherited) @executable_path/Frameworks @loader_path/Frameworks";
-				PRODUCT_BUNDLE_IDENTIFIER = io.grpc.InteropTestsMultipleChannels;
-				PRODUCT_NAME = "$(TARGET_NAME)";
-				TARGETED_DEVICE_FAMILY = "1,2";
-			};
-			name = Debug;
-		};
-		5EB2A2FE2109284500EB4B69 /* Test */ = {
-			isa = XCBuildConfiguration;
-			baseConfigurationReference = EA8B122ACDE73E3AAA0E4A19 /* Pods-InteropTestsMultipleChannels.test.xcconfig */;
-			buildSettings = {
-				CLANG_ANALYZER_NONNULL = YES;
-				CLANG_ANALYZER_NUMBER_OBJECT_CONVERSION = YES_AGGRESSIVE;
-				CLANG_CXX_LANGUAGE_STANDARD = "gnu++14";
-				CLANG_ENABLE_OBJC_WEAK = YES;
-				CLANG_WARN_BLOCK_CAPTURE_AUTORELEASING = YES;
-				CLANG_WARN_COMMA = YES;
-				CLANG_WARN_DEPRECATED_OBJC_IMPLEMENTATIONS = YES;
-				CLANG_WARN_DOCUMENTATION_COMMENTS = YES;
-				CLANG_WARN_INFINITE_RECURSION = YES;
-				CLANG_WARN_NON_LITERAL_NULL_CONVERSION = YES;
-				CLANG_WARN_OBJC_IMPLICIT_RETAIN_SELF = YES;
-				CLANG_WARN_OBJC_LITERAL_CONVERSION = YES;
-				CLANG_WARN_RANGE_LOOP_ANALYSIS = YES;
-				CLANG_WARN_STRICT_PROTOTYPES = YES;
-				CLANG_WARN_SUSPICIOUS_MOVE = YES;
-				CLANG_WARN_UNGUARDED_AVAILABILITY = YES_AGGRESSIVE;
-				CODE_SIGN_IDENTITY = "iPhone Developer";
-				CODE_SIGN_STYLE = Automatic;
-				GCC_C_LANGUAGE_STANDARD = gnu11;
-				INFOPLIST_FILE = InteropTestsMultipleChannels/Info.plist;
-				IPHONEOS_DEPLOYMENT_TARGET = 11.3;
-				LD_RUNPATH_SEARCH_PATHS = "$(inherited) @executable_path/Frameworks @loader_path/Frameworks";
-				PRODUCT_BUNDLE_IDENTIFIER = io.grpc.InteropTestsMultipleChannels;
-				PRODUCT_NAME = "$(TARGET_NAME)";
-				TARGETED_DEVICE_FAMILY = "1,2";
-			};
-			name = Test;
-		};
-		5EB2A2FF2109284500EB4B69 /* Cronet */ = {
-			isa = XCBuildConfiguration;
-			baseConfigurationReference = 1295CCBD1082B4A7CFCED95F /* Pods-InteropTestsMultipleChannels.cronet.xcconfig */;
-			buildSettings = {
-				CLANG_ANALYZER_NONNULL = YES;
-				CLANG_ANALYZER_NUMBER_OBJECT_CONVERSION = YES_AGGRESSIVE;
-				CLANG_CXX_LANGUAGE_STANDARD = "gnu++14";
-				CLANG_ENABLE_OBJC_WEAK = YES;
-				CLANG_WARN_BLOCK_CAPTURE_AUTORELEASING = YES;
-				CLANG_WARN_COMMA = YES;
-				CLANG_WARN_DEPRECATED_OBJC_IMPLEMENTATIONS = YES;
-				CLANG_WARN_DOCUMENTATION_COMMENTS = YES;
-				CLANG_WARN_INFINITE_RECURSION = YES;
-				CLANG_WARN_NON_LITERAL_NULL_CONVERSION = YES;
-				CLANG_WARN_OBJC_IMPLICIT_RETAIN_SELF = YES;
-				CLANG_WARN_OBJC_LITERAL_CONVERSION = YES;
-				CLANG_WARN_RANGE_LOOP_ANALYSIS = YES;
-				CLANG_WARN_STRICT_PROTOTYPES = YES;
-				CLANG_WARN_SUSPICIOUS_MOVE = YES;
-				CLANG_WARN_UNGUARDED_AVAILABILITY = YES_AGGRESSIVE;
-				CODE_SIGN_IDENTITY = "iPhone Developer";
-				CODE_SIGN_STYLE = Automatic;
-				GCC_C_LANGUAGE_STANDARD = gnu11;
-				INFOPLIST_FILE = InteropTestsMultipleChannels/Info.plist;
-				IPHONEOS_DEPLOYMENT_TARGET = 11.3;
-				LD_RUNPATH_SEARCH_PATHS = "$(inherited) @executable_path/Frameworks @loader_path/Frameworks";
-				PRODUCT_BUNDLE_IDENTIFIER = io.grpc.InteropTestsMultipleChannels;
-				PRODUCT_NAME = "$(TARGET_NAME)";
-				TARGETED_DEVICE_FAMILY = "1,2";
-			};
-			name = Cronet;
-		};
-		5EB2A3002109284500EB4B69 /* Release */ = {
-			isa = XCBuildConfiguration;
-			baseConfigurationReference = 2650FEF00956E7924772F9D9 /* Pods-InteropTestsMultipleChannels.release.xcconfig */;
-			buildSettings = {
-				CLANG_ANALYZER_NONNULL = YES;
-				CLANG_ANALYZER_NUMBER_OBJECT_CONVERSION = YES_AGGRESSIVE;
-				CLANG_CXX_LANGUAGE_STANDARD = "gnu++14";
-				CLANG_ENABLE_OBJC_WEAK = YES;
-				CLANG_WARN_BLOCK_CAPTURE_AUTORELEASING = YES;
-				CLANG_WARN_COMMA = YES;
-				CLANG_WARN_DEPRECATED_OBJC_IMPLEMENTATIONS = YES;
-				CLANG_WARN_DOCUMENTATION_COMMENTS = YES;
-				CLANG_WARN_INFINITE_RECURSION = YES;
-				CLANG_WARN_NON_LITERAL_NULL_CONVERSION = YES;
-				CLANG_WARN_OBJC_IMPLICIT_RETAIN_SELF = YES;
-				CLANG_WARN_OBJC_LITERAL_CONVERSION = YES;
-				CLANG_WARN_RANGE_LOOP_ANALYSIS = YES;
-				CLANG_WARN_STRICT_PROTOTYPES = YES;
-				CLANG_WARN_SUSPICIOUS_MOVE = YES;
-				CLANG_WARN_UNGUARDED_AVAILABILITY = YES_AGGRESSIVE;
-				CODE_SIGN_IDENTITY = "iPhone Developer";
-				CODE_SIGN_STYLE = Automatic;
-				GCC_C_LANGUAGE_STANDARD = gnu11;
-				INFOPLIST_FILE = InteropTestsMultipleChannels/Info.plist;
-				IPHONEOS_DEPLOYMENT_TARGET = 11.3;
-				LD_RUNPATH_SEARCH_PATHS = "$(inherited) @executable_path/Frameworks @loader_path/Frameworks";
-				PRODUCT_BUNDLE_IDENTIFIER = io.grpc.InteropTestsMultipleChannels;
-				PRODUCT_NAME = "$(TARGET_NAME)";
-				TARGETED_DEVICE_FAMILY = "1,2";
-			};
-			name = Release;
-		};
-		5EC3C7A01D4FC18C000330E2 /* Cronet */ = {
-			isa = XCBuildConfiguration;
-			buildSettings = {
-				ALWAYS_SEARCH_USER_PATHS = NO;
-				CLANG_CXX_LANGUAGE_STANDARD = "gnu++0x";
-				CLANG_CXX_LIBRARY = "libc++";
-				CLANG_ENABLE_MODULES = YES;
-				CLANG_ENABLE_OBJC_ARC = YES;
-				CLANG_WARN_BOOL_CONVERSION = YES;
-				CLANG_WARN_CONSTANT_CONVERSION = YES;
-				CLANG_WARN_DIRECT_OBJC_ISA_USAGE = YES_ERROR;
-				CLANG_WARN_EMPTY_BODY = YES;
-				CLANG_WARN_ENUM_CONVERSION = YES;
-				CLANG_WARN_INT_CONVERSION = YES;
-				CLANG_WARN_OBJC_ROOT_CLASS = YES_ERROR;
-				CLANG_WARN_UNREACHABLE_CODE = YES;
-				CLANG_WARN__DUPLICATE_METHOD_MATCH = YES;
-				COPY_PHASE_STRIP = NO;
-				DEBUG_INFORMATION_FORMAT = "dwarf-with-dsym";
-				ENABLE_STRICT_OBJC_MSGSEND = YES;
-				GCC_C_LANGUAGE_STANDARD = gnu99;
-				GCC_DYNAMIC_NO_PIC = NO;
-				GCC_NO_COMMON_BLOCKS = YES;
-				GCC_OPTIMIZATION_LEVEL = 0;
-				GCC_PREPROCESSOR_DEFINITIONS = (
-					"DEBUG=1",
-					"$(inherited)",
-					"HOST_PORT_REMOTE=$(HOST_PORT_REMOTE)",
-					"HOST_PORT_LOCALSSL=$(HOST_PORT_LOCALSSL)",
-					"HOST_PORT_LOCAL=$(HOST_PORT_LOCAL)",
-				);
-				GCC_SYMBOLS_PRIVATE_EXTERN = NO;
-				GCC_TREAT_WARNINGS_AS_ERRORS = YES;
-				GCC_WARN_64_TO_32_BIT_CONVERSION = YES;
-				GCC_WARN_ABOUT_RETURN_TYPE = YES_ERROR;
-				GCC_WARN_UNDECLARED_SELECTOR = YES;
-				GCC_WARN_UNINITIALIZED_AUTOS = YES_AGGRESSIVE;
-				GCC_WARN_UNUSED_FUNCTION = YES;
-				GCC_WARN_UNUSED_VARIABLE = YES;
-				IPHONEOS_DEPLOYMENT_TARGET = 8.3;
-				MTL_ENABLE_DEBUG_INFO = YES;
-				ONLY_ACTIVE_ARCH = YES;
-				SDKROOT = iphoneos;
-			};
-			name = Cronet;
-		};
-		5EC3C7A11D4FC18C000330E2 /* Cronet */ = {
-			isa = XCBuildConfiguration;
-			buildSettings = {
-				GCC_TREAT_WARNINGS_AS_ERRORS = YES;
-				PRODUCT_NAME = "$(TARGET_NAME)";
-				SKIP_INSTALL = YES;
-			};
-			name = Cronet;
-		};
-		5EC3C7A21D4FC18C000330E2 /* Cronet */ = {
-			isa = XCBuildConfiguration;
-			baseConfigurationReference = E7E4D3FD76E3B745D992AF5F /* Pods-AllTests.cronet.xcconfig */;
-			buildSettings = {
-				FRAMEWORK_SEARCH_PATHS = (
-					"$(SDKROOT)/Developer/Library/Frameworks",
-					"$(inherited)",
-				);
-				GCC_PREPROCESSOR_DEFINITIONS = (
-					"DEBUG=1",
-					"$(inherited)",
-				);
-				INFOPLIST_FILE = Info.plist;
-				LD_RUNPATH_SEARCH_PATHS = "$(inherited) @executable_path/Frameworks @loader_path/Frameworks";
-				PRODUCT_NAME = "$(TARGET_NAME)";
-			};
-			name = Cronet;
-		};
-		5EC3C7A31D4FC18C000330E2 /* Cronet */ = {
-			isa = XCBuildConfiguration;
-			baseConfigurationReference = 79C68EFFCB5533475D810B79 /* Pods-RxLibraryUnitTests.cronet.xcconfig */;
-			buildSettings = {
-				DEBUG_INFORMATION_FORMAT = dwarf;
-				ENABLE_TESTABILITY = YES;
-				INFOPLIST_FILE = Info.plist;
-				IPHONEOS_DEPLOYMENT_TARGET = 9.0;
-				LD_RUNPATH_SEARCH_PATHS = "$(inherited) @executable_path/Frameworks @loader_path/Frameworks";
-				PRODUCT_BUNDLE_IDENTIFIER = io.grpc.RxLibraryUnitTests;
-				PRODUCT_NAME = "$(TARGET_NAME)";
-			};
-			name = Cronet;
-		};
-		5EC3C7A41D4FC18C000330E2 /* Cronet */ = {
-			isa = XCBuildConfiguration;
-			baseConfigurationReference = 4ADEA1C8BBE10D90940AC68E /* Pods-InteropTestsRemote.cronet.xcconfig */;
-			buildSettings = {
-				DEBUG_INFORMATION_FORMAT = dwarf;
-				ENABLE_TESTABILITY = YES;
-				GCC_PREPROCESSOR_DEFINITIONS = (
-					"$(inherited)",
-					"COCOAPODS=1",
-					"$(inherited)",
-					"GPB_USE_PROTOBUF_FRAMEWORK_IMPORTS=1",
-				);
-				INFOPLIST_FILE = Info.plist;
-				IPHONEOS_DEPLOYMENT_TARGET = 9.0;
-				LD_RUNPATH_SEARCH_PATHS = "$(inherited) @executable_path/Frameworks @loader_path/Frameworks";
-				PRODUCT_BUNDLE_IDENTIFIER = io.grpc.InteropTests;
-				PRODUCT_NAME = "$(TARGET_NAME)";
-			};
-			name = Cronet;
-		};
-		5EC3C7A51D4FC18C000330E2 /* Cronet */ = {
-			isa = XCBuildConfiguration;
-			baseConfigurationReference = 14B09A58FEE53A7A6B838920 /* Pods-InteropTestsLocalSSL.cronet.xcconfig */;
-			buildSettings = {
-				DEBUG_INFORMATION_FORMAT = dwarf;
-				ENABLE_TESTABILITY = YES;
-				INFOPLIST_FILE = Info.plist;
-				IPHONEOS_DEPLOYMENT_TARGET = 9.0;
-				LD_RUNPATH_SEARCH_PATHS = "$(inherited) @executable_path/Frameworks @loader_path/Frameworks";
-				PRODUCT_BUNDLE_IDENTIFIER = io.grpc.InteropTestsLocalSSL;
-				PRODUCT_NAME = "$(TARGET_NAME)";
-			};
-			name = Cronet;
-=======
-				"$(DERIVED_FILE_DIR)/Pods-UnitTests-checkManifestLockResult.txt",
-			);
-			runOnlyForDeploymentPostprocessing = 0;
-			shellPath = /bin/sh;
-			shellScript = "diff \"${PODS_PODFILE_DIR_PATH}/Podfile.lock\" \"${PODS_ROOT}/Manifest.lock\" > /dev/null\nif [ $? != 0 ] ; then\n    # print error to STDERR\n    echo \"error: The sandbox is not in sync with the Podfile.lock. Run 'pod install' or update your CocoaPods installation.\" >&2\n    exit 1\nfi\n# This output is used by Xcode 'outputs' to avoid re-running this script phase.\necho \"SUCCESS\" > \"${SCRIPT_OUTPUT_FILE_0}\"\n";
-			showEnvVarsInLog = 0;
->>>>>>> 193b7c35
 		};
 /* End PBXShellScriptBuildPhase section */
 
