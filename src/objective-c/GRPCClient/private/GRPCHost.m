/*
 *
 * Copyright 2015, Google Inc.
 * All rights reserved.
 *
 * Redistribution and use in source and binary forms, with or without
 * modification, are permitted provided that the following conditions are
 * met:
 *
 *     * Redistributions of source code must retain the above copyright
 * notice, this list of conditions and the following disclaimer.
 *     * Redistributions in binary form must reproduce the above
 * copyright notice, this list of conditions and the following disclaimer
 * in the documentation and/or other materials provided with the
 * distribution.
 *     * Neither the name of Google Inc. nor the names of its
 * contributors may be used to endorse or promote products derived from
 * this software without specific prior written permission.
 *
 * THIS SOFTWARE IS PROVIDED BY THE COPYRIGHT HOLDERS AND CONTRIBUTORS
 * "AS IS" AND ANY EXPRESS OR IMPLIED WARRANTIES, INCLUDING, BUT NOT
 * LIMITED TO, THE IMPLIED WARRANTIES OF MERCHANTABILITY AND FITNESS FOR
 * A PARTICULAR PURPOSE ARE DISCLAIMED. IN NO EVENT SHALL THE COPYRIGHT
 * OWNER OR CONTRIBUTORS BE LIABLE FOR ANY DIRECT, INDIRECT, INCIDENTAL,
 * SPECIAL, EXEMPLARY, OR CONSEQUENTIAL DAMAGES (INCLUDING, BUT NOT
 * LIMITED TO, PROCUREMENT OF SUBSTITUTE GOODS OR SERVICES; LOSS OF USE,
 * DATA, OR PROFITS; OR BUSINESS INTERRUPTION) HOWEVER CAUSED AND ON ANY
 * THEORY OF LIABILITY, WHETHER IN CONTRACT, STRICT LIABILITY, OR TORT
 * (INCLUDING NEGLIGENCE OR OTHERWISE) ARISING IN ANY WAY OUT OF THE USE
 * OF THIS SOFTWARE, EVEN IF ADVISED OF THE POSSIBILITY OF SUCH DAMAGE.
 *
 */

#import "GRPCHost.h"

#import <GRPCClient/GRPCCall.h>
#include <grpc/grpc.h>
#include <grpc/grpc_security.h>
#ifdef GRPC_COMPILE_WITH_CRONET
#import <GRPCClient/GRPCCall+ChannelArg.h>
#import <GRPCClient/GRPCCall+Cronet.h>
#endif

#import "GRPCChannel.h"
#import "GRPCCompletionQueue.h"
#import "GRPCConnectivityMonitor.h"
#import "NSDictionary+GRPC.h"

NS_ASSUME_NONNULL_BEGIN

// TODO(jcanizales): Generate the version in a standalone header, from
// templates. Like
// templates/src/core/surface/version.c.template .
#define GRPC_OBJC_VERSION_STRING @"1.0.1"

static NSMutableDictionary *kHostCache;

// This connectivity monitor flushes the host cache when connectivity status
// changes or when connection switch between Wifi and Cellular data, so that a
// new call will use a new channel. Otherwise, a new call will still use the
// cached channel which is no longer available and will cause gRPC to hang.
static GRPCConnectivityMonitor *connectivityMonitor = nil;

@implementation GRPCHost {
  // TODO(mlumish): Investigate whether caching channels with strong links is a
  // good idea.
  GRPCChannel *_channel;
}

+ (nullable instancetype)hostWithAddress:(NSString *)address {
  return [[self alloc] initWithAddress:address];
}

- (void)dealloc {
  if (_channelCreds != nil) {
    grpc_channel_credentials_release(_channelCreds);
  }
}

// Default initializer.
- (nullable instancetype)initWithAddress:(NSString *)address {
  if (!address) {
    return nil;
  }

  // To provide a default port, we try to interpret the address. If it's just a
  // host name without scheme and without port, we'll use port 443. If it has a
  // scheme, we pass it untouched to the C gRPC library.
  // TODO(jcanizales): Add unit tests for the types of addresses we want to let
  // pass untouched.
  NSURL *hostURL =
      [NSURL URLWithString:[@"https://" stringByAppendingString:address]];
  if (hostURL.host && !hostURL.port) {
    address = [hostURL.host stringByAppendingString:@":443"];
  }

  // Look up the GRPCHost in the cache.
  static dispatch_once_t cacheInitialization;
  dispatch_once(&cacheInitialization, ^{
    kHostCache = [NSMutableDictionary dictionary];
  });

  @synchronized(kHostCache) {
    GRPCHost *cachedHost = kHostCache[address];
    if (cachedHost) {
      return cachedHost;
    }

    if ((self = [super init])) {
      _address = address;
      _secure = YES;
      kHostCache[address] = self;
    }
    // Keep a single monitor to flush the cache if the connectivity status changes
    // Thread safety guarded by @synchronized(kHostCache)
    if (!connectivityMonitor) {
      connectivityMonitor =
      [GRPCConnectivityMonitor monitorWithHost:hostURL.host];
      void (^handler)() = ^{
        [GRPCHost flushChannelCache];
      };
      [connectivityMonitor handleLossWithHandler:handler
                         wifiStatusChangeHandler:handler];
    }
  }
  return self;
}

+ (void)flushChannelCache {
  @synchronized(kHostCache) {
    [kHostCache enumerateKeysAndObjectsUsingBlock:^(id  _Nonnull key,
                                                    GRPCHost * _Nonnull host,
                                                    BOOL * _Nonnull stop) {
      [host disconnect];
    }];
  }
}

+ (void)resetAllHostSettings {
  @synchronized(kHostCache) {
    kHostCache = [NSMutableDictionary dictionary];
  }
}

- (nullable grpc_call *)unmanagedCallWithPath:(NSString *)path
                              completionQueue:(GRPCCompletionQueue *)queue {
  GRPCChannel *channel;
  // This is racing -[GRPCHost disconnect].
  @synchronized(self) {
    if (!_channel) {
      _channel = [self newChannel];
    }
    channel = _channel;
  }
  return [channel unmanagedCallWithPath:path completionQueue:queue];
}

- (BOOL)setTLSPEMRootCerts:(nullable NSString *)pemRootCerts
            withPrivateKey:(nullable NSString *)pemPrivateKey
             withCertChain:(nullable NSString *)pemCertChain
                     error:(NSError **)errorPtr {
  static NSData *kDefaultRootsASCII;
  static NSError *kDefaultRootsError;
  static dispatch_once_t loading;
  dispatch_once(&loading, ^{
    NSString *defaultPath = @"gRPCCertificates.bundle/roots";  // .pem
    // Do not use NSBundle.mainBundle, as it's nil for tests of library
    // projects.
    NSBundle *bundle = [NSBundle bundleForClass:self.class];
    NSString *path = [bundle pathForResource:defaultPath ofType:@"pem"];
    NSError *error;
    // Files in PEM format can have non-ASCII characters in their comments (e.g.
    // for the name of the issuer). Load them as UTF8 and produce an ASCII
    // equivalent.
    NSString *contentInUTF8 =
        [NSString stringWithContentsOfFile:path
                                  encoding:NSUTF8StringEncoding
                                     error:&error];
    if (contentInUTF8 == nil) {
      kDefaultRootsError = error;
      return;
    }
    kDefaultRootsASCII = [contentInUTF8 dataUsingEncoding:NSASCIIStringEncoding
                                     allowLossyConversion:YES];
  });

  NSData *rootsASCII;
  if (pemRootCerts != nil) {
    rootsASCII = [pemRootCerts dataUsingEncoding:NSASCIIStringEncoding
                            allowLossyConversion:YES];
  } else {
    if (kDefaultRootsASCII == nil) {
      if (errorPtr) {
        *errorPtr = kDefaultRootsError;
      }
      NSAssert(kDefaultRootsASCII,
               @"Could not read gRPCCertificates.bundle/roots.pem. This file, "
                "with the root certificates, is needed to establish secure "
                "(TLS) connections. "
                "Because the file is distributed with the gRPC library, this "
                "error is usually a sign "
                "that the library wasn't configured correctly for your "
                "project. Error: %@",
               kDefaultRootsError);
      return NO;
    }
    rootsASCII = kDefaultRootsASCII;
  }

  grpc_channel_credentials *creds;
  if (pemPrivateKey == nil && pemCertChain == nil) {
    creds = grpc_ssl_credentials_create(rootsASCII.bytes, NULL, NULL);
  } else {
    grpc_ssl_pem_key_cert_pair key_cert_pair;
    NSData *privateKeyASCII =
        [pemPrivateKey dataUsingEncoding:NSASCIIStringEncoding
                    allowLossyConversion:YES];
    NSData *certChainASCII =
        [pemCertChain dataUsingEncoding:NSASCIIStringEncoding
                   allowLossyConversion:YES];
    key_cert_pair.private_key = privateKeyASCII.bytes;
    key_cert_pair.cert_chain = certChainASCII.bytes;
    creds = grpc_ssl_credentials_create(rootsASCII.bytes, &key_cert_pair, NULL);
  }

  @synchronized(self) {
    if (_channelCreds != nil) {
      grpc_channel_credentials_release(_channelCreds);
    }
    _channelCreds = creds;
  }

  return YES;
}

- (NSDictionary *)channelArgs {
  NSMutableDictionary *args = [NSMutableDictionary dictionary];

  // TODO(jcanizales): Add OS and device information (see
  // https://github.com/grpc/grpc/blob/master/doc/PROTOCOL-HTTP2.md#user-agents
  // ).
  NSString *userAgent = @"grpc-objc/" GRPC_OBJC_VERSION_STRING;
  if (_userAgentPrefix) {
    userAgent = [_userAgentPrefix stringByAppendingFormat:@" %@", userAgent];
  }
  args[@GRPC_ARG_PRIMARY_USER_AGENT_STRING] = userAgent;

  if (_secure && _hostNameOverride) {
    args[@GRPC_SSL_TARGET_NAME_OVERRIDE_ARG] = _hostNameOverride;
  }

  if (_responseSizeLimitOverride) {
    args[@GRPC_ARG_MAX_RECEIVE_MESSAGE_LENGTH] = _responseSizeLimitOverride;
  }
<<<<<<< HEAD
  // Use 10000ms initial backoff time for correct behavior on bad/slow networks
=======
  // Use 10000ms initial backoff time for correct behavior on bad/slow networks  
>>>>>>> 6040b471
  args[@GRPC_ARG_INITIAL_RECONNECT_BACKOFF_MS] = @10000;
  return args;
}

- (GRPCChannel *)newChannel {
  NSDictionary *args = [self channelArgs];
#ifdef GRPC_COMPILE_WITH_CRONET
  BOOL useCronet = [GRPCCall isUsingCronet];
#endif
  if (_secure) {
    GRPCChannel *channel;
    @synchronized(self) {
      if (_channelCreds == nil) {
        [self setTLSPEMRootCerts:nil
                  withPrivateKey:nil
                   withCertChain:nil
                           error:nil];
      }
#ifdef GRPC_COMPILE_WITH_CRONET
      if (useCronet) {
        channel =
            [GRPCChannel secureCronetChannelWithHost:_address channelArgs:args];
      } else
#endif
      {
        channel = [GRPCChannel secureChannelWithHost:_address
                                         credentials:_channelCreds
                                         channelArgs:args];
      }
    }
    return channel;
  } else {
    return [GRPCChannel insecureChannelWithHost:_address channelArgs:args];
  }
}

- (NSString *)hostName {
  // TODO(jcanizales): Default to nil instead of _address when Issue #2635 is
  // clarified.
  return _hostNameOverride ?: _address;
}

- (void)disconnect {
  // This is racing -[GRPCHost unmanagedCallWithPath:completionQueue:].
  @synchronized(self) {
    _channel = nil;
  }
}

@end

NS_ASSUME_NONNULL_END<|MERGE_RESOLUTION|>--- conflicted
+++ resolved
@@ -252,11 +252,7 @@
   if (_responseSizeLimitOverride) {
     args[@GRPC_ARG_MAX_RECEIVE_MESSAGE_LENGTH] = _responseSizeLimitOverride;
   }
-<<<<<<< HEAD
   // Use 10000ms initial backoff time for correct behavior on bad/slow networks
-=======
-  // Use 10000ms initial backoff time for correct behavior on bad/slow networks  
->>>>>>> 6040b471
   args[@GRPC_ARG_INITIAL_RECONNECT_BACKOFF_MS] = @10000;
   return args;
 }
