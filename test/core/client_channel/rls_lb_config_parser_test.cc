//
// Copyright 2021 gRPC authors.
//
// Licensed under the Apache License, Version 2.0 (the "License");
// you may not use this file except in compliance with the License.
// You may obtain a copy of the License at
//
//     http://www.apache.org/licenses/LICENSE-2.0
//
// Unless required by applicable law or agreed to in writing, software
// distributed under the License is distributed on an "AS IS" BASIS,
// WITHOUT WARRANTIES OR CONDITIONS OF ANY KIND, either express or implied.
// See the License for the specific language governing permissions and
// limitations under the License.
//

#include <gmock/gmock.h>
#include <gtest/gtest.h>

#include <grpc/grpc.h>

#include "src/core/lib/gpr/env.h"
#include "src/core/lib/service_config/service_config_impl.h"
#include "test/core/util/test_config.h"

// A regular expression to enter referenced or child errors.
#define CHILD_ERROR_TAG ".*children.*"

namespace grpc_core {
namespace {

class RlsConfigParsingTest : public ::testing::Test {
 public:
  static void SetUpTestSuite() { grpc_init(); }

  static void TearDownTestSuite() { grpc_shutdown_blocking(); }
};

TEST_F(RlsConfigParsingTest, ValidConfig) {
  const char* service_config_json =
      "{\n"
      "  \"loadBalancingConfig\":[{\n"
      "    \"rls_experimental\":{\n"
      "      \"routeLookupConfig\":{\n"
      "        \"lookupService\":\"rls.example.com:80\",\n"
      "        \"cacheSizeBytes\":1,\n"
      "        \"grpcKeybuilders\":[\n"
      "          {\n"
      "            \"names\":[\n"
      "              {\"service\":\"foo\"}\n"
      "            ]\n"
      "          }\n"
      "        ]\n"
      "      },\n"
      "      \"routeLookupChannelServiceConfig\": {\n"
      "        \"loadBalancingPolicy\": \"ROUND_ROBIN\"\n"
      "      },\n"
      "      \"childPolicy\":[\n"
      "        {\"unknown\":{}},\n"  // Okay, since the next one exists.
      "        {\"grpclb\":{}}\n"
      "      ],\n"
      "      \"childPolicyConfigTargetFieldName\":\"target\"\n"
      "    }\n"
      "  }]\n"
      "}\n";
  auto service_config =
      ServiceConfigImpl::Create(ChannelArgs(), service_config_json);
  ASSERT_TRUE(service_config.ok()) << service_config.status();
  EXPECT_NE(*service_config, nullptr);
}

//
// top-level fields
//

TEST_F(RlsConfigParsingTest, TopLevelRequiredFieldsMissing) {
  const char* service_config_json =
      "{\n"
      "  \"loadBalancingConfig\":[{\n"
      "    \"rls_experimental\":{\n"
      "    }\n"
      "  }]\n"
      "}\n";
  auto service_config =
      ServiceConfigImpl::Create(ChannelArgs(), service_config_json);
  EXPECT_EQ(service_config.status().code(), absl::StatusCode::kInvalidArgument);
  EXPECT_THAT(
      std::string(service_config.status().message()),
      ::testing::ContainsRegex(
          "errors parsing RLS LB policy config" CHILD_ERROR_TAG
          "field:routeLookupConfig error:does not exist.*"
          "field:childPolicyConfigTargetFieldName error:does not exist.*"
          "field:childPolicy error:does not exist"))
      << service_config.status();
}

TEST_F(RlsConfigParsingTest, TopLevelFieldsWrongTypes) {
  const char* service_config_json =
      "{\n"
      "  \"loadBalancingConfig\":[{\n"
      "    \"rls_experimental\":{\n"
      "      \"routeLookupConfig\":1,\n"
      "      \"routeLookupChannelServiceConfig\": 1,\n"
      "      \"childPolicy\":1,\n"
      "      \"childPolicyConfigTargetFieldName\":1\n"
      "    }\n"
      "  }]\n"
      "}\n";
  auto service_config =
      ServiceConfigImpl::Create(ChannelArgs(), service_config_json);
  EXPECT_EQ(service_config.status().code(), absl::StatusCode::kInvalidArgument);
  EXPECT_THAT(
      std::string(service_config.status().message()),
      ::testing::ContainsRegex(
          "errors parsing RLS LB policy config" CHILD_ERROR_TAG
          "field:routeLookupConfig error:type should be OBJECT.*"
          "field:routeLookupChannelServiceConfig error:type should be OBJECT.*"
          "field:childPolicyConfigTargetFieldName error:type should be STRING.*"
          "field:childPolicy error:type should be ARRAY"))
      << service_config.status();
}

TEST_F(RlsConfigParsingTest, TopLevelFieldsInvalidValues) {
  const char* service_config_json =
      "{\n"
      "  \"loadBalancingConfig\":[{\n"
      "    \"rls_experimental\":{\n"
      "      \"childPolicy\":[\n"
      "        {\"unknown\":{}}\n"
      "      ],\n"
      "      \"childPolicyConfigTargetFieldName\":\"\"\n"
      "    }\n"
      "  }]\n"
      "}\n";
  auto service_config =
      ServiceConfigImpl::Create(ChannelArgs(), service_config_json);
  EXPECT_EQ(service_config.status().code(), absl::StatusCode::kInvalidArgument);
  EXPECT_THAT(
      std::string(service_config.status().message()),
      ::testing::ContainsRegex(
          "errors parsing RLS LB policy config" CHILD_ERROR_TAG
          "field:childPolicyConfigTargetFieldName error:must be non-empty.*"
          "field:childPolicy" CHILD_ERROR_TAG
          "No known policies in list: unknown"))
      << service_config.status();
}

TEST_F(RlsConfigParsingTest, InvalidChildPolicyConfig) {
  const char* service_config_json =
      "{\n"
      "  \"loadBalancingConfig\":[{\n"
      "    \"rls_experimental\":{\n"
      "      \"childPolicy\":[\n"
      "        {\"grpclb\":{\"childPolicy\":1}}\n"
      "      ],\n"
      "      \"childPolicyConfigTargetFieldName\":\"serviceName\"\n"
      "    }\n"
      "  }]\n"
      "}\n";
  auto service_config =
<<<<<<< HEAD
      ServiceConfigImpl::Create(ChannelArgs(), service_config_json);
  EXPECT_EQ(service_config.status().code(), absl::StatusCode::kInvalidArgument);
  EXPECT_THAT(
      std::string(service_config.status().message()),
      ::testing::ContainsRegex(
          "errors parsing RLS LB policy config" CHILD_ERROR_TAG
          "field:childPolicy" CHILD_ERROR_TAG "GrpcLb Parser" CHILD_ERROR_TAG
          "field:childPolicy" CHILD_ERROR_TAG "type should be array"))
      << service_config.status();
=======
      ServiceConfigImpl::Create(ChannelArgs(), service_config_json, &error);
  EXPECT_THAT(grpc_error_std_string(error),
              ::testing::ContainsRegex(
                  "errors parsing RLS LB policy config" CHILD_ERROR_TAG
                  "field:childPolicy" CHILD_ERROR_TAG
                  "errors parsing grpclb LB policy config: \\["
                  "error parsing childPolicy field: type should be array\\]"));
  GRPC_ERROR_UNREF(error);
>>>>>>> 6629f604
}

TEST_F(RlsConfigParsingTest, InvalidRlsChannelServiceConfig) {
  const char* service_config_json =
      "{\n"
      "  \"loadBalancingConfig\":[{\n"
      "    \"rls_experimental\":{\n"
      "      \"routeLookupChannelServiceConfig\": {\n"
      "        \"loadBalancingPolicy\": \"unknown\"\n"
      "      },\n"
      "      \"childPolicy\":[\n"
      "        {\"grpclb\":{}}\n"
      "      ],\n"
      "      \"childPolicyConfigTargetFieldName\":\"serviceName\"\n"
      "    }\n"
      "  }]\n"
      "}\n";
  auto service_config =
      ServiceConfigImpl::Create(ChannelArgs(), service_config_json);
  EXPECT_EQ(service_config.status().code(), absl::StatusCode::kInvalidArgument);
  EXPECT_THAT(
      std::string(service_config.status().message()),
      ::testing::ContainsRegex(
          "errors parsing RLS LB policy config" CHILD_ERROR_TAG
          "field:routeLookupChannelServiceConfig" CHILD_ERROR_TAG
          "Service config parsing errors: \\["
          "error parsing client channel global parameters" CHILD_ERROR_TAG
          "field:loadBalancingPolicy error:Unknown lb policy"))
      << service_config.status();
}

//
// routeLookupConfig fields
//

TEST_F(RlsConfigParsingTest, RouteLookupConfigRequiredFieldsMissing) {
  const char* service_config_json =
      "{\n"
      "  \"loadBalancingConfig\":[{\n"
      "    \"rls_experimental\":{\n"
      "      \"routeLookupConfig\":{\n"
      "      }\n"
      "    }\n"
      "  }]\n"
      "}\n";
  auto service_config =
      ServiceConfigImpl::Create(ChannelArgs(), service_config_json);
  EXPECT_EQ(service_config.status().code(), absl::StatusCode::kInvalidArgument);
  EXPECT_THAT(std::string(service_config.status().message()),
              ::testing::ContainsRegex(
                  "errors parsing RLS LB policy config" CHILD_ERROR_TAG
                  "field:routeLookupConfig" CHILD_ERROR_TAG
                  "field:grpcKeybuilders error:does not exist.*"
                  "field:lookupService error:does not exist"))
      << service_config.status();
}

TEST_F(RlsConfigParsingTest, RouteLookupConfigFieldsWrongTypes) {
  const char* service_config_json =
      "{\n"
      "  \"loadBalancingConfig\":[{\n"
      "    \"rls_experimental\":{\n"
      "      \"routeLookupConfig\":{\n"
      "        \"grpcKeybuilders\":1,\n"
      "        \"name\":1,\n"
      "        \"lookupService\":1,\n"
      "        \"lookupServiceTimeout\":{},\n"
      "        \"maxAge\":{},\n"
      "        \"staleAge\":{},\n"
      "        \"cacheSizeBytes\":\"xxx\",\n"
      "        \"defaultTarget\":1\n"
      "      }\n"
      "    }\n"
      "  }]\n"
      "}\n";
  auto service_config =
      ServiceConfigImpl::Create(ChannelArgs(), service_config_json);
  EXPECT_EQ(service_config.status().code(), absl::StatusCode::kInvalidArgument);
  EXPECT_THAT(std::string(service_config.status().message()),
              ::testing::ContainsRegex(
                  "errors parsing RLS LB policy config" CHILD_ERROR_TAG
                  "field:routeLookupConfig" CHILD_ERROR_TAG
                  "field:grpcKeybuilders error:type should be ARRAY.*"
                  "field:lookupService error:type should be STRING.*"
                  "field:maxAge error:type should be STRING.*"
                  "field:staleAge error:type should be STRING.*"
                  "field:cacheSizeBytes error:failed to parse.*"
                  "field:defaultTarget error:type should be STRING"))
      << service_config.status();
}

TEST_F(RlsConfigParsingTest, RouteLookupConfigFieldsInvalidValues) {
  const char* service_config_json =
      "{\n"
      "  \"loadBalancingConfig\":[{\n"
      "    \"rls_experimental\":{\n"
      "      \"routeLookupConfig\":{\n"
      "        \"lookupService\":\"\",\n"
      "        \"cacheSizeBytes\":0\n"
      "      }\n"
      "    }\n"
      "  }]\n"
      "}\n";
  auto service_config =
      ServiceConfigImpl::Create(ChannelArgs(), service_config_json);
  EXPECT_EQ(service_config.status().code(), absl::StatusCode::kInvalidArgument);
  EXPECT_THAT(std::string(service_config.status().message()),
              ::testing::ContainsRegex(
                  "errors parsing RLS LB policy config" CHILD_ERROR_TAG
                  "field:routeLookupConfig" CHILD_ERROR_TAG
                  "field:lookupService error:must be valid gRPC target URI.*"
                  "field:cacheSizeBytes error:must be greater than 0"))
      << service_config.status();
}

//
// grpcKeybuilder fields
//

TEST_F(RlsConfigParsingTest, GrpcKeybuilderRequiredFieldsMissing) {
  const char* service_config_json =
      "{\n"
      "  \"loadBalancingConfig\":[{\n"
      "    \"rls_experimental\":{\n"
      "      \"routeLookupConfig\":{\n"
      "        \"grpcKeybuilders\":[\n"
      "          {\n"
      "          }\n"
      "        ]\n"
      "      }\n"
      "    }\n"
      "  }]\n"
      "}\n";
  auto service_config =
      ServiceConfigImpl::Create(ChannelArgs(), service_config_json);
  EXPECT_EQ(service_config.status().code(), absl::StatusCode::kInvalidArgument);
  EXPECT_THAT(std::string(service_config.status().message()),
              ::testing::ContainsRegex(
                  "errors parsing RLS LB policy config" CHILD_ERROR_TAG
                  "field:routeLookupConfig" CHILD_ERROR_TAG
                  "field:grpcKeybuilders" CHILD_ERROR_TAG
                  "index:0" CHILD_ERROR_TAG "field:names error:does not exist"))
      << service_config.status();
}

TEST_F(RlsConfigParsingTest, GrpcKeybuilderWrongFieldTypes) {
  const char* service_config_json =
      "{\n"
      "  \"loadBalancingConfig\":[{\n"
      "    \"rls_experimental\":{\n"
      "      \"routeLookupConfig\":{\n"
      "        \"grpcKeybuilders\":[\n"
      "          {\n"
      "            \"names\":1,\n"
      "            \"headers\":1,\n"
      "            \"extraKeys\":1,\n"
      "            \"constantKeys\":1\n"
      "          }\n"
      "        ]\n"
      "      }\n"
      "    }\n"
      "  }]\n"
      "}\n";
  auto service_config =
      ServiceConfigImpl::Create(ChannelArgs(), service_config_json);
  EXPECT_EQ(service_config.status().code(), absl::StatusCode::kInvalidArgument);
  EXPECT_THAT(
      std::string(service_config.status().message()),
      ::testing::ContainsRegex(
          "errors parsing RLS LB policy config" CHILD_ERROR_TAG
          "field:routeLookupConfig" CHILD_ERROR_TAG
          "field:grpcKeybuilders" CHILD_ERROR_TAG "index:0" CHILD_ERROR_TAG
          "field:names error:type should be ARRAY.*"
          "field:headers error:type should be ARRAY.*"
          "field:extraKeys error:type should be OBJECT.*"
          "field:constantKeys error:type should be OBJECT"))
      << service_config.status();
}

TEST_F(RlsConfigParsingTest, GrpcKeybuilderInvalidValues) {
  const char* service_config_json =
      "{\n"
      "  \"loadBalancingConfig\":[{\n"
      "    \"rls_experimental\":{\n"
      "      \"routeLookupConfig\":{\n"
      "        \"grpcKeybuilders\":[\n"
      "          {\n"
      "            \"names\":[],\n"
      "            \"extraKeys\":{\n"
      "              \"host\":1,\n"
      "              \"service\":1,\n"
      "              \"method\":1\n"
      "            },\n"
      "            \"constantKeys\":{\n"
      "              \"key\":1\n"
      "            }\n"
      "          }\n"
      "        ]\n"
      "      }\n"
      "    }\n"
      "  }]\n"
      "}\n";
  auto service_config =
      ServiceConfigImpl::Create(ChannelArgs(), service_config_json);
  EXPECT_EQ(service_config.status().code(), absl::StatusCode::kInvalidArgument);
  EXPECT_THAT(std::string(service_config.status().message()),
              ::testing::ContainsRegex(
                  "errors parsing RLS LB policy config" CHILD_ERROR_TAG
                  "field:routeLookupConfig" CHILD_ERROR_TAG
                  "field:grpcKeybuilders" CHILD_ERROR_TAG
                  "index:0" CHILD_ERROR_TAG "field:names error:list is empty.*"
                  "field:extraKeys" CHILD_ERROR_TAG
                  "field:host error:type should be STRING.*"
                  "field:service error:type should be STRING.*"
                  "field:method error:type should be STRING.*"
                  "field:constantKeys" CHILD_ERROR_TAG
                  "field:key error:type should be STRING"))
      << service_config.status();
}

TEST_F(RlsConfigParsingTest, GrpcKeybuilderInvalidHeaders) {
  const char* service_config_json =
      "{\n"
      "  \"loadBalancingConfig\":[{\n"
      "    \"rls_experimental\":{\n"
      "      \"routeLookupConfig\":{\n"
      "        \"grpcKeybuilders\":[\n"
      "          {\n"
      "            \"headers\":[\n"
      "              1,\n"
      "              {\n"
      "                \"key\":1,\n"
      "                \"names\":1\n"
      "              },\n"
      "              {\n"
      "                \"names\":[]\n"
      "              },\n"
      "              {\n"
      "                \"key\":\"\",\n"
      "                \"names\":[1, \"\"]\n"
      "              }\n"
      "            ],\n"
      "            \"extraKeys\":{\n"
      "              \"host\": \"\"\n"
      "            },\n"
      "            \"constantKeys\":{\n"
      "              \"\":\"foo\"\n"
      "            }\n"
      "          }\n"
      "        ]\n"
      "      }\n"
      "    }\n"
      "  }]\n"
      "}\n";
  auto service_config =
      ServiceConfigImpl::Create(ChannelArgs(), service_config_json);
  EXPECT_EQ(service_config.status().code(), absl::StatusCode::kInvalidArgument);
  EXPECT_THAT(
      std::string(service_config.status().message()),
      ::testing::ContainsRegex(
          "errors parsing RLS LB policy config" CHILD_ERROR_TAG
          "field:routeLookupConfig" CHILD_ERROR_TAG
          "field:grpcKeybuilders" CHILD_ERROR_TAG "index:0" CHILD_ERROR_TAG
          "field:headers index:0 error:type should be OBJECT.*"
          "field:headers index:1" CHILD_ERROR_TAG
          "field:key error:type should be STRING.*"
          "field:names error:type should be ARRAY.*"
          "field:headers index:2" CHILD_ERROR_TAG
          "field:key error:does not exist.*"
          "field:names error:list is empty.*"
          "field:headers index:3" CHILD_ERROR_TAG
          "field:key error:must be non-empty.*"
          "field:names index:0 error:type should be STRING.*"
          "field:names index:1 error:header name must be non-empty.*"
          "field:extraKeys" CHILD_ERROR_TAG
          "field:host error:must be non-empty.*"
          "field:constantKeys" CHILD_ERROR_TAG "error:keys must be non-empty"))
      << service_config.status();
}

TEST_F(RlsConfigParsingTest, GrpcKeybuilderNameWrongFieldTypes) {
  const char* service_config_json =
      "{\n"
      "  \"loadBalancingConfig\":[{\n"
      "    \"rls_experimental\":{\n"
      "      \"routeLookupConfig\":{\n"
      "        \"grpcKeybuilders\":[\n"
      "          {\n"
      "            \"names\":[\n"
      "              1,\n"
      "              {\n"
      "                \"service\":1,\n"
      "                \"method\":1\n"
      "              }\n"
      "            ]\n"
      "          }\n"
      "        ]\n"
      "      }\n"
      "    }\n"
      "  }]\n"
      "}\n";
  auto service_config =
      ServiceConfigImpl::Create(ChannelArgs(), service_config_json);
  EXPECT_EQ(service_config.status().code(), absl::StatusCode::kInvalidArgument);
  EXPECT_THAT(
      std::string(service_config.status().message()),
      ::testing::ContainsRegex(
          "errors parsing RLS LB policy config" CHILD_ERROR_TAG
          "field:routeLookupConfig" CHILD_ERROR_TAG
          "field:grpcKeybuilders" CHILD_ERROR_TAG "index:0" CHILD_ERROR_TAG
          "field:names index:0 error:type should be OBJECT.*"
          "field:names index:1" CHILD_ERROR_TAG
          "field:service error:type should be STRING.*"
          "field:method error:type should be STRING"))
      << service_config.status();
}

TEST_F(RlsConfigParsingTest, DuplicateMethodNamesInSameKeyBuilder) {
  const char* service_config_json =
      "{\n"
      "  \"loadBalancingConfig\":[{\n"
      "    \"rls_experimental\":{\n"
      "      \"routeLookupConfig\":{\n"
      "        \"grpcKeybuilders\":[\n"
      "          {\n"
      "            \"names\":[\n"
      "              {\n"
      "                \"service\":\"foo\",\n"
      "                \"method\":\"bar\"\n"
      "              },\n"
      "              {\n"
      "                \"service\":\"foo\",\n"
      "                \"method\":\"bar\"\n"
      "              }\n"
      "            ]\n"
      "          }\n"
      "        ]\n"
      "      }\n"
      "    }\n"
      "  }]\n"
      "}\n";
  auto service_config =
      ServiceConfigImpl::Create(ChannelArgs(), service_config_json);
  EXPECT_EQ(service_config.status().code(), absl::StatusCode::kInvalidArgument);
  EXPECT_THAT(
      std::string(service_config.status().message()),
      ::testing::ContainsRegex(
          "errors parsing RLS LB policy config" CHILD_ERROR_TAG
          "field:routeLookupConfig" CHILD_ERROR_TAG
          "field:grpcKeybuilders" CHILD_ERROR_TAG "index:0" CHILD_ERROR_TAG
          "field:names error:duplicate entry for /foo/bar"))
      << service_config.status();
}

TEST_F(RlsConfigParsingTest, DuplicateMethodNamesInDifferentKeyBuilders) {
  const char* service_config_json =
      "{\n"
      "  \"loadBalancingConfig\":[{\n"
      "    \"rls_experimental\":{\n"
      "      \"routeLookupConfig\":{\n"
      "        \"grpcKeybuilders\":[\n"
      "          {\n"
      "            \"names\":[\n"
      "              {\n"
      "                \"service\":\"foo\",\n"
      "                \"method\":\"bar\"\n"
      "              }\n"
      "            ]\n"
      "          },\n"
      "          {\n"
      "            \"names\":[\n"
      "              {\n"
      "                \"service\":\"foo\",\n"
      "                \"method\":\"bar\"\n"
      "              }\n"
      "            ]\n"
      "          }\n"
      "        ]\n"
      "      }\n"
      "    }\n"
      "  }]\n"
      "}\n";
  auto service_config =
      ServiceConfigImpl::Create(ChannelArgs(), service_config_json);
  EXPECT_EQ(service_config.status().code(), absl::StatusCode::kInvalidArgument);
  EXPECT_THAT(
      std::string(service_config.status().message()),
      ::testing::ContainsRegex(
          "errors parsing RLS LB policy config" CHILD_ERROR_TAG
          "field:routeLookupConfig" CHILD_ERROR_TAG
          "field:grpcKeybuilders" CHILD_ERROR_TAG "index:1" CHILD_ERROR_TAG
          "field:names error:duplicate entry for /foo/bar"))
      << service_config.status();
}

}  // namespace
}  // namespace grpc_core

int main(int argc, char** argv) {
  ::testing::InitGoogleTest(&argc, argv);
  grpc::testing::TestEnvironment env(&argc, argv);
  return RUN_ALL_TESTS();
}<|MERGE_RESOLUTION|>--- conflicted
+++ resolved
@@ -158,26 +158,16 @@
       "  }]\n"
       "}\n";
   auto service_config =
-<<<<<<< HEAD
-      ServiceConfigImpl::Create(ChannelArgs(), service_config_json);
-  EXPECT_EQ(service_config.status().code(), absl::StatusCode::kInvalidArgument);
-  EXPECT_THAT(
-      std::string(service_config.status().message()),
-      ::testing::ContainsRegex(
-          "errors parsing RLS LB policy config" CHILD_ERROR_TAG
-          "field:childPolicy" CHILD_ERROR_TAG "GrpcLb Parser" CHILD_ERROR_TAG
-          "field:childPolicy" CHILD_ERROR_TAG "type should be array"))
-      << service_config.status();
-=======
-      ServiceConfigImpl::Create(ChannelArgs(), service_config_json, &error);
-  EXPECT_THAT(grpc_error_std_string(error),
-              ::testing::ContainsRegex(
-                  "errors parsing RLS LB policy config" CHILD_ERROR_TAG
-                  "field:childPolicy" CHILD_ERROR_TAG
-                  "errors parsing grpclb LB policy config: \\["
-                  "error parsing childPolicy field: type should be array\\]"));
-  GRPC_ERROR_UNREF(error);
->>>>>>> 6629f604
+      ServiceConfigImpl::Create(ChannelArgs(), service_config_json);
+  EXPECT_EQ(service_config.status().code(), absl::StatusCode::kInvalidArgument);
+  EXPECT_THAT(
+      std::string(service_config.status().message()),
+      ::testing::ContainsRegex(
+          "errors parsing RLS LB policy config" CHILD_ERROR_TAG
+          "field:childPolicy" CHILD_ERROR_TAG
+          "errors parsing grpclb LB policy config: \\["
+          "error parsing childPolicy field: type should be array\\]"))
+      << service_config.status();
 }
 
 TEST_F(RlsConfigParsingTest, InvalidRlsChannelServiceConfig) {
