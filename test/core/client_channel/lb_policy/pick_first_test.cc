--- conflicted
+++ resolved
@@ -33,11 +33,8 @@
 #include <grpc/grpc.h>
 #include <grpc/support/json.h>
 
-<<<<<<< HEAD
-=======
 #include "src/core/lib/channel/channel_args.h"
 #include "src/core/lib/gprpp/debug_location.h"
->>>>>>> ce826f9f
 #include "src/core/lib/gprpp/orphanable.h"
 #include "src/core/lib/gprpp/ref_counted_ptr.h"
 #include "src/core/lib/gprpp/work_serializer.h"
@@ -77,8 +74,7 @@
     // We will remove entries as each subchannel starts to connect.
     std::map<SubchannelState*, absl::string_view> subchannels;
     for (auto address : addresses) {
-      auto* subchannel = FindSubchannel(
-          address, ChannelArgs().Set(GRPC_ARG_INHIBIT_HEALTH_CHECKING, true));
+      auto* subchannel = FindSubchannel(address);
       ASSERT_NE(subchannel, nullptr);
       subchannels.emplace(subchannel, address);
     }
