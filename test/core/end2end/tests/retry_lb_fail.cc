//
// Copyright 2017 gRPC authors.
//
// Licensed under the Apache License, Version 2.0 (the "License");
// you may not use this file except in compliance with the License.
// You may obtain a copy of the License at
//
//     http://www.apache.org/licenses/LICENSE-2.0
//
// Unless required by applicable law or agreed to in writing, software
// distributed under the License is distributed on an "AS IS" BASIS,
// WITHOUT WARRANTIES OR CONDITIONS OF ANY KIND, either express or implied.
// See the License for the specific language governing permissions and
// limitations under the License.
//

#include <stdint.h>
#include <string.h>

#include <atomic>

#include "absl/status/status.h"

#include <grpc/byte_buffer.h>
#include <grpc/grpc.h>
#include <grpc/impl/codegen/propagation_bits.h>
#include <grpc/slice.h>
#include <grpc/status.h>
#include <grpc/support/log.h>

#include "src/core/lib/channel/channel_args.h"
#include "src/core/lib/config/core_configuration.h"
#include "src/core/lib/gpr/useful.h"
#include "test/core/end2end/cq_verifier.h"
#include "test/core/end2end/end2end_tests.h"
#include "test/core/util/test_config.h"
#include "test/core/util/test_lb_policies.h"

namespace {

std::atomic<int> g_num_lb_picks;

<<<<<<< HEAD
class FailPolicy : public LoadBalancingPolicy {
 public:
  explicit FailPolicy(Args args) : LoadBalancingPolicy(std::move(args)) {}

  absl::string_view name() const override { return kFailPolicyName; }

  absl::Status UpdateLocked(UpdateArgs) override {
    absl::Status status = absl::AbortedError("LB pick failed");
    channel_control_helper()->UpdateState(
        GRPC_CHANNEL_TRANSIENT_FAILURE, status,
        absl::make_unique<FailPicker>(status));
    return absl::OkStatus();
  }

  void ResetBackoffLocked() override {}
  void ShutdownLocked() override {}

 private:
  class FailPicker : public SubchannelPicker {
   public:
    explicit FailPicker(absl::Status status) : status_(status) {}

    PickResult Pick(PickArgs /*args*/) override {
      g_num_lb_picks.fetch_add(1);
      return PickResult::Fail(status_);
    }

   private:
    absl::Status status_;
  };
};

class FailLbConfig : public LoadBalancingPolicy::Config {
 public:
  absl::string_view name() const override { return kFailPolicyName; }
};

class FailPolicyFactory : public LoadBalancingPolicyFactory {
 public:
  OrphanablePtr<LoadBalancingPolicy> CreateLoadBalancingPolicy(
      LoadBalancingPolicy::Args args) const override {
    return MakeOrphanable<FailPolicy>(std::move(args));
  }

  absl::string_view name() const override { return kFailPolicyName; }

  absl::StatusOr<RefCountedPtr<LoadBalancingPolicy::Config>>
  ParseLoadBalancingConfig(const Json& /*json*/) const override {
    return MakeRefCounted<FailLbConfig>();
  }
};

void RegisterFailPolicy(CoreConfiguration::Builder* builder) {
  builder->lb_policy_registry()->RegisterLoadBalancingPolicyFactory(
      absl::make_unique<FailPolicyFactory>());
}

=======
>>>>>>> bf9304ef
}  // namespace

static void* tag(intptr_t t) { return reinterpret_cast<void*>(t); }

static grpc_end2end_test_fixture begin_test(grpc_end2end_test_config config,
                                            const char* test_name,
                                            grpc_channel_args* client_args,
                                            grpc_channel_args* server_args) {
  grpc_end2end_test_fixture f;
  gpr_log(GPR_INFO, "Running test: %s/%s", test_name, config.name);
  f = config.create_fixture(client_args, server_args);
  config.init_server(&f, server_args);
  config.init_client(&f, client_args);
  return f;
}

static gpr_timespec n_seconds_from_now(int n) {
  return grpc_timeout_seconds_to_deadline(n);
}

static gpr_timespec five_seconds_from_now(void) {
  return n_seconds_from_now(5);
}

static void drain_cq(grpc_completion_queue* cq) {
  grpc_event ev;
  do {
    ev = grpc_completion_queue_next(cq, five_seconds_from_now(), nullptr);
  } while (ev.type != GRPC_QUEUE_SHUTDOWN);
}

static void shutdown_server(grpc_end2end_test_fixture* f) {
  if (!f->server) return;
  grpc_server_shutdown_and_notify(f->server, f->cq, tag(1000));
  grpc_event ev;
  do {
    ev = grpc_completion_queue_next(f->cq, grpc_timeout_seconds_to_deadline(5),
                                    nullptr);
  } while (ev.type != GRPC_OP_COMPLETE || ev.tag != tag(1000));
  grpc_server_destroy(f->server);
  f->server = nullptr;
}

static void shutdown_client(grpc_end2end_test_fixture* f) {
  if (!f->client) return;
  grpc_channel_destroy(f->client);
  f->client = nullptr;
}

static void end_test(grpc_end2end_test_fixture* f) {
  shutdown_server(f);
  shutdown_client(f);

  grpc_completion_queue_shutdown(f->cq);
  drain_cq(f->cq);
  grpc_completion_queue_destroy(f->cq);
}

// Tests that we retry properly when the LB policy fails the call before
// it ever gets to the transport, even if recv_trailing_metadata isn't
// started by the application until after the LB pick fails.
// - 1 retry allowed for ABORTED status
// - on first attempt, LB policy fails with ABORTED before application
//   starts recv_trailing_metadata op
static void test_retry_lb_fail(grpc_end2end_test_config config) {
  grpc_call* c;
  grpc_op ops[6];
  grpc_op* op;
  grpc_metadata_array initial_metadata_recv;
  grpc_metadata_array trailing_metadata_recv;
  grpc_slice request_payload_slice = grpc_slice_from_static_string("foo");
  grpc_byte_buffer* request_payload =
      grpc_raw_byte_buffer_create(&request_payload_slice, 1);
  grpc_byte_buffer* response_payload_recv = nullptr;
  grpc_status_code status;
  grpc_call_error error;
  grpc_slice details;

  g_num_lb_picks.store(0, std::memory_order_relaxed);

  grpc_arg args[] = {
      grpc_channel_arg_integer_create(
          const_cast<char*>(GRPC_ARG_ENABLE_RETRIES), 1),
      grpc_channel_arg_string_create(
          const_cast<char*>(GRPC_ARG_SERVICE_CONFIG),
          const_cast<char*>(
              "{\n"
              "  \"loadBalancingConfig\": [ {\n"
              "    \"fail_lb\": {}\n"
              "  } ],\n"
              "  \"methodConfig\": [ {\n"
              "    \"name\": [\n"
              "      { \"service\": \"service\", \"method\": \"method\" }\n"
              "    ],\n"
              "    \"retryPolicy\": {\n"
              "      \"maxAttempts\": 2,\n"
              "      \"initialBackoff\": \"1s\",\n"
              "      \"maxBackoff\": \"120s\",\n"
              "      \"backoffMultiplier\": 1.6,\n"
              "      \"retryableStatusCodes\": [ \"UNAVAILABLE\" ]\n"
              "    }\n"
              "  } ]\n"
              "}")),
  };
  grpc_channel_args client_args = {GPR_ARRAY_SIZE(args), args};
  grpc_end2end_test_fixture f =
      begin_test(config, "retry_lb_fail", &client_args, nullptr);

  grpc_core::CqVerifier cqv(f.cq);

  gpr_timespec deadline = five_seconds_from_now();
  c = grpc_channel_create_call(f.client, nullptr, GRPC_PROPAGATE_DEFAULTS, f.cq,
                               grpc_slice_from_static_string("/service/method"),
                               nullptr, deadline, nullptr);
  GPR_ASSERT(c);

  grpc_metadata_array_init(&initial_metadata_recv);
  grpc_metadata_array_init(&trailing_metadata_recv);

  memset(ops, 0, sizeof(ops));
  op = ops;
  op->op = GRPC_OP_SEND_INITIAL_METADATA;
  op->data.send_initial_metadata.count = 0;
  op++;
  error = grpc_call_start_batch(c, ops, static_cast<size_t>(op - ops), tag(1),
                                nullptr);
  GPR_ASSERT(GRPC_CALL_OK == error);

  cqv.Expect(tag(1), false);
  cqv.Verify();

  memset(ops, 0, sizeof(ops));
  op = ops;
  op->op = GRPC_OP_RECV_STATUS_ON_CLIENT;
  op->data.recv_status_on_client.trailing_metadata = &trailing_metadata_recv;
  op->data.recv_status_on_client.status = &status;
  op->data.recv_status_on_client.status_details = &details;
  op++;
  error = grpc_call_start_batch(c, ops, static_cast<size_t>(op - ops), tag(2),
                                nullptr);
  GPR_ASSERT(GRPC_CALL_OK == error);

  cqv.Expect(tag(2), true);
  cqv.Verify();

  GPR_ASSERT(status == GRPC_STATUS_UNAVAILABLE);
  GPR_ASSERT(0 == grpc_slice_str_cmp(details, "LB pick failed"));

  grpc_slice_unref(details);
  grpc_metadata_array_destroy(&initial_metadata_recv);
  grpc_metadata_array_destroy(&trailing_metadata_recv);
  grpc_byte_buffer_destroy(request_payload);
  grpc_byte_buffer_destroy(response_payload_recv);

  grpc_call_unref(c);

  int num_picks = g_num_lb_picks.load(std::memory_order_relaxed);
  gpr_log(GPR_INFO, "NUM LB PICKS: %d", num_picks);
  GPR_ASSERT(num_picks == 2);

  end_test(&f);
  config.tear_down_data(&f);
}

void retry_lb_fail(grpc_end2end_test_config config) {
  GPR_ASSERT(config.feature_mask & FEATURE_MASK_SUPPORTS_CLIENT_CHANNEL);
  test_retry_lb_fail(config);
}

void retry_lb_fail_pre_init(void) {
  grpc_core::CoreConfiguration::RegisterBuilder(
      [](grpc_core::CoreConfiguration::Builder* builder) {
        grpc_core::RegisterFailLoadBalancingPolicy(
            builder, absl::UnavailableError("LB pick failed"), &g_num_lb_picks);
      });
}<|MERGE_RESOLUTION|>--- conflicted
+++ resolved
@@ -40,66 +40,6 @@
 
 std::atomic<int> g_num_lb_picks;
 
-<<<<<<< HEAD
-class FailPolicy : public LoadBalancingPolicy {
- public:
-  explicit FailPolicy(Args args) : LoadBalancingPolicy(std::move(args)) {}
-
-  absl::string_view name() const override { return kFailPolicyName; }
-
-  absl::Status UpdateLocked(UpdateArgs) override {
-    absl::Status status = absl::AbortedError("LB pick failed");
-    channel_control_helper()->UpdateState(
-        GRPC_CHANNEL_TRANSIENT_FAILURE, status,
-        absl::make_unique<FailPicker>(status));
-    return absl::OkStatus();
-  }
-
-  void ResetBackoffLocked() override {}
-  void ShutdownLocked() override {}
-
- private:
-  class FailPicker : public SubchannelPicker {
-   public:
-    explicit FailPicker(absl::Status status) : status_(status) {}
-
-    PickResult Pick(PickArgs /*args*/) override {
-      g_num_lb_picks.fetch_add(1);
-      return PickResult::Fail(status_);
-    }
-
-   private:
-    absl::Status status_;
-  };
-};
-
-class FailLbConfig : public LoadBalancingPolicy::Config {
- public:
-  absl::string_view name() const override { return kFailPolicyName; }
-};
-
-class FailPolicyFactory : public LoadBalancingPolicyFactory {
- public:
-  OrphanablePtr<LoadBalancingPolicy> CreateLoadBalancingPolicy(
-      LoadBalancingPolicy::Args args) const override {
-    return MakeOrphanable<FailPolicy>(std::move(args));
-  }
-
-  absl::string_view name() const override { return kFailPolicyName; }
-
-  absl::StatusOr<RefCountedPtr<LoadBalancingPolicy::Config>>
-  ParseLoadBalancingConfig(const Json& /*json*/) const override {
-    return MakeRefCounted<FailLbConfig>();
-  }
-};
-
-void RegisterFailPolicy(CoreConfiguration::Builder* builder) {
-  builder->lb_policy_registry()->RegisterLoadBalancingPolicyFactory(
-      absl::make_unique<FailPolicyFactory>());
-}
-
-=======
->>>>>>> bf9304ef
 }  // namespace
 
 static void* tag(intptr_t t) { return reinterpret_cast<void*>(t); }
