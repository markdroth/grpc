--- conflicted
+++ resolved
@@ -250,13 +250,9 @@
           {
               'name': '%s_test' % f,
               'args': [t],
-<<<<<<< HEAD
-              'exclude_configs': [],
+              'exclude_configs': END2END_FIXTURES[f].exclude_configs,
               'exclude_iomgrs': list(set(END2END_FIXTURES[f].exclude_iomgrs) |
                                      set(END2END_TESTS[t].exclude_iomgrs)),
-=======
-              'exclude_configs': END2END_FIXTURES[f].exclude_configs,
->>>>>>> 70ee74c4
               'platforms': END2END_FIXTURES[f].platforms,
               'ci_platforms': (END2END_FIXTURES[f].platforms
                                if END2END_FIXTURES[f].ci_mac else without(
