--- conflicted
+++ resolved
@@ -114,11 +114,8 @@
 /* All test configurations */
 static grpc_end2end_test_config configs[] = {
     {"chttp2/fullstack_compression", FEATURE_MASK_SUPPORTS_DELAYED_CONNECTION |
-<<<<<<< HEAD
+                                         FEATURE_MASK_SUPPORTS_CLIENT_CHANNEL |
                                          FEATURE_MASK_SUPPORTS_AUTHORITY_HEADER,
-=======
-                                         FEATURE_MASK_SUPPORTS_CLIENT_CHANNEL,
->>>>>>> b3214946
      chttp2_create_fixture_fullstack_compression,
      chttp2_init_client_fullstack_compression,
      chttp2_init_server_fullstack_compression,
