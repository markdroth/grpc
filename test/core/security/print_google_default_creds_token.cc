--- conflicted
+++ resolved
@@ -56,12 +56,7 @@
   sync->is_done = true;
   GRPC_LOG_IF_ERROR(
       "pollset_kick",
-<<<<<<< HEAD
-      grpc_pollset_kick(grpc_polling_entity_pollset(&sync->pops), NULL));
-=======
-      grpc_pollset_kick(exec_ctx, grpc_polling_entity_pollset(&sync->pops),
-                        nullptr));
->>>>>>> 82c8f945
+      grpc_pollset_kick(grpc_polling_entity_pollset(&sync->pops), nullptr));
   gpr_mu_unlock(sync->mu);
 }
 
