//
// Copyright 2022 gRPC authors.
//
// Licensed under the Apache License, Version 2.0 (the "License");
// you may not use this file except in compliance with the License.
// You may obtain a copy of the License at
//
//     http://www.apache.org/licenses/LICENSE-2.0
//
// Unless required by applicable law or agreed to in writing, software
// distributed under the License is distributed on an "AS IS" BASIS,
// WITHOUT WARRANTIES OR CONDITIONS OF ANY KIND, either express or implied.
// See the License for the specific language governing permissions and
// limitations under the License.
//

#include "test/core/xds/xds_transport_fake.h"

#include <functional>
#include <memory>
#include <string>
#include <thread>
#include <type_traits>
#include <utility>

#include "absl/log/check.h"
#include "absl/log/log.h"

#include <grpc/event_engine/event_engine.h>
#include <grpc/support/port_platform.h>

#include "src/core/lib/gprpp/orphanable.h"
#include "src/core/lib/gprpp/ref_counted_ptr.h"
#include "src/core/lib/iomgr/exec_ctx.h"
#include "src/core/xds/xds_client/xds_bootstrap.h"
#include "test/core/test_util/test_config.h"

namespace grpc_core {

//
// FakeXdsTransportFactory::FakeStreamingCall
//

FakeXdsTransportFactory::FakeStreamingCall::~FakeStreamingCall() {
  // Tests should not fail to read any messages from the client.
  {
    MutexLock lock(&mu_);
    if (transport_->abort_on_undrained_messages()) {
      for (const auto& message : from_client_messages_) {
        LOG(ERROR) << "[" << transport_->server()->server_uri() << "] " << this
                   << " From client message left in queue: " << message;
      }
      CHECK(from_client_messages_.empty());
    }
  }
  // Can't call event_handler_->OnStatusReceived() or unref event_handler_
  // synchronously, since those operations will trigger code in
  // XdsClient that acquires its mutex, but it was already holding its
  // mutex when it called us, so it would deadlock.
  event_engine_->Run([event_handler = std::move(event_handler_),
                      status_sent = status_sent_]() mutable {
    ExecCtx exec_ctx;
    if (!status_sent) event_handler->OnStatusReceived(absl::OkStatus());
    event_handler.reset();
  });
}

void FakeXdsTransportFactory::FakeStreamingCall::Orphan() {
  {
    MutexLock lock(&mu_);
    orphaned_ = true;
  }
  transport_->RemoveStream(method_, this);
  Unref();
}

void FakeXdsTransportFactory::FakeStreamingCall::SendMessage(
    std::string payload) {
  MutexLock lock(&mu_);
  CHECK(!orphaned_);
  from_client_messages_.push_back(std::move(payload));
  cv_client_msg_.Signal();
  if (transport_->auto_complete_messages_from_client()) {
    CompleteSendMessageFromClientLocked(/*ok=*/true);
  }
}

bool FakeXdsTransportFactory::FakeStreamingCall::HaveMessageFromClient() {
  MutexLock lock(&mu_);
  return !from_client_messages_.empty();
}

absl::optional<std::string>
FakeXdsTransportFactory::FakeStreamingCall::WaitForMessageFromClient(
    absl::Duration timeout) {
  MutexLock lock(&mu_);
  while (from_client_messages_.empty()) {
    if (cv_client_msg_.WaitWithTimeout(&mu_,
                                       timeout * grpc_test_slowdown_factor())) {
      return absl::nullopt;
    }
  }
  std::string payload = from_client_messages_.front();
  from_client_messages_.pop_front();
  return payload;
}

void FakeXdsTransportFactory::FakeStreamingCall::
    CompleteSendMessageFromClientLocked(bool ok) {
  // Can't call event_handler_->OnRequestSent() synchronously, since that
  // operation will trigger code in XdsClient that acquires its mutex, but it
  // was already holding its mutex when it called us, so it would deadlock.
  event_engine_->Run([event_handler = event_handler_->Ref(), ok]() mutable {
    ExecCtx exec_ctx;
    event_handler->OnRequestSent(ok);
    event_handler.reset();
  });
}

void FakeXdsTransportFactory::FakeStreamingCall::CompleteSendMessageFromClient(
    bool ok) {
  CHECK(!transport_->auto_complete_messages_from_client());
  MutexLock lock(&mu_);
  CompleteSendMessageFromClientLocked(ok);
}

void FakeXdsTransportFactory::FakeStreamingCall::StartRecvMessage() {
  MutexLock lock(&mu_);
  if (num_pending_reads_ > 0) {
    transport_->factory()->too_many_pending_reads_callback_();
  }
  ++reads_started_;
  ++num_pending_reads_;
  cv_reads_started_.SignalAll();
  if (!to_client_messages_.empty()) {
    // Dispatch pending message (if there's one) on a separate thread to avoid
    // recursion
    event_engine_->Run([call = RefAsSubclass<FakeStreamingCall>()]() {
                         call->MaybeDeliverMessageToClient();
                       });
  }
}

void FakeXdsTransportFactory::FakeStreamingCall::SendMessageToClient(
    absl::string_view payload) {
  {
    MutexLock lock(&mu_);
    to_client_messages_.emplace_back(payload);
  }
  MaybeDeliverMessageToClient();
}

void FakeXdsTransportFactory::FakeStreamingCall::MaybeDeliverMessageToClient() {
  RefCountedPtr<RefCountedEventHandler> event_handler;
  std::string message;
  // Loop terminates with a break inside
  while (true) {
    {
      MutexLock lock(&mu_);
      if (num_pending_reads_ == 0 || to_client_messages_.empty()) {
        break;
      }
      --num_pending_reads_;
      message = std::move(to_client_messages_.front());
      to_client_messages_.pop_front();
      event_handler = event_handler_;
    }
    ExecCtx exec_ctx;
    event_handler->OnRecvMessage(message);
  }
}

void FakeXdsTransportFactory::FakeStreamingCall::MaybeSendStatusToClient(
    absl::Status status) {
  ExecCtx exec_ctx;
  RefCountedPtr<RefCountedEventHandler> event_handler;
  {
    MutexLock lock(&mu_);
    if (status_sent_) return;
    status_sent_ = true;
    event_handler = event_handler_->Ref();
  }
  event_handler->OnStatusReceived(std::move(status));
}

bool FakeXdsTransportFactory::FakeStreamingCall::IsOrphaned() {
  MutexLock lock(&mu_);
  return orphaned_;
}

//
// FakeXdsTransportFactory::FakeXdsTransport
//

void FakeXdsTransportFactory::FakeXdsTransport::TriggerConnectionFailure(
    absl::Status status) {
  std::set<RefCountedPtr<ConnectivityFailureWatcher>> watchers;
  {
    MutexLock lock(&mu_);
    watchers = watchers_;
  }
  ExecCtx exec_ctx;
  for (const auto& watcher : watchers) {
    watcher->OnConnectivityFailure(status);
  }
}

void FakeXdsTransportFactory::FakeXdsTransport::Orphaned() {
  {
    MutexLock lock(&factory_->mu_);
    auto it = factory_->transport_map_.find(server_.Key());
    if (it != factory_->transport_map_.end() && it->second == this) {
      factory_->transport_map_.erase(it);
    }
  }
  {
    MutexLock lock(&mu_);
<<<<<<< HEAD
    // Can't destroy on_connectivity_failure_ synchronously, since that
    // operation will trigger code in XdsClient that acquires its mutex, but
    // it was already holding its mutex when it called us, so it would deadlock.
    event_engine_->Run([on_connectivity_failure = std::move(
                            on_connectivity_failure_)]() mutable {
=======
    // Can't destroy watchers synchronously, since that operation will trigger
    // code in XdsClient that acquires its mutex, but it was already holding
    // its mutex when it called us, so it would deadlock.
    GetDefaultEventEngine()->Run([watchers = std::move(watchers_)]() mutable {
>>>>>>> b7439966
      ExecCtx exec_ctx;
      watchers.clear();
    });
  }
<<<<<<< HEAD
  factory_.reset();
  Unref();
=======
>>>>>>> b7439966
}

RefCountedPtr<FakeXdsTransportFactory::FakeStreamingCall>
FakeXdsTransportFactory::FakeXdsTransport::WaitForStream(
    const char* method, absl::Duration timeout) {
  MutexLock lock(&mu_);
  auto it = active_calls_.find(method);
  while (it == active_calls_.end() || it->second == nullptr) {
    if (cv_.WaitWithTimeout(&mu_, timeout * grpc_test_slowdown_factor())) {
      return nullptr;
    }
    it = active_calls_.find(method);
  }
  return it->second;
}

void FakeXdsTransportFactory::FakeXdsTransport::RemoveStream(
    const char* method, FakeStreamingCall* call) {
  MutexLock lock(&mu_);
  auto it = active_calls_.find(method);
  if (it != active_calls_.end() && it->second.get() == call) {
    active_calls_.erase(it);
  }
}

void FakeXdsTransportFactory::FakeXdsTransport::StartConnectivityFailureWatch(
    RefCountedPtr<ConnectivityFailureWatcher> watcher) {
  MutexLock lock(&mu_);
  watchers_.insert(std::move(watcher));
}

void FakeXdsTransportFactory::FakeXdsTransport::StopConnectivityFailureWatch(
    const RefCountedPtr<ConnectivityFailureWatcher>& watcher) {
  MutexLock lock(&mu_);
  watchers_.erase(watcher);
}

OrphanablePtr<XdsTransportFactory::XdsTransport::StreamingCall>
FakeXdsTransportFactory::FakeXdsTransport::CreateStreamingCall(
    const char* method,
    std::unique_ptr<StreamingCall::EventHandler> event_handler) {
  auto call = MakeOrphanable<FakeStreamingCall>(
      WeakRefAsSubclass<FakeXdsTransport>(), method, std::move(event_handler));
  MutexLock lock(&mu_);
  active_calls_[method] = call->Ref().TakeAsSubclass<FakeStreamingCall>();
  cv_.Signal();
  return call;
}

//
// FakeXdsTransportFactory
//

constexpr char FakeXdsTransportFactory::kAdsMethod[];
constexpr char FakeXdsTransportFactory::kLrsMethod[];

RefCountedPtr<XdsTransportFactory::XdsTransport>
FakeXdsTransportFactory::GetTransport(const XdsBootstrap::XdsServer& server,
                                      absl::Status* /*status*/) {
  std::string key = server.Key();
  MutexLock lock(&mu_);
  auto transport = GetTransportLocked(key);
  if (transport == nullptr) {
    transport = MakeRefCounted<FakeXdsTransport>(
        WeakRefAsSubclass<FakeXdsTransportFactory>(), server,
        auto_complete_messages_from_client_, abort_on_undrained_messages_);
    transport_map_.emplace(std::move(key), transport.get());
  }
  return transport;
}

void FakeXdsTransportFactory::TriggerConnectionFailure(
    const XdsBootstrap::XdsServer& server, absl::Status status) {
  auto transport = GetTransport(server);
  if (transport == nullptr) return;
  transport->TriggerConnectionFailure(std::move(status));
}

void FakeXdsTransportFactory::SetAutoCompleteMessagesFromClient(bool value) {
  MutexLock lock(&mu_);
  auto_complete_messages_from_client_ = value;
}

void FakeXdsTransportFactory::SetAbortOnUndrainedMessages(bool value) {
  MutexLock lock(&mu_);
  abort_on_undrained_messages_ = value;
}

RefCountedPtr<FakeXdsTransportFactory::FakeStreamingCall>
FakeXdsTransportFactory::WaitForStream(const XdsBootstrap::XdsServer& server,
                                       const char* method,
                                       absl::Duration timeout) {
  auto transport = GetTransport(server);
  if (transport == nullptr) return nullptr;
  return transport->WaitForStream(method, timeout);
}

RefCountedPtr<FakeXdsTransportFactory::FakeXdsTransport>
FakeXdsTransportFactory::GetTransport(const XdsBootstrap::XdsServer& server) {
  std::string key = server.Key();
  MutexLock lock(&mu_);
  return GetTransportLocked(key);
}

RefCountedPtr<FakeXdsTransportFactory::FakeXdsTransport>
FakeXdsTransportFactory::GetTransportLocked(const std::string& key) {
  auto it = transport_map_.find(key);
  if (it == transport_map_.end()) return nullptr;
  return it->second->RefIfNonZero().TakeAsSubclass<FakeXdsTransport>();
}

}  // namespace grpc_core<|MERGE_RESOLUTION|>--- conflicted
+++ resolved
@@ -213,29 +213,17 @@
       factory_->transport_map_.erase(it);
     }
   }
-  {
-    MutexLock lock(&mu_);
-<<<<<<< HEAD
-    // Can't destroy on_connectivity_failure_ synchronously, since that
-    // operation will trigger code in XdsClient that acquires its mutex, but
-    // it was already holding its mutex when it called us, so it would deadlock.
-    event_engine_->Run([on_connectivity_failure = std::move(
-                            on_connectivity_failure_)]() mutable {
-=======
+  factory_.reset();
+  {
+    MutexLock lock(&mu_);
     // Can't destroy watchers synchronously, since that operation will trigger
     // code in XdsClient that acquires its mutex, but it was already holding
     // its mutex when it called us, so it would deadlock.
-    GetDefaultEventEngine()->Run([watchers = std::move(watchers_)]() mutable {
->>>>>>> b7439966
+    event_engine_->Run([watchers = std::move(watchers_)]() mutable {
       ExecCtx exec_ctx;
       watchers.clear();
     });
   }
-<<<<<<< HEAD
-  factory_.reset();
-  Unref();
-=======
->>>>>>> b7439966
 }
 
 RefCountedPtr<FakeXdsTransportFactory::FakeStreamingCall>
