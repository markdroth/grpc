--- conflicted
+++ resolved
@@ -2310,12 +2310,8 @@
   auto watcher = StartFooWatch("foo1");
   // Check metric data.
   EXPECT_THAT(GetServerConnections(), ::testing::ElementsAre(::testing::Pair(
-<<<<<<< HEAD
-                                          "default_xds_server", true)));
+                                          kDefaultXdsServerUrl, true)));
   EXPECT_THAT(metrics_reporter_->server_failures(), ::testing::ElementsAre());
-=======
-                                          kDefaultXdsServerUrl, true)));
->>>>>>> 4e735be3
   // Watcher should initially not see any resource reported.
   EXPECT_FALSE(watcher->HasEvent());
   // XdsClient should have created an ADS stream.
@@ -2333,13 +2329,9 @@
   stream->MaybeSendStatusToClient(absl::UnavailableError("ugh"));
   // Check metric data.
   EXPECT_THAT(GetServerConnections(), ::testing::ElementsAre(::testing::Pair(
-<<<<<<< HEAD
-                                          "default_xds_server", false)));
+                                          kDefaultXdsServerUrl, false)));
   EXPECT_THAT(metrics_reporter_->server_failures(),
-              ::testing::ElementsAre(::testing::Pair("default_xds_server", 1)));
-=======
-                                          kDefaultXdsServerUrl, false)));
->>>>>>> 4e735be3
+              ::testing::ElementsAre(::testing::Pair(kDefaultXdsServerUrl, 1)));
   // XdsClient should report an error to the watcher.
   auto error = watcher->WaitForNextError();
   ASSERT_TRUE(error.has_value());
@@ -2362,13 +2354,9 @@
   CheckRequestNode(*request);  // Should be present on the first request.
   // Connection still reported as unhappy until we get a response.
   EXPECT_THAT(GetServerConnections(), ::testing::ElementsAre(::testing::Pair(
-<<<<<<< HEAD
-                                          "default_xds_server", false)));
+                                          kDefaultXdsServerUrl, false)));
   EXPECT_THAT(metrics_reporter_->server_failures(),
-              ::testing::ElementsAre(::testing::Pair("default_xds_server", 1)));
-=======
-                                          kDefaultXdsServerUrl, false)));
->>>>>>> 4e735be3
+              ::testing::ElementsAre(::testing::Pair(kDefaultXdsServerUrl, 1)));
   // Server now sends the requested resource.
   stream->SendMessageToClient(
       ResponseBuilder(XdsFooResourceType::Get()->type_url())
@@ -2437,13 +2425,9 @@
       << *error;
   // Connection reported as unhappy.
   EXPECT_THAT(GetServerConnections(), ::testing::ElementsAre(::testing::Pair(
-<<<<<<< HEAD
-                                          "default_xds_server", false)));
+                                          kDefaultXdsServerUrl, false)));
   EXPECT_THAT(metrics_reporter_->server_failures(),
-              ::testing::ElementsAre(::testing::Pair("default_xds_server", 1)));
-=======
-                                          kDefaultXdsServerUrl, false)));
->>>>>>> 4e735be3
+              ::testing::ElementsAre(::testing::Pair(kDefaultXdsServerUrl, 1)));
   // We should not see a resource-does-not-exist event, because the
   // timer should not be running while the channel is disconnected.
   EXPECT_TRUE(watcher->ExpectNoEvent(absl::Seconds(4)));
@@ -3856,6 +3840,7 @@
                   1)));
   EXPECT_THAT(metrics_reporter_->resource_updates_valid(),
               ::testing::IsEmpty());
+  EXPECT_THAT(metrics_reporter_->server_failures(), ::testing::ElementsAre());
   // XdsClient should have created an ADS stream.
   auto stream = WaitForAdsStream();
   ASSERT_TRUE(stream != nullptr);
@@ -3910,11 +3895,15 @@
   // Result (local): The metrics show the channel as being unhealthy.
   EXPECT_THAT(GetServerConnections(), ::testing::ElementsAre(::testing::Pair(
                                           kDefaultXdsServerUrl, false)));
+  EXPECT_THAT(metrics_reporter_->server_failures(),
+              ::testing::ElementsAre(::testing::Pair(kDefaultXdsServerUrl, 1)));
   // Input: Trigger stream failure.
   stream->MaybeSendStatusToClient(absl::UnavailableError("Stream failure"));
   // Result (local): The metrics still show the channel as being unhealthy.
   EXPECT_THAT(GetServerConnections(), ::testing::ElementsAre(::testing::Pair(
                                           kDefaultXdsServerUrl, false)));
+  EXPECT_THAT(metrics_reporter_->server_failures(),
+              ::testing::ElementsAre(::testing::Pair(kDefaultXdsServerUrl, 1)));
   // Result (remote): The client starts a new stream and sends a subscription
   //   message. Note that the server does not respond, so the channel will still
   //   have non-OK status.
@@ -4033,6 +4022,8 @@
                       2)));
   EXPECT_THAT(GetServerConnections(), ::testing::ElementsAre(::testing::Pair(
                                           kDefaultXdsServerUrl, true)));
+  EXPECT_THAT(metrics_reporter_->server_failures(),
+              ::testing::ElementsAre(::testing::Pair(kDefaultXdsServerUrl, 1)));
   // Result (remote): The stream to the fallback server has been orphaned.
   EXPECT_TRUE(stream2->Orphaned());
   // Result (local): Resources are delivered to watchers.
@@ -4088,6 +4079,8 @@
               ::testing::ElementsAre(
                   ::testing::Pair(kDefaultXdsServerUrl, false),
                   ::testing::Pair(fallback_server.server_uri(), true)));
+  EXPECT_THAT(metrics_reporter_->server_failures(),
+              ::testing::ElementsAre(::testing::Pair(kDefaultXdsServerUrl, 1)));
   // Fallback happens now
   stream = WaitForAdsStream(fallback_server);
   ASSERT_NE(stream, nullptr);
@@ -4103,6 +4096,9 @@
               ::testing::ElementsAre(
                   ::testing::Pair(kDefaultXdsServerUrl, false),
                   ::testing::Pair(fallback_server.server_uri(), false)));
+  EXPECT_THAT(metrics_reporter_->server_failures(), ::testing::ElementsAre(
+      ::testing::Pair(kDefaultXdsServerUrl, 1),
+      ::testing::Pair(fallback_server.server_uri(), 1)));
   auto error = watcher->WaitForNextError();
   ASSERT_TRUE(error.has_value());
   EXPECT_THAT(error->code(), absl::StatusCode::kUnavailable);
@@ -4152,6 +4148,8 @@
               ::testing::ElementsAre(
                   ::testing::Pair(kDefaultXdsServerUrl, false),
                   ::testing::Pair(fallback_server.server_uri(), true)));
+  EXPECT_THAT(metrics_reporter_->server_failures(), ::testing::ElementsAre(
+      ::testing::Pair(kDefaultXdsServerUrl, 1)));
   // XdsClient should have delivered the response to the watcher.
   auto resource = watcher->WaitForNextResource();
   ASSERT_NE(resource, nullptr);
