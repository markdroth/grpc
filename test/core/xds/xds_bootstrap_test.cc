//
// Copyright 2019 gRPC authors.
//
// Licensed under the Apache License, Version 2.0 (the "License");
// you may not use this file except in compliance with the License.
// You may obtain a copy of the License at
//
//     http://www.apache.org/licenses/LICENSE-2.0
//
// Unless required by applicable law or agreed to in writing, software
// distributed under the License is distributed on an "AS IS" BASIS,
// WITHOUT WARRANTIES OR CONDITIONS OF ANY KIND, either express or implied.
// See the License for the specific language governing permissions and
// limitations under the License.
//

#include "src/core/xds/xds_client/xds_bootstrap.h"

#include <stdio.h>

#include <map>
#include <memory>
#include <string>
#include <utility>

#include "absl/status/status.h"
#include "absl/status/statusor.h"
#include "absl/strings/str_format.h"
#include "absl/strings/string_view.h"
#include "gmock/gmock.h"
#include "gtest/gtest.h"

#include <grpc/grpc.h>
#include <grpc/grpc_security.h>
#include <grpc/grpc_security_constants.h>
#include <grpc/support/alloc.h>

#include "src/core/lib/config/core_configuration.h"
#include "src/core/lib/gprpp/env.h"
#include "src/core/lib/gprpp/ref_counted_ptr.h"
#include "src/core/lib/gprpp/validation_errors.h"
#include "src/core/lib/security/certificate_provider/certificate_provider_factory.h"
#include "src/core/lib/security/credentials/channel_creds_registry.h"
#include "src/core/lib/security/credentials/tls/grpc_tls_certificate_provider.h"
#include "src/core/util/json/json.h"
#include "src/core/util/json/json_args.h"
#include "src/core/util/json/json_object_loader.h"
#include "src/core/util/json/json_reader.h"
#include "src/core/util/tmpfile.h"
#include "src/core/xds/grpc/certificate_provider_store.h"
#include "src/core/xds/grpc/xds_bootstrap_grpc.h"
#include "src/core/xds/grpc/xds_server_grpc.h"
#include "test/core/test_util/scoped_env_var.h"
#include "test/core/test_util/test_config.h"

namespace grpc_core {
namespace testing {
namespace {

<<<<<<< HEAD
MATCHER_P4(EqXdsServer, name, creds_config_type, ignore_resource_deletion,
           trusted_xds_server, "equals XdsServer") {
  auto* server = static_cast<const GrpcXdsBootstrap::GrpcXdsServer*>(arg);
=======
MATCHER_P2(EqXdsServer, name, creds_config_type, "equals XdsServer") {
  auto* server = static_cast<const GrpcXdsServer*>(arg);
>>>>>>> c92b4338
  if (!::testing::ExplainMatchResult(::testing::Ne(nullptr), server,
                                     result_listener)) {
    return false;
  }
  bool ok = ::testing::ExplainMatchResult(name, server->server_uri(),
                                          result_listener);
  ok |=
      ::testing::ExplainMatchResult(server->IgnoreResourceDeletion(),
                                    ignore_resource_deletion, result_listener);
  ok |=
      ::testing::ExplainMatchResult(server->TrustedXdsServer(),
                                    trusted_xds_server, result_listener);
  auto creds_config = server->channel_creds_config();
  if (!::testing::ExplainMatchResult(::testing::Ne(nullptr), creds_config,
                                     result_listener)) {
    return false;
  }
  ok |= ::testing::ExplainMatchResult(creds_config_type, creds_config->type(),
                                      result_listener);
  return ok;
}

TEST(XdsBootstrapTest, Basic) {
  const char* json_str =
      "{"
      "  \"xds_servers\": ["
      "    {"
      "      \"server_uri\": \"fake:///lb1\","
      "      \"channel_creds\": ["
      "        {"
      "          \"type\": \"fake\","
      "          \"ignore\": 0"
      "        }"
      "      ],"
      "      \"ignore\": 0"
      "    },"
      "    {"
      "      \"server_uri\": \"fake:///lb2\","
      "      \"channel_creds\": ["
      "        {"
      "          \"type\": \"fake\","
      "          \"ignore\": 0"
      "        }"
      "      ],"
      "      \"ignore\": 0"
      "    }"
      "  ],"
      "  \"authorities\": {"
      "    \"xds.example.com\": {"
      "      \"client_listener_resource_name_template\": "
      "\"xdstp://xds.example.com/envoy.config.listener.v3.Listener/grpc/server/"
      "%s\","
      "      \"xds_servers\": ["
      "        {"
      "          \"server_uri\": \"fake:///xds_server\","
      "          \"channel_creds\": ["
      "            {"
      "              \"type\": \"fake\""
      "            }"
      "          ],"
      "          \"server_features\": ["
      "            \"xds_v3\","
      "            \"ignore_resource_deletion\""
      "          ]"
      "        },"
      "        {"
      "          \"server_uri\": \"fake:///xds_server2\","
      "          \"channel_creds\": ["
      "            {"
      "              \"type\": \"fake\""
      "            }"
      "          ],"
      "          \"server_features\": [\"xds_v3\"]"
      "        }"
      "      ]"
      "    },"
      "    \"xds.example2.com\": {"
      "      \"client_listener_resource_name_template\": "
      "\"xdstp://xds.example2.com/envoy.config.listener.v3.Listener/grpc/"
      "server/%s\","
      "      \"xds_servers\": ["
      "        {"
      "          \"server_uri\": \"fake:///xds_server3\","
      "          \"channel_creds\": ["
      "            {"
      "              \"type\": \"fake\""
      "            }"
      "          ],"
      "          \"server_features\": ["
      "            \"xds_v3\","
      "            \"trusted_xds_server\""
      "          ]"
      "        }"
      "      ]"
      "    }"
      "  },"
      "  \"node\": {"
      "    \"id\": \"foo\","
      "    \"cluster\": \"bar\","
      "    \"locality\": {"
      "      \"region\": \"milky_way\","
      "      \"zone\": \"sol_system\","
      "      \"sub_zone\": \"earth\","
      "      \"ignore\": {}"
      "    },"
      "    \"metadata\": {"
      "      \"foo\": 1,"
      "      \"bar\": 2"
      "    },"
      "    \"ignore\": \"whee\""
      "  },"
      "  \"server_listener_resource_name_template\": \"example/resource\","
      "  \"ignore\": {}"
      "}";
  auto bootstrap_or = GrpcXdsBootstrap::Create(json_str);
  ASSERT_TRUE(bootstrap_or.ok()) << bootstrap_or.status();
  auto bootstrap = std::move(*bootstrap_or);
  EXPECT_THAT(bootstrap->servers(), ::testing::ElementsAre(EqXdsServer(
                                        "fake:///lb1", "fake", false, false)));
  EXPECT_EQ(bootstrap->authorities().size(), 2);
  auto* authority = static_cast<const GrpcXdsBootstrap::GrpcAuthority*>(
      bootstrap->LookupAuthority("xds.example.com"));
  ASSERT_NE(authority, nullptr);
  EXPECT_EQ(authority->client_listener_resource_name_template(),
            "xdstp://xds.example.com/envoy.config.listener.v3.Listener/grpc/"
            "server/%s");
  EXPECT_THAT(authority->servers(),
              ::testing::ElementsAre(
                  EqXdsServer("fake:///xds_server", "fake", true, false)));
  authority = static_cast<const GrpcXdsBootstrap::GrpcAuthority*>(
      bootstrap->LookupAuthority("xds.example2.com"));
  ASSERT_NE(authority, nullptr);
  EXPECT_EQ(authority->client_listener_resource_name_template(),
            "xdstp://xds.example2.com/envoy.config.listener.v3.Listener/grpc/"
            "server/%s");
  EXPECT_THAT(authority->servers(),
              ::testing::ElementsAre(
                  EqXdsServer("fake:///xds_server3", "fake", false, true)));
  ASSERT_NE(bootstrap->node(), nullptr);
  EXPECT_EQ(bootstrap->node()->id(), "foo");
  EXPECT_EQ(bootstrap->node()->cluster(), "bar");
  EXPECT_EQ(bootstrap->node()->locality_region(), "milky_way");
  EXPECT_EQ(bootstrap->node()->locality_zone(), "sol_system");
  EXPECT_EQ(bootstrap->node()->locality_sub_zone(), "earth");
  EXPECT_THAT(bootstrap->node()->metadata(),
              ::testing::ElementsAre(
                  ::testing::Pair(
                      ::testing::Eq("bar"),
                      ::testing::AllOf(
                          ::testing::Property(&Json::type, Json::Type::kNumber),
                          ::testing::Property(&Json::string, "2"))),
                  ::testing::Pair(
                      ::testing::Eq("foo"),
                      ::testing::AllOf(
                          ::testing::Property(&Json::type, Json::Type::kNumber),
                          ::testing::Property(&Json::string, "1")))));
  EXPECT_EQ(bootstrap->server_listener_resource_name_template(),
            "example/resource");
}

TEST(XdsBootstrapTest, ValidWithoutNode) {
  const char* json_str =
      "{"
      "  \"xds_servers\": ["
      "    {"
      "      \"server_uri\": \"fake:///lb\","
      "      \"channel_creds\": [{\"type\": \"fake\"}]"
      "    }"
      "  ]"
      "}";
  auto bootstrap_or = GrpcXdsBootstrap::Create(json_str);
  ASSERT_TRUE(bootstrap_or.ok()) << bootstrap_or.status();
  auto bootstrap = std::move(*bootstrap_or);
  EXPECT_THAT(bootstrap->servers(), ::testing::ElementsAre(EqXdsServer(
                                        "fake:///lb", "fake", false, false)));
  EXPECT_EQ(bootstrap->node(), nullptr);
}

TEST(XdsBootstrapTest, InsecureCreds) {
  const char* json_str =
      "{"
      "  \"xds_servers\": ["
      "    {"
      "      \"server_uri\": \"fake:///lb\","
      "      \"channel_creds\": [{\"type\": \"insecure\"}]"
      "    }"
      "  ]"
      "}";
  auto bootstrap_or = GrpcXdsBootstrap::Create(json_str);
  ASSERT_TRUE(bootstrap_or.ok()) << bootstrap_or.status();
  auto bootstrap = std::move(*bootstrap_or);
  EXPECT_THAT(bootstrap->servers(),
              ::testing::ElementsAre(
                  EqXdsServer("fake:///lb", "insecure", false, false)));
  EXPECT_EQ(bootstrap->node(), nullptr);
}

TEST(XdsBootstrapTest, GoogleDefaultCreds) {
  // Generate call creds file needed by GoogleDefaultCreds.
  const char token_str[] =
      "{ \"client_id\": \"32555999999.apps.googleusercontent.com\","
      "  \"client_secret\": \"EmssLNjJy1332hD4KFsecret\","
      "  \"refresh_token\": \"1/Blahblasj424jladJDSGNf-u4Sua3HDA2ngjd42\","
      "  \"type\": \"authorized_user\"}";
  char* creds_file_name;
  FILE* creds_file = gpr_tmpfile("xds_bootstrap_test", &creds_file_name);
  ASSERT_NE(creds_file_name, nullptr);
  ASSERT_NE(creds_file, nullptr);
  ASSERT_EQ(fwrite(token_str, 1, sizeof(token_str), creds_file),
            sizeof(token_str));
  fclose(creds_file);
  SetEnv(GRPC_GOOGLE_CREDENTIALS_ENV_VAR, creds_file_name);
  gpr_free(creds_file_name);
  // Now run test.
  const char* json_str =
      "{"
      "  \"xds_servers\": ["
      "    {"
      "      \"server_uri\": \"fake:///lb\","
      "      \"channel_creds\": [{\"type\": \"google_default\"}]"
      "    }"
      "  ]"
      "}";
  auto bootstrap_or = GrpcXdsBootstrap::Create(json_str);
  ASSERT_TRUE(bootstrap_or.ok()) << bootstrap_or.status();
  auto bootstrap = std::move(*bootstrap_or);
  EXPECT_THAT(bootstrap->servers(),
              ::testing::ElementsAre(
                  EqXdsServer("fake:///lb", "google_default", false, false)));
  EXPECT_EQ(bootstrap->node(), nullptr);
}

TEST(XdsBootstrapTest, MissingChannelCreds) {
  const char* json_str =
      "{"
      "  \"xds_servers\": ["
      "    {"
      "      \"server_uri\": \"fake:///lb\""
      "    }"
      "  ]"
      "}";
  auto bootstrap = GrpcXdsBootstrap::Create(json_str);
  EXPECT_EQ(bootstrap.status().message(),
            "errors validating JSON: ["
            "field:xds_servers[0].channel_creds error:field not present]")
      << bootstrap.status();
}

TEST(XdsBootstrapTest, NoKnownChannelCreds) {
  const char* json_str =
      "{"
      "  \"xds_servers\": ["
      "    {"
      "      \"server_uri\": \"fake:///lb\","
      "      \"channel_creds\": [{\"type\": \"unknown\"}]"
      "    }"
      "  ]"
      "}";
  auto bootstrap = GrpcXdsBootstrap::Create(json_str);
  EXPECT_EQ(bootstrap.status().message(),
            "errors validating JSON: ["
            "field:xds_servers[0].channel_creds "
            "error:no known creds type found]")
      << bootstrap.status();
}

TEST(XdsBootstrapTest, MissingXdsServers) {
  auto bootstrap = GrpcXdsBootstrap::Create("{}");
  EXPECT_EQ(
      bootstrap.status().message(),
      "errors validating JSON: [field:xds_servers error:field not present]")
      << bootstrap.status();
}

TEST(XdsBootstrapTest, EmptyXdsServers) {
  const char* json_str =
      "{"
      "  \"xds_servers\": ["
      "  ]"
      "}";
  auto bootstrap = GrpcXdsBootstrap::Create(json_str);
  EXPECT_EQ(
      bootstrap.status().message(),
      "errors validating JSON: [field:xds_servers error:must be non-empty]")
      << bootstrap.status();
}

TEST(XdsBootstrapTest, TopFieldsWrongTypes) {
  const char* json_str =
      "{"
      "  \"xds_servers\":1,"
      "  \"node\":1,"
      "  \"server_listener_resource_name_template\":1,"
      "  \"certificate_providers\":1"
      "}";
  auto bootstrap = GrpcXdsBootstrap::Create(json_str);
  EXPECT_EQ(
      bootstrap.status().message(),
      "errors validating JSON: ["
      "field:certificate_providers error:is not an object; "
      "field:node error:is not an object; "
      "field:server_listener_resource_name_template error:is not a string; "
      "field:xds_servers error:is not an array]")
      << bootstrap.status();
}

TEST(XdsBootstrapTest, XdsServerMissingFields) {
  const char* json_str =
      "{"
      "  \"xds_servers\":[{}]"
      "}";
  auto bootstrap = GrpcXdsBootstrap::Create(json_str);
  EXPECT_EQ(bootstrap.status().message(),
            "errors validating JSON: ["
            "field:xds_servers[0].channel_creds error:field not present; "
            "field:xds_servers[0].server_uri error:field not present]")
      << bootstrap.status();
}

TEST(XdsBootstrapTest, XdsServerUriAndCredsWrongTypes) {
  const char* json_str =
      "{"
      "  \"xds_servers\":["
      "    {"
      "      \"server_uri\":1,"
      "      \"channel_creds\":1"
      "    }"
      "  ]"
      "}";
  auto bootstrap = GrpcXdsBootstrap::Create(json_str);
  EXPECT_EQ(bootstrap.status().message(),
            "errors validating JSON: ["
            "field:xds_servers[0].channel_creds error:is not an array; "
            "field:xds_servers[0].server_uri error:is not a string]")
      << bootstrap.status();
}

TEST(XdsBootstrapTest, ChannelCredsFieldsWrongTypes) {
  const char* json_str =
      "{"
      "  \"xds_servers\":["
      "    {"
      "      \"server_uri\":\"foo\","
      "      \"channel_creds\":["
      "        {"
      "          \"type\":0,"
      "          \"config\":1"
      "        }"
      "      ]"
      "    }"
      "  ]"
      "}";
  auto bootstrap = GrpcXdsBootstrap::Create(json_str);
  EXPECT_EQ(
      bootstrap.status().message(),
      "errors validating JSON: ["
      "field:xds_servers[0].channel_creds[0].config error:is not an object; "
      "field:xds_servers[0].channel_creds[0].type error:is not a string]")
      << bootstrap.status();
}

TEST(XdsBootstrapTest, NodeFieldsWrongTypes) {
  const char* json_str =
      "{"
      "  \"node\":{"
      "    \"id\":0,"
      "    \"cluster\":0,"
      "    \"locality\":0,"
      "    \"metadata\":0"
      "  }"
      "}";
  auto bootstrap = GrpcXdsBootstrap::Create(json_str);
  EXPECT_EQ(bootstrap.status().message(),
            "errors validating JSON: ["
            "field:node.cluster error:is not a string; "
            "field:node.id error:is not a string; "
            "field:node.locality error:is not an object; "
            "field:node.metadata error:is not an object; "
            "field:xds_servers error:field not present]")
      << bootstrap.status();
}

TEST(XdsBootstrapTest, LocalityFieldsWrongType) {
  const char* json_str =
      "{"
      "  \"node\":{"
      "    \"locality\":{"
      "      \"region\":0,"
      "      \"zone\":0,"
      "      \"sub_zone\":0"
      "    }"
      "  }"
      "}";
  auto bootstrap = GrpcXdsBootstrap::Create(json_str);
  EXPECT_EQ(bootstrap.status().message(),
            "errors validating JSON: ["
            "field:node.locality.region error:is not a string; "
            "field:node.locality.sub_zone error:is not a string; "
            "field:node.locality.zone error:is not a string; "
            "field:xds_servers error:field not present]")
      << bootstrap.status();
}

TEST(XdsBootstrapTest, CertificateProvidersElementWrongType) {
  const char* json_str =
      "{"
      "  \"xds_servers\": ["
      "    {"
      "      \"server_uri\": \"fake:///lb\","
      "      \"channel_creds\": [{\"type\": \"fake\"}]"
      "    }"
      "  ],"
      "  \"certificate_providers\": {"
      "    \"plugin\":1"
      "  }"
      "}";
  auto bootstrap = GrpcXdsBootstrap::Create(json_str);
  EXPECT_EQ(bootstrap.status().message(),
            "errors validating JSON: ["
            "field:certificate_providers[\"plugin\"] error:is not an object]")
      << bootstrap.status();
}

TEST(XdsBootstrapTest, CertificateProvidersPluginNameWrongType) {
  const char* json_str =
      "{"
      "  \"xds_servers\": ["
      "    {"
      "      \"server_uri\": \"fake:///lb\","
      "      \"channel_creds\": [{\"type\": \"fake\"}]"
      "    }"
      "  ],"
      "  \"certificate_providers\": {"
      "    \"plugin\": {"
      "      \"plugin_name\":1"
      "    }"
      "  }"
      "}";
  auto bootstrap = GrpcXdsBootstrap::Create(json_str);
  EXPECT_EQ(bootstrap.status().message(),
            "errors validating JSON: ["
            "field:certificate_providers[\"plugin\"].plugin_name error:"
            "is not a string]")
      << bootstrap.status();
}

TEST(XdsBootstrapTest, CertificateProvidersUnrecognizedPluginName) {
  const char* json_str =
      "{"
      "  \"xds_servers\": ["
      "    {"
      "      \"server_uri\": \"fake:///lb\","
      "      \"channel_creds\": [{\"type\": \"fake\"}]"
      "    }"
      "  ],"
      "  \"certificate_providers\": {"
      "    \"plugin\": {"
      "      \"plugin_name\":\"unknown\""
      "    }"
      "  }"
      "}";
  auto bootstrap = GrpcXdsBootstrap::Create(json_str);
  EXPECT_EQ(bootstrap.status().message(),
            "errors validating JSON: ["
            "field:certificate_providers[\"plugin\"].plugin_name error:"
            "Unrecognized plugin name: unknown]")
      << bootstrap.status();
}

TEST(XdsBootstrapTest, AuthorityXdsServerInvalidResourceTemplate) {
  const char* json_str =
      "{"
      "  \"xds_servers\": ["
      "    {"
      "      \"server_uri\": \"fake:///lb\","
      "      \"channel_creds\": [{\"type\": \"fake\"}]"
      "    }"
      "  ],"
      "  \"authorities\": {"
      "    \"xds.example.com\": {"
      "      \"client_listener_resource_name_template\": "
      "\"xds://xds.example.com/envoy.config.listener.v3.Listener/grpc/server/"
      "%s\","
      "      \"xds_servers\": ["
      "        {"
      "          \"server_uri\": \"fake:///xds_server\","
      "          \"channel_creds\": ["
      "            {"
      "              \"type\": \"fake\""
      "            }"
      "          ],"
      "          \"server_features\": [\"xds_v3\"]"
      "        }"
      "      ]"
      "    }"
      "  }"
      "}";
  auto bootstrap = GrpcXdsBootstrap::Create(json_str);
  EXPECT_EQ(bootstrap.status().message(),
            "errors validating JSON: ["
            "field:authorities[\"xds.example.com\"]"
            ".client_listener_resource_name_template error:"
            "field must begin with \"xdstp://xds.example.com/\"]")
      << bootstrap.status();
}

TEST(XdsBootstrapTest, AuthorityXdsServerMissingServerUri) {
  const char* json_str =
      "{"
      "  \"xds_servers\": ["
      "    {"
      "      \"server_uri\": \"fake:///lb\","
      "      \"channel_creds\": [{\"type\": \"fake\"}]"
      "    }"
      "  ],"
      "  \"authorities\": {"
      "    \"xds.example.com\": {"
      "      \"client_listener_resource_name_template\": "
      "\"xdstp://xds.example.com/envoy.config.listener.v3.Listener/grpc/server/"
      "%s\","
      "      \"xds_servers\":[{}]"
      "    }"
      "  }"
      "}";
  auto bootstrap = GrpcXdsBootstrap::Create(json_str);
  EXPECT_EQ(
      bootstrap.status().message(),
      "errors validating JSON: ["
      "field:authorities[\"xds.example.com\"].xds_servers[0].channel_creds "
      "error:field not present; "
      "field:authorities[\"xds.example.com\"].xds_servers[0].server_uri "
      "error:field not present]")
      << bootstrap.status();
}

class FakeCertificateProviderFactory : public CertificateProviderFactory {
 public:
  class Config : public CertificateProviderFactory::Config {
   public:
    int value() const { return value_; }

    absl::string_view name() const override { return "fake"; }

    std::string ToString() const override {
      return absl::StrFormat(
          "{\n"
          "  value=%d"
          "}",
          value_);
    }

    static const JsonLoaderInterface* JsonLoader(const JsonArgs&) {
      static const auto* loader = JsonObjectLoader<Config>()
                                      .OptionalField("value", &Config::value_)
                                      .Finish();
      return loader;
    }

   private:
    int value_;
  };

  absl::string_view name() const override { return "fake"; }

  RefCountedPtr<CertificateProviderFactory::Config>
  CreateCertificateProviderConfig(const Json& config_json, const JsonArgs& args,
                                  ValidationErrors* errors) override {
    return LoadFromJson<RefCountedPtr<Config>>(config_json, args, errors);
  }

  RefCountedPtr<grpc_tls_certificate_provider> CreateCertificateProvider(
      RefCountedPtr<CertificateProviderFactory::Config> /*config*/) override {
    return nullptr;
  }
};

TEST(XdsBootstrapTest, CertificateProvidersFakePluginParsingError) {
  const char* json_str =
      "{"
      "  \"xds_servers\": ["
      "    {"
      "      \"server_uri\": \"fake:///lb\","
      "      \"channel_creds\": [{\"type\": \"fake\"}]"
      "    }"
      "  ],"
      "  \"certificate_providers\": {"
      "    \"fake_plugin\": {"
      "      \"plugin_name\": \"fake\","
      "      \"config\": {"
      "        \"value\": []"
      "      }"
      "    }"
      "  }"
      "}";
  auto bootstrap = GrpcXdsBootstrap::Create(json_str);
  EXPECT_EQ(bootstrap.status().message(),
            "errors validating JSON: ["
            "field:certificate_providers[\"fake_plugin\"].config.value "
            "error:is not a number]")
      << bootstrap.status();
}

TEST(XdsBootstrapTest, CertificateProvidersFakePluginParsingSuccess) {
  const char* json_str =
      "{"
      "  \"xds_servers\": ["
      "    {"
      "      \"server_uri\": \"fake:///lb\","
      "      \"channel_creds\": [{\"type\": \"fake\"}]"
      "    }"
      "  ],"
      "  \"certificate_providers\": {"
      "    \"fake_plugin\": {"
      "      \"plugin_name\": \"fake\","
      "      \"config\": {"
      "        \"value\": 10"
      "      }"
      "    }"
      "  }"
      "}";
  auto bootstrap_or = GrpcXdsBootstrap::Create(json_str);
  ASSERT_TRUE(bootstrap_or.ok()) << bootstrap_or.status();
  auto bootstrap = std::move(*bootstrap_or);
  const CertificateProviderStore::PluginDefinition& fake_plugin =
      bootstrap->certificate_providers().at("fake_plugin");
  ASSERT_EQ(fake_plugin.plugin_name, "fake");
  ASSERT_EQ(fake_plugin.config->name(), "fake");
  auto* config = static_cast<FakeCertificateProviderFactory::Config*>(
      fake_plugin.config.get());
  ASSERT_EQ(config->value(), 10);
}

TEST(XdsBootstrapTest, CertificateProvidersFakePluginEmptyConfig) {
  const char* json_str =
      "{"
      "  \"xds_servers\": ["
      "    {"
      "      \"server_uri\": \"fake:///lb\","
      "      \"channel_creds\": [{\"type\": \"fake\"}]"
      "    }"
      "  ],"
      "  \"certificate_providers\": {"
      "    \"fake_plugin\": {"
      "      \"plugin_name\": \"fake\""
      "    }"
      "  }"
      "}";
  auto bootstrap_or = GrpcXdsBootstrap::Create(json_str);
  ASSERT_TRUE(bootstrap_or.ok()) << bootstrap_or.status();
  auto bootstrap = std::move(*bootstrap_or);
  const CertificateProviderStore::PluginDefinition& fake_plugin =
      bootstrap->certificate_providers().at("fake_plugin");
  ASSERT_EQ(fake_plugin.plugin_name, "fake");
  ASSERT_EQ(fake_plugin.config->name(), "fake");
  auto* config = static_cast<FakeCertificateProviderFactory::Config*>(
      fake_plugin.config.get());
  ASSERT_EQ(config->value(), 0);
}

TEST(XdsBootstrapTest, XdsServerToJsonAndParse) {
  const char* json_str =
      "    {"
      "      \"server_uri\": \"fake:///lb\","
      "      \"channel_creds\": ["
      "        {"
      "          \"type\": \"fake\","
      "          \"ignore\": 0"
      "        }"
      "      ],"
      "      \"ignore\": 0,"
      "      \"server_features\": ["
      "        \"ignore_resource_deletion\","
      "        \"trusted_xds_server\""
      "      ]"
      "    }";
  auto json = JsonParse(json_str);
  ASSERT_TRUE(json.ok()) << json.status();
  auto xds_server = LoadFromJson<GrpcXdsServer>(*json);
  ASSERT_TRUE(xds_server.ok()) << xds_server.status();
  Json output = xds_server->ToJson();
  auto output_xds_server = LoadFromJson<GrpcXdsServer>(output);
  ASSERT_TRUE(output_xds_server.ok()) << output_xds_server.status();
  EXPECT_EQ(*xds_server, *output_xds_server);
}

TEST(XdsBootstrapTest, NoXdsServersEnvVar) {
  ScopedEnvVar fallback_enabled("GRPC_EXPERIMENTAL_XDS_FALLBACK", "1");
  const char* json_str =
      "{"
      "  \"xds_servers\": ["
      "    {"
      "      \"server_uri\": \"fake:///lb1\","
      "      \"channel_creds\": ["
      "        {"
      "          \"type\": \"fake\","
      "          \"ignore\": 0"
      "        }"
      "      ],"
      "      \"ignore\": 0"
      "    },"
      "    {"
      "      \"server_uri\": \"fake:///lb2\","
      "      \"channel_creds\": ["
      "        {"
      "          \"type\": \"fake\","
      "          \"ignore\": 0"
      "        }"
      "      ],"
      "      \"ignore\": 0"
      "    }"
      "  ],"
      "  \"authorities\": {"
      "    \"xds.example.com\": {"
      "      \"client_listener_resource_name_template\": "
      "\"xdstp://xds.example.com/envoy.config.listener.v3.Listener/grpc/server/"
      "%s\","
      "      \"xds_servers\": ["
      "        {"
      "          \"server_uri\": \"fake:///xds_server\","
      "          \"channel_creds\": ["
      "            {"
      "              \"type\": \"fake\""
      "            }"
      "          ],"
      "          \"server_features\": [\"xds_v3\"]"
      "        },"
      "        {"
      "          \"server_uri\": \"fake:///xds_server2\","
      "          \"channel_creds\": ["
      "            {"
      "              \"type\": \"fake\""
      "            }"
      "          ],"
      "          \"server_features\": [\"xds_v3\"]"
      "        }"
      "      ]"
      "    }"
      "  },"
      "  \"node\": {"
      "    \"id\": \"foo\","
      "    \"cluster\": \"bar\","
      "    \"locality\": {"
      "      \"region\": \"milky_way\","
      "      \"zone\": \"sol_system\","
      "      \"sub_zone\": \"earth\","
      "      \"ignore\": {}"
      "    },"
      "    \"metadata\": {"
      "      \"foo\": 1,"
      "      \"bar\": 2"
      "    },"
      "    \"ignore\": \"whee\""
      "  },"
      "  \"server_listener_resource_name_template\": \"example/resource\","
      "  \"ignore\": {}"
      "}";
  auto bootstrap_or = GrpcXdsBootstrap::Create(json_str);
  ASSERT_TRUE(bootstrap_or.ok()) << bootstrap_or.status();
  auto bootstrap = std::move(*bootstrap_or);
  EXPECT_THAT(
      bootstrap->servers(),
      ::testing::ElementsAre(EqXdsServer("fake:///lb1", "fake", false, false),
                             EqXdsServer("fake:///lb2", "fake", false, false)));
  auto* authority = static_cast<const GrpcXdsBootstrap::GrpcAuthority*>(
      bootstrap->LookupAuthority("xds.example.com"));
  ASSERT_NE(authority, nullptr);
  EXPECT_THAT(authority->servers(),
              ::testing::ElementsAre(
                  EqXdsServer("fake:///xds_server", "fake", false, false),
                  EqXdsServer("fake:///xds_server2", "fake", false, false)));
}

}  // namespace
}  // namespace testing
}  // namespace grpc_core

int main(int argc, char** argv) {
  ::testing::InitGoogleTest(&argc, argv);
  grpc::testing::TestEnvironment env(&argc, argv);
  grpc_core::CoreConfiguration::RegisterBuilder(
      [](grpc_core::CoreConfiguration::Builder* builder) {
        builder->certificate_provider_registry()
            ->RegisterCertificateProviderFactory(
                std::make_unique<
                    grpc_core::testing::FakeCertificateProviderFactory>());
      });
  grpc_init();
  int ret = RUN_ALL_TESTS();
  grpc_shutdown();
  return ret;
}<|MERGE_RESOLUTION|>--- conflicted
+++ resolved
@@ -57,14 +57,9 @@
 namespace testing {
 namespace {
 
-<<<<<<< HEAD
 MATCHER_P4(EqXdsServer, name, creds_config_type, ignore_resource_deletion,
            trusted_xds_server, "equals XdsServer") {
-  auto* server = static_cast<const GrpcXdsBootstrap::GrpcXdsServer*>(arg);
-=======
-MATCHER_P2(EqXdsServer, name, creds_config_type, "equals XdsServer") {
   auto* server = static_cast<const GrpcXdsServer*>(arg);
->>>>>>> c92b4338
   if (!::testing::ExplainMatchResult(::testing::Ne(nullptr), server,
                                      result_listener)) {
     return false;
