--- conflicted
+++ resolved
@@ -100,7 +100,6 @@
     }
   }
 
-<<<<<<< HEAD
   static void ApplyServerConfig(const ServerConfig& config,
                                 ServerBuilder* builder) {
     if (config.resource_quota_size() > 0) {
@@ -121,11 +120,11 @@
                   arg.name().c_str());
       }
     }
-=======
+  }
+
   virtual int GetPollCount() {
     // For sync server.
     return 0;
->>>>>>> be7f2a41
   }
 
  private:
