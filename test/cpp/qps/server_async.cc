/*
 *
 * Copyright 2015, Google Inc.
 * All rights reserved.
 *
 * Redistribution and use in source and binary forms, with or without
 * modification, are permitted provided that the following conditions are
 * met:
 *
 *     * Redistributions of source code must retain the above copyright
 * notice, this list of conditions and the following disclaimer.
 *     * Redistributions in binary form must reproduce the above
 * copyright notice, this list of conditions and the following disclaimer
 * in the documentation and/or other materials provided with the
 * distribution.
 *     * Neither the name of Google Inc. nor the names of its
 * contributors may be used to endorse or promote products derived from
 * this software without specific prior written permission.
 *
 * THIS SOFTWARE IS PROVIDED BY THE COPYRIGHT HOLDERS AND CONTRIBUTORS
 * "AS IS" AND ANY EXPRESS OR IMPLIED WARRANTIES, INCLUDING, BUT NOT
 * LIMITED TO, THE IMPLIED WARRANTIES OF MERCHANTABILITY AND FITNESS FOR
 * A PARTICULAR PURPOSE ARE DISCLAIMED. IN NO EVENT SHALL THE COPYRIGHT
 * OWNER OR CONTRIBUTORS BE LIABLE FOR ANY DIRECT, INDIRECT, INCIDENTAL,
 * SPECIAL, EXEMPLARY, OR CONSEQUENTIAL DAMAGES (INCLUDING, BUT NOT
 * LIMITED TO, PROCUREMENT OF SUBSTITUTE GOODS OR SERVICES; LOSS OF USE,
 * DATA, OR PROFITS; OR BUSINESS INTERRUPTION) HOWEVER CAUSED AND ON ANY
 * THEORY OF LIABILITY, WHETHER IN CONTRACT, STRICT LIABILITY, OR TORT
 * (INCLUDING NEGLIGENCE OR OTHERWISE) ARISING IN ANY WAY OUT OF THE USE
 * OF THIS SOFTWARE, EVEN IF ADVISED OF THE POSSIBILITY OF SUCH DAMAGE.
 *
 */

#include <forward_list>
#include <functional>
#include <memory>
#include <mutex>
#include <thread>

#include <grpc++/generic/async_generic_service.h>
#include <grpc++/security/server_credentials.h>
#include <grpc++/server.h>
#include <grpc++/server_builder.h>
#include <grpc++/server_context.h>
#include <grpc++/support/config.h>
#include <grpc/grpc.h>
#include <grpc/support/alloc.h>
#include <grpc/support/host_port.h>
#include <grpc/support/log.h>

#include "src/proto/grpc/testing/services.grpc.pb.h"
#include "test/core/util/test_config.h"
#include "test/cpp/qps/server.h"

namespace grpc {
namespace testing {

template <class RequestType, class ResponseType, class ServiceType,
          class ServerContextType>
class AsyncQpsServerTest : public Server {
 public:
  AsyncQpsServerTest(
      const ServerConfig &config,
      std::function<void(ServerBuilder *, ServiceType *)> register_service,
      std::function<void(ServiceType *, ServerContextType *, RequestType *,
                         ServerAsyncResponseWriter<ResponseType> *,
                         CompletionQueue *, ServerCompletionQueue *, void *)>
          request_unary_function,
      std::function<void(ServiceType *, ServerContextType *,
                         ServerAsyncReaderWriter<ResponseType, RequestType> *,
                         CompletionQueue *, ServerCompletionQueue *, void *)>
          request_streaming_function,
      std::function<grpc::Status(const PayloadConfig &, const RequestType *,
                                 ResponseType *)>
          process_rpc)
      : Server(config) {
    char *server_address = NULL;

    gpr_join_host_port(&server_address, "::", port());

    ServerBuilder builder;
    builder.AddListeningPort(server_address,
                             Server::CreateServerCredentials(config));
    gpr_free(server_address);

    register_service(&builder, &async_service_);

    int num_threads = config.async_server_threads();
    if (num_threads <= 0) {  // dynamic sizing
      num_threads = cores();
      gpr_log(GPR_INFO, "Sizing async server to %d threads", num_threads);
    }

    for (int i = 0; i < num_threads; i++) {
      srv_cqs_.emplace_back(builder.AddCompletionQueue());
    }

    server_ = builder.BuildAndStart();

    using namespace std::placeholders;

    auto process_rpc_bound =
        std::bind(process_rpc, config.payload_config(), _1, _2);

    for (int i = 0; i < 15000; i++) {
      for (int j = 0; j < num_threads; j++) {
        if (request_unary_function) {
          auto request_unary =
              std::bind(request_unary_function, &async_service_, _1, _2, _3,
                        srv_cqs_[j].get(), srv_cqs_[j].get(), _4);
          contexts_.push_front(
              new ServerRpcContextUnaryImpl(request_unary, process_rpc_bound));
        }
        if (request_streaming_function) {
          auto request_streaming =
              std::bind(request_streaming_function, &async_service_, _1, _2,
                        srv_cqs_[j].get(), srv_cqs_[j].get(), _3);
          contexts_.push_front(new ServerRpcContextStreamingImpl(
              request_streaming, process_rpc_bound));
        }
      }
    }

    for (int i = 0; i < num_threads; i++) {
      shutdown_state_.emplace_back(new PerThreadShutdownState());
      threads_.emplace_back(&AsyncQpsServerTest::ThreadFunc, this, i);
    }
  }
  ~AsyncQpsServerTest() {
    for (auto ss = shutdown_state_.begin(); ss != shutdown_state_.end(); ++ss) {
      std::lock_guard<std::mutex> lock((*ss)->mutex);
      (*ss)->shutdown = true;
    }
    // TODO (vpai): Remove this deadline and allow Shutdown to finish properly
    auto deadline = std::chrono::system_clock::now() + std::chrono::seconds(3);
    server_->Shutdown(deadline);
    for (auto cq = srv_cqs_.begin(); cq != srv_cqs_.end(); ++cq) {
      (*cq)->Shutdown();
    }
<<<<<<< HEAD
    server_->Shutdown(std::chrono::system_clock::now() +
                      std::chrono::seconds(3));
=======
>>>>>>> 5fde20d9
    for (auto thr = threads_.begin(); thr != threads_.end(); thr++) {
      thr->join();
    }
    for (auto cq = srv_cqs_.begin(); cq != srv_cqs_.end(); ++cq) {
      bool ok;
      void *got_tag;
      while ((*cq)->Next(&got_tag, &ok))
        ;
    }
    while (!contexts_.empty()) {
      delete contexts_.front();
      contexts_.pop_front();
    }
  }

 private:
  void ThreadFunc(int thread_idx) {
    // Wait until work is available or we are shutting down
    bool ok;
    void *got_tag;
    while (srv_cqs_[thread_idx]->Next(&got_tag, &ok)) {
      ServerRpcContext *ctx = detag(got_tag);
      // The tag is a pointer to an RPC context to invoke
      // Proceed while holding a lock to make sure that
      // this thread isn't supposed to shut down
      std::lock_guard<std::mutex> l(shutdown_state_[thread_idx]->mutex);
      if (shutdown_state_[thread_idx]->shutdown) {
        return;
      }
      const bool still_going = ctx->RunNextState(ok);
      // if this RPC context is done, refresh it
      if (!still_going) {
        ctx->Reset();
      }
    }
    return;
  }

  class ServerRpcContext {
   public:
    ServerRpcContext() {}
    virtual ~ServerRpcContext(){};
    virtual bool RunNextState(bool) = 0;  // next state, return false if done
    virtual void Reset() = 0;             // start this back at a clean state
  };
  static void *tag(ServerRpcContext *func) {
    return reinterpret_cast<void *>(func);
  }
  static ServerRpcContext *detag(void *tag) {
    return reinterpret_cast<ServerRpcContext *>(tag);
  }

  class ServerRpcContextUnaryImpl GRPC_FINAL : public ServerRpcContext {
   public:
    ServerRpcContextUnaryImpl(
        std::function<void(ServerContextType *, RequestType *,
                           grpc::ServerAsyncResponseWriter<ResponseType> *,
                           void *)>
            request_method,
        std::function<grpc::Status(const RequestType *, ResponseType *)>
            invoke_method)
        : srv_ctx_(new ServerContextType),
          next_state_(&ServerRpcContextUnaryImpl::invoker),
          request_method_(request_method),
          invoke_method_(invoke_method),
          response_writer_(srv_ctx_.get()) {
      request_method_(srv_ctx_.get(), &req_, &response_writer_,
                      AsyncQpsServerTest::tag(this));
    }
    ~ServerRpcContextUnaryImpl() GRPC_OVERRIDE {}
    bool RunNextState(bool ok) GRPC_OVERRIDE {
      return (this->*next_state_)(ok);
    }
    void Reset() GRPC_OVERRIDE {
      srv_ctx_.reset(new ServerContextType);
      req_ = RequestType();
      response_writer_ =
          grpc::ServerAsyncResponseWriter<ResponseType>(srv_ctx_.get());

      // Then request the method
      next_state_ = &ServerRpcContextUnaryImpl::invoker;
      request_method_(srv_ctx_.get(), &req_, &response_writer_,
                      AsyncQpsServerTest::tag(this));
    }

   private:
    bool finisher(bool) { return false; }
    bool invoker(bool ok) {
      if (!ok) {
        return false;
      }

      ResponseType response;

      // Call the RPC processing function
      grpc::Status status = invoke_method_(&req_, &response);

      // Have the response writer work and invoke on_finish when done
      next_state_ = &ServerRpcContextUnaryImpl::finisher;
      response_writer_.Finish(response, status, AsyncQpsServerTest::tag(this));
      return true;
    }
    std::unique_ptr<ServerContextType> srv_ctx_;
    RequestType req_;
    bool (ServerRpcContextUnaryImpl::*next_state_)(bool);
    std::function<void(ServerContextType *, RequestType *,
                       grpc::ServerAsyncResponseWriter<ResponseType> *, void *)>
        request_method_;
    std::function<grpc::Status(const RequestType *, ResponseType *)>
        invoke_method_;
    grpc::ServerAsyncResponseWriter<ResponseType> response_writer_;
  };

  class ServerRpcContextStreamingImpl GRPC_FINAL : public ServerRpcContext {
   public:
    ServerRpcContextStreamingImpl(
        std::function<void(
            ServerContextType *,
            grpc::ServerAsyncReaderWriter<ResponseType, RequestType> *, void *)>
            request_method,
        std::function<grpc::Status(const RequestType *, ResponseType *)>
            invoke_method)
        : srv_ctx_(new ServerContextType),
          next_state_(&ServerRpcContextStreamingImpl::request_done),
          request_method_(request_method),
          invoke_method_(invoke_method),
          stream_(srv_ctx_.get()) {
      request_method_(srv_ctx_.get(), &stream_, AsyncQpsServerTest::tag(this));
    }
    ~ServerRpcContextStreamingImpl() GRPC_OVERRIDE {}
    bool RunNextState(bool ok) GRPC_OVERRIDE {
      return (this->*next_state_)(ok);
    }
    void Reset() GRPC_OVERRIDE {
      srv_ctx_.reset(new ServerContextType);
      req_ = RequestType();
      stream_ = grpc::ServerAsyncReaderWriter<ResponseType, RequestType>(
          srv_ctx_.get());

      // Then request the method
      next_state_ = &ServerRpcContextStreamingImpl::request_done;
      request_method_(srv_ctx_.get(), &stream_, AsyncQpsServerTest::tag(this));
    }

   private:
    bool request_done(bool ok) {
      if (!ok) {
        return false;
      }
      stream_.Read(&req_, AsyncQpsServerTest::tag(this));
      next_state_ = &ServerRpcContextStreamingImpl::read_done;
      return true;
    }

    bool read_done(bool ok) {
      if (ok) {
        // invoke the method
        ResponseType response;
        // Call the RPC processing function
        grpc::Status status = invoke_method_(&req_, &response);
        // initiate the write
        stream_.Write(response, AsyncQpsServerTest::tag(this));
        next_state_ = &ServerRpcContextStreamingImpl::write_done;
      } else {  // client has sent writes done
        // finish the stream
        stream_.Finish(Status::OK, AsyncQpsServerTest::tag(this));
        next_state_ = &ServerRpcContextStreamingImpl::finish_done;
      }
      return true;
    }
    bool write_done(bool ok) {
      // now go back and get another streaming read!
      if (ok) {
        stream_.Read(&req_, AsyncQpsServerTest::tag(this));
        next_state_ = &ServerRpcContextStreamingImpl::read_done;
      } else {
        stream_.Finish(Status::OK, AsyncQpsServerTest::tag(this));
        next_state_ = &ServerRpcContextStreamingImpl::finish_done;
      }
      return true;
    }
    bool finish_done(bool ok) { return false; /* reset the context */ }

    std::unique_ptr<ServerContextType> srv_ctx_;
    RequestType req_;
    bool (ServerRpcContextStreamingImpl::*next_state_)(bool);
    std::function<void(
        ServerContextType *,
        grpc::ServerAsyncReaderWriter<ResponseType, RequestType> *, void *)>
        request_method_;
    std::function<grpc::Status(const RequestType *, ResponseType *)>
        invoke_method_;
    grpc::ServerAsyncReaderWriter<ResponseType, RequestType> stream_;
  };

  std::vector<std::thread> threads_;
  std::unique_ptr<grpc::Server> server_;
  std::vector<std::unique_ptr<grpc::ServerCompletionQueue>> srv_cqs_;
  ServiceType async_service_;
  std::forward_list<ServerRpcContext *> contexts_;

  struct PerThreadShutdownState {
    mutable std::mutex mutex;
    bool shutdown;
    PerThreadShutdownState() : shutdown(false) {}
  };

  std::vector<std::unique_ptr<PerThreadShutdownState>> shutdown_state_;
};

static void RegisterBenchmarkService(ServerBuilder *builder,
                                     BenchmarkService::AsyncService *service) {
  builder->RegisterService(service);
}
static void RegisterGenericService(ServerBuilder *builder,
                                   grpc::AsyncGenericService *service) {
  builder->RegisterAsyncGenericService(service);
}

static Status ProcessSimpleRPC(const PayloadConfig &,
                               const SimpleRequest *request,
                               SimpleResponse *response) {
  if (request->response_size() > 0) {
    if (!Server::SetPayload(request->response_type(), request->response_size(),
                            response->mutable_payload())) {
      return Status(grpc::StatusCode::INTERNAL, "Error creating payload.");
    }
  }
  return Status::OK;
}

static Status ProcessGenericRPC(const PayloadConfig &payload_config,
                                const ByteBuffer *request,
                                ByteBuffer *response) {
  int resp_size = payload_config.bytebuf_params().resp_size();
  std::unique_ptr<char[]> buf(new char[resp_size]);
  gpr_slice s = gpr_slice_from_copied_buffer(buf.get(), resp_size);
  Slice slice(s, Slice::STEAL_REF);
  *response = ByteBuffer(&slice, 1);
  return Status::OK;
}

std::unique_ptr<Server> CreateAsyncServer(const ServerConfig &config) {
  return std::unique_ptr<Server>(
      new AsyncQpsServerTest<SimpleRequest, SimpleResponse,
                             BenchmarkService::AsyncService,
                             grpc::ServerContext>(
          config, RegisterBenchmarkService,
          &BenchmarkService::AsyncService::RequestUnaryCall,
          &BenchmarkService::AsyncService::RequestStreamingCall,
          ProcessSimpleRPC));
}
std::unique_ptr<Server> CreateAsyncGenericServer(const ServerConfig &config) {
  return std::unique_ptr<Server>(
      new AsyncQpsServerTest<ByteBuffer, ByteBuffer, grpc::AsyncGenericService,
                             grpc::GenericServerContext>(
          config, RegisterGenericService, nullptr,
          &grpc::AsyncGenericService::RequestCall, ProcessGenericRPC));
}

}  // namespace testing
}  // namespace grpc<|MERGE_RESOLUTION|>--- conflicted
+++ resolved
@@ -137,11 +137,6 @@
     for (auto cq = srv_cqs_.begin(); cq != srv_cqs_.end(); ++cq) {
       (*cq)->Shutdown();
     }
-<<<<<<< HEAD
-    server_->Shutdown(std::chrono::system_clock::now() +
-                      std::chrono::seconds(3));
-=======
->>>>>>> 5fde20d9
     for (auto thr = threads_.begin(); thr != threads_.end(); thr++) {
       thr->join();
     }
