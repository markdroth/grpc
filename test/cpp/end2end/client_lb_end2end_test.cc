// Copyright 2016 gRPC authors.
//
// Licensed under the Apache License, Version 2.0 (the "License");
// you may not use this file except in compliance with the License.
// You may obtain a copy of the License at
//
//     http://www.apache.org/licenses/LICENSE-2.0
//
// Unless required by applicable law or agreed to in writing, software
// distributed under the License is distributed on an "AS IS" BASIS,
// WITHOUT WARRANTIES OR CONDITIONS OF ANY KIND, either express or implied.
// See the License for the specific language governing permissions and
// limitations under the License.

#include <algorithm>
#include <deque>
#include <memory>
#include <mutex>
#include <random>
#include <set>
#include <string>
#include <thread>

#include <gmock/gmock.h>
#include <gtest/gtest.h>

#include "absl/memory/memory.h"
#include "absl/strings/str_cat.h"
#include "absl/strings/str_format.h"
#include "absl/strings/str_join.h"
#include "absl/strings/string_view.h"

#include <grpc/grpc.h>
#include <grpc/support/alloc.h>
#include <grpc/support/atm.h>
#include <grpc/support/log.h>
#include <grpc/support/time.h>
#include <grpcpp/channel.h>
#include <grpcpp/client_context.h>
#include <grpcpp/create_channel.h>
#include <grpcpp/ext/call_metric_recorder.h>
#include <grpcpp/ext/orca_service.h>
#include <grpcpp/health_check_service_interface.h>
#include <grpcpp/impl/codegen/sync.h>
#include <grpcpp/server.h>
#include <grpcpp/server_builder.h>

#include "src/core/ext/filters/client_channel/backup_poller.h"
#include "src/core/ext/filters/client_channel/global_subchannel_pool.h"
#include "src/core/ext/filters/client_channel/resolver/fake/fake_resolver.h"
#include "src/core/lib/address_utils/parse_address.h"
#include "src/core/lib/address_utils/sockaddr_utils.h"
#include "src/core/lib/backoff/backoff.h"
#include "src/core/lib/channel/channel_args.h"
#include "src/core/lib/gpr/env.h"
#include "src/core/lib/gprpp/debug_location.h"
#include "src/core/lib/gprpp/ref_counted_ptr.h"
#include "src/core/lib/gprpp/time.h"
#include "src/core/lib/iomgr/tcp_client.h"
#include "src/core/lib/resolver/server_address.h"
#include "src/core/lib/security/credentials/fake/fake_credentials.h"
#include "src/core/lib/service_config/service_config.h"
#include "src/core/lib/service_config/service_config_impl.h"
#include "src/core/lib/surface/server.h"
#include "src/core/lib/transport/connectivity_state.h"
#include "src/cpp/client/secure_credentials.h"
#include "src/cpp/server/secure_server_credentials.h"
#include "src/proto/grpc/testing/echo.grpc.pb.h"
#include "src/proto/grpc/testing/xds/v3/orca_load_report.pb.h"
#include "test/core/util/port.h"
#include "test/core/util/resolve_localhost_ip46.h"
#include "test/core/util/test_config.h"
#include "test/core/util/test_lb_policies.h"
#include "test/cpp/end2end/connection_delay_injector.h"
#include "test/cpp/end2end/test_service_impl.h"

using grpc::testing::EchoRequest;
using grpc::testing::EchoResponse;

namespace grpc {
namespace testing {
namespace {

constexpr char kRequestMessage[] = "Live long and prosper.";

// Subclass of TestServiceImpl that increments a request counter for
// every call to the Echo RPC.
class MyTestServiceImpl : public TestServiceImpl {
 public:
  Status Echo(ServerContext* context, const EchoRequest* request,
              EchoResponse* response) override {
    {
      grpc::internal::MutexLock lock(&mu_);
      ++request_count_;
    }
    AddClient(context->peer());
    if (request->has_param() && request->param().has_backend_metrics()) {
      load_report_ = request->param().backend_metrics();
      auto* recorder = context->ExperimentalGetCallMetricRecorder();
      EXPECT_NE(recorder, nullptr);
      recorder->RecordCpuUtilizationMetric(load_report_.cpu_utilization())
          .RecordMemoryUtilizationMetric(load_report_.mem_utilization());
      for (const auto& p : load_report_.request_cost()) {
        recorder->RecordRequestCostMetric(p.first, p.second);
      }
      for (const auto& p : load_report_.utilization()) {
        recorder->RecordUtilizationMetric(p.first, p.second);
      }
    }
    return TestServiceImpl::Echo(context, request, response);
  }

  int request_count() {
    grpc::internal::MutexLock lock(&mu_);
    return request_count_;
  }

  void ResetCounters() {
    grpc::internal::MutexLock lock(&mu_);
    request_count_ = 0;
  }

  std::set<std::string> clients() {
    grpc::internal::MutexLock lock(&clients_mu_);
    return clients_;
  }

 private:
  void AddClient(const std::string& client) {
    grpc::internal::MutexLock lock(&clients_mu_);
    clients_.insert(client);
  }

  grpc::internal::Mutex mu_;
  int request_count_ = 0;
  grpc::internal::Mutex clients_mu_;
  std::set<std::string> clients_;
  // For strings storage.
  xds::data::orca::v3::OrcaLoadReport load_report_;
};

class FakeResolverResponseGeneratorWrapper {
 public:
  explicit FakeResolverResponseGeneratorWrapper(bool ipv6_only)
      : ipv6_only_(ipv6_only),
        response_generator_(grpc_core::MakeRefCounted<
                            grpc_core::FakeResolverResponseGenerator>()) {}

  FakeResolverResponseGeneratorWrapper(
      FakeResolverResponseGeneratorWrapper&& other) noexcept {
    ipv6_only_ = other.ipv6_only_;
    response_generator_ = std::move(other.response_generator_);
  }

  void SetNextResolution(
      const std::vector<int>& ports, const char* service_config_json = nullptr,
      const char* attribute_key = nullptr,
      std::unique_ptr<grpc_core::ServerAddress::AttributeInterface> attribute =
          nullptr,
      grpc_channel_args* per_address_args = nullptr) {
    grpc_core::ExecCtx exec_ctx;
    response_generator_->SetResponse(
        BuildFakeResults(ipv6_only_, ports, service_config_json, attribute_key,
                         std::move(attribute), per_address_args));
  }

  void SetNextResolutionUponError(const std::vector<int>& ports) {
    grpc_core::ExecCtx exec_ctx;
    response_generator_->SetReresolutionResponse(
        BuildFakeResults(ipv6_only_, ports));
  }

  void SetFailureOnReresolution() {
    grpc_core::ExecCtx exec_ctx;
    response_generator_->SetFailureOnReresolution();
  }

  grpc_core::FakeResolverResponseGenerator* Get() const {
    return response_generator_.get();
  }

 private:
  static grpc_core::Resolver::Result BuildFakeResults(
      bool ipv6_only, const std::vector<int>& ports,
      const char* service_config_json = nullptr,
      const char* attribute_key = nullptr,
      std::unique_ptr<grpc_core::ServerAddress::AttributeInterface> attribute =
          nullptr,
      grpc_channel_args* per_address_args = nullptr) {
    grpc_core::Resolver::Result result;
    result.addresses = grpc_core::ServerAddressList();
    for (const int& port : ports) {
      absl::StatusOr<grpc_core::URI> lb_uri = grpc_core::URI::Parse(
          absl::StrCat(ipv6_only ? "ipv6:[::1]:" : "ipv4:127.0.0.1:", port));
      GPR_ASSERT(lb_uri.ok());
      grpc_resolved_address address;
      GPR_ASSERT(grpc_parse_uri(*lb_uri, &address));
      std::map<const char*,
               std::unique_ptr<grpc_core::ServerAddress::AttributeInterface>>
          attributes;
      if (attribute != nullptr) {
        attributes[attribute_key] = attribute->Copy();
      }
      result.addresses->emplace_back(address.addr, address.len,
<<<<<<< HEAD
                                     grpc_channel_args_copy(per_address_args),
=======
                                     grpc_core::ChannelArgs(),
>>>>>>> d304712f
                                     std::move(attributes));
    }
    if (result.addresses->empty()) {
      result.resolution_note = "fake resolver empty address list";
    }
    if (service_config_json != nullptr) {
      grpc_error_handle error = GRPC_ERROR_NONE;
      result.service_config = grpc_core::ServiceConfigImpl::Create(
          grpc_core::ChannelArgs(), service_config_json, &error);
      GPR_ASSERT(*result.service_config != nullptr);
    }
    return result;
  }

  bool ipv6_only_ = false;
  grpc_core::RefCountedPtr<grpc_core::FakeResolverResponseGenerator>
      response_generator_;
};

class ClientLbEnd2endTest : public ::testing::Test {
 protected:
  ClientLbEnd2endTest()
      : server_host_("localhost"),
        creds_(new SecureChannelCredentials(
            grpc_fake_transport_security_credentials_create())) {}

  static void SetUpTestCase() {
    // Make the backup poller poll very frequently in order to pick up
    // updates from all the subchannels's FDs.
    GPR_GLOBAL_CONFIG_SET(grpc_client_channel_backup_poll_interval_ms, 1);
#if TARGET_OS_IPHONE
    // Workaround Apple CFStream bug
    gpr_setenv("grpc_cfstream", "0");
#endif
  }

  void SetUp() override {
    grpc_init();
    bool localhost_resolves_to_ipv4 = false;
    bool localhost_resolves_to_ipv6 = false;
    grpc_core::LocalhostResolves(&localhost_resolves_to_ipv4,
                                 &localhost_resolves_to_ipv6);
    ipv6_only_ = !localhost_resolves_to_ipv4 && localhost_resolves_to_ipv6;
  }

  void TearDown() override {
    for (size_t i = 0; i < servers_.size(); ++i) {
      servers_[i]->Shutdown();
    }
    servers_.clear();
    creds_.reset();
    grpc_shutdown();
  }

  void CreateServers(size_t num_servers,
                     std::vector<int> ports = std::vector<int>()) {
    servers_.clear();
    for (size_t i = 0; i < num_servers; ++i) {
      int port = 0;
      if (ports.size() == num_servers) port = ports[i];
      servers_.emplace_back(new ServerData(port));
    }
  }

  void StartServer(size_t index) { servers_[index]->Start(server_host_); }

  void StartServers(size_t num_servers,
                    std::vector<int> ports = std::vector<int>()) {
    CreateServers(num_servers, std::move(ports));
    for (size_t i = 0; i < num_servers; ++i) {
      StartServer(i);
    }
  }

  std::vector<int> GetServersPorts(size_t start_index = 0,
                                   size_t stop_index = 0) {
    if (stop_index == 0) stop_index = servers_.size();
    std::vector<int> ports;
    for (size_t i = start_index; i < stop_index; ++i) {
      ports.push_back(servers_[i]->port_);
    }
    return ports;
  }

  FakeResolverResponseGeneratorWrapper BuildResolverResponseGenerator() {
    return FakeResolverResponseGeneratorWrapper(ipv6_only_);
  }

  std::unique_ptr<grpc::testing::EchoTestService::Stub> BuildStub(
      const std::shared_ptr<Channel>& channel) {
    return grpc::testing::EchoTestService::NewStub(channel);
  }

  std::shared_ptr<Channel> BuildChannel(
      const std::string& lb_policy_name,
      const FakeResolverResponseGeneratorWrapper& response_generator,
      ChannelArguments args = ChannelArguments()) {
    if (!lb_policy_name.empty()) {
      args.SetLoadBalancingPolicyName(lb_policy_name);
    }  // else, default to pick first
    args.SetPointer(GRPC_ARG_FAKE_RESOLVER_RESPONSE_GENERATOR,
                    response_generator.Get());
    return grpc::CreateCustomChannel("fake:default.example.com", creds_, args);
  }

  Status SendRpc(
      const std::unique_ptr<grpc::testing::EchoTestService::Stub>& stub,
      EchoResponse* response = nullptr, int timeout_ms = 1000,
      bool wait_for_ready = false, EchoRequest* request = nullptr) {
    EchoResponse local_response;
    if (response == nullptr) response = &local_response;
    EchoRequest local_request;
    if (request == nullptr) request = &local_request;
    request->set_message(kRequestMessage);
    request->mutable_param()->set_echo_metadata(true);
    ClientContext context;
    context.set_deadline(grpc_timeout_milliseconds_to_deadline(timeout_ms));
    if (wait_for_ready) context.set_wait_for_ready(true);
    context.AddMetadata("foo", "1");
    context.AddMetadata("bar", "2");
    context.AddMetadata("baz", "3");
    return stub->Echo(&context, *request, response);
  }

  void CheckRpcSendOk(
      const grpc_core::DebugLocation& location,
      const std::unique_ptr<grpc::testing::EchoTestService::Stub>& stub,
      bool wait_for_ready = false,
      xds::data::orca::v3::OrcaLoadReport* load_report = nullptr,
      int timeout_ms = 2000) {
    EchoResponse response;
    EchoRequest request;
    EchoRequest* request_ptr = nullptr;
    if (load_report != nullptr) {
      request_ptr = &request;
      auto params = request.mutable_param();
      auto backend_metrics = params->mutable_backend_metrics();
      *backend_metrics = *load_report;
    }
    Status status =
        SendRpc(stub, &response, timeout_ms, wait_for_ready, request_ptr);
    ASSERT_TRUE(status.ok())
        << "From " << location.file() << ":" << location.line()
        << "\nError: " << status.error_message() << " "
        << status.error_details();
    ASSERT_EQ(response.message(), kRequestMessage)
        << "From " << location.file() << ":" << location.line();
  }

  void CheckRpcSendFailure(
      const grpc_core::DebugLocation& location,
      const std::unique_ptr<grpc::testing::EchoTestService::Stub>& stub,
      StatusCode expected_status, absl::string_view expected_message_regex) {
    Status status = SendRpc(stub);
    EXPECT_FALSE(status.ok());
    EXPECT_EQ(expected_status, status.error_code())
        << location.file() << ":" << location.line();
    EXPECT_THAT(status.error_message(),
                ::testing::MatchesRegex(expected_message_regex))
        << location.file() << ":" << location.line();
  }

  void SendRpcsUntil(
      const grpc_core::DebugLocation& debug_location,
      const std::unique_ptr<grpc::testing::EchoTestService::Stub>& stub,
      std::function<bool(const Status&)> continue_predicate,
      int timeout_ms = 15000) {
    absl::Time deadline = absl::InfiniteFuture();
    if (timeout_ms != 0) {
      deadline = absl::Now() +
                 (absl::Milliseconds(timeout_ms) * grpc_test_slowdown_factor());
    }
    while (true) {
      Status status = SendRpc(stub);
      if (!continue_predicate(status)) return;
      EXPECT_LE(absl::Now(), deadline)
          << debug_location.file() << ":" << debug_location.line();
      if (absl::Now() >= deadline) break;
    }
  }

  struct ServerData {
    const int port_;
    std::unique_ptr<Server> server_;
    MyTestServiceImpl service_;
    experimental::OrcaService orca_service_;
    std::unique_ptr<std::thread> thread_;

    grpc::internal::Mutex mu_;
    grpc::internal::CondVar cond_;
    bool server_ready_ ABSL_GUARDED_BY(mu_) = false;
    bool started_ ABSL_GUARDED_BY(mu_) = false;

    explicit ServerData(int port = 0)
        : port_(port > 0 ? port : grpc_pick_unused_port_or_die()),
          orca_service_(experimental::OrcaService::Options()) {}

    void Start(const std::string& server_host) {
      gpr_log(GPR_INFO, "starting server on port %d", port_);
      grpc::internal::MutexLock lock(&mu_);
      started_ = true;
      thread_ = absl::make_unique<std::thread>(
          std::bind(&ServerData::Serve, this, server_host));
      while (!server_ready_) {
        cond_.Wait(&mu_);
      }
      server_ready_ = false;
      gpr_log(GPR_INFO, "server startup complete");
    }

    void Serve(const std::string& server_host) {
      std::ostringstream server_address;
      server_address << server_host << ":" << port_;
      ServerBuilder builder;
      experimental::EnableCallMetricRecording(&builder);
      std::shared_ptr<ServerCredentials> creds(new SecureServerCredentials(
          grpc_fake_transport_security_server_credentials_create()));
      builder.AddListeningPort(server_address.str(), std::move(creds));
      builder.RegisterService(&service_);
      builder.RegisterService(&orca_service_);
      server_ = builder.BuildAndStart();
      grpc::internal::MutexLock lock(&mu_);
      server_ready_ = true;
      cond_.Signal();
    }

    void Shutdown() {
      grpc::internal::MutexLock lock(&mu_);
      if (!started_) return;
      server_->Shutdown(grpc_timeout_milliseconds_to_deadline(0));
      thread_->join();
      started_ = false;
    }

    void StopListeningAndSendGoaways() {
      grpc_core::ExecCtx exec_ctx;
      auto* server = grpc_core::Server::FromC(server_->c_server());
      server->StopListening();
      server->SendGoaways();
    }

    void SetServingStatus(const std::string& service, bool serving) {
      server_->GetHealthCheckService()->SetServingStatus(service, serving);
    }
  };

  void ResetCounters() {
    for (const auto& server : servers_) server->service_.ResetCounters();
  }

  bool SeenAllServers(size_t start_index = 0, size_t stop_index = 0) {
    if (stop_index == 0) stop_index = servers_.size();
    for (size_t i = start_index; i < stop_index; ++i) {
      if (servers_[i]->service_.request_count() == 0) return false;
    }
    return true;
  }

  // If status_check is null, all RPCs must succeed.
  // If status_check is non-null, it will be called for all non-OK RPCs.
  void WaitForServers(
      const grpc_core::DebugLocation& location,
      const std::unique_ptr<grpc::testing::EchoTestService::Stub>& stub,
      size_t start_index = 0, size_t stop_index = 0,
      std::function<void(const Status&)> status_check = nullptr,
      absl::Duration timeout = absl::Seconds(30)) {
    if (stop_index == 0) stop_index = servers_.size();
    auto deadline = absl::Now() + (timeout * grpc_test_slowdown_factor());
    gpr_log(GPR_INFO,
            "========= WAITING FOR BACKENDS [%" PRIuPTR ", %" PRIuPTR
            ") ==========",
            start_index, stop_index);
    while (!SeenAllServers(start_index, stop_index)) {
      Status status = SendRpc(stub);
      if (status_check != nullptr) {
        if (!status.ok()) status_check(status);
      } else {
        EXPECT_TRUE(status.ok())
            << " code=" << status.error_code() << " message=\""
            << status.error_message() << "\" at " << location.file() << ":"
            << location.line();
      }
      EXPECT_LE(absl::Now(), deadline)
          << " at " << location.file() << ":" << location.line();
      if (absl::Now() >= deadline) break;
    }
    ResetCounters();
  }

  void WaitForServer(
      const grpc_core::DebugLocation& location,
      const std::unique_ptr<grpc::testing::EchoTestService::Stub>& stub,
      size_t server_index,
      std::function<void(const Status&)> status_check = nullptr) {
    WaitForServers(location, stub, server_index, server_index + 1,
                   status_check);
  }

  bool WaitForChannelState(
      Channel* channel,
      const std::function<bool(grpc_connectivity_state)>& predicate,
      bool try_to_connect = false, int timeout_seconds = 5) {
    const gpr_timespec deadline =
        grpc_timeout_seconds_to_deadline(timeout_seconds);
    while (true) {
      grpc_connectivity_state state = channel->GetState(try_to_connect);
      if (predicate(state)) break;
      if (!channel->WaitForStateChange(state, deadline)) return false;
    }
    return true;
  }

  bool WaitForChannelNotReady(Channel* channel, int timeout_seconds = 5) {
    auto predicate = [](grpc_connectivity_state state) {
      return state != GRPC_CHANNEL_READY;
    };
    return WaitForChannelState(channel, predicate, false, timeout_seconds);
  }

  bool WaitForChannelReady(Channel* channel, int timeout_seconds = 5) {
    auto predicate = [](grpc_connectivity_state state) {
      return state == GRPC_CHANNEL_READY;
    };
    return WaitForChannelState(channel, predicate, true, timeout_seconds);
  }

  // Updates \a connection_order by appending to it the index of the newly
  // connected server. Must be called after every single RPC.
  void UpdateConnectionOrder(
      const std::vector<std::unique_ptr<ServerData>>& servers,
      std::vector<int>* connection_order) {
    for (size_t i = 0; i < servers.size(); ++i) {
      if (servers[i]->service_.request_count() == 1) {
        // Was the server index known? If not, update connection_order.
        const auto it =
            std::find(connection_order->begin(), connection_order->end(), i);
        if (it == connection_order->end()) {
          connection_order->push_back(i);
          return;
        }
      }
    }
  }

  const std::string server_host_;
  std::vector<std::unique_ptr<ServerData>> servers_;
  std::shared_ptr<ChannelCredentials> creds_;
  bool ipv6_only_ = false;
};

TEST_F(ClientLbEnd2endTest, ChannelStateConnectingWhenResolving) {
  const int kNumServers = 3;
  StartServers(kNumServers);
  auto response_generator = BuildResolverResponseGenerator();
  auto channel = BuildChannel("", response_generator);
  auto stub = BuildStub(channel);
  // Initial state should be IDLE.
  EXPECT_EQ(channel->GetState(false /* try_to_connect */), GRPC_CHANNEL_IDLE);
  // Tell the channel to try to connect.
  // Note that this call also returns IDLE, since the state change has
  // not yet occurred; it just gets triggered by this call.
  EXPECT_EQ(channel->GetState(true /* try_to_connect */), GRPC_CHANNEL_IDLE);
  // Now that the channel is trying to connect, we should be in state
  // CONNECTING.
  EXPECT_EQ(channel->GetState(false /* try_to_connect */),
            GRPC_CHANNEL_CONNECTING);
  // Return a resolver result, which allows the connection attempt to proceed.
  response_generator.SetNextResolution(GetServersPorts());
  // We should eventually transition into state READY.
  EXPECT_TRUE(WaitForChannelReady(channel.get()));
}

TEST_F(ClientLbEnd2endTest, ChannelIdleness) {
  // Start server.
  const int kNumServers = 1;
  StartServers(kNumServers);
  // Set max idle time and build the channel.
  ChannelArguments args;
  args.SetInt(GRPC_ARG_CLIENT_IDLE_TIMEOUT_MS, 1000);
  auto response_generator = BuildResolverResponseGenerator();
  auto channel = BuildChannel("", response_generator, args);
  auto stub = BuildStub(channel);
  // The initial channel state should be IDLE.
  EXPECT_EQ(channel->GetState(false), GRPC_CHANNEL_IDLE);
  // After sending RPC, channel state should be READY.
  gpr_log(GPR_INFO, "*** SENDING RPC, CHANNEL SHOULD CONNECT ***");
  response_generator.SetNextResolution(GetServersPorts());
  CheckRpcSendOk(DEBUG_LOCATION, stub);
  EXPECT_EQ(channel->GetState(false), GRPC_CHANNEL_READY);
  // After a period time not using the channel, the channel state should switch
  // to IDLE.
  gpr_log(GPR_INFO, "*** WAITING FOR CHANNEL TO GO IDLE ***");
  gpr_sleep_until(grpc_timeout_milliseconds_to_deadline(1200));
  EXPECT_EQ(channel->GetState(false), GRPC_CHANNEL_IDLE);
  // Sending a new RPC should awake the IDLE channel.
  gpr_log(GPR_INFO, "*** SENDING ANOTHER RPC, CHANNEL SHOULD RECONNECT ***");
  response_generator.SetNextResolution(GetServersPorts());
  CheckRpcSendOk(DEBUG_LOCATION, stub);
  EXPECT_EQ(channel->GetState(false), GRPC_CHANNEL_READY);
}

TEST_F(ClientLbEnd2endTest, AuthorityOverrideOnChannel) {
  StartServers(1);
  // Set authority via channel arg.
  auto response_generator = BuildResolverResponseGenerator();
  ChannelArguments args;
  args.SetString(GRPC_ARG_DEFAULT_AUTHORITY, "foo.example.com");
  auto channel = BuildChannel("", response_generator, args);
  auto stub = BuildStub(channel);
  response_generator.SetNextResolution(GetServersPorts());
  // Send an RPC.
  EchoRequest request;
  request.mutable_param()->set_echo_host_from_authority_header(true);
  EchoResponse response;
  Status status = SendRpc(stub, &response, /*timeout_ms=*/1000,
                          /*wait_for_ready=*/false, &request);
  EXPECT_TRUE(status.ok()) << "code=" << status.error_code()
                           << " message=" << status.error_message();
  // Check that the right authority was seen by the server.
  EXPECT_EQ("foo.example.com", response.param().host());
}

TEST_F(ClientLbEnd2endTest, AuthorityOverrideFromResolver) {
  StartServers(1);
  auto response_generator = BuildResolverResponseGenerator();
  auto channel = BuildChannel("", response_generator);
  auto stub = BuildStub(channel);
  // Inject resolver result that sets the per-address authority to a
  // different value.
  grpc_arg arg = grpc_channel_arg_string_create(
      const_cast<char*>(GRPC_ARG_DEFAULT_AUTHORITY),
      const_cast<char*>("foo.example.com"));
  grpc_channel_args per_address_args = {1, &arg};
  response_generator.SetNextResolution(
      GetServersPorts(), /*service_config_json=*/nullptr,
      /*attribute_key=*/nullptr, /*attribute=*/nullptr, &per_address_args);
  // Send an RPC.
  EchoRequest request;
  request.mutable_param()->set_echo_host_from_authority_header(true);
  EchoResponse response;
  Status status = SendRpc(stub, &response, /*timeout_ms=*/1000,
                          /*wait_for_ready=*/false, &request);
  EXPECT_TRUE(status.ok()) << "code=" << status.error_code()
                           << " message=" << status.error_message();
  // Check that the right authority was seen by the server.
  EXPECT_EQ("foo.example.com", response.param().host());
}

TEST_F(ClientLbEnd2endTest, AuthorityOverridePrecedence) {
  StartServers(1);
  // Set authority via channel arg.
  auto response_generator = BuildResolverResponseGenerator();
  ChannelArguments args;
  args.SetString(GRPC_ARG_DEFAULT_AUTHORITY, "foo.example.com");
  auto channel = BuildChannel("", response_generator, args);
  auto stub = BuildStub(channel);
  // Inject resolver result that sets the per-address authority to a
  // different value.
  grpc_arg arg = grpc_channel_arg_string_create(
      const_cast<char*>(GRPC_ARG_DEFAULT_AUTHORITY),
      const_cast<char*>("bar.example.com"));
  grpc_channel_args per_address_args = {1, &arg};
  response_generator.SetNextResolution(
      GetServersPorts(), /*service_config_json=*/nullptr,
      /*attribute_key=*/nullptr, /*attribute=*/nullptr, &per_address_args);
  // Send an RPC.
  EchoRequest request;
  request.mutable_param()->set_echo_host_from_authority_header(true);
  EchoResponse response;
  Status status = SendRpc(stub, &response, /*timeout_ms=*/1000,
                          /*wait_for_ready=*/false, &request);
  EXPECT_TRUE(status.ok()) << "code=" << status.error_code()
                           << " message=" << status.error_message();
  // Check that the right authority was seen by the server.
  EXPECT_EQ("foo.example.com", response.param().host());
}

//
// pick_first tests
//

using PickFirstTest = ClientLbEnd2endTest;

TEST_F(PickFirstTest, Basic) {
  // Start servers and send one RPC per server.
  const int kNumServers = 3;
  StartServers(kNumServers);
  auto response_generator = BuildResolverResponseGenerator();
  auto channel = BuildChannel(
      "", response_generator);  // test that pick first is the default.
  auto stub = BuildStub(channel);
  response_generator.SetNextResolution(GetServersPorts());
  for (size_t i = 0; i < servers_.size(); ++i) {
    CheckRpcSendOk(DEBUG_LOCATION, stub);
  }
  // All requests should have gone to a single server.
  bool found = false;
  for (size_t i = 0; i < servers_.size(); ++i) {
    const int request_count = servers_[i]->service_.request_count();
    if (request_count == kNumServers) {
      found = true;
    } else {
      EXPECT_EQ(0, request_count);
    }
  }
  EXPECT_TRUE(found);
  // Check LB policy name for the channel.
  EXPECT_EQ("pick_first", channel->GetLoadBalancingPolicyName());
}

TEST_F(PickFirstTest, ProcessPending) {
  StartServers(1);  // Single server
  auto response_generator = BuildResolverResponseGenerator();
  auto channel = BuildChannel(
      "", response_generator);  // test that pick first is the default.
  auto stub = BuildStub(channel);
  response_generator.SetNextResolution({servers_[0]->port_});
  WaitForServer(DEBUG_LOCATION, stub, 0);
  // Create a new channel and its corresponding PF LB policy, which will pick
  // the subchannels in READY state from the previous RPC against the same
  // target (even if it happened over a different channel, because subchannels
  // are globally reused). Progress should happen without any transition from
  // this READY state.
  auto second_response_generator = BuildResolverResponseGenerator();
  auto second_channel = BuildChannel("", second_response_generator);
  auto second_stub = BuildStub(second_channel);
  second_response_generator.SetNextResolution({servers_[0]->port_});
  CheckRpcSendOk(DEBUG_LOCATION, second_stub);
}

TEST_F(PickFirstTest, SelectsReadyAtStartup) {
  ChannelArguments args;
  constexpr int kInitialBackOffMs = 5000;
  args.SetInt(GRPC_ARG_INITIAL_RECONNECT_BACKOFF_MS, kInitialBackOffMs);
  // Create 2 servers, but start only the second one.
  std::vector<int> ports = {grpc_pick_unused_port_or_die(),
                            grpc_pick_unused_port_or_die()};
  CreateServers(2, ports);
  StartServer(1);
  auto response_generator1 = BuildResolverResponseGenerator();
  auto channel1 = BuildChannel("pick_first", response_generator1, args);
  auto stub1 = BuildStub(channel1);
  response_generator1.SetNextResolution(ports);
  // Wait for second server to be ready.
  WaitForServer(DEBUG_LOCATION, stub1, 1);
  // Create a second channel with the same addresses.  Its PF instance
  // should immediately pick the second subchannel, since it's already
  // in READY state.
  auto response_generator2 = BuildResolverResponseGenerator();
  auto channel2 = BuildChannel("pick_first", response_generator2, args);
  response_generator2.SetNextResolution(ports);
  // Check that the channel reports READY without waiting for the
  // initial backoff.
  EXPECT_TRUE(WaitForChannelReady(channel2.get(), 1 /* timeout_seconds */));
}

TEST_F(PickFirstTest, BackOffInitialReconnect) {
  ChannelArguments args;
  constexpr int kInitialBackOffMs = 100;
  args.SetInt(GRPC_ARG_INITIAL_RECONNECT_BACKOFF_MS, kInitialBackOffMs);
  const std::vector<int> ports = {grpc_pick_unused_port_or_die()};
  const gpr_timespec t0 = gpr_now(GPR_CLOCK_MONOTONIC);
  auto response_generator = BuildResolverResponseGenerator();
  auto channel = BuildChannel("pick_first", response_generator, args);
  auto stub = BuildStub(channel);
  response_generator.SetNextResolution(ports);
  // The channel won't become connected (there's no server).
  ASSERT_FALSE(channel->WaitForConnected(
      grpc_timeout_milliseconds_to_deadline(kInitialBackOffMs * 2)));
  // Bring up a server on the chosen port.
  StartServers(1, ports);
  // Now it will.
  ASSERT_TRUE(channel->WaitForConnected(
      grpc_timeout_milliseconds_to_deadline(kInitialBackOffMs * 2)));
  const gpr_timespec t1 = gpr_now(GPR_CLOCK_MONOTONIC);
  const grpc_core::Duration waited =
      grpc_core::Duration::FromTimespec(gpr_time_sub(t1, t0));
  gpr_log(GPR_DEBUG, "Waited %" PRId64 " milliseconds", waited.millis());
  // We should have waited at least kInitialBackOffMs. We substract one to
  // account for test and precision accuracy drift.
  EXPECT_GE(waited.millis(), kInitialBackOffMs - 1);
  // But not much more.
  EXPECT_GT(
      gpr_time_cmp(
          grpc_timeout_milliseconds_to_deadline(kInitialBackOffMs * 1.10), t1),
      0);
}

TEST_F(PickFirstTest, BackOffMinReconnect) {
  ChannelArguments args;
  constexpr int kMinReconnectBackOffMs = 1000;
  args.SetInt(GRPC_ARG_MIN_RECONNECT_BACKOFF_MS, kMinReconnectBackOffMs);
  const std::vector<int> ports = {grpc_pick_unused_port_or_die()};
  auto response_generator = BuildResolverResponseGenerator();
  auto channel = BuildChannel("pick_first", response_generator, args);
  auto stub = BuildStub(channel);
  response_generator.SetNextResolution(ports);
  // Make connection delay a 10% longer than it's willing to in order to make
  // sure we are hitting the codepath that waits for the min reconnect backoff.
  ConnectionDelayInjector delay_injector(
      grpc_core::Duration::Milliseconds(kMinReconnectBackOffMs * 1.10));
  delay_injector.Start();
  const gpr_timespec t0 = gpr_now(GPR_CLOCK_MONOTONIC);
  channel->WaitForConnected(
      grpc_timeout_milliseconds_to_deadline(kMinReconnectBackOffMs * 2));
  const gpr_timespec t1 = gpr_now(GPR_CLOCK_MONOTONIC);
  const grpc_core::Duration waited =
      grpc_core::Duration::FromTimespec(gpr_time_sub(t1, t0));
  gpr_log(GPR_DEBUG, "Waited %" PRId64 " milliseconds", waited.millis());
  // We should have waited at least kMinReconnectBackOffMs. We substract one to
  // account for test and precision accuracy drift.
  EXPECT_GE(waited.millis(), kMinReconnectBackOffMs - 1);
}

TEST_F(PickFirstTest, ResetConnectionBackoff) {
  ChannelArguments args;
  constexpr int kInitialBackOffMs = 1000;
  args.SetInt(GRPC_ARG_INITIAL_RECONNECT_BACKOFF_MS, kInitialBackOffMs);
  const std::vector<int> ports = {grpc_pick_unused_port_or_die()};
  auto response_generator = BuildResolverResponseGenerator();
  auto channel = BuildChannel("pick_first", response_generator, args);
  auto stub = BuildStub(channel);
  response_generator.SetNextResolution(ports);
  // The channel won't become connected (there's no server).
  EXPECT_FALSE(
      channel->WaitForConnected(grpc_timeout_milliseconds_to_deadline(10)));
  // Bring up a server on the chosen port.
  StartServers(1, ports);
  const gpr_timespec t0 = gpr_now(GPR_CLOCK_MONOTONIC);
  // Wait for connect, but not long enough.  This proves that we're
  // being throttled by initial backoff.
  EXPECT_FALSE(
      channel->WaitForConnected(grpc_timeout_milliseconds_to_deadline(10)));
  // Reset connection backoff.
  experimental::ChannelResetConnectionBackoff(channel.get());
  // Wait for connect.  Should happen as soon as the client connects to
  // the newly started server, which should be before the initial
  // backoff timeout elapses.
  EXPECT_TRUE(
      channel->WaitForConnected(grpc_timeout_milliseconds_to_deadline(20)));
  const gpr_timespec t1 = gpr_now(GPR_CLOCK_MONOTONIC);
  const grpc_core::Duration waited =
      grpc_core::Duration::FromTimespec(gpr_time_sub(t1, t0));
  gpr_log(GPR_DEBUG, "Waited %" PRId64 " milliseconds", waited.millis());
  // We should have waited less than kInitialBackOffMs.
  EXPECT_LT(waited.millis(), kInitialBackOffMs);
}

TEST_F(ClientLbEnd2endTest,
       ResetConnectionBackoffNextAttemptStartsImmediately) {
  // Start connection injector.
  ConnectionHoldInjector injector;
  injector.Start();
  // Create client.
  const int port = grpc_pick_unused_port_or_die();
  ChannelArguments args;
  const int kInitialBackOffMs = 5000 * grpc_test_slowdown_factor();
  args.SetInt(GRPC_ARG_INITIAL_RECONNECT_BACKOFF_MS, kInitialBackOffMs);
  auto response_generator = BuildResolverResponseGenerator();
  auto channel = BuildChannel("pick_first", response_generator, args);
  auto stub = BuildStub(channel);
  response_generator.SetNextResolution({port});
  // Intercept initial connection attempt.
  auto hold1 = injector.AddHold(port);
  gpr_log(GPR_INFO, "=== TRIGGERING INITIAL CONNECTION ATTEMPT");
  EXPECT_EQ(GRPC_CHANNEL_IDLE, channel->GetState(/*try_to_connect=*/true));
  hold1->Wait();
  EXPECT_EQ(GRPC_CHANNEL_CONNECTING,
            channel->GetState(/*try_to_connect=*/false));
  // Reset backoff.
  gpr_log(GPR_INFO, "=== RESETTING BACKOFF");
  experimental::ChannelResetConnectionBackoff(channel.get());
  // Intercept next attempt.  Do this before resuming the first attempt,
  // just in case the client makes progress faster than this thread.
  auto hold2 = injector.AddHold(port);
  // Fail current attempt and wait for next one to start.
  gpr_log(GPR_INFO, "=== RESUMING INITIAL ATTEMPT");
  const gpr_timespec t0 = gpr_now(GPR_CLOCK_MONOTONIC);
  hold1->Resume();
  gpr_log(GPR_INFO, "=== WAITING FOR SECOND ATTEMPT");
  // This WaitForStateChange() call just makes sure we're doing some polling.
  EXPECT_TRUE(channel->WaitForStateChange(GRPC_CHANNEL_CONNECTING,
                                          grpc_timeout_seconds_to_deadline(1)));
  hold2->Wait();
  const gpr_timespec t1 = gpr_now(GPR_CLOCK_MONOTONIC);
  gpr_log(GPR_INFO, "=== RESUMING SECOND ATTEMPT");
  hold2->Resume();
  // Elapsed time should be very short, much less than kInitialBackOffMs.
  const grpc_core::Duration waited =
      grpc_core::Duration::FromTimespec(gpr_time_sub(t1, t0));
  gpr_log(GPR_DEBUG, "Waited %" PRId64 " milliseconds", waited.millis());
  EXPECT_LT(waited.millis(), 1000 * grpc_test_slowdown_factor());
}

TEST_F(
    PickFirstTest,
    TriesAllSubchannelsBeforeReportingTransientFailureWithSubchannelSharing) {
  // Start connection injector.
  ConnectionHoldInjector injector;
  injector.Start();
  // Get 5 unused ports.  Each channel will have 2 unique ports followed
  // by a common port.
  std::vector<int> ports1 = {grpc_pick_unused_port_or_die(),
                             grpc_pick_unused_port_or_die(),
                             grpc_pick_unused_port_or_die()};
  std::vector<int> ports2 = {grpc_pick_unused_port_or_die(),
                             grpc_pick_unused_port_or_die(), ports1[2]};
  // Create channel 1.
  auto response_generator1 = BuildResolverResponseGenerator();
  auto channel1 = BuildChannel("pick_first", response_generator1);
  auto stub1 = BuildStub(channel1);
  response_generator1.SetNextResolution(ports1);
  // Allow the connection attempts for ports 0 and 1 to fail normally.
  // Inject a hold for the connection attempt to port 2.
  auto hold_channel1_port2 = injector.AddHold(ports1[2]);
  // Trigger connection attempt.
  gpr_log(GPR_INFO, "=== START CONNECTING CHANNEL 1 ===");
  channel1->GetState(/*try_to_connect=*/true);
  // Wait for connection attempt to port 2.
  gpr_log(GPR_INFO, "=== WAITING FOR CHANNEL 1 PORT 2 TO START ===");
  hold_channel1_port2->Wait();
  gpr_log(GPR_INFO, "=== CHANNEL 1 PORT 2 STARTED ===");
  // Now create channel 2.
  auto response_generator2 = BuildResolverResponseGenerator();
  auto channel2 = BuildChannel("pick_first", response_generator2);
  response_generator2.SetNextResolution(ports2);
  // Inject a hold for port 0.
  auto hold_channel2_port0 = injector.AddHold(ports2[0]);
  // Trigger connection attempt.
  gpr_log(GPR_INFO, "=== START CONNECTING CHANNEL 2 ===");
  channel2->GetState(/*try_to_connect=*/true);
  // Wait for connection attempt to port 0.
  gpr_log(GPR_INFO, "=== WAITING FOR CHANNEL 2 PORT 0 TO START ===");
  hold_channel2_port0->Wait();
  gpr_log(GPR_INFO, "=== CHANNEL 2 PORT 0 STARTED ===");
  // Inject a hold for port 0, which will be retried by channel 1.
  auto hold_channel1_port0 = injector.AddHold(ports1[0]);
  // Now allow the connection attempt to port 2 to complete.  The subchannel
  // will deliver a TRANSIENT_FAILURE notification to both channels.
  gpr_log(GPR_INFO, "=== RESUMING CHANNEL 1 PORT 2 ===");
  hold_channel1_port2->Resume();
  // Wait for channel 1 to retry port 0, so that we know it's seen the
  // connectivity state notification for port 2.
  gpr_log(GPR_INFO, "=== WAITING FOR CHANNEL 1 PORT 0 ===");
  hold_channel1_port0->Wait();
  gpr_log(GPR_INFO, "=== CHANNEL 1 PORT 0 STARTED ===");
  // Channel 1 should now report TRANSIENT_FAILURE.
  // Channel 2 should continue to report CONNECTING.
  EXPECT_EQ(GRPC_CHANNEL_TRANSIENT_FAILURE, channel1->GetState(false));
  EXPECT_EQ(GRPC_CHANNEL_CONNECTING, channel2->GetState(false));
  // Inject a hold for port 2, which will eventually be tried by channel 2.
  auto hold_channel2_port2 = injector.AddHold(ports2[2]);
  // Allow channel 2 to resume port 0.  Port 0 will fail, as will port 1.
  gpr_log(GPR_INFO, "=== RESUMING CHANNEL 2 PORT 0 ===");
  hold_channel2_port0->Resume();
  // Wait for channel 2 to try port 2.
  gpr_log(GPR_INFO, "=== WAITING FOR CHANNEL 2 PORT 2 ===");
  hold_channel2_port2->Wait();
  gpr_log(GPR_INFO, "=== CHANNEL 2 PORT 2 STARTED ===");
  // Channel 2 should still be CONNECTING here.
  EXPECT_EQ(GRPC_CHANNEL_CONNECTING, channel2->GetState(false));
  // Add a hold for channel 2 port 0.
  hold_channel2_port0 = injector.AddHold(ports2[0]);
  gpr_log(GPR_INFO, "=== RESUMING CHANNEL 2 PORT 2 ===");
  hold_channel2_port2->Resume();
  // Wait for channel 2 to retry port 0.
  gpr_log(GPR_INFO, "=== WAITING FOR CHANNEL 2 PORT 0 ===");
  hold_channel2_port0->Wait();
  // Now channel 2 should be reporting TRANSIENT_FAILURE.
  EXPECT_EQ(GRPC_CHANNEL_TRANSIENT_FAILURE, channel2->GetState(false));
  // Clean up.
  gpr_log(GPR_INFO, "=== RESUMING CHANNEL 1 PORT 0 AND CHANNEL 2 PORT 0 ===");
  hold_channel1_port0->Resume();
  hold_channel2_port0->Resume();
}

TEST_F(PickFirstTest, Updates) {
  // Start servers and send one RPC per server.
  const int kNumServers = 3;
  StartServers(kNumServers);
  auto response_generator = BuildResolverResponseGenerator();
  auto channel = BuildChannel("pick_first", response_generator);
  auto stub = BuildStub(channel);

  std::vector<int> ports;

  // Perform one RPC against the first server.
  ports.emplace_back(servers_[0]->port_);
  response_generator.SetNextResolution(ports);
  gpr_log(GPR_INFO, "****** SET [0] *******");
  CheckRpcSendOk(DEBUG_LOCATION, stub);
  EXPECT_EQ(servers_[0]->service_.request_count(), 1);

  // An empty update will result in the channel going into TRANSIENT_FAILURE.
  ports.clear();
  response_generator.SetNextResolution(ports);
  gpr_log(GPR_INFO, "****** SET none *******");
  grpc_connectivity_state channel_state;
  do {
    channel_state = channel->GetState(true /* try to connect */);
  } while (channel_state == GRPC_CHANNEL_READY);
  ASSERT_NE(channel_state, GRPC_CHANNEL_READY);
  servers_[0]->service_.ResetCounters();

  // Next update introduces servers_[1], making the channel recover.
  ports.clear();
  ports.emplace_back(servers_[1]->port_);
  response_generator.SetNextResolution(ports);
  gpr_log(GPR_INFO, "****** SET [1] *******");
  WaitForServer(DEBUG_LOCATION, stub, 1);
  EXPECT_EQ(servers_[0]->service_.request_count(), 0);

  // And again for servers_[2]
  ports.clear();
  ports.emplace_back(servers_[2]->port_);
  response_generator.SetNextResolution(ports);
  gpr_log(GPR_INFO, "****** SET [2] *******");
  WaitForServer(DEBUG_LOCATION, stub, 2);
  EXPECT_EQ(servers_[0]->service_.request_count(), 0);
  EXPECT_EQ(servers_[1]->service_.request_count(), 0);

  // Check LB policy name for the channel.
  EXPECT_EQ("pick_first", channel->GetLoadBalancingPolicyName());
}

TEST_F(PickFirstTest, UpdateSuperset) {
  // Start servers and send one RPC per server.
  const int kNumServers = 3;
  StartServers(kNumServers);
  auto response_generator = BuildResolverResponseGenerator();
  auto channel = BuildChannel("pick_first", response_generator);
  auto stub = BuildStub(channel);

  std::vector<int> ports;

  // Perform one RPC against the first server.
  ports.emplace_back(servers_[0]->port_);
  response_generator.SetNextResolution(ports);
  gpr_log(GPR_INFO, "****** SET [0] *******");
  CheckRpcSendOk(DEBUG_LOCATION, stub);
  EXPECT_EQ(servers_[0]->service_.request_count(), 1);
  servers_[0]->service_.ResetCounters();

  // Send and superset update
  ports.clear();
  ports.emplace_back(servers_[1]->port_);
  ports.emplace_back(servers_[0]->port_);
  response_generator.SetNextResolution(ports);
  gpr_log(GPR_INFO, "****** SET superset *******");
  CheckRpcSendOk(DEBUG_LOCATION, stub);
  // We stick to the previously connected server.
  WaitForServer(DEBUG_LOCATION, stub, 0);
  EXPECT_EQ(0, servers_[1]->service_.request_count());

  // Check LB policy name for the channel.
  EXPECT_EQ("pick_first", channel->GetLoadBalancingPolicyName());
}

TEST_F(PickFirstTest, UpdateToUnconnected) {
  const int kNumServers = 2;
  CreateServers(kNumServers);
  StartServer(0);
  auto response_generator = BuildResolverResponseGenerator();
  auto channel = BuildChannel("pick_first", response_generator);
  auto stub = BuildStub(channel);

  std::vector<int> ports;

  // Try to send rpcs against a list where the server is available.
  ports.emplace_back(servers_[0]->port_);
  response_generator.SetNextResolution(ports);
  gpr_log(GPR_INFO, "****** SET [0] *******");
  CheckRpcSendOk(DEBUG_LOCATION, stub);

  // Send resolution for which all servers are currently unavailable. Eventually
  // this triggers replacing the existing working subchannel_list with the new
  // currently unresponsive list.
  ports.clear();
  ports.emplace_back(grpc_pick_unused_port_or_die());
  ports.emplace_back(servers_[1]->port_);
  response_generator.SetNextResolution(ports);
  gpr_log(GPR_INFO, "****** SET [unavailable] *******");
  EXPECT_TRUE(WaitForChannelNotReady(channel.get()));

  // Ensure that the last resolution was installed correctly by verifying that
  // the channel becomes ready once one of if its endpoints becomes available.
  gpr_log(GPR_INFO, "****** StartServer(1) *******");
  StartServer(1);
  EXPECT_TRUE(WaitForChannelReady(channel.get()));
}

TEST_F(PickFirstTest, GlobalSubchannelPool) {
  // Start one server.
  const int kNumServers = 1;
  StartServers(kNumServers);
  std::vector<int> ports = GetServersPorts();
  // Create two channels that (by default) use the global subchannel pool.
  auto response_generator1 = BuildResolverResponseGenerator();
  auto channel1 = BuildChannel("pick_first", response_generator1);
  auto stub1 = BuildStub(channel1);
  response_generator1.SetNextResolution(ports);
  auto response_generator2 = BuildResolverResponseGenerator();
  auto channel2 = BuildChannel("pick_first", response_generator2);
  auto stub2 = BuildStub(channel2);
  response_generator2.SetNextResolution(ports);
  WaitForServer(DEBUG_LOCATION, stub1, 0);
  // Send one RPC on each channel.
  CheckRpcSendOk(DEBUG_LOCATION, stub1);
  CheckRpcSendOk(DEBUG_LOCATION, stub2);
  // The server receives two requests.
  EXPECT_EQ(2, servers_[0]->service_.request_count());
  // The two requests are from the same client port, because the two channels
  // share subchannels via the global subchannel pool.
  EXPECT_EQ(1UL, servers_[0]->service_.clients().size());
}

TEST_F(PickFirstTest, LocalSubchannelPool) {
  // Start one server.
  const int kNumServers = 1;
  StartServers(kNumServers);
  std::vector<int> ports = GetServersPorts();
  // Create two channels that use local subchannel pool.
  ChannelArguments args;
  args.SetInt(GRPC_ARG_USE_LOCAL_SUBCHANNEL_POOL, 1);
  auto response_generator1 = BuildResolverResponseGenerator();
  auto channel1 = BuildChannel("pick_first", response_generator1, args);
  auto stub1 = BuildStub(channel1);
  response_generator1.SetNextResolution(ports);
  auto response_generator2 = BuildResolverResponseGenerator();
  auto channel2 = BuildChannel("pick_first", response_generator2, args);
  auto stub2 = BuildStub(channel2);
  response_generator2.SetNextResolution(ports);
  WaitForServer(DEBUG_LOCATION, stub1, 0);
  // Send one RPC on each channel.
  CheckRpcSendOk(DEBUG_LOCATION, stub1);
  CheckRpcSendOk(DEBUG_LOCATION, stub2);
  // The server receives two requests.
  EXPECT_EQ(2, servers_[0]->service_.request_count());
  // The two requests are from two client ports, because the two channels didn't
  // share subchannels with each other.
  EXPECT_EQ(2UL, servers_[0]->service_.clients().size());
}

TEST_F(PickFirstTest, ManyUpdates) {
  const int kNumUpdates = 1000;
  const int kNumServers = 3;
  StartServers(kNumServers);
  auto response_generator = BuildResolverResponseGenerator();
  auto channel = BuildChannel("pick_first", response_generator);
  auto stub = BuildStub(channel);
  std::vector<int> ports = GetServersPorts();
  for (size_t i = 0; i < kNumUpdates; ++i) {
    std::shuffle(ports.begin(), ports.end(),
                 std::mt19937(std::random_device()()));
    response_generator.SetNextResolution(ports);
    // We should re-enter core at the end of the loop to give the resolution
    // setting closure a chance to run.
    if ((i + 1) % 10 == 0) CheckRpcSendOk(DEBUG_LOCATION, stub);
  }
  // Check LB policy name for the channel.
  EXPECT_EQ("pick_first", channel->GetLoadBalancingPolicyName());
}

TEST_F(PickFirstTest, ReresolutionNoSelected) {
  // Prepare the ports for up servers and down servers.
  const int kNumServers = 3;
  const int kNumAliveServers = 1;
  StartServers(kNumAliveServers);
  std::vector<int> alive_ports, dead_ports;
  for (size_t i = 0; i < kNumServers; ++i) {
    if (i < kNumAliveServers) {
      alive_ports.emplace_back(servers_[i]->port_);
    } else {
      dead_ports.emplace_back(grpc_pick_unused_port_or_die());
    }
  }
  auto response_generator = BuildResolverResponseGenerator();
  auto channel = BuildChannel("pick_first", response_generator);
  auto stub = BuildStub(channel);
  // The initial resolution only contains dead ports. There won't be any
  // selected subchannel. Re-resolution will return the same result.
  response_generator.SetNextResolution(dead_ports);
  gpr_log(GPR_INFO, "****** INITIAL RESOLUTION SET *******");
  for (size_t i = 0; i < 10; ++i) {
    CheckRpcSendFailure(
        DEBUG_LOCATION, stub, StatusCode::UNAVAILABLE,
        "failed to connect to all addresses; last error: "
        "(UNKNOWN: Failed to connect to remote host: Connection refused|"
        "UNAVAILABLE: Failed to connect to remote host: FD shutdown)");
  }
  // Set a re-resolution result that contains reachable ports, so that the
  // pick_first LB policy can recover soon.
  response_generator.SetNextResolutionUponError(alive_ports);
  gpr_log(GPR_INFO, "****** RE-RESOLUTION SET *******");
  WaitForServer(DEBUG_LOCATION, stub, 0, [](const Status& status) {
    EXPECT_EQ(StatusCode::UNAVAILABLE, status.error_code());
    EXPECT_THAT(
        status.error_message(),
        ::testing::ContainsRegex(
            "failed to connect to all addresses; last error: "
            "(UNKNOWN: Failed to connect to remote host: Connection refused|"
            "UNAVAILABLE: Failed to connect to remote host: FD shutdown)"));
  });
  CheckRpcSendOk(DEBUG_LOCATION, stub);
  EXPECT_EQ(servers_[0]->service_.request_count(), 1);
  // Check LB policy name for the channel.
  EXPECT_EQ("pick_first", channel->GetLoadBalancingPolicyName());
}

TEST_F(PickFirstTest, ReconnectWithoutNewResolverResult) {
  std::vector<int> ports = {grpc_pick_unused_port_or_die()};
  StartServers(1, ports);
  auto response_generator = BuildResolverResponseGenerator();
  auto channel = BuildChannel("pick_first", response_generator);
  auto stub = BuildStub(channel);
  response_generator.SetNextResolution(ports);
  gpr_log(GPR_INFO, "****** INITIAL CONNECTION *******");
  WaitForServer(DEBUG_LOCATION, stub, 0);
  gpr_log(GPR_INFO, "****** STOPPING SERVER ******");
  servers_[0]->Shutdown();
  EXPECT_TRUE(WaitForChannelNotReady(channel.get()));
  gpr_log(GPR_INFO, "****** RESTARTING SERVER ******");
  StartServers(1, ports);
  WaitForServer(DEBUG_LOCATION, stub, 0);
}

TEST_F(PickFirstTest, ReconnectWithoutNewResolverResultStartsFromTopOfList) {
  std::vector<int> ports = {grpc_pick_unused_port_or_die(),
                            grpc_pick_unused_port_or_die()};
  CreateServers(2, ports);
  StartServer(1);
  auto response_generator = BuildResolverResponseGenerator();
  auto channel = BuildChannel("pick_first", response_generator);
  auto stub = BuildStub(channel);
  response_generator.SetNextResolution(ports);
  gpr_log(GPR_INFO, "****** INITIAL CONNECTION *******");
  WaitForServer(DEBUG_LOCATION, stub, 1);
  gpr_log(GPR_INFO, "****** STOPPING SERVER ******");
  servers_[1]->Shutdown();
  EXPECT_TRUE(WaitForChannelNotReady(channel.get()));
  gpr_log(GPR_INFO, "****** STARTING BOTH SERVERS ******");
  StartServers(2, ports);
  WaitForServer(DEBUG_LOCATION, stub, 0);
}

TEST_F(PickFirstTest, CheckStateBeforeStartWatch) {
  std::vector<int> ports = {grpc_pick_unused_port_or_die()};
  StartServers(1, ports);
  auto response_generator = BuildResolverResponseGenerator();
  auto channel_1 = BuildChannel("pick_first", response_generator);
  auto stub_1 = BuildStub(channel_1);
  response_generator.SetNextResolution(ports);
  gpr_log(GPR_INFO, "****** RESOLUTION SET FOR CHANNEL 1 *******");
  WaitForServer(DEBUG_LOCATION, stub_1, 0);
  gpr_log(GPR_INFO, "****** CHANNEL 1 CONNECTED *******");
  servers_[0]->Shutdown();
  // Channel 1 will receive a re-resolution containing the same server. It will
  // create a new subchannel and hold a ref to it.
  StartServers(1, ports);
  gpr_log(GPR_INFO, "****** SERVER RESTARTED *******");
  auto response_generator_2 = BuildResolverResponseGenerator();
  auto channel_2 = BuildChannel("pick_first", response_generator_2);
  auto stub_2 = BuildStub(channel_2);
  response_generator_2.SetNextResolution(ports);
  gpr_log(GPR_INFO, "****** RESOLUTION SET FOR CHANNEL 2 *******");
  WaitForServer(DEBUG_LOCATION, stub_2, 0, [](const Status& status) {
    EXPECT_EQ(StatusCode::UNAVAILABLE, status.error_code());
    EXPECT_EQ("failed to connect to all addresses", status.error_message());
  });
  gpr_log(GPR_INFO, "****** CHANNEL 2 CONNECTED *******");
  servers_[0]->Shutdown();
  // Wait until the disconnection has triggered the connectivity notification.
  // Otherwise, the subchannel may be picked for next call but will fail soon.
  EXPECT_TRUE(WaitForChannelNotReady(channel_2.get()));
  // Channel 2 will also receive a re-resolution containing the same server.
  // Both channels will ref the same subchannel that failed.
  StartServers(1, ports);
  gpr_log(GPR_INFO, "****** SERVER RESTARTED AGAIN *******");
  gpr_log(GPR_INFO, "****** CHANNEL 2 STARTING A CALL *******");
  // The first call after the server restart will succeed.
  CheckRpcSendOk(DEBUG_LOCATION, stub_2);
  gpr_log(GPR_INFO, "****** CHANNEL 2 FINISHED A CALL *******");
  // Check LB policy name for the channel.
  EXPECT_EQ("pick_first", channel_1->GetLoadBalancingPolicyName());
  // Check LB policy name for the channel.
  EXPECT_EQ("pick_first", channel_2->GetLoadBalancingPolicyName());
}

TEST_F(PickFirstTest, IdleOnDisconnect) {
  // Start server, send RPC, and make sure channel is READY.
  const int kNumServers = 1;
  StartServers(kNumServers);
  auto response_generator = BuildResolverResponseGenerator();
  auto channel =
      BuildChannel("", response_generator);  // pick_first is the default.
  auto stub = BuildStub(channel);
  response_generator.SetNextResolution(GetServersPorts());
  CheckRpcSendOk(DEBUG_LOCATION, stub);
  EXPECT_EQ(channel->GetState(false), GRPC_CHANNEL_READY);
  // Stop server.  Channel should go into state IDLE.
  response_generator.SetFailureOnReresolution();
  servers_[0]->Shutdown();
  EXPECT_TRUE(WaitForChannelNotReady(channel.get()));
  EXPECT_EQ(channel->GetState(false), GRPC_CHANNEL_IDLE);
  servers_.clear();
}

TEST_F(PickFirstTest, PendingUpdateAndSelectedSubchannelFails) {
  auto response_generator = BuildResolverResponseGenerator();
  auto channel =
      BuildChannel("", response_generator);  // pick_first is the default.
  auto stub = BuildStub(channel);
  // Create a number of servers, but only start 1 of them.
  CreateServers(10);
  StartServer(0);
  // Initially resolve to first server and make sure it connects.
  gpr_log(GPR_INFO, "Phase 1: Connect to first server.");
  response_generator.SetNextResolution({servers_[0]->port_});
  CheckRpcSendOk(DEBUG_LOCATION, stub, true /* wait_for_ready */);
  EXPECT_EQ(channel->GetState(false), GRPC_CHANNEL_READY);
  // Send a resolution update with the remaining servers, none of which are
  // running yet, so the update will stay pending.  Note that it's important
  // to have multiple servers here, or else the test will be flaky; with only
  // one server, the pending subchannel list has already gone into
  // TRANSIENT_FAILURE due to hitting the end of the list by the time we
  // check the state.
  gpr_log(GPR_INFO,
          "Phase 2: Resolver update pointing to remaining "
          "(not started) servers.");
  response_generator.SetNextResolution(GetServersPorts(1 /* start_index */));
  // RPCs will continue to be sent to the first server.
  CheckRpcSendOk(DEBUG_LOCATION, stub);
  // Now stop the first server, so that the current subchannel list
  // fails.  This should cause us to immediately swap over to the
  // pending list, even though it's not yet connected.  The state should
  // be set to CONNECTING, since that's what the pending subchannel list
  // was doing when we swapped over.
  gpr_log(GPR_INFO, "Phase 3: Stopping first server.");
  servers_[0]->Shutdown();
  WaitForChannelNotReady(channel.get());
  // TODO(roth): This should always return CONNECTING, but it's flaky
  // between that and TRANSIENT_FAILURE.  I suspect that this problem
  // will go away once we move the backoff code out of the subchannel
  // and into the LB policies.
  EXPECT_THAT(channel->GetState(false),
              ::testing::AnyOf(GRPC_CHANNEL_CONNECTING,
                               GRPC_CHANNEL_TRANSIENT_FAILURE));
  // Now start the second server.
  gpr_log(GPR_INFO, "Phase 4: Starting second server.");
  StartServer(1);
  // The channel should go to READY state and RPCs should go to the
  // second server.
  WaitForChannelReady(channel.get());
  WaitForServer(DEBUG_LOCATION, stub, 1, [](const Status& status) {
    EXPECT_EQ(StatusCode::UNAVAILABLE, status.error_code());
    EXPECT_EQ("failed to connect to all addresses", status.error_message());
  });
}

TEST_F(PickFirstTest, StaysIdleUponEmptyUpdate) {
  // Start server, send RPC, and make sure channel is READY.
  const int kNumServers = 1;
  StartServers(kNumServers);
  auto response_generator = BuildResolverResponseGenerator();
  auto channel =
      BuildChannel("", response_generator);  // pick_first is the default.
  auto stub = BuildStub(channel);
  response_generator.SetNextResolution(GetServersPorts());
  CheckRpcSendOk(DEBUG_LOCATION, stub);
  EXPECT_EQ(channel->GetState(false), GRPC_CHANNEL_READY);
  // Stop server.  Channel should go into state IDLE.
  servers_[0]->Shutdown();
  EXPECT_TRUE(WaitForChannelNotReady(channel.get()));
  EXPECT_EQ(channel->GetState(false), GRPC_CHANNEL_IDLE);
  // Now send resolver update that includes no addresses.  Channel
  // should stay in state IDLE.
  response_generator.SetNextResolution({});
  EXPECT_FALSE(channel->WaitForStateChange(
      GRPC_CHANNEL_IDLE, grpc_timeout_seconds_to_deadline(3)));
  // Now bring the backend back up and send a non-empty resolver update,
  // and then try to send an RPC.  Channel should go back into state READY.
  StartServer(0);
  response_generator.SetNextResolution(GetServersPorts());
  CheckRpcSendOk(DEBUG_LOCATION, stub);
  EXPECT_EQ(channel->GetState(false), GRPC_CHANNEL_READY);
}

TEST_F(PickFirstTest,
       StaysTransientFailureOnFailedConnectionAttemptUntilReady) {
  // Allocate 3 ports, with no servers running.
  std::vector<int> ports = {grpc_pick_unused_port_or_die(),
                            grpc_pick_unused_port_or_die(),
                            grpc_pick_unused_port_or_die()};
  // Create channel with a 1-second backoff.
  ChannelArguments args;
  args.SetInt(GRPC_ARG_INITIAL_RECONNECT_BACKOFF_MS,
              1000 * grpc_test_slowdown_factor());
  auto response_generator = BuildResolverResponseGenerator();
  auto channel = BuildChannel("", response_generator, args);
  auto stub = BuildStub(channel);
  response_generator.SetNextResolution(ports);
  EXPECT_EQ(GRPC_CHANNEL_IDLE, channel->GetState(false));
  // Send an RPC, which should fail.
  CheckRpcSendFailure(
      DEBUG_LOCATION, stub, StatusCode::UNAVAILABLE,
      "failed to connect to all addresses; last error: "
      "(UNKNOWN: Failed to connect to remote host: Connection refused|"
      "UNAVAILABLE: Failed to connect to remote host: FD shutdown)");
  // Channel should be in TRANSIENT_FAILURE.
  EXPECT_EQ(GRPC_CHANNEL_TRANSIENT_FAILURE, channel->GetState(false));
  // Now start a server on the last port.
  StartServers(1, {ports.back()});
  // Channel should remain in TRANSIENT_FAILURE until it transitions to READY.
  EXPECT_TRUE(channel->WaitForStateChange(GRPC_CHANNEL_TRANSIENT_FAILURE,
                                          grpc_timeout_seconds_to_deadline(4)));
  EXPECT_EQ(GRPC_CHANNEL_READY, channel->GetState(false));
  CheckRpcSendOk(DEBUG_LOCATION, stub);
}

//
// round_robin tests
//

using RoundRobinTest = ClientLbEnd2endTest;

TEST_F(RoundRobinTest, Basic) {
  // Start servers and send one RPC per server.
  const int kNumServers = 3;
  StartServers(kNumServers);
  auto response_generator = BuildResolverResponseGenerator();
  auto channel = BuildChannel("round_robin", response_generator);
  auto stub = BuildStub(channel);
  response_generator.SetNextResolution(GetServersPorts());
  // Wait until all backends are ready.
  do {
    CheckRpcSendOk(DEBUG_LOCATION, stub);
  } while (!SeenAllServers());
  ResetCounters();
  // "Sync" to the end of the list. Next sequence of picks will start at the
  // first server (index 0).
  WaitForServer(DEBUG_LOCATION, stub, servers_.size() - 1);
  std::vector<int> connection_order;
  for (size_t i = 0; i < servers_.size(); ++i) {
    CheckRpcSendOk(DEBUG_LOCATION, stub);
    UpdateConnectionOrder(servers_, &connection_order);
  }
  // Backends should be iterated over in the order in which the addresses were
  // given.
  const auto expected = std::vector<int>{0, 1, 2};
  EXPECT_EQ(expected, connection_order);
  // Check LB policy name for the channel.
  EXPECT_EQ("round_robin", channel->GetLoadBalancingPolicyName());
}

TEST_F(RoundRobinTest, ProcessPending) {
  StartServers(1);  // Single server
  auto response_generator = BuildResolverResponseGenerator();
  auto channel = BuildChannel("round_robin", response_generator);
  auto stub = BuildStub(channel);
  response_generator.SetNextResolution({servers_[0]->port_});
  WaitForServer(DEBUG_LOCATION, stub, 0);
  // Create a new channel and its corresponding RR LB policy, which will pick
  // the subchannels in READY state from the previous RPC against the same
  // target (even if it happened over a different channel, because subchannels
  // are globally reused). Progress should happen without any transition from
  // this READY state.
  auto second_response_generator = BuildResolverResponseGenerator();
  auto second_channel = BuildChannel("round_robin", second_response_generator);
  auto second_stub = BuildStub(second_channel);
  second_response_generator.SetNextResolution({servers_[0]->port_});
  CheckRpcSendOk(DEBUG_LOCATION, second_stub);
}

TEST_F(RoundRobinTest, Updates) {
  // Start servers.
  const int kNumServers = 3;
  StartServers(kNumServers);
  auto response_generator = BuildResolverResponseGenerator();
  auto channel = BuildChannel("round_robin", response_generator);
  auto stub = BuildStub(channel);
  // Start with a single server.
  gpr_log(GPR_INFO, "*** FIRST BACKEND ***");
  std::vector<int> ports = {servers_[0]->port_};
  response_generator.SetNextResolution(ports);
  WaitForServer(DEBUG_LOCATION, stub, 0);
  // Send RPCs. They should all go servers_[0]
  for (size_t i = 0; i < 10; ++i) CheckRpcSendOk(DEBUG_LOCATION, stub);
  EXPECT_EQ(10, servers_[0]->service_.request_count());
  EXPECT_EQ(0, servers_[1]->service_.request_count());
  EXPECT_EQ(0, servers_[2]->service_.request_count());
  ResetCounters();
  // And now for the second server.
  gpr_log(GPR_INFO, "*** SECOND BACKEND ***");
  ports.clear();
  ports.emplace_back(servers_[1]->port_);
  response_generator.SetNextResolution(ports);
  // Wait until update has been processed, as signaled by the second backend
  // receiving a request.
  EXPECT_EQ(0, servers_[1]->service_.request_count());
  WaitForServer(DEBUG_LOCATION, stub, 1);
  for (size_t i = 0; i < 10; ++i) CheckRpcSendOk(DEBUG_LOCATION, stub);
  EXPECT_EQ(0, servers_[0]->service_.request_count());
  EXPECT_EQ(10, servers_[1]->service_.request_count());
  EXPECT_EQ(0, servers_[2]->service_.request_count());
  ResetCounters();
  // ... and for the last server.
  gpr_log(GPR_INFO, "*** THIRD BACKEND ***");
  ports.clear();
  ports.emplace_back(servers_[2]->port_);
  response_generator.SetNextResolution(ports);
  WaitForServer(DEBUG_LOCATION, stub, 2);
  for (size_t i = 0; i < 10; ++i) CheckRpcSendOk(DEBUG_LOCATION, stub);
  EXPECT_EQ(0, servers_[0]->service_.request_count());
  EXPECT_EQ(0, servers_[1]->service_.request_count());
  EXPECT_EQ(10, servers_[2]->service_.request_count());
  ResetCounters();
  // Back to all servers.
  gpr_log(GPR_INFO, "*** ALL BACKENDS ***");
  ports.clear();
  ports.emplace_back(servers_[0]->port_);
  ports.emplace_back(servers_[1]->port_);
  ports.emplace_back(servers_[2]->port_);
  response_generator.SetNextResolution(ports);
  WaitForServers(DEBUG_LOCATION, stub);
  // Send three RPCs, one per server.
  for (size_t i = 0; i < 3; ++i) CheckRpcSendOk(DEBUG_LOCATION, stub);
  EXPECT_EQ(1, servers_[0]->service_.request_count());
  EXPECT_EQ(1, servers_[1]->service_.request_count());
  EXPECT_EQ(1, servers_[2]->service_.request_count());
  ResetCounters();
  // An empty update will result in the channel going into TRANSIENT_FAILURE.
  gpr_log(GPR_INFO, "*** NO BACKENDS ***");
  ports.clear();
  response_generator.SetNextResolution(ports);
  WaitForChannelNotReady(channel.get());
  CheckRpcSendFailure(DEBUG_LOCATION, stub, StatusCode::UNAVAILABLE,
                      "empty address list: fake resolver empty address list");
  servers_[0]->service_.ResetCounters();
  // Next update introduces servers_[1], making the channel recover.
  gpr_log(GPR_INFO, "*** BACK TO SECOND BACKEND ***");
  ports.clear();
  ports.emplace_back(servers_[1]->port_);
  response_generator.SetNextResolution(ports);
  WaitForServer(DEBUG_LOCATION, stub, 1);
  EXPECT_EQ(GRPC_CHANNEL_READY, channel->GetState(/*try_to_connect=*/false));
  // Check LB policy name for the channel.
  EXPECT_EQ("round_robin", channel->GetLoadBalancingPolicyName());
}

TEST_F(RoundRobinTest, UpdateInError) {
  StartServers(2);
  auto response_generator = BuildResolverResponseGenerator();
  auto channel = BuildChannel("round_robin", response_generator);
  auto stub = BuildStub(channel);
  // Start with a single server.
  response_generator.SetNextResolution(GetServersPorts(0, 1));
  // Send RPCs. They should all go to server 0.
  for (size_t i = 0; i < 10; ++i) {
    CheckRpcSendOk(DEBUG_LOCATION, stub, /*wait_for_ready=*/false,
                   /*load_report=*/nullptr, /*timeout_ms=*/4000);
  }
  EXPECT_EQ(10, servers_[0]->service_.request_count());
  EXPECT_EQ(0, servers_[1]->service_.request_count());
  servers_[0]->service_.ResetCounters();
  // Send an update adding an unreachable server and server 1.
  std::vector<int> ports = {servers_[0]->port_, grpc_pick_unused_port_or_die(),
                            servers_[1]->port_};
  response_generator.SetNextResolution(ports);
  WaitForServers(DEBUG_LOCATION, stub, 0, 2, /*status_check=*/nullptr,
                 /*timeout=*/absl::Seconds(60));
  // Send a bunch more RPCs.  They should all succeed and should be
  // split evenly between the two servers.
  // Note: The split may be slightly uneven because of an extra picker
  // update that can happen if the subchannels for servers 0 and 1
  // report READY before the subchannel for the unreachable server
  // transitions from CONNECTING to TRANSIENT_FAILURE.
  for (size_t i = 0; i < 10; ++i) {
    CheckRpcSendOk(DEBUG_LOCATION, stub, /*wait_for_ready=*/false,
                   /*load_report=*/nullptr, /*timeout_ms=*/4000);
  }
  EXPECT_THAT(servers_[0]->service_.request_count(),
              ::testing::AllOf(::testing::Ge(4), ::testing::Le(6)));
  EXPECT_THAT(servers_[1]->service_.request_count(),
              ::testing::AllOf(::testing::Ge(4), ::testing::Le(6)));
  EXPECT_EQ(10, servers_[0]->service_.request_count() +
                    servers_[1]->service_.request_count());
}

TEST_F(RoundRobinTest, ManyUpdates) {
  // Start servers and send one RPC per server.
  const int kNumServers = 3;
  StartServers(kNumServers);
  auto response_generator = BuildResolverResponseGenerator();
  auto channel = BuildChannel("round_robin", response_generator);
  auto stub = BuildStub(channel);
  std::vector<int> ports = GetServersPorts();
  for (size_t i = 0; i < 1000; ++i) {
    std::shuffle(ports.begin(), ports.end(),
                 std::mt19937(std::random_device()()));
    response_generator.SetNextResolution(ports);
    if (i % 10 == 0) CheckRpcSendOk(DEBUG_LOCATION, stub);
  }
  // Check LB policy name for the channel.
  EXPECT_EQ("round_robin", channel->GetLoadBalancingPolicyName());
}

TEST_F(RoundRobinTest, ReresolveOnSubchannelConnectionFailure) {
  // Start 3 servers.
  StartServers(3);
  // Create channel.
  auto response_generator = BuildResolverResponseGenerator();
  auto channel = BuildChannel("round_robin", response_generator);
  auto stub = BuildStub(channel);
  // Initially, tell the channel about only the first two servers.
  std::vector<int> ports = {servers_[0]->port_, servers_[1]->port_};
  response_generator.SetNextResolution(ports);
  // Wait for both servers to be seen.
  WaitForServers(DEBUG_LOCATION, stub, 0, 2);
  // Tell the fake resolver to send an update that adds the last server, but
  // only when the LB policy requests re-resolution.
  ports.push_back(servers_[2]->port_);
  response_generator.SetNextResolutionUponError(ports);
  // Have server 0 send a GOAWAY.  This should trigger a re-resolution.
  gpr_log(GPR_INFO, "****** SENDING GOAWAY FROM SERVER 0 *******");
  {
    grpc_core::ExecCtx exec_ctx;
    grpc_core::Server::FromC(servers_[0]->server_->c_server())->SendGoaways();
  }
  // Wait for the client to see server 2.
  WaitForServer(DEBUG_LOCATION, stub, 2);
}

TEST_F(RoundRobinTest, TransientFailure) {
  // Start servers and create channel.  Channel should go to READY state.
  const int kNumServers = 3;
  StartServers(kNumServers);
  auto response_generator = BuildResolverResponseGenerator();
  auto channel = BuildChannel("round_robin", response_generator);
  auto stub = BuildStub(channel);
  response_generator.SetNextResolution(GetServersPorts());
  EXPECT_TRUE(WaitForChannelReady(channel.get()));
  // Now kill the servers.  The channel should transition to TRANSIENT_FAILURE.
  for (size_t i = 0; i < servers_.size(); ++i) {
    servers_[i]->Shutdown();
  }
  auto predicate = [](grpc_connectivity_state state) {
    return state == GRPC_CHANNEL_TRANSIENT_FAILURE;
  };
  EXPECT_TRUE(WaitForChannelState(channel.get(), predicate));
  CheckRpcSendFailure(
      DEBUG_LOCATION, stub, StatusCode::UNAVAILABLE,
      "connections to all backends failing; last error: "
      "(UNKNOWN: Failed to connect to remote host: Connection refused|"
      "UNAVAILABLE: Failed to connect to remote host: FD shutdown)");
}

TEST_F(RoundRobinTest, TransientFailureAtStartup) {
  // Create channel and return servers that don't exist.  Channel should
  // quickly transition into TRANSIENT_FAILURE.
  auto response_generator = BuildResolverResponseGenerator();
  auto channel = BuildChannel("round_robin", response_generator);
  auto stub = BuildStub(channel);
  response_generator.SetNextResolution({
      grpc_pick_unused_port_or_die(),
      grpc_pick_unused_port_or_die(),
      grpc_pick_unused_port_or_die(),
  });
  for (size_t i = 0; i < servers_.size(); ++i) {
    servers_[i]->Shutdown();
  }
  auto predicate = [](grpc_connectivity_state state) {
    return state == GRPC_CHANNEL_TRANSIENT_FAILURE;
  };
  EXPECT_TRUE(WaitForChannelState(channel.get(), predicate, true));
  CheckRpcSendFailure(
      DEBUG_LOCATION, stub, StatusCode::UNAVAILABLE,
      "connections to all backends failing; last error: "
      "(UNKNOWN: Failed to connect to remote host: Connection refused|"
      "UNAVAILABLE: Failed to connect to remote host: FD shutdown)");
}

TEST_F(RoundRobinTest, StaysInTransientFailureInSubsequentConnecting) {
  // Start connection injector.
  ConnectionHoldInjector injector;
  injector.Start();
  // Get port.
  const int port = grpc_pick_unused_port_or_die();
  // Create channel.
  auto response_generator = BuildResolverResponseGenerator();
  auto channel = BuildChannel("round_robin", response_generator);
  auto stub = BuildStub(channel);
  response_generator.SetNextResolution({port});
  // Allow first connection attempt to fail normally, and wait for
  // channel to report TRANSIENT_FAILURE.
  gpr_log(GPR_INFO, "=== WAITING FOR CHANNEL TO REPORT TF ===");
  auto predicate = [](grpc_connectivity_state state) {
    return state == GRPC_CHANNEL_TRANSIENT_FAILURE;
  };
  EXPECT_TRUE(
      WaitForChannelState(channel.get(), predicate, /*try_to_connect=*/true));
  // Wait for next connection attempt to start.
  auto hold = injector.AddHold(port);
  hold->Wait();
  // Now the subchannel should be reporting CONNECTING.  Make sure the
  // channel is still in TRANSIENT_FAILURE and is still reporting the
  // right status.
  EXPECT_EQ(GRPC_CHANNEL_TRANSIENT_FAILURE, channel->GetState(false));
  // Send a few RPCs, just to give the channel a chance to propagate a
  // new picker, in case it was going to incorrectly do so.
  gpr_log(GPR_INFO, "=== EXPECTING RPCs TO FAIL ===");
  for (size_t i = 0; i < 5; ++i) {
    CheckRpcSendFailure(
        DEBUG_LOCATION, stub, StatusCode::UNAVAILABLE,
        "connections to all backends failing; last error: "
        "(UNKNOWN: Failed to connect to remote host: Connection refused|"
        "UNAVAILABLE: Failed to connect to remote host: FD shutdown)");
  }
  // Clean up.
  hold->Resume();
}

TEST_F(RoundRobinTest, ReportsLatestStatusInTransientFailure) {
  // Start connection injector.
  ConnectionHoldInjector injector;
  injector.Start();
  // Get port.
  const std::vector<int> ports = {grpc_pick_unused_port_or_die(),
                                  grpc_pick_unused_port_or_die()};
  // Create channel.
  auto response_generator = BuildResolverResponseGenerator();
  auto channel = BuildChannel("round_robin", response_generator);
  auto stub = BuildStub(channel);
  response_generator.SetNextResolution(ports);
  // Allow first connection attempts to fail normally, and check that
  // the RPC fails with the right status message.
  CheckRpcSendFailure(
      DEBUG_LOCATION, stub, StatusCode::UNAVAILABLE,
      "connections to all backends failing; last error: "
      "(UNKNOWN: Failed to connect to remote host: Connection refused|"
      "UNAVAILABLE: Failed to connect to remote host: FD shutdown)");
  // Now intercept the next connection attempt for each port.
  auto hold1 = injector.AddHold(ports[0]);
  auto hold2 = injector.AddHold(ports[1]);
  hold1->Wait();
  hold2->Wait();
  // Inject a custom failure message.
  hold1->Wait();
  hold1->Fail(GRPC_ERROR_CREATE_FROM_STATIC_STRING("Survey says... Bzzzzt!"));
  // Wait until RPC fails with the right message.
  absl::Time deadline =
      absl::Now() + (absl::Seconds(5) * grpc_test_slowdown_factor());
  while (true) {
    Status status = SendRpc(stub);
    EXPECT_EQ(StatusCode::UNAVAILABLE, status.error_code());
    if (status.error_message() ==
        "connections to all backends failing; last error: "
        "UNKNOWN: Survey says... Bzzzzt!") {
      break;
    }
    EXPECT_THAT(
        status.error_message(),
        ::testing::MatchesRegex(
            "connections to all backends failing; last error: "
            "(UNKNOWN: Failed to connect to remote host: Connection refused|"
            "UNAVAILABLE: Failed to connect to remote host: FD shutdown)"));
    EXPECT_LT(absl::Now(), deadline);
    if (absl::Now() >= deadline) break;
  }
  // Clean up.
  hold2->Resume();
}

TEST_F(RoundRobinTest, DoesNotFailRpcsUponDisconnection) {
  // Start connection injector.
  ConnectionHoldInjector injector;
  injector.Start();
  // Start server.
  StartServers(1);
  // Create channel.
  auto response_generator = BuildResolverResponseGenerator();
  auto channel = BuildChannel("round_robin", response_generator);
  auto stub = BuildStub(channel);
  response_generator.SetNextResolution(GetServersPorts());
  // Start a thread constantly sending RPCs in a loop.
  gpr_log(GPR_ERROR, "=== STARTING CLIENT THREAD ===");
  std::atomic<bool> shutdown{false};
  gpr_event ev;
  gpr_event_init(&ev);
  std::thread thd([&]() {
    gpr_log(GPR_INFO, "sending first RPC");
    CheckRpcSendOk(DEBUG_LOCATION, stub);
    gpr_event_set(&ev, reinterpret_cast<void*>(1));
    while (!shutdown.load()) {
      gpr_log(GPR_INFO, "sending RPC");
      CheckRpcSendOk(DEBUG_LOCATION, stub);
    }
  });
  // Wait for first RPC to complete.
  gpr_log(GPR_ERROR, "=== WAITING FOR FIRST RPC TO COMPLETE ===");
  ASSERT_EQ(reinterpret_cast<void*>(1),
            gpr_event_wait(&ev, grpc_timeout_seconds_to_deadline(1)));
  // Channel should now be READY.
  ASSERT_EQ(GRPC_CHANNEL_READY, channel->GetState(false));
  // Tell injector to intercept the next connection attempt.
  auto hold1 =
      injector.AddHold(servers_[0]->port_, /*intercept_completion=*/true);
  // Now kill the server.  The subchannel should report IDLE and be
  // immediately reconnected to, but this should not cause any test
  // failures.
  gpr_log(GPR_ERROR, "=== SHUTTING DOWN SERVER ===");
  {
    grpc_core::ExecCtx exec_ctx;
    grpc_core::Server::FromC(servers_[0]->server_->c_server())->SendGoaways();
  }
  gpr_sleep_until(grpc_timeout_seconds_to_deadline(1));
  servers_[0]->Shutdown();
  // Wait for next attempt to start.
  gpr_log(GPR_ERROR, "=== WAITING FOR RECONNECTION ATTEMPT ===");
  hold1->Wait();
  // Start server and allow attempt to continue.
  gpr_log(GPR_ERROR, "=== RESTARTING SERVER ===");
  StartServer(0);
  hold1->Resume();
  // Wait for next attempt to complete.
  gpr_log(GPR_ERROR, "=== WAITING FOR RECONNECTION ATTEMPT TO COMPLETE ===");
  hold1->WaitForCompletion();
  // Now shut down the thread.
  gpr_log(GPR_ERROR, "=== SHUTTING DOWN CLIENT THREAD ===");
  shutdown.store(true);
  thd.join();
}

TEST_F(RoundRobinTest, SingleReconnect) {
  const int kNumServers = 3;
  StartServers(kNumServers);
  const auto ports = GetServersPorts();
  auto response_generator = BuildResolverResponseGenerator();
  auto channel = BuildChannel("round_robin", response_generator);
  auto stub = BuildStub(channel);
  response_generator.SetNextResolution(ports);
  WaitForServers(DEBUG_LOCATION, stub);
  // Sync to end of list.
  WaitForServer(DEBUG_LOCATION, stub, servers_.size() - 1);
  for (size_t i = 0; i < servers_.size(); ++i) {
    CheckRpcSendOk(DEBUG_LOCATION, stub);
    EXPECT_EQ(1, servers_[i]->service_.request_count()) << "for backend #" << i;
  }
  // One request should have gone to each server.
  for (size_t i = 0; i < servers_.size(); ++i) {
    EXPECT_EQ(1, servers_[i]->service_.request_count());
  }
  // Kill the first server.
  servers_[0]->StopListeningAndSendGoaways();
  // Wait for client to notice that the backend is down.  We know that's
  // happened when we see kNumServers RPCs that do not go to backend 0.
  ResetCounters();
  SendRpcsUntil(DEBUG_LOCATION, stub,
                [&, num_rpcs_not_on_backend_0 = 0](Status status) mutable {
                  EXPECT_TRUE(status.ok())
                      << "code=" << status.error_code()
                      << " message=" << status.error_message();
                  if (servers_[0]->service_.request_count() == 1) {
                    num_rpcs_not_on_backend_0 = 0;
                  } else {
                    ++num_rpcs_not_on_backend_0;
                  }
                  ResetCounters();
                  return num_rpcs_not_on_backend_0 < kNumServers;
                });
  // Send a bunch of RPCs.
  for (int i = 0; i < 10 * kNumServers; ++i) {
    CheckRpcSendOk(DEBUG_LOCATION, stub);
  }
  // No requests have gone to the deceased server.
  EXPECT_EQ(0UL, servers_[0]->service_.request_count());
  // Bring the first server back up.
  servers_[0]->Shutdown();
  StartServer(0);
  // Requests should start arriving at the first server either right away (if
  // the server managed to start before the RR policy retried the subchannel) or
  // after the subchannel retry delay otherwise (RR's subchannel retried before
  // the server was fully back up).
  WaitForServer(DEBUG_LOCATION, stub, 0);
}

// If health checking is required by client but health checking service
// is not running on the server, the channel should be treated as healthy.
TEST_F(RoundRobinTest, ServersHealthCheckingUnimplementedTreatedAsHealthy) {
  StartServers(1);  // Single server
  ChannelArguments args;
  args.SetServiceConfigJSON(
      "{\"healthCheckConfig\": "
      "{\"serviceName\": \"health_check_service_name\"}}");
  auto response_generator = BuildResolverResponseGenerator();
  auto channel = BuildChannel("round_robin", response_generator, args);
  auto stub = BuildStub(channel);
  response_generator.SetNextResolution({servers_[0]->port_});
  EXPECT_TRUE(WaitForChannelReady(channel.get()));
  CheckRpcSendOk(DEBUG_LOCATION, stub);
}

TEST_F(RoundRobinTest, HealthChecking) {
  EnableDefaultHealthCheckService(true);
  // Start servers.
  const int kNumServers = 3;
  StartServers(kNumServers);
  ChannelArguments args;
  args.SetServiceConfigJSON(
      "{\"healthCheckConfig\": "
      "{\"serviceName\": \"health_check_service_name\"}}");
  auto response_generator = BuildResolverResponseGenerator();
  auto channel = BuildChannel("round_robin", response_generator, args);
  auto stub = BuildStub(channel);
  response_generator.SetNextResolution(GetServersPorts());
  // Channel should not become READY, because health checks should be failing.
  gpr_log(GPR_INFO,
          "*** initial state: unknown health check service name for "
          "all servers");
  EXPECT_FALSE(WaitForChannelReady(channel.get(), 1));
  // Now set one of the servers to be healthy.
  // The channel should become healthy and all requests should go to
  // the healthy server.
  gpr_log(GPR_INFO, "*** server 0 healthy");
  servers_[0]->SetServingStatus("health_check_service_name", true);
  EXPECT_TRUE(WaitForChannelReady(channel.get()));
  for (int i = 0; i < 10; ++i) {
    CheckRpcSendOk(DEBUG_LOCATION, stub);
  }
  EXPECT_EQ(10, servers_[0]->service_.request_count());
  EXPECT_EQ(0, servers_[1]->service_.request_count());
  EXPECT_EQ(0, servers_[2]->service_.request_count());
  // Now set a second server to be healthy.
  gpr_log(GPR_INFO, "*** server 2 healthy");
  servers_[2]->SetServingStatus("health_check_service_name", true);
  WaitForServer(DEBUG_LOCATION, stub, 2);
  for (int i = 0; i < 10; ++i) {
    CheckRpcSendOk(DEBUG_LOCATION, stub);
  }
  EXPECT_EQ(5, servers_[0]->service_.request_count());
  EXPECT_EQ(0, servers_[1]->service_.request_count());
  EXPECT_EQ(5, servers_[2]->service_.request_count());
  // Now set the remaining server to be healthy.
  gpr_log(GPR_INFO, "*** server 1 healthy");
  servers_[1]->SetServingStatus("health_check_service_name", true);
  WaitForServer(DEBUG_LOCATION, stub, 1);
  for (int i = 0; i < 9; ++i) {
    CheckRpcSendOk(DEBUG_LOCATION, stub);
  }
  EXPECT_EQ(3, servers_[0]->service_.request_count());
  EXPECT_EQ(3, servers_[1]->service_.request_count());
  EXPECT_EQ(3, servers_[2]->service_.request_count());
  // Now set one server to be unhealthy again.  Then wait until the
  // unhealthiness has hit the client.  We know that the client will see
  // this when we send kNumServers requests and one of the remaining servers
  // sees two of the requests.
  gpr_log(GPR_INFO, "*** server 0 unhealthy");
  servers_[0]->SetServingStatus("health_check_service_name", false);
  do {
    ResetCounters();
    for (int i = 0; i < kNumServers; ++i) {
      CheckRpcSendOk(DEBUG_LOCATION, stub);
    }
  } while (servers_[1]->service_.request_count() != 2 &&
           servers_[2]->service_.request_count() != 2);
  // Now set the remaining two servers to be unhealthy.  Make sure the
  // channel leaves READY state and that RPCs fail.
  gpr_log(GPR_INFO, "*** all servers unhealthy");
  servers_[1]->SetServingStatus("health_check_service_name", false);
  servers_[2]->SetServingStatus("health_check_service_name", false);
  EXPECT_TRUE(WaitForChannelNotReady(channel.get()));
  CheckRpcSendFailure(DEBUG_LOCATION, stub, StatusCode::UNAVAILABLE,
                      "connections to all backends failing; last error: "
                      "UNAVAILABLE: backend unhealthy");
  // Clean up.
  EnableDefaultHealthCheckService(false);
}

TEST_F(RoundRobinTest, HealthCheckingHandlesSubchannelFailure) {
  EnableDefaultHealthCheckService(true);
  // Start servers.
  const int kNumServers = 3;
  StartServers(kNumServers);
  servers_[0]->SetServingStatus("health_check_service_name", true);
  servers_[1]->SetServingStatus("health_check_service_name", true);
  servers_[2]->SetServingStatus("health_check_service_name", true);
  ChannelArguments args;
  args.SetServiceConfigJSON(
      "{\"healthCheckConfig\": "
      "{\"serviceName\": \"health_check_service_name\"}}");
  auto response_generator = BuildResolverResponseGenerator();
  auto channel = BuildChannel("round_robin", response_generator, args);
  auto stub = BuildStub(channel);
  response_generator.SetNextResolution(GetServersPorts());
  WaitForServer(DEBUG_LOCATION, stub, 0);
  // Stop server 0 and send a new resolver result to ensure that RR
  // checks each subchannel's state.
  servers_[0]->Shutdown();
  response_generator.SetNextResolution(GetServersPorts());
  // Send a bunch more RPCs.
  for (size_t i = 0; i < 100; i++) {
    CheckRpcSendOk(DEBUG_LOCATION, stub);
  }
}

TEST_F(RoundRobinTest, WithHealthCheckingInhibitPerChannel) {
  EnableDefaultHealthCheckService(true);
  // Start server.
  const int kNumServers = 1;
  StartServers(kNumServers);
  // Create a channel with health-checking enabled.
  ChannelArguments args;
  args.SetServiceConfigJSON(
      "{\"healthCheckConfig\": "
      "{\"serviceName\": \"health_check_service_name\"}}");
  auto response_generator1 = BuildResolverResponseGenerator();
  auto channel1 = BuildChannel("round_robin", response_generator1, args);
  auto stub1 = BuildStub(channel1);
  std::vector<int> ports = GetServersPorts();
  response_generator1.SetNextResolution(ports);
  // Create a channel with health checking enabled but inhibited.
  args.SetInt(GRPC_ARG_INHIBIT_HEALTH_CHECKING, 1);
  auto response_generator2 = BuildResolverResponseGenerator();
  auto channel2 = BuildChannel("round_robin", response_generator2, args);
  auto stub2 = BuildStub(channel2);
  response_generator2.SetNextResolution(ports);
  // First channel should not become READY, because health checks should be
  // failing.
  EXPECT_FALSE(WaitForChannelReady(channel1.get(), 1));
  CheckRpcSendFailure(DEBUG_LOCATION, stub1, StatusCode::UNAVAILABLE,
                      "connections to all backends failing; last error: "
                      "UNAVAILABLE: backend unhealthy");
  // Second channel should be READY.
  EXPECT_TRUE(WaitForChannelReady(channel2.get(), 1));
  CheckRpcSendOk(DEBUG_LOCATION, stub2);
  // Enable health checks on the backend and wait for channel 1 to succeed.
  servers_[0]->SetServingStatus("health_check_service_name", true);
  CheckRpcSendOk(DEBUG_LOCATION, stub1, true /* wait_for_ready */);
  // Check that we created only one subchannel to the backend.
  EXPECT_EQ(1UL, servers_[0]->service_.clients().size());
  // Clean up.
  EnableDefaultHealthCheckService(false);
}

TEST_F(RoundRobinTest, HealthCheckingServiceNamePerChannel) {
  EnableDefaultHealthCheckService(true);
  // Start server.
  const int kNumServers = 1;
  StartServers(kNumServers);
  // Create a channel with health-checking enabled.
  ChannelArguments args;
  args.SetServiceConfigJSON(
      "{\"healthCheckConfig\": "
      "{\"serviceName\": \"health_check_service_name\"}}");
  auto response_generator1 = BuildResolverResponseGenerator();
  auto channel1 = BuildChannel("round_robin", response_generator1, args);
  auto stub1 = BuildStub(channel1);
  std::vector<int> ports = GetServersPorts();
  response_generator1.SetNextResolution(ports);
  // Create a channel with health-checking enabled with a different
  // service name.
  ChannelArguments args2;
  args2.SetServiceConfigJSON(
      "{\"healthCheckConfig\": "
      "{\"serviceName\": \"health_check_service_name2\"}}");
  auto response_generator2 = BuildResolverResponseGenerator();
  auto channel2 = BuildChannel("round_robin", response_generator2, args2);
  auto stub2 = BuildStub(channel2);
  response_generator2.SetNextResolution(ports);
  // Allow health checks from channel 2 to succeed.
  servers_[0]->SetServingStatus("health_check_service_name2", true);
  // First channel should not become READY, because health checks should be
  // failing.
  EXPECT_FALSE(WaitForChannelReady(channel1.get(), 1));
  CheckRpcSendFailure(DEBUG_LOCATION, stub1, StatusCode::UNAVAILABLE,
                      "connections to all backends failing; last error: "
                      "UNAVAILABLE: backend unhealthy");
  // Second channel should be READY.
  EXPECT_TRUE(WaitForChannelReady(channel2.get(), 1));
  CheckRpcSendOk(DEBUG_LOCATION, stub2);
  // Enable health checks for channel 1 and wait for it to succeed.
  servers_[0]->SetServingStatus("health_check_service_name", true);
  CheckRpcSendOk(DEBUG_LOCATION, stub1, true /* wait_for_ready */);
  // Check that we created only one subchannel to the backend.
  EXPECT_EQ(1UL, servers_[0]->service_.clients().size());
  // Clean up.
  EnableDefaultHealthCheckService(false);
}

TEST_F(RoundRobinTest,
       HealthCheckingServiceNameChangesAfterSubchannelsCreated) {
  EnableDefaultHealthCheckService(true);
  // Start server.
  const int kNumServers = 1;
  StartServers(kNumServers);
  // Create a channel with health-checking enabled.
  const char* kServiceConfigJson =
      "{\"healthCheckConfig\": "
      "{\"serviceName\": \"health_check_service_name\"}}";
  auto response_generator = BuildResolverResponseGenerator();
  auto channel = BuildChannel("round_robin", response_generator);
  auto stub = BuildStub(channel);
  std::vector<int> ports = GetServersPorts();
  response_generator.SetNextResolution(ports, kServiceConfigJson);
  servers_[0]->SetServingStatus("health_check_service_name", true);
  EXPECT_TRUE(WaitForChannelReady(channel.get(), 1 /* timeout_seconds */));
  // Send an update on the channel to change it to use a health checking
  // service name that is not being reported as healthy.
  const char* kServiceConfigJson2 =
      "{\"healthCheckConfig\": "
      "{\"serviceName\": \"health_check_service_name2\"}}";
  response_generator.SetNextResolution(ports, kServiceConfigJson2);
  EXPECT_TRUE(WaitForChannelNotReady(channel.get()));
  // Clean up.
  EnableDefaultHealthCheckService(false);
}

//
// LB policy pick args
//

class ClientLbPickArgsTest : public ClientLbEnd2endTest {
 protected:
  void SetUp() override {
    ClientLbEnd2endTest::SetUp();
    current_test_instance_ = this;
  }

  static void SetUpTestCase() {
    grpc_init();
    grpc_core::RegisterTestPickArgsLoadBalancingPolicy(SavePickArgs);
  }

  static void TearDownTestCase() { grpc_shutdown(); }

  std::vector<grpc_core::PickArgsSeen> args_seen_list() {
    grpc::internal::MutexLock lock(&mu_);
    return args_seen_list_;
  }

  static std::string ArgsSeenListString(
      const std::vector<grpc_core::PickArgsSeen>& args_seen_list) {
    std::vector<std::string> entries;
    for (const auto& args_seen : args_seen_list) {
      std::vector<std::string> metadata;
      for (const auto& p : args_seen.metadata) {
        metadata.push_back(absl::StrCat(p.first, "=", p.second));
      }
      entries.push_back(absl::StrFormat("{path=\"%s\", metadata=[%s]}",
                                        args_seen.path,
                                        absl::StrJoin(metadata, ", ")));
    }
    return absl::StrCat("[", absl::StrJoin(entries, ", "), "]");
  }

 private:
  static void SavePickArgs(const grpc_core::PickArgsSeen& args_seen) {
    ClientLbPickArgsTest* self = current_test_instance_;
    grpc::internal::MutexLock lock(&self->mu_);
    self->args_seen_list_.emplace_back(args_seen);
  }

  static ClientLbPickArgsTest* current_test_instance_;
  grpc::internal::Mutex mu_;
  std::vector<grpc_core::PickArgsSeen> args_seen_list_;
};

ClientLbPickArgsTest* ClientLbPickArgsTest::current_test_instance_ = nullptr;

TEST_F(ClientLbPickArgsTest, Basic) {
  const int kNumServers = 1;
  StartServers(kNumServers);
  auto response_generator = BuildResolverResponseGenerator();
  auto channel = BuildChannel("test_pick_args_lb", response_generator);
  auto stub = BuildStub(channel);
  response_generator.SetNextResolution(GetServersPorts());
  // Proactively connect the channel, so that the LB policy will always
  // be connected before it sees the pick.  Otherwise, the test would be
  // flaky because sometimes the pick would be seen twice (once in
  // CONNECTING and again in READY) and other times only once (in READY).
  ASSERT_TRUE(channel->WaitForConnected(gpr_inf_future(GPR_CLOCK_MONOTONIC)));
  // Check LB policy name for the channel.
  EXPECT_EQ("test_pick_args_lb", channel->GetLoadBalancingPolicyName());
  // Now send an RPC and check that the picker sees the expected data.
  CheckRpcSendOk(DEBUG_LOCATION, stub, /*wait_for_ready=*/true);
  auto pick_args_seen_list = args_seen_list();
  EXPECT_THAT(pick_args_seen_list,
              ::testing::ElementsAre(::testing::AllOf(
                  ::testing::Field(&grpc_core::PickArgsSeen::path,
                                   "/grpc.testing.EchoTestService/Echo"),
                  ::testing::Field(&grpc_core::PickArgsSeen::metadata,
                                   ::testing::UnorderedElementsAre(
                                       ::testing::Pair("foo", "1"),
                                       ::testing::Pair("bar", "2"),
                                       ::testing::Pair("baz", "3"))))))
      << ArgsSeenListString(pick_args_seen_list);
}

//
// tests that LB policies can get the call's trailing metadata
//

xds::data::orca::v3::OrcaLoadReport BackendMetricDataToOrcaLoadReport(
    const grpc_core::BackendMetricData& backend_metric_data) {
  xds::data::orca::v3::OrcaLoadReport load_report;
  load_report.set_cpu_utilization(backend_metric_data.cpu_utilization);
  load_report.set_mem_utilization(backend_metric_data.mem_utilization);
  for (const auto& p : backend_metric_data.request_cost) {
    std::string name(p.first);
    (*load_report.mutable_request_cost())[name] = p.second;
  }
  for (const auto& p : backend_metric_data.utilization) {
    std::string name(p.first);
    (*load_report.mutable_utilization())[name] = p.second;
  }
  return load_report;
}

class ClientLbInterceptTrailingMetadataTest : public ClientLbEnd2endTest {
 protected:
  void SetUp() override {
    ClientLbEnd2endTest::SetUp();
    current_test_instance_ = this;
  }

  static void SetUpTestCase() {
    grpc_init();
    grpc_core::RegisterInterceptRecvTrailingMetadataLoadBalancingPolicy(
        ReportTrailerIntercepted);
  }

  static void TearDownTestCase() { grpc_shutdown(); }

  int trailers_intercepted() {
    grpc::internal::MutexLock lock(&mu_);
    return trailers_intercepted_;
  }

  absl::Status last_status() {
    grpc::internal::MutexLock lock(&mu_);
    return last_status_;
  }

  grpc_core::MetadataVector trailing_metadata() {
    grpc::internal::MutexLock lock(&mu_);
    return std::move(trailing_metadata_);
  }

  absl::optional<xds::data::orca::v3::OrcaLoadReport> backend_load_report() {
    grpc::internal::MutexLock lock(&mu_);
    return std::move(load_report_);
  }

 private:
  static void ReportTrailerIntercepted(
      const grpc_core::TrailingMetadataArgsSeen& args_seen) {
    const auto* backend_metric_data = args_seen.backend_metric_data;
    ClientLbInterceptTrailingMetadataTest* self = current_test_instance_;
    grpc::internal::MutexLock lock(&self->mu_);
    self->last_status_ = args_seen.status;
    self->trailers_intercepted_++;
    self->trailing_metadata_ = args_seen.metadata;
    if (backend_metric_data != nullptr) {
      self->load_report_ =
          BackendMetricDataToOrcaLoadReport(*backend_metric_data);
    }
  }

  static ClientLbInterceptTrailingMetadataTest* current_test_instance_;
  grpc::internal::Mutex mu_;
  int trailers_intercepted_ = 0;
  absl::Status last_status_;
  grpc_core::MetadataVector trailing_metadata_;
  absl::optional<xds::data::orca::v3::OrcaLoadReport> load_report_;
};

ClientLbInterceptTrailingMetadataTest*
    ClientLbInterceptTrailingMetadataTest::current_test_instance_ = nullptr;

TEST_F(ClientLbInterceptTrailingMetadataTest, StatusOk) {
  StartServers(1);
  auto response_generator = BuildResolverResponseGenerator();
  auto channel =
      BuildChannel("intercept_trailing_metadata_lb", response_generator);
  auto stub = BuildStub(channel);
  response_generator.SetNextResolution(GetServersPorts());
  // Send an OK RPC.
  CheckRpcSendOk(DEBUG_LOCATION, stub);
  // Check LB policy name for the channel.
  EXPECT_EQ("intercept_trailing_metadata_lb",
            channel->GetLoadBalancingPolicyName());
  EXPECT_EQ(1, trailers_intercepted());
  EXPECT_EQ(absl::OkStatus(), last_status());
}

TEST_F(ClientLbInterceptTrailingMetadataTest, StatusFailed) {
  StartServers(1);
  auto response_generator = BuildResolverResponseGenerator();
  auto channel =
      BuildChannel("intercept_trailing_metadata_lb", response_generator);
  auto stub = BuildStub(channel);
  response_generator.SetNextResolution(GetServersPorts());
  EchoRequest request;
  auto* expected_error = request.mutable_param()->mutable_expected_error();
  expected_error->set_code(GRPC_STATUS_PERMISSION_DENIED);
  expected_error->set_error_message("bummer, man");
  Status status = SendRpc(stub, /*response=*/nullptr, /*timeout_ms=*/1000,
                          /*wait_for_ready=*/false, &request);
  EXPECT_EQ(status.error_code(), StatusCode::PERMISSION_DENIED);
  EXPECT_EQ(status.error_message(), "bummer, man");
  absl::Status status_seen_by_lb = last_status();
  EXPECT_EQ(status_seen_by_lb.code(), absl::StatusCode::kPermissionDenied);
  EXPECT_EQ(status_seen_by_lb.message(), "bummer, man");
}

TEST_F(ClientLbInterceptTrailingMetadataTest,
       StatusCancelledWithoutStartingRecvTrailingMetadata) {
  StartServers(1);
  auto response_generator = BuildResolverResponseGenerator();
  auto channel =
      BuildChannel("intercept_trailing_metadata_lb", response_generator);
  response_generator.SetNextResolution(GetServersPorts());
  auto stub = BuildStub(channel);
  {
    // Start a stream (sends initial metadata) and then cancel without
    // calling Finish().
    ClientContext ctx;
    auto stream = stub->BidiStream(&ctx);
    ctx.TryCancel();
  }
  // Check status seen by LB policy.
  EXPECT_EQ(1, trailers_intercepted());
  absl::Status status_seen_by_lb = last_status();
  EXPECT_EQ(status_seen_by_lb.code(), absl::StatusCode::kCancelled);
  EXPECT_EQ(status_seen_by_lb.message(), "call cancelled");
}

TEST_F(ClientLbInterceptTrailingMetadataTest, InterceptsRetriesDisabled) {
  const int kNumServers = 1;
  const int kNumRpcs = 10;
  StartServers(kNumServers);
  auto response_generator = BuildResolverResponseGenerator();
  ChannelArguments channel_args;
  channel_args.SetInt(GRPC_ARG_ENABLE_RETRIES, 0);
  auto channel = BuildChannel("intercept_trailing_metadata_lb",
                              response_generator, channel_args);
  auto stub = BuildStub(channel);
  response_generator.SetNextResolution(GetServersPorts());
  for (size_t i = 0; i < kNumRpcs; ++i) {
    CheckRpcSendOk(DEBUG_LOCATION, stub);
  }
  // Check LB policy name for the channel.
  EXPECT_EQ("intercept_trailing_metadata_lb",
            channel->GetLoadBalancingPolicyName());
  EXPECT_EQ(kNumRpcs, trailers_intercepted());
  EXPECT_THAT(trailing_metadata(),
              ::testing::UnorderedElementsAre(
                  // TODO(roth): Should grpc-status be visible here?
                  ::testing::Pair("grpc-status", "0"),
                  ::testing::Pair("user-agent", ::testing::_),
                  ::testing::Pair("foo", "1"), ::testing::Pair("bar", "2"),
                  ::testing::Pair("baz", "3")));
  EXPECT_FALSE(backend_load_report().has_value());
}

TEST_F(ClientLbInterceptTrailingMetadataTest, InterceptsRetriesEnabled) {
  const int kNumServers = 1;
  const int kNumRpcs = 10;
  StartServers(kNumServers);
  ChannelArguments args;
  args.SetServiceConfigJSON(
      "{\n"
      "  \"methodConfig\": [ {\n"
      "    \"name\": [\n"
      "      { \"service\": \"grpc.testing.EchoTestService\" }\n"
      "    ],\n"
      "    \"retryPolicy\": {\n"
      "      \"maxAttempts\": 3,\n"
      "      \"initialBackoff\": \"1s\",\n"
      "      \"maxBackoff\": \"120s\",\n"
      "      \"backoffMultiplier\": 1.6,\n"
      "      \"retryableStatusCodes\": [ \"ABORTED\" ]\n"
      "    }\n"
      "  } ]\n"
      "}");
  auto response_generator = BuildResolverResponseGenerator();
  auto channel =
      BuildChannel("intercept_trailing_metadata_lb", response_generator, args);
  auto stub = BuildStub(channel);
  response_generator.SetNextResolution(GetServersPorts());
  for (size_t i = 0; i < kNumRpcs; ++i) {
    CheckRpcSendOk(DEBUG_LOCATION, stub);
  }
  // Check LB policy name for the channel.
  EXPECT_EQ("intercept_trailing_metadata_lb",
            channel->GetLoadBalancingPolicyName());
  EXPECT_EQ(kNumRpcs, trailers_intercepted());
  EXPECT_THAT(trailing_metadata(),
              ::testing::UnorderedElementsAre(
                  // TODO(roth): Should grpc-status be visible here?
                  ::testing::Pair("grpc-status", "0"),
                  ::testing::Pair("user-agent", ::testing::_),
                  ::testing::Pair("foo", "1"), ::testing::Pair("bar", "2"),
                  ::testing::Pair("baz", "3")));
  EXPECT_FALSE(backend_load_report().has_value());
}

TEST_F(ClientLbInterceptTrailingMetadataTest, BackendMetricData) {
  const int kNumServers = 1;
  const int kNumRpcs = 10;
  StartServers(kNumServers);
  xds::data::orca::v3::OrcaLoadReport load_report;
  load_report.set_cpu_utilization(0.5);
  load_report.set_mem_utilization(0.75);
  auto* request_cost = load_report.mutable_request_cost();
  (*request_cost)["foo"] = 0.8;
  (*request_cost)["bar"] = 1.4;
  auto* utilization = load_report.mutable_utilization();
  (*utilization)["baz"] = 1.1;
  (*utilization)["quux"] = 0.9;
  auto response_generator = BuildResolverResponseGenerator();
  auto channel =
      BuildChannel("intercept_trailing_metadata_lb", response_generator);
  auto stub = BuildStub(channel);
  response_generator.SetNextResolution(GetServersPorts());
  for (size_t i = 0; i < kNumRpcs; ++i) {
    CheckRpcSendOk(DEBUG_LOCATION, stub, false, &load_report);
    auto actual = backend_load_report();
    ASSERT_TRUE(actual.has_value());
    // TODO(roth): Change this to use EqualsProto() once that becomes
    // available in OSS.
    EXPECT_EQ(actual->cpu_utilization(), load_report.cpu_utilization());
    EXPECT_EQ(actual->mem_utilization(), load_report.mem_utilization());
    EXPECT_EQ(actual->request_cost().size(), load_report.request_cost().size());
    for (const auto& p : actual->request_cost()) {
      auto it = load_report.request_cost().find(p.first);
      ASSERT_NE(it, load_report.request_cost().end());
      EXPECT_EQ(it->second, p.second);
    }
    EXPECT_EQ(actual->utilization().size(), load_report.utilization().size());
    for (const auto& p : actual->utilization()) {
      auto it = load_report.utilization().find(p.first);
      ASSERT_NE(it, load_report.utilization().end());
      EXPECT_EQ(it->second, p.second);
    }
  }
  // Check LB policy name for the channel.
  EXPECT_EQ("intercept_trailing_metadata_lb",
            channel->GetLoadBalancingPolicyName());
  EXPECT_EQ(kNumRpcs, trailers_intercepted());
}

//
// tests that address attributes from the resolver are visible to the LB policy
//

class ClientLbAddressTest : public ClientLbEnd2endTest {
 protected:
  static const char* kAttributeKey;

  class Attribute : public grpc_core::ServerAddress::AttributeInterface {
   public:
    explicit Attribute(const std::string& str) : str_(str) {}

    std::unique_ptr<AttributeInterface> Copy() const override {
      return absl::make_unique<Attribute>(str_);
    }

    int Cmp(const AttributeInterface* other) const override {
      return str_.compare(static_cast<const Attribute*>(other)->str_);
    }

    std::string ToString() const override { return str_; }

   private:
    std::string str_;
  };

  void SetUp() override {
    ClientLbEnd2endTest::SetUp();
    current_test_instance_ = this;
  }

  static void SetUpTestCase() {
    grpc_init();
    grpc_core::RegisterAddressTestLoadBalancingPolicy(SaveAddress);
  }

  static void TearDownTestCase() { grpc_shutdown(); }

  const std::vector<std::string>& addresses_seen() {
    grpc::internal::MutexLock lock(&mu_);
    return addresses_seen_;
  }

 private:
  static void SaveAddress(const grpc_core::ServerAddress& address) {
    ClientLbAddressTest* self = current_test_instance_;
    grpc::internal::MutexLock lock(&self->mu_);
    self->addresses_seen_.emplace_back(address.ToString());
  }

  static ClientLbAddressTest* current_test_instance_;
  grpc::internal::Mutex mu_;
  std::vector<std::string> addresses_seen_;
};

const char* ClientLbAddressTest::kAttributeKey = "attribute_key";

ClientLbAddressTest* ClientLbAddressTest::current_test_instance_ = nullptr;

TEST_F(ClientLbAddressTest, Basic) {
  const int kNumServers = 1;
  StartServers(kNumServers);
  auto response_generator = BuildResolverResponseGenerator();
  auto channel = BuildChannel("address_test_lb", response_generator);
  auto stub = BuildStub(channel);
  // Addresses returned by the resolver will have attached attributes.
  response_generator.SetNextResolution(GetServersPorts(), nullptr,
                                       kAttributeKey,
                                       absl::make_unique<Attribute>("foo"));
  CheckRpcSendOk(DEBUG_LOCATION, stub);
  // Check LB policy name for the channel.
  EXPECT_EQ("address_test_lb", channel->GetLoadBalancingPolicyName());
  // Make sure that the attributes wind up on the subchannels.
  std::vector<std::string> expected;
  for (const int port : GetServersPorts()) {
    expected.emplace_back(
        absl::StrCat(ipv6_only_ ? "[::1]:" : "127.0.0.1:", port,
                     " attributes={", kAttributeKey, "=foo}"));
  }
  EXPECT_EQ(addresses_seen(), expected);
}

//
// tests OOB backend metric API
//

class OobBackendMetricTest : public ClientLbEnd2endTest {
 protected:
  using BackendMetricReport =
      std::pair<int /*port*/, xds::data::orca::v3::OrcaLoadReport>;

  void SetUp() override {
    ClientLbEnd2endTest::SetUp();
    current_test_instance_ = this;
  }

  static void SetUpTestCase() {
    grpc_init();
    grpc_core::RegisterOobBackendMetricTestLoadBalancingPolicy(
        BackendMetricCallback);
  }

  static void TearDownTestCase() { grpc_shutdown(); }

  absl::optional<BackendMetricReport> GetBackendMetricReport() {
    grpc::internal::MutexLock lock(&mu_);
    if (backend_metric_reports_.empty()) return absl::nullopt;
    auto result = std::move(backend_metric_reports_.front());
    backend_metric_reports_.pop_front();
    return result;
  }

 private:
  static void BackendMetricCallback(
      grpc_core::ServerAddress address,
      const grpc_core::BackendMetricData& backend_metric_data) {
    auto load_report = BackendMetricDataToOrcaLoadReport(backend_metric_data);
    int port = grpc_sockaddr_get_port(&address.address());
    grpc::internal::MutexLock lock(&current_test_instance_->mu_);
    current_test_instance_->backend_metric_reports_.push_back(
        {port, std::move(load_report)});
  }

  static OobBackendMetricTest* current_test_instance_;
  grpc::internal::Mutex mu_;
  std::deque<BackendMetricReport> backend_metric_reports_ ABSL_GUARDED_BY(&mu_);
};

OobBackendMetricTest* OobBackendMetricTest::current_test_instance_ = nullptr;

TEST_F(OobBackendMetricTest, Basic) {
  StartServers(1);
  // Set initial backend metric data on server.
  constexpr char kMetricName[] = "foo";
  servers_[0]->orca_service_.SetCpuUtilization(0.1);
  servers_[0]->orca_service_.SetMemoryUtilization(0.2);
  servers_[0]->orca_service_.SetNamedUtilization(kMetricName, 0.3);
  // Start client.
  auto response_generator = BuildResolverResponseGenerator();
  auto channel = BuildChannel("oob_backend_metric_test_lb", response_generator);
  auto stub = BuildStub(channel);
  response_generator.SetNextResolution(GetServersPorts());
  // Send an OK RPC.
  CheckRpcSendOk(DEBUG_LOCATION, stub);
  // Check LB policy name for the channel.
  EXPECT_EQ("oob_backend_metric_test_lb",
            channel->GetLoadBalancingPolicyName());
  // Check report seen by client.
  for (size_t i = 0; i < 5; ++i) {
    auto report = GetBackendMetricReport();
    if (report.has_value()) {
      EXPECT_EQ(report->first, servers_[0]->port_);
      EXPECT_EQ(report->second.cpu_utilization(), 0.1);
      EXPECT_EQ(report->second.mem_utilization(), 0.2);
      EXPECT_THAT(
          report->second.utilization(),
          ::testing::UnorderedElementsAre(::testing::Pair(kMetricName, 0.3)));
      break;
    }
    gpr_sleep_until(grpc_timeout_seconds_to_deadline(1));
  }
  // Now update the utilization data on the server.
  // Note that the server may send a new report while we're updating these,
  // so we set them in reverse order, so that we know we'll get all new
  // data once we see a report with the new CPU utilization value.
  servers_[0]->orca_service_.SetNamedUtilization(kMetricName, 0.6);
  servers_[0]->orca_service_.SetMemoryUtilization(0.5);
  servers_[0]->orca_service_.SetCpuUtilization(0.4);
  // Wait for client to see new report.
  for (size_t i = 0; i < 5; ++i) {
    auto report = GetBackendMetricReport();
    if (report.has_value()) {
      EXPECT_EQ(report->first, servers_[0]->port_);
      if (report->second.cpu_utilization() != 0.1) {
        EXPECT_EQ(report->second.cpu_utilization(), 0.4);
        EXPECT_EQ(report->second.mem_utilization(), 0.5);
        EXPECT_THAT(
            report->second.utilization(),
            ::testing::UnorderedElementsAre(::testing::Pair(kMetricName, 0.6)));
        break;
      }
    }
    gpr_sleep_until(grpc_timeout_seconds_to_deadline(1));
  }
}

}  // namespace
}  // namespace testing
}  // namespace grpc

int main(int argc, char** argv) {
  ::testing::InitGoogleTest(&argc, argv);
  grpc::testing::TestEnvironment env(&argc, argv);
  grpc_init();
  grpc::testing::ConnectionAttemptInjector::Init();
  const auto result = RUN_ALL_TESTS();
  grpc_shutdown();
  return result;
}<|MERGE_RESOLUTION|>--- conflicted
+++ resolved
@@ -157,7 +157,8 @@
       const char* attribute_key = nullptr,
       std::unique_ptr<grpc_core::ServerAddress::AttributeInterface> attribute =
           nullptr,
-      grpc_channel_args* per_address_args = nullptr) {
+      const grpc_core::ChannelArgs& per_address_args =
+          grpc_core::ChannelArgs()) {
     grpc_core::ExecCtx exec_ctx;
     response_generator_->SetResponse(
         BuildFakeResults(ipv6_only_, ports, service_config_json, attribute_key,
@@ -186,7 +187,8 @@
       const char* attribute_key = nullptr,
       std::unique_ptr<grpc_core::ServerAddress::AttributeInterface> attribute =
           nullptr,
-      grpc_channel_args* per_address_args = nullptr) {
+      const grpc_core::ChannelArgs& per_address_args =
+          grpc_core::ChannelArgs()) {
     grpc_core::Resolver::Result result;
     result.addresses = grpc_core::ServerAddressList();
     for (const int& port : ports) {
@@ -202,12 +204,7 @@
         attributes[attribute_key] = attribute->Copy();
       }
       result.addresses->emplace_back(address.addr, address.len,
-<<<<<<< HEAD
-                                     grpc_channel_args_copy(per_address_args),
-=======
-                                     grpc_core::ChannelArgs(),
->>>>>>> d304712f
-                                     std::move(attributes));
+                                     per_address_args, std::move(attributes));
     }
     if (result.addresses->empty()) {
       result.resolution_note = "fake resolver empty address list";
@@ -636,13 +633,11 @@
   auto stub = BuildStub(channel);
   // Inject resolver result that sets the per-address authority to a
   // different value.
-  grpc_arg arg = grpc_channel_arg_string_create(
-      const_cast<char*>(GRPC_ARG_DEFAULT_AUTHORITY),
-      const_cast<char*>("foo.example.com"));
-  grpc_channel_args per_address_args = {1, &arg};
   response_generator.SetNextResolution(
       GetServersPorts(), /*service_config_json=*/nullptr,
-      /*attribute_key=*/nullptr, /*attribute=*/nullptr, &per_address_args);
+      /*attribute_key=*/nullptr, /*attribute=*/nullptr,
+      grpc_core::ChannelArgs().Set(GRPC_ARG_DEFAULT_AUTHORITY,
+                                   "foo.example.com"));
   // Send an RPC.
   EchoRequest request;
   request.mutable_param()->set_echo_host_from_authority_header(true);
@@ -665,13 +660,11 @@
   auto stub = BuildStub(channel);
   // Inject resolver result that sets the per-address authority to a
   // different value.
-  grpc_arg arg = grpc_channel_arg_string_create(
-      const_cast<char*>(GRPC_ARG_DEFAULT_AUTHORITY),
-      const_cast<char*>("bar.example.com"));
-  grpc_channel_args per_address_args = {1, &arg};
   response_generator.SetNextResolution(
       GetServersPorts(), /*service_config_json=*/nullptr,
-      /*attribute_key=*/nullptr, /*attribute=*/nullptr, &per_address_args);
+      /*attribute_key=*/nullptr, /*attribute=*/nullptr,
+      grpc_core::ChannelArgs().Set(GRPC_ARG_DEFAULT_AUTHORITY,
+                                   "bar.example.com"));
   // Send an RPC.
   EchoRequest request;
   request.mutable_param()->set_echo_host_from_authority_header(true);
