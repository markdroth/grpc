--- conflicted
+++ resolved
@@ -138,36 +138,47 @@
 )
 
 grpc_cc_test(
-<<<<<<< HEAD
     name = "xds_cluster_type_end2end_test",
     size = "large",
     srcs = ["xds_cluster_type_end2end_test.cc"],
-=======
-    name = "xds_core_end2end_test",
-    size = "large",
-    srcs = ["xds_core_end2end_test.cc"],
->>>>>>> dd14f803
-    external_deps = [
-        "gtest",
-    ],
-    linkstatic = True,  # Fixes dyld error on MacOS
-    tags = [
-        "no_test_ios",
-        "no_windows",
-    ],  # TODO(jtattermusch): fix test on windows
-    deps = [
-        ":xds_end2end_test_lib",
-        "//:gpr",
-        "//:grpc",
-        "//:grpc++",
-<<<<<<< HEAD
+    external_deps = [
+        "gtest",
+    ],
+    linkstatic = True,  # Fixes dyld error on MacOS
+    tags = [
+        "no_test_ios",
+        "no_windows",
+    ],  # TODO(jtattermusch): fix test on windows
+    deps = [
+        ":xds_end2end_test_lib",
+        "//:gpr",
+        "//:grpc",
+        "//:grpc++",
         "//:grpc_resolver_fake",
         "//src/proto/grpc/testing/xds/v3:aggregate_cluster_proto",
         "//test/core/util:grpc_test_util",
         "//test/cpp/end2end:connection_delay_injector",
-=======
-        "//test/core/util:grpc_test_util",
->>>>>>> dd14f803
+    ],
+)
+
+grpc_cc_test(
+    name = "xds_core_end2end_test",
+    size = "large",
+    srcs = ["xds_core_end2end_test.cc"],
+    external_deps = [
+        "gtest",
+    ],
+    linkstatic = True,  # Fixes dyld error on MacOS
+    tags = [
+        "no_test_ios",
+        "no_windows",
+    ],  # TODO(jtattermusch): fix test on windows
+    deps = [
+        ":xds_end2end_test_lib",
+        "//:gpr",
+        "//:grpc",
+        "//:grpc++",
+        "//test/core/util:grpc_test_util",
     ],
 )
 
