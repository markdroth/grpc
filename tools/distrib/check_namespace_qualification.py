--- conflicted
+++ resolved
@@ -75,12 +75,8 @@
     "src/compiler/cpp_generator.cc",
     # multi-line #define statements are not handled
     "src/core/lib/profiling/timers.h",
-<<<<<<< HEAD
     "src/core/util/crash.h",
-=======
-    "src/core/lib/gprpp/crash.h",
-    "src/core/lib/gprpp/unique_type_name.h",
->>>>>>> 8260e319
+    "src/core/util/unique_type_name.h",
     # The grpc_core::Server redundant namespace qualification is required for
     # older gcc versions.
     "src/core/ext/transport/chttp2/server/chttp2_server.h",
