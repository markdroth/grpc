--- conflicted
+++ resolved
@@ -65,12 +65,9 @@
     'build_bazel_rules_apple',
     'build_bazel_apple_support',
     'libuv',
-<<<<<<< HEAD
     'udpa',
     'com_google_googleapis',
-=======
     'com_github_google_re2',
->>>>>>> a46cb5e8
 ]
 
 _GRPC_BAZEL_ONLY_DEPS = [
