

[
  {
    "args": [],
    "benchmark": false,
    "ci_platforms": [
      "linux",
      "mac",
      "posix",
      "windows"
    ],
    "cpu_cost": 1.0,
    "exclude_configs": [],
    "exclude_iomgrs": [],
    "flaky": false,
    "gtest": false,
    "language": "c",
    "name": "alloc_test",
    "platforms": [
      "linux",
      "mac",
      "posix",
      "windows"
    ],
    "uses_polling": false
  },
  {
    "args": [],
    "benchmark": false,
    "ci_platforms": [
      "linux",
      "mac",
      "posix",
      "windows"
    ],
    "cpu_cost": 1.0,
    "exclude_configs": [],
    "exclude_iomgrs": [],
    "flaky": false,
    "gtest": false,
    "language": "c",
    "name": "alpn_test",
    "platforms": [
      "linux",
      "mac",
      "posix",
      "windows"
    ],
    "uses_polling": true
  },
  {
    "args": [],
    "benchmark": false,
    "ci_platforms": [
      "linux",
      "mac",
      "posix",
      "windows"
    ],
    "cpu_cost": 1.0,
    "exclude_configs": [],
    "exclude_iomgrs": [],
    "flaky": false,
    "gtest": false,
    "language": "c",
    "name": "alts_counter_test",
    "platforms": [
      "linux",
      "mac",
      "posix",
      "windows"
    ],
    "uses_polling": true
  },
  {
    "args": [],
    "benchmark": false,
    "ci_platforms": [
      "linux",
      "mac",
      "posix",
      "windows"
    ],
    "cpu_cost": 1.0,
    "exclude_configs": [],
    "exclude_iomgrs": [],
    "flaky": false,
    "gtest": false,
    "language": "c",
    "name": "alts_crypt_test",
    "platforms": [
      "linux",
      "mac",
      "posix",
      "windows"
    ],
    "uses_polling": true
  },
  {
    "args": [],
    "benchmark": false,
    "ci_platforms": [
      "linux",
      "mac",
      "posix",
      "windows"
    ],
    "cpu_cost": 1.0,
    "exclude_configs": [],
    "exclude_iomgrs": [],
    "flaky": false,
    "gtest": false,
    "language": "c",
    "name": "alts_crypter_test",
    "platforms": [
      "linux",
      "mac",
      "posix",
      "windows"
    ],
    "uses_polling": true
  },
  {
    "args": [],
    "benchmark": false,
    "ci_platforms": [
      "linux",
      "mac",
      "posix",
      "windows"
    ],
    "cpu_cost": 1.0,
    "exclude_configs": [],
    "exclude_iomgrs": [],
    "flaky": false,
    "gtest": false,
    "language": "c",
    "name": "alts_frame_protector_test",
    "platforms": [
      "linux",
      "mac",
      "posix",
      "windows"
    ],
    "uses_polling": true
  },
  {
    "args": [],
    "benchmark": false,
    "ci_platforms": [
      "linux",
      "mac",
      "posix",
      "windows"
    ],
    "cpu_cost": 1.0,
    "exclude_configs": [],
    "exclude_iomgrs": [],
    "flaky": false,
    "gtest": false,
    "language": "c",
    "name": "alts_grpc_record_protocol_test",
    "platforms": [
      "linux",
      "mac",
      "posix",
      "windows"
    ],
    "uses_polling": true
  },
  {
    "args": [],
    "benchmark": false,
    "ci_platforms": [
      "linux",
      "mac",
      "posix",
      "windows"
    ],
    "cpu_cost": 1.0,
    "exclude_configs": [],
    "exclude_iomgrs": [],
    "flaky": false,
    "gtest": false,
    "language": "c",
    "name": "alts_handshaker_client_test",
    "platforms": [
      "linux",
      "mac",
      "posix",
      "windows"
    ],
    "uses_polling": true
  },
  {
    "args": [],
    "benchmark": false,
    "ci_platforms": [
      "linux",
      "mac",
      "posix",
      "windows"
    ],
    "cpu_cost": 1.0,
    "exclude_configs": [],
    "exclude_iomgrs": [],
    "flaky": false,
    "gtest": false,
    "language": "c",
    "name": "alts_iovec_record_protocol_test",
    "platforms": [
      "linux",
      "mac",
      "posix",
      "windows"
    ],
    "uses_polling": true
  },
  {
    "args": [],
    "benchmark": false,
    "ci_platforms": [
      "linux",
      "mac",
      "posix",
      "windows"
    ],
    "cpu_cost": 1.0,
    "exclude_configs": [],
    "exclude_iomgrs": [],
    "flaky": false,
    "gtest": false,
    "language": "c",
    "name": "alts_security_connector_test",
    "platforms": [
      "linux",
      "mac",
      "posix",
      "windows"
    ],
    "uses_polling": true
  },
  {
    "args": [],
    "benchmark": false,
    "ci_platforms": [
      "linux",
      "mac",
      "posix",
      "windows"
    ],
    "cpu_cost": 1.0,
    "exclude_configs": [],
    "exclude_iomgrs": [],
    "flaky": false,
    "gtest": false,
    "language": "c",
    "name": "alts_tsi_handshaker_test",
    "platforms": [
      "linux",
      "mac",
      "posix",
      "windows"
    ],
    "uses_polling": true
  },
  {
    "args": [],
    "benchmark": false,
    "ci_platforms": [
      "linux",
      "mac",
      "posix",
      "windows"
    ],
    "cpu_cost": 1.0,
    "exclude_configs": [],
    "exclude_iomgrs": [],
    "flaky": false,
    "gtest": false,
    "language": "c",
    "name": "alts_tsi_utils_test",
    "platforms": [
      "linux",
      "mac",
      "posix",
      "windows"
    ],
    "uses_polling": true
  },
  {
    "args": [],
    "benchmark": false,
    "ci_platforms": [
      "linux",
      "mac",
      "posix",
      "windows"
    ],
    "cpu_cost": 1.0,
    "exclude_configs": [],
    "exclude_iomgrs": [],
    "flaky": false,
    "gtest": false,
    "language": "c",
    "name": "alts_zero_copy_grpc_protector_test",
    "platforms": [
      "linux",
      "mac",
      "posix",
      "windows"
    ],
    "uses_polling": true
  },
  {
    "args": [],
    "benchmark": false,
    "ci_platforms": [
      "linux",
      "mac",
      "posix",
      "windows"
    ],
    "cpu_cost": 1.0,
    "exclude_configs": [],
    "exclude_iomgrs": [],
    "flaky": false,
    "gtest": false,
    "language": "c",
    "name": "arena_test",
    "platforms": [
      "linux",
      "mac",
      "posix",
      "windows"
    ],
    "uses_polling": false
  },
  {
    "args": [],
    "benchmark": false,
    "ci_platforms": [
      "linux",
      "mac",
      "posix",
      "windows"
    ],
    "cpu_cost": 1.0,
    "exclude_configs": [],
    "exclude_iomgrs": [],
    "flaky": false,
    "gtest": false,
    "language": "c",
    "name": "auth_context_test",
    "platforms": [
      "linux",
      "mac",
      "posix",
      "windows"
    ],
    "uses_polling": false
  },
  {
    "args": [],
    "benchmark": false,
    "ci_platforms": [
      "linux",
      "mac",
      "posix",
      "windows"
    ],
    "cpu_cost": 1.0,
    "exclude_configs": [],
    "exclude_iomgrs": [],
    "flaky": false,
    "gtest": false,
    "language": "c",
    "name": "b64_test",
    "platforms": [
      "linux",
      "mac",
      "posix",
      "windows"
    ],
    "uses_polling": false
  },
  {
    "args": [],
    "benchmark": false,
    "ci_platforms": [
      "linux",
      "mac",
      "posix",
      "windows"
    ],
    "cpu_cost": 1.0,
    "exclude_configs": [],
    "exclude_iomgrs": [],
    "flaky": false,
    "gtest": false,
    "language": "c",
    "name": "bad_server_response_test",
    "platforms": [
      "linux",
      "mac",
      "posix",
      "windows"
    ],
    "uses_polling": true
  },
  {
    "args": [],
    "benchmark": false,
    "ci_platforms": [
      "linux",
      "mac",
      "posix"
    ],
    "cpu_cost": 1.0,
    "exclude_configs": [],
    "exclude_iomgrs": [],
    "flaky": false,
    "gtest": false,
    "language": "c",
    "name": "bad_ssl_alpn_test",
    "platforms": [
      "linux",
      "mac",
      "posix"
    ],
    "uses_polling": true
  },
  {
    "args": [],
    "benchmark": false,
    "ci_platforms": [
      "linux",
      "mac",
      "posix"
    ],
    "cpu_cost": 1.0,
    "exclude_configs": [],
    "exclude_iomgrs": [],
    "flaky": false,
    "gtest": false,
    "language": "c",
    "name": "bad_ssl_cert_test",
    "platforms": [
      "linux",
      "mac",
      "posix"
    ],
    "uses_polling": true
  },
  {
    "args": [],
    "benchmark": false,
    "ci_platforms": [
      "linux",
      "mac",
      "posix",
      "windows"
    ],
    "cpu_cost": 1.0,
    "exclude_configs": [],
    "exclude_iomgrs": [],
    "flaky": false,
    "gtest": false,
    "language": "c",
    "name": "bin_decoder_test",
    "platforms": [
      "linux",
      "mac",
      "posix",
      "windows"
    ],
    "uses_polling": false
  },
  {
    "args": [],
    "benchmark": false,
    "ci_platforms": [
      "linux",
      "mac",
      "posix",
      "windows"
    ],
    "cpu_cost": 1.0,
    "exclude_configs": [],
    "exclude_iomgrs": [],
    "flaky": false,
    "gtest": false,
    "language": "c",
    "name": "bin_encoder_test",
    "platforms": [
      "linux",
      "mac",
      "posix",
      "windows"
    ],
    "uses_polling": false
  },
  {
    "args": [],
    "benchmark": false,
    "ci_platforms": [
      "linux",
      "mac",
      "posix",
      "windows"
    ],
    "cpu_cost": 1.0,
    "exclude_configs": [],
    "exclude_iomgrs": [],
    "flaky": false,
    "gtest": false,
    "language": "c",
    "name": "buffer_list_test",
    "platforms": [
      "linux",
      "mac",
      "posix",
      "windows"
    ],
    "uses_polling": true
  },
  {
    "args": [],
    "benchmark": false,
    "ci_platforms": [
      "linux",
      "mac",
      "posix",
      "windows"
    ],
    "cpu_cost": 1.0,
    "exclude_configs": [],
    "exclude_iomgrs": [],
    "flaky": false,
    "gtest": false,
    "language": "c",
    "name": "channel_stack_test",
    "platforms": [
      "linux",
      "mac",
      "posix",
      "windows"
    ],
    "uses_polling": false
  },
  {
    "args": [],
    "benchmark": false,
    "ci_platforms": [
      "linux",
      "mac",
      "posix",
      "windows"
    ],
    "cpu_cost": 1.0,
    "exclude_configs": [],
    "exclude_iomgrs": [],
    "flaky": false,
    "gtest": false,
    "language": "c",
    "name": "check_gcp_environment_linux_test",
    "platforms": [
      "linux",
      "mac",
      "posix",
      "windows"
    ],
    "uses_polling": true
  },
  {
    "args": [],
    "benchmark": false,
    "ci_platforms": [
      "linux",
      "mac",
      "posix",
      "windows"
    ],
    "cpu_cost": 1.0,
    "exclude_configs": [],
    "exclude_iomgrs": [],
    "flaky": false,
    "gtest": false,
    "language": "c",
    "name": "check_gcp_environment_windows_test",
    "platforms": [
      "linux",
      "mac",
      "posix",
      "windows"
    ],
    "uses_polling": true
  },
  {
    "args": [],
    "benchmark": false,
    "ci_platforms": [
      "linux",
      "mac",
      "posix"
    ],
    "cpu_cost": 1.0,
    "exclude_configs": [],
    "exclude_iomgrs": [],
    "flaky": false,
    "gtest": false,
    "language": "c",
    "name": "client_ssl_test",
    "platforms": [
      "linux",
      "mac",
      "posix"
    ],
    "uses_polling": true
  },
  {
    "args": [],
    "benchmark": false,
    "ci_platforms": [
      "linux",
      "mac",
      "posix",
      "windows"
    ],
    "cpu_cost": 1.0,
    "exclude_configs": [],
    "exclude_iomgrs": [],
    "flaky": false,
    "gtest": false,
    "language": "c",
    "name": "cmdline_test",
    "platforms": [
      "linux",
      "mac",
      "posix",
      "windows"
    ],
    "uses_polling": false
  },
  {
    "args": [],
    "benchmark": false,
    "ci_platforms": [
      "linux",
      "mac",
      "posix"
    ],
    "cpu_cost": 1.0,
    "exclude_configs": [],
    "exclude_iomgrs": [],
    "flaky": false,
    "gtest": false,
    "language": "c",
    "name": "combiner_test",
    "platforms": [
      "linux",
      "mac",
      "posix"
    ],
    "uses_polling": true
  },
  {
    "args": [],
    "benchmark": false,
    "ci_platforms": [
      "linux",
      "mac",
      "posix",
      "windows"
    ],
    "cpu_cost": 1.0,
    "exclude_configs": [],
    "exclude_iomgrs": [],
    "flaky": false,
    "gtest": false,
    "language": "c",
    "name": "compression_test",
    "platforms": [
      "linux",
      "mac",
      "posix",
      "windows"
    ],
    "uses_polling": false
  },
  {
    "args": [],
    "benchmark": false,
    "ci_platforms": [
      "linux",
      "mac",
      "posix",
      "windows"
    ],
    "cpu_cost": 1.0,
    "exclude_configs": [],
    "exclude_iomgrs": [],
    "flaky": false,
    "gtest": false,
    "language": "c",
    "name": "concurrent_connectivity_test",
    "platforms": [
      "linux",
      "mac",
      "posix",
      "windows"
    ],
    "uses_polling": true
  },
  {
    "args": [],
    "benchmark": false,
    "ci_platforms": [
      "linux",
      "mac",
      "posix",
      "windows"
    ],
    "cpu_cost": 1.0,
    "exclude_configs": [],
    "exclude_iomgrs": [],
    "flaky": false,
    "gtest": false,
    "language": "c",
    "name": "connection_refused_test",
    "platforms": [
      "linux",
      "mac",
      "posix",
      "windows"
    ],
    "uses_polling": true
  },
  {
    "args": [],
    "benchmark": false,
    "ci_platforms": [
      "linux",
      "mac",
      "posix",
      "windows"
    ],
    "cpu_cost": 1.0,
    "exclude_configs": [],
    "exclude_iomgrs": [],
    "flaky": false,
    "gtest": false,
    "language": "c",
    "name": "cpu_test",
    "platforms": [
      "linux",
      "mac",
      "posix",
      "windows"
    ],
    "uses_polling": false
  },
  {
    "args": [],
    "benchmark": false,
    "ci_platforms": [
      "linux",
      "mac",
      "posix",
      "windows"
    ],
    "cpu_cost": 1.0,
    "exclude_configs": [],
    "exclude_iomgrs": [],
    "flaky": false,
    "gtest": false,
    "language": "c",
    "name": "dns_resolver_cooldown_test",
    "platforms": [
      "linux",
      "mac",
      "posix",
      "windows"
    ],
    "uses_polling": true
  },
  {
    "args": [],
    "benchmark": false,
    "ci_platforms": [
      "linux",
      "mac",
      "posix",
      "windows"
    ],
    "cpu_cost": 1.0,
    "exclude_configs": [],
    "exclude_iomgrs": [],
    "flaky": false,
    "gtest": false,
    "language": "c",
    "name": "dns_resolver_test",
    "platforms": [
      "linux",
      "mac",
      "posix",
      "windows"
    ],
    "uses_polling": true
  },
  {
    "args": [],
    "benchmark": false,
    "ci_platforms": [
      "linux",
      "mac",
      "posix"
    ],
    "cpu_cost": 1.0,
    "exclude_configs": [],
    "exclude_iomgrs": [],
    "flaky": false,
    "gtest": false,
    "language": "c",
    "name": "dualstack_socket_test",
    "platforms": [
      "linux",
      "mac",
      "posix"
    ],
    "uses_polling": true
  },
  {
    "args": [],
    "benchmark": false,
    "ci_platforms": [
      "linux",
      "mac",
      "posix",
      "windows"
    ],
    "cpu_cost": 1.0,
    "exclude_configs": [],
    "exclude_iomgrs": [],
    "flaky": false,
    "gtest": false,
    "language": "c",
    "name": "endpoint_pair_test",
    "platforms": [
      "linux",
      "mac",
      "posix",
      "windows"
    ],
    "uses_polling": true
  },
  {
    "args": [],
    "benchmark": false,
    "ci_platforms": [
      "linux",
      "mac",
      "posix",
      "windows"
    ],
    "cpu_cost": 1.0,
    "exclude_configs": [],
    "exclude_iomgrs": [],
    "flaky": false,
    "gtest": false,
    "language": "c",
    "name": "env_test",
    "platforms": [
      "linux",
      "mac",
      "posix",
      "windows"
    ],
    "uses_polling": false
  },
  {
    "args": [],
    "benchmark": false,
    "ci_platforms": [
      "linux",
      "mac",
      "posix",
      "windows"
    ],
    "cpu_cost": 1.0,
    "exclude_configs": [],
    "exclude_iomgrs": [],
    "flaky": false,
    "gtest": false,
    "language": "c",
    "name": "fake_resolver_test",
    "platforms": [
      "linux",
      "mac",
      "posix",
      "windows"
    ],
    "uses_polling": true
  },
  {
    "args": [],
    "benchmark": false,
    "ci_platforms": [
      "linux",
      "mac",
      "posix",
      "windows"
    ],
    "cpu_cost": 1.0,
    "exclude_configs": [],
    "exclude_iomgrs": [],
    "flaky": false,
    "gtest": false,
    "language": "c",
    "name": "fake_transport_security_test",
    "platforms": [
      "linux",
      "mac",
      "posix",
      "windows"
    ],
    "uses_polling": true
  },
  {
    "args": [],
    "benchmark": false,
    "ci_platforms": [
      "linux",
      "mac",
      "posix"
    ],
    "cpu_cost": 1.0,
    "exclude_configs": [],
    "exclude_iomgrs": [],
    "flaky": false,
    "gtest": false,
    "language": "c",
    "name": "fd_conservation_posix_test",
    "platforms": [
      "linux",
      "mac",
      "posix"
    ],
    "uses_polling": true
  },
  {
    "args": [],
    "benchmark": false,
    "ci_platforms": [
      "linux",
      "mac",
      "posix"
    ],
    "cpu_cost": 1.0,
    "exclude_configs": [],
    "exclude_iomgrs": [],
    "flaky": false,
    "gtest": false,
    "language": "c",
    "name": "fd_posix_test",
    "platforms": [
      "linux",
      "mac",
      "posix"
    ],
    "uses_polling": true
  },
  {
    "args": [],
    "benchmark": false,
    "ci_platforms": [
      "linux",
      "mac",
      "posix"
    ],
    "cpu_cost": 1.0,
    "exclude_configs": [],
    "exclude_iomgrs": [],
    "flaky": false,
    "gtest": false,
    "language": "c",
    "name": "fling_stream_test",
    "platforms": [
      "linux",
      "mac",
      "posix"
    ],
    "uses_polling": true
  },
  {
    "args": [],
    "benchmark": false,
    "ci_platforms": [
      "linux",
      "mac",
      "posix"
    ],
    "cpu_cost": 1.0,
    "exclude_configs": [],
    "exclude_iomgrs": [],
    "flaky": false,
    "gtest": false,
    "language": "c",
    "name": "fling_test",
    "platforms": [
      "linux",
      "mac",
      "posix"
    ],
    "uses_polling": true
  },
  {
    "args": [],
    "benchmark": false,
    "ci_platforms": [
      "linux",
      "mac",
      "posix"
    ],
    "cpu_cost": 1.0,
    "exclude_configs": [],
    "exclude_iomgrs": [],
    "flaky": false,
    "gtest": false,
    "language": "c",
    "name": "fork_test",
    "platforms": [
      "linux",
      "mac",
      "posix"
    ],
    "uses_polling": false
  },
  {
    "args": [],
    "benchmark": false,
    "ci_platforms": [
      "linux",
      "mac",
      "posix",
      "windows"
    ],
    "cpu_cost": 1.0,
    "exclude_configs": [],
    "exclude_iomgrs": [],
    "flaky": false,
    "gtest": false,
    "language": "c",
    "name": "format_request_test",
    "platforms": [
      "linux",
      "mac",
      "posix",
      "windows"
    ],
    "uses_polling": true
  },
  {
    "args": [],
    "benchmark": false,
    "ci_platforms": [
      "linux",
      "mac",
      "posix",
      "windows"
    ],
    "cpu_cost": 1.0,
    "exclude_configs": [],
    "exclude_iomgrs": [],
    "flaky": false,
    "gtest": false,
    "language": "c",
    "name": "frame_handler_test",
    "platforms": [
      "linux",
      "mac",
      "posix",
      "windows"
    ],
    "uses_polling": true
  },
  {
    "args": [],
    "benchmark": false,
    "ci_platforms": [
      "linux",
      "mac",
      "posix",
      "windows"
    ],
    "cpu_cost": 1.0,
    "exclude_configs": [],
    "exclude_iomgrs": [],
    "flaky": false,
    "gtest": false,
    "language": "c",
    "name": "goaway_server_test",
    "platforms": [
      "linux",
      "mac",
      "posix",
      "windows"
    ],
    "uses_polling": true
  },
  {
    "args": [],
    "benchmark": false,
    "ci_platforms": [
      "linux",
      "mac",
      "posix",
      "windows"
    ],
    "cpu_cost": 1.0,
    "exclude_configs": [],
    "exclude_iomgrs": [],
    "flaky": false,
    "gtest": false,
    "language": "c",
    "name": "grpc_alts_credentials_options_test",
    "platforms": [
      "linux",
      "mac",
      "posix",
      "windows"
    ],
    "uses_polling": true
  },
  {
    "args": [],
    "benchmark": false,
    "ci_platforms": [
      "linux",
      "mac",
      "posix",
      "windows"
    ],
    "cpu_cost": 1.0,
    "exclude_configs": [],
    "exclude_iomgrs": [],
    "flaky": false,
    "gtest": false,
    "language": "c",
    "name": "grpc_byte_buffer_reader_test",
    "platforms": [
      "linux",
      "mac",
      "posix",
      "windows"
    ],
    "uses_polling": false
  },
  {
    "args": [],
    "benchmark": false,
    "ci_platforms": [
      "linux",
      "mac",
      "posix",
      "windows"
    ],
    "cpu_cost": 1.0,
    "exclude_configs": [],
    "exclude_iomgrs": [],
    "flaky": false,
    "gtest": false,
    "language": "c",
    "name": "grpc_completion_queue_test",
    "platforms": [
      "linux",
      "mac",
      "posix",
      "windows"
    ],
    "uses_polling": true
  },
  {
    "args": [],
    "benchmark": false,
    "ci_platforms": [
      "linux",
      "mac",
      "posix",
      "windows"
    ],
    "cpu_cost": 1.0,
    "exclude_configs": [],
    "exclude_iomgrs": [],
    "flaky": false,
    "gtest": false,
    "language": "c",
    "name": "grpc_ipv6_loopback_available_test",
    "platforms": [
      "linux",
      "mac",
      "posix",
      "windows"
    ],
    "uses_polling": true
  },
  {
    "args": [],
    "benchmark": false,
    "ci_platforms": [
      "linux",
      "mac",
      "posix"
    ],
    "cpu_cost": 1.0,
    "exclude_configs": [],
    "exclude_iomgrs": [],
    "flaky": false,
    "gtest": false,
    "language": "c",
    "name": "handshake_server_with_readahead_handshaker_test",
    "platforms": [
      "linux",
      "mac",
      "posix"
    ],
    "uses_polling": true
  },
  {
    "args": [],
    "benchmark": false,
    "ci_platforms": [
      "linux",
      "mac",
      "posix",
      "windows"
    ],
    "cpu_cost": 1.0,
    "exclude_configs": [],
    "exclude_iomgrs": [],
    "flaky": false,
    "gtest": false,
    "language": "c",
    "name": "histogram_test",
    "platforms": [
      "linux",
      "mac",
      "posix",
      "windows"
    ],
    "uses_polling": false
  },
  {
    "args": [],
    "benchmark": false,
    "ci_platforms": [
      "linux",
      "mac",
      "posix",
      "windows"
    ],
    "cpu_cost": 1.0,
    "exclude_configs": [],
    "exclude_iomgrs": [],
    "flaky": false,
    "gtest": false,
    "language": "c",
    "name": "host_port_test",
    "platforms": [
      "linux",
      "mac",
      "posix",
      "windows"
    ],
    "uses_polling": false
  },
  {
    "args": [],
    "benchmark": false,
    "ci_platforms": [
      "linux",
      "mac",
      "posix",
      "windows"
    ],
    "cpu_cost": 1.0,
    "exclude_configs": [],
    "exclude_iomgrs": [],
    "flaky": false,
    "gtest": false,
    "language": "c",
    "name": "hpack_encoder_test",
    "platforms": [
      "linux",
      "mac",
      "posix",
      "windows"
    ],
    "uses_polling": false
  },
  {
    "args": [],
    "benchmark": false,
    "ci_platforms": [
      "linux",
      "mac",
      "posix",
      "windows"
    ],
    "cpu_cost": 1.0,
    "exclude_configs": [],
    "exclude_iomgrs": [],
    "flaky": false,
    "gtest": false,
    "language": "c",
    "name": "inproc_callback_test",
    "platforms": [
      "linux",
      "mac",
      "posix",
      "windows"
    ],
    "uses_polling": false
  },
  {
    "args": [],
    "benchmark": false,
    "ci_platforms": [
      "linux",
      "mac",
      "posix",
      "windows"
    ],
    "cpu_cost": 1.0,
    "exclude_configs": [],
    "exclude_iomgrs": [],
    "flaky": false,
    "gtest": false,
    "language": "c",
    "name": "invalid_call_argument_test",
    "platforms": [
      "linux",
      "mac",
      "posix",
      "windows"
    ],
    "uses_polling": true
  },
  {
    "args": [],
    "benchmark": false,
    "ci_platforms": [
      "linux",
      "mac",
      "posix",
      "windows"
    ],
    "cpu_cost": 1.0,
    "exclude_configs": [],
    "exclude_iomgrs": [],
    "flaky": false,
    "gtest": false,
    "language": "c",
    "name": "json_token_test",
    "platforms": [
      "linux",
      "mac",
      "posix",
      "windows"
    ],
    "uses_polling": false
  },
  {
    "args": [],
    "benchmark": false,
    "ci_platforms": [
      "linux",
      "mac",
      "posix",
      "windows"
    ],
    "cpu_cost": 1.0,
    "exclude_configs": [],
    "exclude_iomgrs": [],
    "flaky": false,
    "gtest": false,
    "language": "c",
    "name": "jwt_verifier_test",
    "platforms": [
      "linux",
      "mac",
      "posix",
      "windows"
    ],
    "uses_polling": false
  },
  {
    "args": [],
    "benchmark": false,
    "ci_platforms": [
      "linux",
      "mac",
      "posix",
      "windows"
    ],
    "cpu_cost": 1.0,
    "exclude_configs": [],
    "exclude_iomgrs": [],
    "flaky": false,
    "gtest": false,
    "language": "c",
    "name": "lame_client_test",
    "platforms": [
      "linux",
      "mac",
      "posix",
      "windows"
    ],
    "uses_polling": true
  },
  {
    "args": [],
    "benchmark": false,
    "ci_platforms": [
      "linux",
      "mac",
      "posix",
      "windows"
    ],
    "cpu_cost": 1.0,
    "exclude_configs": [],
    "exclude_iomgrs": [],
    "flaky": false,
    "gtest": false,
    "language": "c",
    "name": "load_file_test",
    "platforms": [
      "linux",
      "mac",
      "posix",
      "windows"
    ],
    "uses_polling": false
  },
  {
    "args": [],
    "benchmark": false,
    "ci_platforms": [
      "linux",
      "mac",
      "posix",
      "windows"
    ],
    "cpu_cost": 1.0,
    "exclude_configs": [],
    "exclude_iomgrs": [],
    "flaky": false,
    "gtest": false,
    "language": "c",
    "name": "manual_constructor_test",
    "platforms": [
      "linux",
      "mac",
      "posix",
      "windows"
    ],
    "uses_polling": false
  },
  {
    "args": [],
    "benchmark": false,
    "ci_platforms": [
      "linux",
      "posix"
    ],
    "cpu_cost": 1.0,
    "exclude_configs": [],
    "exclude_iomgrs": [],
    "flaky": false,
    "gtest": false,
    "language": "c",
    "name": "memory_quota_stress_test",
    "platforms": [
      "linux",
      "posix"
    ],
    "uses_polling": false
  },
  {
    "args": [],
    "benchmark": false,
    "ci_platforms": [
      "linux",
      "mac",
      "posix",
      "windows"
    ],
    "cpu_cost": 1.0,
    "exclude_configs": [],
    "exclude_iomgrs": [],
    "flaky": false,
    "gtest": false,
    "language": "c",
    "name": "message_compress_test",
    "platforms": [
      "linux",
      "mac",
      "posix",
      "windows"
    ],
    "uses_polling": false
  },
  {
    "args": [],
    "benchmark": false,
    "ci_platforms": [
      "linux",
      "mac",
      "posix",
      "windows"
    ],
    "cpu_cost": 1.0,
    "exclude_configs": [],
    "exclude_iomgrs": [],
    "flaky": false,
    "gtest": false,
    "language": "c",
    "name": "minimal_stack_is_minimal_test",
    "platforms": [
      "linux",
      "mac",
      "posix",
      "windows"
    ],
    "uses_polling": false
  },
  {
    "args": [],
    "benchmark": false,
    "ci_platforms": [
      "linux",
      "mac",
      "posix",
      "windows"
    ],
    "cpu_cost": 1.0,
    "exclude_configs": [],
    "exclude_iomgrs": [],
    "flaky": false,
    "gtest": false,
    "language": "c",
    "name": "mpmcqueue_test",
    "platforms": [
      "linux",
      "mac",
      "posix",
      "windows"
    ],
    "uses_polling": false
  },
  {
    "args": [],
    "benchmark": false,
    "ci_platforms": [
      "linux",
      "mac",
      "posix"
    ],
    "cpu_cost": 1.0,
    "exclude_configs": [],
    "exclude_iomgrs": [],
    "flaky": false,
    "gtest": false,
    "language": "c",
    "name": "mpscq_test",
    "platforms": [
      "linux",
      "mac",
      "posix"
    ],
    "uses_polling": false
  },
  {
    "args": [],
    "benchmark": false,
    "ci_platforms": [
      "linux",
      "mac",
      "posix",
      "windows"
    ],
    "cpu_cost": 1.0,
    "exclude_configs": [],
    "exclude_iomgrs": [],
    "flaky": false,
    "gtest": false,
    "language": "c",
    "name": "multiple_server_queues_test",
    "platforms": [
      "linux",
      "mac",
      "posix",
      "windows"
    ],
    "uses_polling": true
  },
  {
    "args": [],
    "benchmark": false,
    "ci_platforms": [
      "linux",
      "mac",
      "posix",
      "windows"
    ],
    "cpu_cost": 1.0,
    "exclude_configs": [],
    "exclude_iomgrs": [],
    "flaky": false,
    "gtest": false,
    "language": "c",
    "name": "murmur_hash_test",
    "platforms": [
      "linux",
      "mac",
      "posix",
      "windows"
    ],
    "uses_polling": false
  },
  {
    "args": [],
    "benchmark": false,
    "ci_platforms": [
      "linux",
      "mac",
      "posix",
      "windows"
    ],
    "cpu_cost": 1.0,
    "exclude_configs": [],
    "exclude_iomgrs": [],
    "flaky": false,
    "gtest": false,
    "language": "c",
    "name": "no_server_test",
    "platforms": [
      "linux",
      "mac",
      "posix",
      "windows"
    ],
    "uses_polling": true
  },
  {
    "args": [],
    "benchmark": false,
    "ci_platforms": [
      "linux",
      "mac",
      "posix",
      "windows"
    ],
    "cpu_cost": 1.0,
    "exclude_configs": [],
    "exclude_iomgrs": [],
    "flaky": false,
    "gtest": false,
    "language": "c",
    "name": "num_external_connectivity_watchers_test",
    "platforms": [
      "linux",
      "mac",
      "posix",
      "windows"
    ],
    "uses_polling": true
  },
  {
    "args": [],
    "benchmark": false,
    "ci_platforms": [
      "linux",
      "mac",
      "posix",
      "windows"
    ],
    "cpu_cost": 1.0,
    "exclude_configs": [],
    "exclude_iomgrs": [],
    "flaky": false,
    "gtest": false,
    "language": "c",
    "name": "parse_address_test",
    "platforms": [
      "linux",
      "mac",
      "posix",
      "windows"
    ],
    "uses_polling": true
  },
  {
    "args": [],
    "benchmark": false,
    "ci_platforms": [
      "linux",
      "mac",
      "posix"
    ],
    "cpu_cost": 1.0,
    "exclude_configs": [],
    "exclude_iomgrs": [],
    "flaky": false,
    "gtest": false,
    "language": "c",
    "name": "parse_address_with_named_scope_id_test",
    "platforms": [
      "linux",
      "mac",
      "posix"
    ],
    "uses_polling": false
  },
  {
    "args": [],
    "benchmark": false,
    "ci_platforms": [
      "linux",
      "mac",
      "posix",
      "windows"
    ],
    "cpu_cost": 1.0,
    "exclude_configs": [],
    "exclude_iomgrs": [],
    "flaky": false,
    "gtest": false,
    "language": "c",
    "name": "parser_test",
    "platforms": [
      "linux",
      "mac",
      "posix",
      "windows"
    ],
    "uses_polling": false
  },
  {
    "args": [],
    "benchmark": false,
    "ci_platforms": [
      "linux",
      "mac",
      "posix",
      "windows"
    ],
    "cpu_cost": 1.0,
    "exclude_configs": [],
    "exclude_iomgrs": [],
    "flaky": false,
    "gtest": false,
    "language": "c",
    "name": "percent_encoding_test",
    "platforms": [
      "linux",
      "mac",
      "posix",
      "windows"
    ],
    "uses_polling": false
  },
  {
    "args": [],
    "benchmark": false,
    "ci_platforms": [
      "linux",
      "mac",
      "posix",
      "windows"
    ],
    "cpu_cost": 1.0,
    "exclude_configs": [],
    "exclude_iomgrs": [],
    "flaky": false,
    "gtest": false,
    "language": "c",
    "name": "public_headers_must_be_c89",
    "platforms": [
      "linux",
      "mac",
      "posix",
      "windows"
    ],
    "uses_polling": true
  },
  {
    "args": [
      "--resolver=ares"
    ],
    "benchmark": false,
    "ci_platforms": [
      "linux",
      "mac",
      "posix"
    ],
    "cpu_cost": 1.0,
    "exclude_configs": [],
    "exclude_iomgrs": [],
    "flaky": false,
    "gtest": false,
    "language": "c",
    "name": "resolve_address_using_ares_resolver_posix_test",
    "platforms": [
      "linux",
      "mac",
      "posix"
    ],
    "uses_polling": true
  },
  {
    "args": [
      "--resolver=native"
    ],
    "benchmark": false,
    "ci_platforms": [
      "linux",
      "mac",
      "posix"
    ],
    "cpu_cost": 1.0,
    "exclude_configs": [],
    "exclude_iomgrs": [],
    "flaky": false,
    "gtest": false,
    "language": "c",
    "name": "resolve_address_using_native_resolver_posix_test",
    "platforms": [
      "linux",
      "mac",
      "posix"
    ],
    "uses_polling": true
  },
  {
    "args": [],
    "benchmark": false,
    "ci_platforms": [
      "linux",
      "mac",
      "posix",
      "windows"
    ],
    "cpu_cost": 1.0,
    "exclude_configs": [],
    "exclude_iomgrs": [],
    "flaky": false,
    "gtest": false,
    "language": "c",
    "name": "secure_channel_create_test",
    "platforms": [
      "linux",
      "mac",
      "posix",
      "windows"
    ],
    "uses_polling": true
  },
  {
    "args": [],
    "benchmark": false,
    "ci_platforms": [
      "linux",
      "mac",
      "posix",
      "windows"
    ],
    "cpu_cost": 1.0,
    "exclude_configs": [],
    "exclude_iomgrs": [],
    "flaky": false,
    "gtest": false,
    "language": "c",
    "name": "secure_endpoint_test",
    "platforms": [
      "linux",
      "mac",
      "posix",
      "windows"
    ],
    "uses_polling": true
  },
  {
    "args": [],
    "benchmark": false,
    "ci_platforms": [
      "linux",
      "mac",
      "posix",
      "windows"
    ],
    "cpu_cost": 1.0,
    "exclude_configs": [],
    "exclude_iomgrs": [],
    "flaky": false,
    "gtest": false,
    "language": "c",
    "name": "security_connector_test",
    "platforms": [
      "linux",
      "mac",
      "posix",
      "windows"
    ],
    "uses_polling": true
  },
  {
    "args": [],
    "benchmark": false,
    "ci_platforms": [
      "linux",
      "mac",
      "posix"
    ],
    "cpu_cost": 1.0,
    "exclude_configs": [],
    "exclude_iomgrs": [],
    "flaky": false,
    "gtest": false,
    "language": "c",
    "name": "server_ssl_test",
    "platforms": [
      "linux",
      "mac",
      "posix"
    ],
    "uses_polling": true
  },
  {
    "args": [],
    "benchmark": false,
    "ci_platforms": [
      "linux",
      "mac",
      "posix",
      "windows"
    ],
    "cpu_cost": 1.0,
    "exclude_configs": [],
    "exclude_iomgrs": [],
    "flaky": false,
    "gtest": false,
    "language": "c",
    "name": "server_test",
    "platforms": [
      "linux",
      "mac",
      "posix",
      "windows"
    ],
    "uses_polling": true
  },
  {
    "args": [],
    "benchmark": false,
    "ci_platforms": [
      "linux",
      "mac",
      "posix",
      "windows"
    ],
    "cpu_cost": 1.0,
    "exclude_configs": [],
    "exclude_iomgrs": [],
    "flaky": false,
    "gtest": false,
    "language": "c",
    "name": "slice_buffer_test",
    "platforms": [
      "linux",
      "mac",
      "posix",
      "windows"
    ],
    "uses_polling": false
  },
  {
    "args": [],
    "benchmark": false,
    "ci_platforms": [
      "linux",
      "mac",
      "posix",
      "windows"
    ],
    "cpu_cost": 1.0,
    "exclude_configs": [],
    "exclude_iomgrs": [],
    "flaky": false,
    "gtest": false,
    "language": "c",
    "name": "slice_split_test",
    "platforms": [
      "linux",
      "mac",
      "posix",
      "windows"
    ],
    "uses_polling": false
  },
  {
    "args": [],
    "benchmark": false,
    "ci_platforms": [
      "linux",
      "mac",
      "posix",
      "windows"
    ],
    "cpu_cost": 1.0,
    "exclude_configs": [],
    "exclude_iomgrs": [],
    "flaky": false,
    "gtest": false,
    "language": "c",
    "name": "slice_string_helpers_test",
    "platforms": [
      "linux",
      "mac",
      "posix",
      "windows"
    ],
    "uses_polling": false
  },
  {
    "args": [],
    "benchmark": false,
    "ci_platforms": [
      "linux",
      "mac",
      "posix",
      "windows"
    ],
    "cpu_cost": 1.0,
    "exclude_configs": [],
    "exclude_iomgrs": [],
    "flaky": false,
    "gtest": false,
    "language": "c",
    "name": "sockaddr_resolver_test",
    "platforms": [
      "linux",
      "mac",
      "posix",
      "windows"
    ],
    "uses_polling": true
  },
  {
    "args": [],
    "benchmark": false,
    "ci_platforms": [
      "linux",
      "mac",
      "posix"
    ],
    "cpu_cost": 1.0,
    "exclude_configs": [],
    "exclude_iomgrs": [],
    "flaky": false,
    "gtest": false,
    "language": "c",
    "name": "socket_utils_test",
    "platforms": [
      "linux",
      "mac",
      "posix"
    ],
    "uses_polling": true
  },
  {
    "args": [],
    "benchmark": false,
    "ci_platforms": [
      "linux",
      "mac",
      "posix",
      "windows"
    ],
    "cpu_cost": 1.0,
    "exclude_configs": [],
    "exclude_iomgrs": [],
    "flaky": false,
    "gtest": false,
    "language": "c",
    "name": "spinlock_test",
    "platforms": [
      "linux",
      "mac",
      "posix",
      "windows"
    ],
    "uses_polling": false
  },
  {
    "args": [],
    "benchmark": false,
    "ci_platforms": [
      "linux",
      "mac",
      "posix",
      "windows"
    ],
    "cpu_cost": 1.0,
    "exclude_configs": [],
    "exclude_iomgrs": [],
    "flaky": false,
    "gtest": false,
    "language": "c",
    "name": "ssl_credentials_test",
    "platforms": [
      "linux",
      "mac",
      "posix",
      "windows"
    ],
    "uses_polling": true
  },
  {
    "args": [],
    "benchmark": false,
    "ci_platforms": [
      "linux",
      "mac",
      "posix"
    ],
    "cpu_cost": 1.0,
    "exclude_configs": [],
    "exclude_iomgrs": [],
    "flaky": false,
    "gtest": false,
    "language": "c",
    "name": "ssl_transport_security_test",
    "platforms": [
      "linux",
      "mac",
      "posix"
    ],
    "uses_polling": true
  },
  {
    "args": [],
    "benchmark": false,
    "ci_platforms": [
      "linux",
      "mac",
      "posix",
      "windows"
    ],
    "cpu_cost": 1.0,
    "exclude_configs": [],
    "exclude_iomgrs": [],
    "flaky": false,
    "gtest": false,
    "language": "c",
    "name": "status_conversion_test",
    "platforms": [
      "linux",
      "mac",
      "posix",
      "windows"
    ],
    "uses_polling": false
  },
  {
    "args": [],
    "benchmark": false,
    "ci_platforms": [
      "linux",
      "mac",
      "posix",
      "windows"
    ],
    "cpu_cost": 1.0,
    "exclude_configs": [],
    "exclude_iomgrs": [],
    "flaky": false,
    "gtest": false,
    "language": "c",
    "name": "stream_map_test",
    "platforms": [
      "linux",
      "mac",
      "posix",
      "windows"
    ],
    "uses_polling": true
  },
  {
    "args": [],
    "benchmark": false,
    "ci_platforms": [
      "linux",
      "mac",
      "posix",
      "windows"
    ],
    "cpu_cost": 1.0,
    "exclude_configs": [],
    "exclude_iomgrs": [],
    "flaky": false,
    "gtest": false,
    "language": "c",
    "name": "string_test",
    "platforms": [
      "linux",
      "mac",
      "posix",
      "windows"
    ],
    "uses_polling": false
  },
  {
    "args": [],
    "benchmark": false,
    "ci_platforms": [
      "linux",
      "mac",
      "posix",
      "windows"
    ],
    "cpu_cost": 1.0,
    "exclude_configs": [],
    "exclude_iomgrs": [],
    "flaky": false,
    "gtest": false,
    "language": "c",
    "name": "sync_test",
    "platforms": [
      "linux",
      "mac",
      "posix",
      "windows"
    ],
    "uses_polling": false
  },
  {
    "args": [],
    "benchmark": false,
    "ci_platforms": [
      "linux",
      "mac",
      "posix"
    ],
    "cpu_cost": 1.0,
    "exclude_configs": [],
    "exclude_iomgrs": [],
    "flaky": false,
    "gtest": false,
    "language": "c",
    "name": "tcp_client_posix_test",
    "platforms": [
      "linux",
      "mac",
      "posix"
    ],
    "uses_polling": true
  },
  {
    "args": [],
    "benchmark": false,
    "ci_platforms": [
      "linux",
      "posix"
    ],
    "cpu_cost": 1.0,
    "exclude_configs": [],
    "exclude_iomgrs": [],
    "flaky": false,
    "gtest": false,
    "language": "c",
    "name": "tcp_posix_test",
    "platforms": [
      "linux",
      "posix"
    ],
    "uses_polling": true
  },
  {
    "args": [],
    "benchmark": false,
    "ci_platforms": [
      "linux",
      "mac",
      "posix"
    ],
    "cpu_cost": 1.0,
    "exclude_configs": [],
    "exclude_iomgrs": [],
    "flaky": false,
    "gtest": false,
    "language": "c",
    "name": "tcp_server_posix_test",
    "platforms": [
      "linux",
      "mac",
      "posix"
    ],
    "uses_polling": true
  },
  {
    "args": [],
    "benchmark": false,
    "ci_platforms": [
      "linux",
      "mac",
      "posix",
      "windows"
    ],
    "cpu_cost": 1.0,
    "exclude_configs": [],
    "exclude_iomgrs": [],
    "flaky": false,
    "gtest": false,
    "language": "c",
    "name": "test_core_gpr_time_test",
    "platforms": [
      "linux",
      "mac",
      "posix",
      "windows"
    ],
    "uses_polling": false
  },
  {
    "args": [],
    "benchmark": false,
    "ci_platforms": [
      "linux",
      "mac",
      "posix",
      "windows"
    ],
    "cpu_cost": 1.0,
    "exclude_configs": [],
    "exclude_iomgrs": [],
    "flaky": false,
    "gtest": false,
    "language": "c",
    "name": "thd_test",
    "platforms": [
      "linux",
      "mac",
      "posix",
      "windows"
    ],
    "uses_polling": false
  },
  {
    "args": [],
    "benchmark": false,
    "ci_platforms": [
      "linux",
      "mac",
      "posix",
      "windows"
    ],
    "cpu_cost": 1.0,
    "exclude_configs": [],
    "exclude_iomgrs": [],
    "flaky": false,
    "gtest": false,
    "language": "c",
    "name": "threadpool_test",
    "platforms": [
      "linux",
      "mac",
      "posix",
      "windows"
    ],
    "uses_polling": false
  },
  {
    "args": [],
    "benchmark": false,
    "ci_platforms": [
      "linux",
      "mac",
      "posix",
      "windows"
    ],
    "cpu_cost": 1.0,
    "exclude_configs": [],
    "exclude_iomgrs": [],
    "flaky": false,
    "gtest": false,
    "language": "c",
    "name": "time_averaged_stats_test",
    "platforms": [
      "linux",
      "mac",
      "posix",
      "windows"
    ],
    "uses_polling": false
  },
  {
    "args": [],
    "benchmark": false,
    "ci_platforms": [
      "linux",
      "mac",
      "posix",
      "windows"
    ],
    "cpu_cost": 1.0,
    "exclude_configs": [],
    "exclude_iomgrs": [],
    "flaky": false,
    "gtest": false,
    "language": "c",
    "name": "timer_heap_test",
    "platforms": [
      "linux",
      "mac",
      "posix",
      "windows"
    ],
    "uses_polling": false
  },
  {
    "args": [],
    "benchmark": false,
    "ci_platforms": [
      "linux",
      "mac",
      "posix",
      "windows"
    ],
    "cpu_cost": 1.0,
    "exclude_configs": [],
    "exclude_iomgrs": [],
    "flaky": false,
    "gtest": false,
    "language": "c",
    "name": "timer_list_test",
    "platforms": [
      "linux",
      "mac",
      "posix",
      "windows"
    ],
    "uses_polling": false
  },
  {
    "args": [],
    "benchmark": false,
    "ci_platforms": [
      "linux",
      "mac",
      "posix",
      "windows"
    ],
    "cpu_cost": 1.0,
    "exclude_configs": [],
    "exclude_iomgrs": [],
    "flaky": false,
    "gtest": false,
    "language": "c",
    "name": "transport_security_common_api_test",
    "platforms": [
      "linux",
      "mac",
      "posix",
      "windows"
    ],
    "uses_polling": true
  },
  {
    "args": [],
    "benchmark": false,
    "ci_platforms": [
      "linux",
      "mac",
      "posix",
      "windows"
    ],
    "cpu_cost": 1.0,
    "exclude_configs": [],
    "exclude_iomgrs": [],
    "flaky": false,
    "gtest": false,
    "language": "c",
    "name": "transport_security_test",
    "platforms": [
      "linux",
      "mac",
      "posix",
      "windows"
    ],
    "uses_polling": true
  },
  {
    "args": [],
    "benchmark": false,
    "ci_platforms": [
      "linux",
      "mac",
      "posix",
      "windows"
    ],
    "cpu_cost": 1.0,
    "exclude_configs": [],
    "exclude_iomgrs": [],
    "flaky": false,
    "gtest": false,
    "language": "c",
    "name": "varint_test",
    "platforms": [
      "linux",
      "mac",
      "posix",
      "windows"
    ],
    "uses_polling": false
  },
  {
    "args": [],
    "benchmark": false,
    "ci_platforms": [
      "linux",
      "mac",
      "posix",
      "windows"
    ],
    "cpu_cost": 1.0,
    "exclude_configs": [],
    "exclude_iomgrs": [],
    "flaky": false,
    "gtest": true,
    "language": "c++",
    "name": "activity_test",
    "platforms": [
      "linux",
      "mac",
      "posix",
      "windows"
    ],
    "uses_polling": false
  },
  {
    "args": [],
    "benchmark": false,
    "ci_platforms": [
      "linux",
      "mac",
      "posix"
    ],
    "cpu_cost": 1.0,
    "exclude_configs": [],
    "exclude_iomgrs": [],
    "flaky": false,
    "gtest": true,
    "language": "c++",
    "name": "address_sorting_test",
    "platforms": [
      "linux",
      "mac",
      "posix"
    ],
    "uses_polling": true
  },
  {
    "args": [],
    "benchmark": false,
    "ci_platforms": [
      "linux",
      "mac",
      "posix"
    ],
    "cpu_cost": 1.0,
    "exclude_configs": [],
    "exclude_iomgrs": [],
    "flaky": false,
    "gtest": true,
    "language": "c++",
    "name": "address_sorting_test_unsecure",
    "platforms": [
      "linux",
      "mac",
      "posix"
    ],
    "uses_polling": true
  },
  {
    "args": [],
    "benchmark": false,
    "ci_platforms": [
      "linux",
      "mac",
      "posix",
      "windows"
    ],
    "cpu_cost": 1.0,
    "exclude_configs": [],
    "exclude_iomgrs": [],
    "flaky": false,
    "gtest": true,
    "language": "c++",
    "name": "admin_services_end2end_test",
    "platforms": [
      "linux",
      "mac",
      "posix",
      "windows"
    ],
    "uses_polling": true
  },
  {
    "args": [],
    "benchmark": false,
    "ci_platforms": [
      "linux",
      "mac",
      "posix"
    ],
    "cpu_cost": 1.0,
    "exclude_configs": [],
    "exclude_iomgrs": [],
    "flaky": false,
    "gtest": true,
    "language": "c++",
    "name": "alarm_test",
    "platforms": [
      "linux",
      "mac",
      "posix"
    ],
    "uses_polling": true
  },
  {
    "args": [],
    "benchmark": false,
    "ci_platforms": [
      "linux",
      "posix"
    ],
    "cpu_cost": 1.0,
    "exclude_configs": [],
    "exclude_iomgrs": [],
    "flaky": false,
    "gtest": true,
    "language": "c++",
    "name": "alts_concurrent_connectivity_test",
    "platforms": [
      "linux",
      "posix"
    ],
    "uses_polling": true
  },
  {
    "args": [],
    "benchmark": false,
    "ci_platforms": [
      "linux",
      "mac",
      "posix",
      "windows"
    ],
    "cpu_cost": 1.0,
    "exclude_configs": [],
    "exclude_iomgrs": [],
    "flaky": false,
    "gtest": true,
    "language": "c++",
    "name": "alts_util_test",
    "platforms": [
      "linux",
      "mac",
      "posix",
      "windows"
    ],
    "uses_polling": true
  },
  {
    "args": [],
    "benchmark": false,
    "ci_platforms": [
      "linux",
      "mac",
      "posix",
      "windows"
    ],
    "cpu_cost": 1.0,
    "exclude_configs": [],
    "exclude_iomgrs": [],
    "flaky": false,
    "gtest": true,
    "language": "c++",
    "name": "arena_promise_test",
    "platforms": [
      "linux",
      "mac",
      "posix",
      "windows"
    ],
    "uses_polling": false
  },
  {
    "args": [],
    "benchmark": false,
    "ci_platforms": [
      "linux",
      "mac",
      "posix",
      "windows"
    ],
    "cpu_cost": 1.0,
    "exclude_configs": [],
    "exclude_iomgrs": [],
    "flaky": false,
    "gtest": true,
    "language": "c++",
    "name": "async_end2end_test",
    "platforms": [
      "linux",
      "mac",
      "posix",
      "windows"
    ],
    "uses_polling": true
  },
  {
    "args": [],
    "benchmark": false,
    "ci_platforms": [
      "linux",
      "mac",
      "posix",
      "windows"
    ],
    "cpu_cost": 1.0,
    "exclude_configs": [],
    "exclude_iomgrs": [],
    "flaky": false,
    "gtest": true,
    "language": "c++",
    "name": "auth_property_iterator_test",
    "platforms": [
      "linux",
      "mac",
      "posix",
      "windows"
    ],
    "uses_polling": false
  },
  {
    "args": [],
    "benchmark": false,
    "ci_platforms": [
      "linux",
      "mac",
      "posix",
      "windows"
    ],
    "cpu_cost": 1.0,
    "exclude_configs": [],
    "exclude_iomgrs": [],
    "flaky": false,
    "gtest": true,
    "language": "c++",
    "name": "authorization_matchers_test",
    "platforms": [
      "linux",
      "mac",
      "posix",
      "windows"
    ],
    "uses_polling": true
  },
  {
    "args": [],
    "benchmark": false,
    "ci_platforms": [
      "linux",
      "mac",
      "posix",
      "windows"
    ],
    "cpu_cost": 1.0,
    "exclude_configs": [],
    "exclude_iomgrs": [],
    "flaky": false,
    "gtest": true,
    "language": "c++",
    "name": "authorization_policy_provider_test",
    "platforms": [
      "linux",
      "mac",
      "posix",
      "windows"
    ],
    "uses_polling": true
  },
  {
    "args": [],
    "benchmark": false,
    "ci_platforms": [
      "linux",
      "mac",
      "posix",
      "windows"
    ],
    "cpu_cost": 1.0,
    "exclude_configs": [],
    "exclude_iomgrs": [],
    "flaky": false,
    "gtest": true,
    "language": "c++",
    "name": "avl_test",
    "platforms": [
      "linux",
      "mac",
      "posix",
      "windows"
    ],
    "uses_polling": false
  },
  {
    "args": [],
    "benchmark": false,
    "ci_platforms": [
      "linux",
      "mac",
      "posix",
      "windows"
    ],
    "cpu_cost": 1.0,
    "exclude_configs": [],
    "exclude_iomgrs": [],
    "flaky": false,
    "gtest": true,
    "language": "c++",
    "name": "aws_request_signer_test",
    "platforms": [
      "linux",
      "mac",
      "posix",
      "windows"
    ],
    "uses_polling": true
  },
  {
    "args": [],
    "benchmark": false,
    "ci_platforms": [
      "linux",
      "mac",
      "posix",
      "windows"
    ],
    "cpu_cost": 1.0,
    "exclude_configs": [],
    "exclude_iomgrs": [],
    "flaky": false,
    "gtest": true,
    "language": "c++",
    "name": "backoff_test",
    "platforms": [
      "linux",
      "mac",
      "posix",
      "windows"
    ],
    "uses_polling": false
  },
  {
    "args": [],
    "benchmark": false,
    "ci_platforms": [
      "linux",
      "mac",
      "posix",
      "windows"
    ],
    "cpu_cost": 1.0,
    "exclude_configs": [],
    "exclude_iomgrs": [],
    "flaky": false,
    "gtest": true,
    "language": "c++",
    "name": "bad_streaming_id_bad_client_test",
    "platforms": [
      "linux",
      "mac",
      "posix",
      "windows"
    ],
    "uses_polling": true
  },
  {
    "args": [],
    "benchmark": false,
    "ci_platforms": [
      "linux",
      "mac",
      "posix",
      "windows"
    ],
    "cpu_cost": 1.0,
    "exclude_configs": [],
    "exclude_iomgrs": [],
    "flaky": false,
    "gtest": true,
    "language": "c++",
    "name": "badreq_bad_client_test",
    "platforms": [
      "linux",
      "mac",
      "posix",
      "windows"
    ],
    "uses_polling": true
  },
  {
    "args": [],
    "benchmark": false,
    "ci_platforms": [
      "linux",
      "mac",
      "posix"
    ],
    "cpu_cost": 1.0,
    "exclude_configs": [],
    "exclude_iomgrs": [],
    "flaky": false,
    "gtest": true,
    "language": "c++",
    "name": "bdp_estimator_test",
    "platforms": [
      "linux",
      "mac",
      "posix"
    ],
    "uses_polling": false
  },
  {
    "args": [],
    "benchmark": false,
    "ci_platforms": [
      "linux",
      "mac",
      "posix",
      "windows"
    ],
    "cpu_cost": 1.0,
    "exclude_configs": [],
    "exclude_iomgrs": [],
    "flaky": false,
    "gtest": true,
    "language": "c++",
    "name": "binder_resolver_test",
    "platforms": [
      "linux",
      "mac",
      "posix",
      "windows"
    ],
    "uses_polling": true
  },
  {
    "args": [],
    "benchmark": false,
    "ci_platforms": [
      "linux",
      "mac",
      "posix",
      "windows"
    ],
    "cpu_cost": 1.0,
    "exclude_configs": [],
    "exclude_iomgrs": [],
    "flaky": false,
    "gtest": true,
    "language": "c++",
    "name": "binder_server_test",
    "platforms": [
      "linux",
      "mac",
      "posix",
      "windows"
    ],
    "uses_polling": true
  },
  {
    "args": [],
    "benchmark": false,
    "ci_platforms": [
      "linux",
      "mac",
      "posix",
      "windows"
    ],
    "cpu_cost": 1.0,
    "exclude_configs": [],
    "exclude_iomgrs": [],
    "flaky": false,
    "gtest": true,
    "language": "c++",
    "name": "binder_transport_test",
    "platforms": [
      "linux",
      "mac",
      "posix",
      "windows"
    ],
    "uses_polling": false
  },
  {
    "args": [],
    "benchmark": false,
    "ci_platforms": [
      "linux",
      "mac",
      "posix",
      "windows"
    ],
    "cpu_cost": 1.0,
    "exclude_configs": [],
    "exclude_iomgrs": [],
    "flaky": false,
    "gtest": true,
    "language": "c++",
    "name": "bitset_test",
    "platforms": [
      "linux",
      "mac",
      "posix",
      "windows"
    ],
    "uses_polling": false
  },
  {
    "args": [],
    "benchmark": false,
    "ci_platforms": [
      "linux",
      "mac",
      "posix",
      "windows"
    ],
    "cpu_cost": 1.0,
    "exclude_configs": [],
    "exclude_iomgrs": [],
    "flaky": false,
    "gtest": true,
    "language": "c++",
    "name": "byte_buffer_test",
    "platforms": [
      "linux",
      "mac",
      "posix",
      "windows"
    ],
    "uses_polling": false
  },
  {
    "args": [],
    "benchmark": false,
    "ci_platforms": [
      "linux",
      "mac",
      "posix",
      "windows"
    ],
    "cpu_cost": 1.0,
    "exclude_configs": [],
    "exclude_iomgrs": [],
    "flaky": false,
    "gtest": true,
    "language": "c++",
    "name": "byte_stream_test",
    "platforms": [
      "linux",
      "mac",
      "posix",
      "windows"
    ],
    "uses_polling": false
  },
  {
    "args": [],
    "benchmark": false,
    "ci_platforms": [
      "linux",
      "mac",
      "posix",
      "windows"
    ],
    "cpu_cost": 1.0,
    "exclude_configs": [],
    "exclude_iomgrs": [],
    "flaky": false,
    "gtest": true,
    "language": "c++",
    "name": "call_finalization_test",
    "platforms": [
      "linux",
      "mac",
      "posix",
      "windows"
    ],
    "uses_polling": true
  },
  {
    "args": [],
    "benchmark": false,
    "ci_platforms": [
      "linux",
      "mac",
      "posix",
      "windows"
    ],
    "cpu_cost": 1.0,
    "exclude_configs": [],
    "exclude_iomgrs": [],
    "flaky": false,
    "gtest": true,
    "language": "c++",
    "name": "call_push_pull_test",
    "platforms": [
      "linux",
      "mac",
      "posix",
      "windows"
    ],
    "uses_polling": false
  },
  {
    "args": [],
    "benchmark": false,
    "ci_platforms": [
      "linux",
      "mac",
      "posix",
      "windows"
    ],
    "cpu_cost": 1.0,
    "exclude_configs": [],
    "exclude_iomgrs": [],
    "flaky": false,
    "gtest": true,
    "language": "c++",
    "name": "cancel_ares_query_test",
    "platforms": [
      "linux",
      "mac",
      "posix",
      "windows"
    ],
    "uses_polling": true
  },
  {
    "args": [],
    "benchmark": false,
    "ci_platforms": [
      "linux",
      "mac",
      "posix",
      "windows"
    ],
    "cpu_cost": 1.0,
    "exclude_configs": [],
    "exclude_iomgrs": [],
    "flaky": false,
    "gtest": true,
    "language": "c++",
    "name": "capture_test",
    "platforms": [
      "linux",
      "mac",
      "posix",
      "windows"
    ],
    "uses_polling": false
  },
  {
    "args": [],
    "benchmark": false,
    "ci_platforms": [
      "linux",
      "mac",
      "posix",
      "windows"
    ],
    "cpu_cost": 1.0,
    "exclude_configs": [],
    "exclude_iomgrs": [],
    "flaky": false,
    "gtest": true,
    "language": "c++",
    "name": "cel_authorization_engine_test",
    "platforms": [
      "linux",
      "mac",
      "posix",
      "windows"
    ],
    "uses_polling": true
  },
  {
    "args": [],
    "benchmark": false,
    "ci_platforms": [
      "linux",
      "mac",
      "posix",
      "windows"
    ],
    "cpu_cost": 1.0,
    "exclude_configs": [],
    "exclude_iomgrs": [],
    "flaky": false,
    "gtest": true,
    "language": "c++",
    "name": "certificate_provider_registry_test",
    "platforms": [
      "linux",
      "mac",
      "posix",
      "windows"
    ],
    "uses_polling": true
  },
  {
    "args": [],
    "benchmark": false,
    "ci_platforms": [
      "linux",
      "mac",
      "posix",
      "windows"
    ],
    "cpu_cost": 1.0,
    "exclude_configs": [],
    "exclude_iomgrs": [],
    "flaky": false,
    "gtest": true,
    "language": "c++",
    "name": "certificate_provider_store_test",
    "platforms": [
      "linux",
      "mac",
      "posix",
      "windows"
    ],
    "uses_polling": true
  },
  {
    "args": [],
    "benchmark": false,
    "ci_platforms": [
      "linux",
      "mac",
      "posix",
      "windows"
    ],
    "cpu_cost": 1.0,
    "exclude_configs": [],
    "exclude_iomgrs": [],
    "flaky": false,
    "gtest": true,
    "language": "c++",
    "name": "channel_args_test",
    "platforms": [
      "linux",
      "mac",
      "posix",
      "windows"
    ],
    "uses_polling": false
  },
  {
    "args": [],
    "benchmark": false,
    "ci_platforms": [
      "linux",
      "mac",
      "posix",
      "windows"
    ],
    "cpu_cost": 1.0,
    "exclude_configs": [],
    "exclude_iomgrs": [],
    "flaky": false,
    "gtest": true,
    "language": "c++",
    "name": "channel_arguments_test",
    "platforms": [
      "linux",
      "mac",
      "posix",
      "windows"
    ],
    "uses_polling": false
  },
  {
    "args": [],
    "benchmark": false,
    "ci_platforms": [
      "linux",
      "mac",
      "posix",
      "windows"
    ],
    "cpu_cost": 1.0,
    "exclude_configs": [],
    "exclude_iomgrs": [],
    "flaky": false,
    "gtest": true,
    "language": "c++",
    "name": "channel_creds_registry_test",
    "platforms": [
      "linux",
      "mac",
      "posix",
      "windows"
    ],
    "uses_polling": true
  },
  {
    "args": [],
    "benchmark": false,
    "ci_platforms": [
      "linux",
      "mac",
      "posix",
      "windows"
    ],
    "cpu_cost": 1.0,
    "exclude_configs": [],
    "exclude_iomgrs": [],
    "flaky": false,
    "gtest": true,
    "language": "c++",
    "name": "channel_filter_test",
    "platforms": [
      "linux",
      "mac",
      "posix",
      "windows"
    ],
    "uses_polling": false
  },
  {
    "args": [],
    "benchmark": false,
    "ci_platforms": [
      "linux",
      "mac",
      "posix",
      "windows"
    ],
    "cpu_cost": 1.0,
    "exclude_configs": [],
    "exclude_iomgrs": [],
    "flaky": false,
    "gtest": true,
    "language": "c++",
    "name": "channel_stack_builder_test",
    "platforms": [
      "linux",
      "mac",
      "posix",
      "windows"
    ],
    "uses_polling": true
  },
  {
    "args": [],
    "benchmark": false,
    "ci_platforms": [
      "linux",
      "mac",
      "posix",
      "windows"
    ],
    "cpu_cost": 1.0,
    "exclude_configs": [],
    "exclude_iomgrs": [],
    "flaky": false,
    "gtest": true,
    "language": "c++",
    "name": "channel_trace_test",
    "platforms": [
      "linux",
      "mac",
      "posix",
      "windows"
    ],
    "uses_polling": true
  },
  {
    "args": [],
    "benchmark": false,
    "ci_platforms": [
      "linux",
      "mac",
      "posix",
      "windows"
    ],
    "cpu_cost": 1.0,
    "exclude_configs": [],
    "exclude_iomgrs": [],
    "flaky": false,
    "gtest": true,
    "language": "c++",
    "name": "channelz_registry_test",
    "platforms": [
      "linux",
      "mac",
      "posix",
      "windows"
    ],
    "uses_polling": false
  },
  {
    "args": [],
    "benchmark": false,
    "ci_platforms": [
      "linux",
      "mac",
      "posix",
      "windows"
    ],
    "cpu_cost": 1.0,
    "exclude_configs": [],
    "exclude_iomgrs": [],
    "flaky": false,
    "gtest": true,
    "language": "c++",
    "name": "channelz_service_test",
    "platforms": [
      "linux",
      "mac",
      "posix",
      "windows"
    ],
    "uses_polling": true
  },
  {
    "args": [],
    "benchmark": false,
    "ci_platforms": [
      "linux",
      "mac",
      "posix",
      "windows"
    ],
    "cpu_cost": 1.0,
    "exclude_configs": [],
    "exclude_iomgrs": [],
    "flaky": false,
    "gtest": true,
    "language": "c++",
    "name": "channelz_test",
    "platforms": [
      "linux",
      "mac",
      "posix",
      "windows"
    ],
    "uses_polling": true
  },
  {
    "args": [],
    "benchmark": false,
    "ci_platforms": [
      "linux",
      "mac",
      "posix",
      "windows"
    ],
    "cpu_cost": 1.0,
    "exclude_configs": [],
    "exclude_iomgrs": [],
    "flaky": false,
    "gtest": true,
    "language": "c++",
    "name": "chunked_vector_test",
    "platforms": [
      "linux",
      "mac",
      "posix",
      "windows"
    ],
    "uses_polling": false
  },
  {
    "args": [],
    "benchmark": false,
    "ci_platforms": [
      "linux",
      "mac",
      "posix",
      "windows"
    ],
    "cpu_cost": 1.0,
    "exclude_configs": [],
    "exclude_iomgrs": [],
    "flaky": false,
    "gtest": true,
    "language": "c++",
    "name": "cli_call_test",
    "platforms": [
      "linux",
      "mac",
      "posix",
      "windows"
    ],
    "uses_polling": true
  },
  {
    "args": [],
    "benchmark": false,
    "ci_platforms": [
      "linux",
      "mac",
      "posix",
      "windows"
    ],
    "cpu_cost": 1.0,
    "exclude_configs": [],
    "exclude_iomgrs": [],
    "flaky": false,
    "gtest": true,
    "language": "c++",
    "name": "client_authority_filter_test",
    "platforms": [
      "linux",
      "mac",
      "posix",
      "windows"
    ],
    "uses_polling": false
  },
  {
    "args": [],
    "benchmark": false,
    "ci_platforms": [
      "linux",
      "mac",
      "posix",
      "windows"
    ],
    "cpu_cost": 1.0,
    "exclude_configs": [],
    "exclude_iomgrs": [],
    "flaky": false,
    "gtest": true,
    "language": "c++",
    "name": "client_callback_end2end_test",
    "platforms": [
      "linux",
      "mac",
      "posix",
      "windows"
    ],
    "uses_polling": true
  },
  {
    "args": [],
    "benchmark": false,
    "ci_platforms": [
      "linux",
      "mac",
      "posix",
      "windows"
    ],
    "cpu_cost": 1.0,
    "exclude_configs": [],
    "exclude_iomgrs": [],
    "flaky": false,
    "gtest": true,
    "language": "c++",
    "name": "client_context_test_peer_test",
    "platforms": [
      "linux",
      "mac",
      "posix",
      "windows"
    ],
    "uses_polling": true
  },
  {
    "args": [],
    "benchmark": false,
    "ci_platforms": [
      "linux",
      "mac",
      "posix",
      "windows"
    ],
    "cpu_cost": 1.0,
    "exclude_configs": [],
    "exclude_iomgrs": [],
    "flaky": false,
    "gtest": true,
    "language": "c++",
    "name": "client_interceptors_end2end_test",
    "platforms": [
      "linux",
      "mac",
      "posix",
      "windows"
    ],
    "uses_polling": true
  },
  {
    "args": [],
    "benchmark": false,
    "ci_platforms": [
      "linux",
      "mac",
      "posix",
      "windows"
    ],
    "cpu_cost": 1.0,
    "exclude_configs": [],
    "exclude_iomgrs": [],
    "flaky": false,
    "gtest": true,
    "language": "c++",
    "name": "codegen_test_full",
    "platforms": [
      "linux",
      "mac",
      "posix",
      "windows"
    ],
    "uses_polling": false
  },
  {
    "args": [],
    "benchmark": false,
    "ci_platforms": [
      "linux",
      "mac",
      "posix",
      "windows"
    ],
    "cpu_cost": 1.0,
    "exclude_configs": [],
    "exclude_iomgrs": [],
    "flaky": false,
    "gtest": true,
    "language": "c++",
    "name": "codegen_test_minimal",
    "platforms": [
      "linux",
      "mac",
      "posix",
      "windows"
    ],
    "uses_polling": false
  },
  {
    "args": [],
    "benchmark": false,
    "ci_platforms": [
      "linux",
      "mac",
      "posix",
      "windows"
    ],
    "cpu_cost": 1.0,
    "exclude_configs": [],
    "exclude_iomgrs": [],
    "flaky": false,
    "gtest": true,
    "language": "c++",
    "name": "connection_prefix_bad_client_test",
    "platforms": [
      "linux",
      "mac",
      "posix",
      "windows"
    ],
    "uses_polling": true
  },
  {
    "args": [],
    "benchmark": false,
    "ci_platforms": [
      "linux",
      "mac",
      "posix",
      "windows"
    ],
    "cpu_cost": 1.0,
    "exclude_configs": [],
    "exclude_iomgrs": [],
    "flaky": false,
    "gtest": true,
    "language": "c++",
    "name": "connectivity_state_test",
    "platforms": [
      "linux",
      "mac",
      "posix",
      "windows"
    ],
    "uses_polling": true
  },
  {
    "args": [],
    "benchmark": false,
    "ci_platforms": [
      "linux",
      "mac",
      "posix",
      "windows"
    ],
    "cpu_cost": 1.0,
    "exclude_configs": [],
    "exclude_iomgrs": [],
    "flaky": false,
    "gtest": true,
    "language": "c++",
    "name": "context_allocator_end2end_test",
    "platforms": [
      "linux",
      "mac",
      "posix",
      "windows"
    ],
    "uses_polling": true
  },
  {
    "args": [],
    "benchmark": false,
    "ci_platforms": [
      "linux",
      "mac",
      "posix",
      "windows"
    ],
    "cpu_cost": 1.0,
    "exclude_configs": [],
    "exclude_iomgrs": [],
    "flaky": false,
    "gtest": true,
    "language": "c++",
    "name": "context_list_test",
    "platforms": [
      "linux",
      "mac",
      "posix",
      "windows"
    ],
    "uses_polling": false
  },
  {
    "args": [],
    "benchmark": false,
    "ci_platforms": [
      "linux",
      "mac",
      "posix",
      "windows"
    ],
    "cpu_cost": 1.0,
    "exclude_configs": [],
    "exclude_iomgrs": [],
    "flaky": false,
    "gtest": true,
    "language": "c++",
    "name": "context_test",
    "platforms": [
      "linux",
      "mac",
      "posix",
      "windows"
    ],
    "uses_polling": false
  },
  {
    "args": [],
    "benchmark": false,
    "ci_platforms": [
      "linux",
      "mac",
      "posix",
      "windows"
    ],
    "cpu_cost": 1.0,
    "exclude_configs": [],
    "exclude_iomgrs": [],
    "flaky": false,
    "gtest": true,
    "language": "c++",
    "name": "core_configuration_test",
    "platforms": [
      "linux",
      "mac",
      "posix",
      "windows"
    ],
    "uses_polling": false
  },
  {
    "args": [],
    "benchmark": false,
    "ci_platforms": [
      "linux",
      "mac",
      "posix",
      "windows"
    ],
    "cpu_cost": 1.0,
    "exclude_configs": [],
    "exclude_iomgrs": [],
    "flaky": false,
    "gtest": true,
    "language": "c++",
    "name": "cpp_impl_of_test",
    "platforms": [
      "linux",
      "mac",
      "posix",
      "windows"
    ],
    "uses_polling": false
  },
  {
    "args": [],
    "benchmark": false,
    "ci_platforms": [
      "linux",
      "mac",
      "posix"
    ],
    "cpu_cost": 1.0,
    "exclude_configs": [],
    "exclude_iomgrs": [],
    "flaky": false,
    "gtest": true,
    "language": "c++",
    "name": "crl_ssl_transport_security_test",
    "platforms": [
      "linux",
      "mac",
      "posix"
    ],
    "uses_polling": true
  },
  {
    "args": [],
    "benchmark": false,
    "ci_platforms": [
      "linux",
      "mac",
      "posix",
      "windows"
    ],
    "cpu_cost": 1.0,
    "exclude_configs": [],
    "exclude_iomgrs": [],
    "flaky": false,
    "gtest": true,
    "language": "c++",
    "name": "delegating_channel_test",
    "platforms": [
      "linux",
      "mac",
      "posix",
      "windows"
    ],
    "uses_polling": true
  },
  {
    "args": [],
    "benchmark": false,
    "ci_platforms": [
      "linux",
      "mac",
      "posix",
      "windows"
    ],
    "cpu_cost": 1.0,
    "exclude_configs": [],
    "exclude_iomgrs": [],
    "flaky": false,
    "gtest": true,
    "language": "c++",
    "name": "destroy_grpclb_channel_with_active_connect_stress_test",
    "platforms": [
      "linux",
      "mac",
      "posix",
      "windows"
    ],
    "uses_polling": true
  },
  {
    "args": [],
    "benchmark": false,
    "ci_platforms": [
      "linux",
      "mac",
      "posix",
      "windows"
    ],
    "cpu_cost": 1.0,
    "exclude_configs": [],
    "exclude_iomgrs": [],
    "flaky": false,
    "gtest": true,
    "language": "c++",
    "name": "dual_ref_counted_test",
    "platforms": [
      "linux",
      "mac",
      "posix",
      "windows"
    ],
    "uses_polling": true
  },
  {
    "args": [],
    "benchmark": false,
    "ci_platforms": [
      "linux",
      "mac",
      "posix",
      "windows"
    ],
    "cpu_cost": 1.0,
    "exclude_configs": [],
    "exclude_iomgrs": [],
    "flaky": false,
    "gtest": true,
    "language": "c++",
    "name": "duplicate_header_bad_client_test",
    "platforms": [
      "linux",
      "mac",
      "posix",
      "windows"
    ],
    "uses_polling": true
  },
  {
    "args": [],
    "benchmark": false,
    "ci_platforms": [
      "linux",
      "mac",
      "posix",
      "windows"
    ],
    "cpu_cost": 1.0,
    "exclude_configs": [],
    "exclude_iomgrs": [],
    "flaky": false,
    "gtest": true,
    "language": "c++",
    "name": "end2end_binder_transport_test",
    "platforms": [
      "linux",
      "mac",
      "posix",
      "windows"
    ],
    "uses_polling": true
  },
  {
    "args": [],
    "benchmark": false,
    "ci_platforms": [
      "linux",
      "mac",
      "posix",
      "windows"
    ],
    "cpu_cost": 1.0,
    "exclude_configs": [],
    "exclude_iomgrs": [],
    "flaky": false,
    "gtest": true,
    "language": "c++",
    "name": "endpoint_binder_pool_test",
    "platforms": [
      "linux",
      "mac",
      "posix",
      "windows"
    ],
    "uses_polling": false
  },
  {
    "args": [],
    "benchmark": false,
    "ci_platforms": [
      "linux",
      "mac",
      "posix",
      "windows"
    ],
    "cpu_cost": 1.0,
    "exclude_configs": [],
    "exclude_iomgrs": [],
    "flaky": false,
    "gtest": true,
    "language": "c++",
    "name": "endpoint_config_test",
    "platforms": [
      "linux",
      "mac",
      "posix",
      "windows"
    ],
    "uses_polling": false
  },
  {
    "args": [],
    "benchmark": false,
    "ci_platforms": [
      "linux",
      "mac",
      "posix",
      "windows"
    ],
    "cpu_cost": 1.0,
    "exclude_configs": [],
    "exclude_iomgrs": [],
    "flaky": false,
    "gtest": true,
    "language": "c++",
    "name": "error_details_test",
    "platforms": [
      "linux",
      "mac",
      "posix",
      "windows"
    ],
    "uses_polling": true
  },
  {
    "args": [],
    "benchmark": false,
    "ci_platforms": [
      "linux",
      "mac",
      "posix",
      "windows"
    ],
    "cpu_cost": 1.0,
    "exclude_configs": [],
    "exclude_iomgrs": [],
    "flaky": false,
    "gtest": true,
    "language": "c++",
    "name": "error_test",
    "platforms": [
      "linux",
      "mac",
      "posix",
      "windows"
    ],
    "uses_polling": false
  },
  {
    "args": [],
    "benchmark": false,
    "ci_platforms": [
      "linux",
      "mac",
      "posix",
      "windows"
    ],
    "cpu_cost": 1.0,
    "exclude_configs": [],
    "exclude_iomgrs": [],
    "flaky": false,
    "gtest": true,
    "language": "c++",
    "name": "error_utils_test",
    "platforms": [
      "linux",
      "mac",
      "posix",
      "windows"
    ],
    "uses_polling": true
  },
  {
    "args": [],
    "benchmark": false,
    "ci_platforms": [
      "linux",
      "mac",
      "posix",
      "windows"
    ],
    "cpu_cost": 1.0,
    "exclude_configs": [],
    "exclude_iomgrs": [],
    "flaky": false,
    "gtest": true,
    "language": "c++",
    "name": "evaluate_args_test",
    "platforms": [
      "linux",
      "mac",
      "posix",
      "windows"
    ],
    "uses_polling": true
  },
  {
    "args": [],
    "benchmark": false,
    "ci_platforms": [
      "linux",
      "mac",
      "posix"
    ],
    "cpu_cost": 1.0,
    "exclude_configs": [],
    "exclude_iomgrs": [],
    "flaky": false,
    "gtest": true,
    "language": "c++",
    "name": "examine_stack_test",
    "platforms": [
      "linux",
      "mac",
      "posix"
    ],
    "uses_polling": false
  },
  {
    "args": [],
    "benchmark": false,
    "ci_platforms": [
      "linux",
      "mac",
      "posix",
      "windows"
    ],
    "cpu_cost": 1.0,
    "exclude_configs": [],
    "exclude_iomgrs": [],
    "flaky": false,
    "gtest": true,
    "language": "c++",
    "name": "exception_test",
    "platforms": [
      "linux",
      "mac",
      "posix",
      "windows"
    ],
    "uses_polling": true
  },
  {
    "args": [],
    "benchmark": false,
    "ci_platforms": [
      "linux",
      "mac",
      "posix",
      "windows"
    ],
    "cpu_cost": 1.0,
    "exclude_configs": [],
    "exclude_iomgrs": [],
    "flaky": false,
    "gtest": true,
    "language": "c++",
    "name": "exec_ctx_wakeup_scheduler_test",
    "platforms": [
      "linux",
      "mac",
      "posix",
      "windows"
    ],
    "uses_polling": false
  },
  {
    "args": [],
    "benchmark": false,
    "ci_platforms": [
      "linux",
      "mac",
      "posix",
      "windows"
    ],
    "cpu_cost": 1.0,
    "exclude_configs": [],
    "exclude_iomgrs": [],
    "flaky": false,
    "gtest": true,
    "language": "c++",
    "name": "fake_binder_test",
    "platforms": [
      "linux",
      "mac",
      "posix",
      "windows"
    ],
    "uses_polling": false
  },
  {
    "args": [],
    "benchmark": false,
    "ci_platforms": [
      "linux",
      "mac",
      "posix",
      "windows"
    ],
    "cpu_cost": 1.0,
    "exclude_configs": [],
    "exclude_iomgrs": [],
    "flaky": false,
    "gtest": true,
    "language": "c++",
    "name": "file_watcher_certificate_provider_factory_test",
    "platforms": [
      "linux",
      "mac",
      "posix",
      "windows"
    ],
    "uses_polling": true
  },
  {
    "args": [],
    "benchmark": false,
    "ci_platforms": [
      "linux",
      "mac",
      "posix",
      "windows"
    ],
    "cpu_cost": 1.0,
    "exclude_configs": [],
    "exclude_iomgrs": [],
    "flaky": false,
    "gtest": true,
    "language": "c++",
    "name": "filter_end2end_test",
    "platforms": [
      "linux",
      "mac",
      "posix",
      "windows"
    ],
    "uses_polling": true
  },
  {
    "args": [],
    "benchmark": false,
    "ci_platforms": [
      "linux",
      "mac",
      "posix",
      "windows"
    ],
    "cpu_cost": 1.0,
    "exclude_configs": [],
    "exclude_iomgrs": [],
    "flaky": false,
    "gtest": true,
    "language": "c++",
    "name": "flow_control_test",
    "platforms": [
      "linux",
      "mac",
      "posix",
      "windows"
    ],
    "uses_polling": true
  },
  {
    "args": [],
    "benchmark": false,
    "ci_platforms": [
      "linux",
      "mac",
      "posix",
      "windows"
    ],
    "cpu_cost": 1.0,
    "exclude_configs": [],
    "exclude_iomgrs": [],
    "flaky": false,
    "gtest": true,
    "language": "c++",
    "name": "for_each_test",
    "platforms": [
      "linux",
      "mac",
      "posix",
      "windows"
    ],
    "uses_polling": false
  },
  {
    "args": [],
    "benchmark": false,
    "ci_platforms": [
      "linux",
      "mac",
      "posix",
      "windows"
    ],
    "cpu_cost": 1.0,
    "exclude_configs": [],
    "exclude_iomgrs": [],
    "flaky": false,
    "gtest": true,
    "language": "c++",
    "name": "generic_end2end_test",
    "platforms": [
      "linux",
      "mac",
      "posix",
      "windows"
    ],
    "uses_polling": true
  },
  {
    "args": [],
    "benchmark": false,
    "ci_platforms": [
      "linux",
      "mac",
      "posix"
    ],
    "cpu_cost": 1.0,
    "exclude_configs": [],
    "exclude_iomgrs": [],
    "flaky": false,
    "gtest": true,
    "language": "c++",
    "name": "global_config_env_test",
    "platforms": [
      "linux",
      "mac",
      "posix"
    ],
    "uses_polling": false
  },
  {
    "args": [],
    "benchmark": false,
    "ci_platforms": [
      "linux",
      "mac",
      "posix",
      "windows"
    ],
    "cpu_cost": 1.0,
    "exclude_configs": [],
    "exclude_iomgrs": [],
    "flaky": false,
    "gtest": true,
    "language": "c++",
    "name": "global_config_test",
    "platforms": [
      "linux",
      "mac",
      "posix",
      "windows"
    ],
    "uses_polling": false
  },
  {
    "args": [],
    "benchmark": false,
    "ci_platforms": [
      "linux",
      "mac",
      "posix",
      "windows"
    ],
    "cpu_cost": 1.0,
    "exclude_configs": [],
    "exclude_iomgrs": [],
    "flaky": false,
    "gtest": true,
    "language": "c++",
    "name": "google_c2p_resolver_test",
    "platforms": [
      "linux",
      "mac",
      "posix",
      "windows"
    ],
    "uses_polling": true
  },
  {
    "args": [],
    "benchmark": false,
    "ci_platforms": [
      "linux",
      "mac",
      "posix",
      "windows"
    ],
    "cpu_cost": 1.0,
    "exclude_configs": [],
    "exclude_iomgrs": [],
    "flaky": false,
    "gtest": true,
    "language": "c++",
    "name": "google_mesh_ca_certificate_provider_factory_test",
    "platforms": [
      "linux",
      "mac",
      "posix",
      "windows"
    ],
    "uses_polling": true
  },
  {
    "args": [],
    "benchmark": false,
    "ci_platforms": [
      "linux",
      "mac",
      "posix",
      "windows"
    ],
    "cpu_cost": 1.0,
    "exclude_configs": [],
    "exclude_iomgrs": [],
    "flaky": false,
    "gtest": true,
    "language": "c++",
    "name": "graceful_shutdown_test",
    "platforms": [
      "linux",
      "mac",
      "posix",
      "windows"
    ],
    "uses_polling": true
  },
  {
    "args": [],
    "benchmark": false,
    "ci_platforms": [
      "linux",
      "mac",
      "posix",
      "windows"
    ],
    "cpu_cost": 1.0,
    "exclude_configs": [],
    "exclude_iomgrs": [],
    "flaky": false,
    "gtest": true,
    "language": "c++",
    "name": "grpc_authorization_engine_test",
    "platforms": [
      "linux",
      "mac",
      "posix",
      "windows"
    ],
    "uses_polling": true
  },
  {
    "args": [],
    "benchmark": false,
    "ci_platforms": [
      "linux",
      "mac",
      "posix",
      "windows"
    ],
    "cpu_cost": 1.0,
    "exclude_configs": [],
    "exclude_iomgrs": [],
    "flaky": false,
    "gtest": true,
    "language": "c++",
    "name": "grpc_authorization_policy_provider_test",
    "platforms": [
      "linux",
      "mac",
      "posix",
      "windows"
    ],
    "uses_polling": true
  },
  {
    "args": [],
    "benchmark": false,
    "ci_platforms": [
      "linux",
      "mac",
      "posix",
      "windows"
    ],
    "cpu_cost": 1.0,
    "exclude_configs": [],
    "exclude_iomgrs": [],
    "flaky": false,
    "gtest": true,
    "language": "c++",
    "name": "grpc_authz_end2end_test",
    "platforms": [
      "linux",
      "mac",
      "posix",
      "windows"
    ],
    "uses_polling": true
  },
  {
    "args": [],
    "benchmark": false,
    "ci_platforms": [
      "linux",
      "mac",
      "posix",
      "windows"
    ],
    "cpu_cost": 1.0,
    "exclude_configs": [],
    "exclude_iomgrs": [],
    "flaky": false,
    "gtest": true,
    "language": "c++",
    "name": "grpc_tls_certificate_distributor_test",
    "platforms": [
      "linux",
      "mac",
      "posix",
      "windows"
    ],
    "uses_polling": true
  },
  {
    "args": [],
    "benchmark": false,
    "ci_platforms": [
      "linux",
      "mac",
      "posix",
      "windows"
    ],
    "cpu_cost": 1.0,
    "exclude_configs": [],
    "exclude_iomgrs": [],
    "flaky": false,
    "gtest": true,
    "language": "c++",
    "name": "grpc_tls_certificate_provider_test",
    "platforms": [
      "linux",
      "mac",
      "posix",
      "windows"
    ],
    "uses_polling": true
  },
  {
    "args": [],
    "benchmark": false,
    "ci_platforms": [
      "linux",
      "mac",
      "posix",
      "windows"
    ],
    "cpu_cost": 1.0,
    "exclude_configs": [],
    "exclude_iomgrs": [],
    "flaky": false,
    "gtest": true,
    "language": "c++",
    "name": "grpc_tls_certificate_verifier_test",
    "platforms": [
      "linux",
      "mac",
      "posix",
      "windows"
    ],
    "uses_polling": true
  },
  {
    "args": [],
    "benchmark": false,
    "ci_platforms": [
      "linux",
      "mac",
      "posix",
      "windows"
    ],
    "cpu_cost": 1.0,
    "exclude_configs": [],
    "exclude_iomgrs": [],
    "flaky": false,
    "gtest": true,
    "language": "c++",
    "name": "grpc_tls_credentials_options_comparator_test",
    "platforms": [
      "linux",
      "mac",
      "posix",
      "windows"
    ],
    "uses_polling": true
  },
  {
    "args": [],
    "benchmark": false,
    "ci_platforms": [
      "linux",
      "mac",
      "posix",
      "windows"
    ],
    "cpu_cost": 1.0,
    "exclude_configs": [],
    "exclude_iomgrs": [],
    "flaky": false,
    "gtest": true,
    "language": "c++",
    "name": "grpc_tls_credentials_options_test",
    "platforms": [
      "linux",
      "mac",
      "posix",
      "windows"
    ],
    "uses_polling": true
  },
  {
    "args": [],
    "benchmark": false,
    "ci_platforms": [
      "linux",
      "posix"
    ],
    "cpu_cost": 1.0,
    "exclude_configs": [],
    "exclude_iomgrs": [],
    "flaky": false,
    "gtest": true,
    "language": "c++",
    "name": "grpc_tool_test",
    "platforms": [
      "linux",
      "posix"
    ],
    "uses_polling": true
  },
  {
    "args": [],
    "benchmark": false,
    "ci_platforms": [
      "linux",
      "mac",
      "posix",
      "windows"
    ],
    "cpu_cost": 1.0,
    "exclude_configs": [],
    "exclude_iomgrs": [],
    "flaky": false,
    "gtest": true,
    "language": "c++",
    "name": "grpclb_api_test",
    "platforms": [
      "linux",
      "mac",
      "posix",
      "windows"
    ],
    "uses_polling": true
  },
  {
    "args": [],
    "benchmark": false,
    "ci_platforms": [
      "linux",
      "mac",
      "posix",
      "windows"
    ],
    "cpu_cost": 1.0,
    "exclude_configs": [],
    "exclude_iomgrs": [],
    "flaky": false,
    "gtest": true,
    "language": "c++",
    "name": "h2_ssl_session_reuse_test",
    "platforms": [
      "linux",
      "mac",
      "posix",
      "windows"
    ],
    "uses_polling": true
  },
  {
    "args": [],
    "benchmark": false,
    "ci_platforms": [
      "linux",
      "mac",
      "posix",
      "windows"
    ],
    "cpu_cost": 1.0,
    "exclude_configs": [],
    "exclude_iomgrs": [],
    "flaky": false,
    "gtest": true,
    "language": "c++",
    "name": "head_of_line_blocking_bad_client_test",
    "platforms": [
      "linux",
      "mac",
      "posix",
      "windows"
    ],
    "uses_polling": true
  },
  {
    "args": [],
    "benchmark": false,
    "ci_platforms": [
      "linux",
      "mac",
      "posix",
      "windows"
    ],
    "cpu_cost": 1.0,
    "exclude_configs": [],
    "exclude_iomgrs": [],
    "flaky": false,
    "gtest": true,
    "language": "c++",
    "name": "headers_bad_client_test",
    "platforms": [
      "linux",
      "mac",
      "posix",
      "windows"
    ],
    "uses_polling": true
  },
  {
    "args": [],
    "benchmark": false,
    "ci_platforms": [
      "linux",
      "mac",
      "posix",
      "windows"
    ],
    "cpu_cost": 1.0,
    "exclude_configs": [],
    "exclude_iomgrs": [],
    "flaky": false,
    "gtest": true,
    "language": "c++",
    "name": "health_service_end2end_test",
    "platforms": [
      "linux",
      "mac",
      "posix",
      "windows"
    ],
    "uses_polling": true
  },
  {
    "args": [],
    "benchmark": false,
    "ci_platforms": [
      "linux",
      "mac",
      "posix",
      "windows"
    ],
    "cpu_cost": 1.0,
    "exclude_configs": [],
    "exclude_iomgrs": [],
    "flaky": false,
    "gtest": true,
    "language": "c++",
    "name": "hpack_parser_table_test",
    "platforms": [
      "linux",
      "mac",
      "posix",
      "windows"
    ],
    "uses_polling": false
  },
  {
    "args": [],
    "benchmark": false,
    "ci_platforms": [
      "linux",
      "mac",
      "posix",
      "windows"
    ],
    "cpu_cost": 1.0,
    "exclude_configs": [],
    "exclude_iomgrs": [],
    "flaky": false,
    "gtest": true,
    "language": "c++",
    "name": "hpack_parser_test",
    "platforms": [
      "linux",
      "mac",
      "posix",
      "windows"
    ],
    "uses_polling": false
  },
  {
    "args": [],
    "benchmark": false,
    "ci_platforms": [
      "linux",
      "mac",
      "posix",
      "windows"
    ],
    "cpu_cost": 1.0,
    "exclude_configs": [],
    "exclude_iomgrs": [],
    "flaky": false,
    "gtest": true,
    "language": "c++",
    "name": "http_proxy_mapper_test",
    "platforms": [
      "linux",
      "mac",
      "posix",
      "windows"
    ],
    "uses_polling": false
  },
  {
    "args": [],
    "benchmark": false,
    "ci_platforms": [
      "linux",
      "mac",
      "posix"
    ],
    "cpu_cost": 1.0,
    "exclude_configs": [],
    "exclude_iomgrs": [],
    "flaky": false,
    "gtest": true,
    "language": "c++",
    "name": "httpcli_test",
    "platforms": [
      "linux",
      "mac",
      "posix"
    ],
    "uses_polling": true
  },
  {
    "args": [],
    "benchmark": false,
    "ci_platforms": [
      "linux",
      "mac",
      "posix"
    ],
    "cpu_cost": 1.0,
    "exclude_configs": [],
    "exclude_iomgrs": [],
    "flaky": false,
    "gtest": true,
    "language": "c++",
    "name": "httpscli_test",
    "platforms": [
      "linux",
      "mac",
      "posix"
    ],
    "uses_polling": true
  },
  {
    "args": [],
    "benchmark": false,
    "ci_platforms": [
      "linux",
      "mac",
      "posix",
      "windows"
    ],
    "cpu_cost": 1.0,
    "exclude_configs": [],
    "exclude_iomgrs": [],
    "flaky": false,
    "gtest": true,
    "language": "c++",
    "name": "hybrid_end2end_test",
    "platforms": [
      "linux",
      "mac",
      "posix",
      "windows"
    ],
    "uses_polling": true
  },
  {
    "args": [],
    "benchmark": false,
    "ci_platforms": [
      "linux",
      "mac",
      "posix",
      "windows"
    ],
    "cpu_cost": 1.0,
    "exclude_configs": [],
    "exclude_iomgrs": [],
    "flaky": false,
    "gtest": true,
    "language": "c++",
    "name": "idle_filter_state_test",
    "platforms": [
      "linux",
      "mac",
      "posix",
      "windows"
    ],
    "uses_polling": false
  },
  {
    "args": [],
    "benchmark": false,
    "ci_platforms": [
      "linux",
      "mac",
      "posix",
      "windows"
    ],
    "cpu_cost": 1.0,
    "exclude_configs": [],
    "exclude_iomgrs": [],
    "flaky": false,
    "gtest": true,
    "language": "c++",
    "name": "if_test",
    "platforms": [
      "linux",
      "mac",
      "posix",
      "windows"
    ],
    "uses_polling": false
  },
  {
    "args": [],
    "benchmark": false,
    "ci_platforms": [
      "linux",
      "mac",
      "posix",
      "windows"
    ],
    "cpu_cost": 1.0,
    "exclude_configs": [],
    "exclude_iomgrs": [],
    "flaky": false,
    "gtest": true,
    "language": "c++",
    "name": "init_test",
    "platforms": [
      "linux",
      "mac",
      "posix",
      "windows"
    ],
    "uses_polling": false
  },
  {
    "args": [],
    "benchmark": false,
    "ci_platforms": [
      "linux",
      "mac",
      "posix",
      "windows"
    ],
    "cpu_cost": 1.0,
    "exclude_configs": [],
    "exclude_iomgrs": [],
    "flaky": false,
    "gtest": true,
    "language": "c++",
    "name": "initial_settings_frame_bad_client_test",
    "platforms": [
      "linux",
      "mac",
      "posix",
      "windows"
    ],
    "uses_polling": true
  },
  {
    "args": [],
    "benchmark": false,
    "ci_platforms": [
      "linux",
      "mac",
      "posix",
      "windows"
    ],
    "cpu_cost": 1.0,
    "exclude_configs": [],
    "exclude_iomgrs": [],
    "flaky": false,
    "gtest": true,
    "language": "c++",
    "name": "insecure_security_connector_test",
    "platforms": [
      "linux",
      "mac",
      "posix",
      "windows"
    ],
    "uses_polling": true
  },
  {
    "args": [],
    "benchmark": false,
    "ci_platforms": [
      "linux",
      "mac",
      "posix",
      "windows"
    ],
    "cpu_cost": 1.0,
    "exclude_configs": [],
    "exclude_iomgrs": [],
    "flaky": false,
    "gtest": true,
    "language": "c++",
    "name": "join_test",
    "platforms": [
      "linux",
      "mac",
      "posix",
      "windows"
    ],
    "uses_polling": false
  },
  {
    "args": [],
    "benchmark": false,
    "ci_platforms": [
      "linux",
      "mac",
      "posix",
      "windows"
    ],
    "cpu_cost": 1.0,
    "exclude_configs": [],
    "exclude_iomgrs": [],
    "flaky": false,
    "gtest": true,
    "language": "c++",
    "name": "json_test",
    "platforms": [
      "linux",
      "mac",
      "posix",
      "windows"
    ],
    "uses_polling": false
  },
  {
    "args": [],
    "benchmark": false,
    "ci_platforms": [
      "linux",
      "mac",
      "posix",
      "windows"
    ],
    "cpu_cost": 1.0,
    "exclude_configs": [],
    "exclude_iomgrs": [],
    "flaky": false,
    "gtest": true,
    "language": "c++",
    "name": "large_metadata_bad_client_test",
    "platforms": [
      "linux",
      "mac",
      "posix",
      "windows"
    ],
    "uses_polling": true
  },
  {
    "args": [],
    "benchmark": false,
    "ci_platforms": [
      "linux",
      "mac",
      "posix",
      "windows"
    ],
    "cpu_cost": 1.0,
    "exclude_configs": [],
    "exclude_iomgrs": [],
    "flaky": false,
    "gtest": true,
    "language": "c++",
    "name": "latch_test",
    "platforms": [
      "linux",
      "mac",
      "posix",
      "windows"
    ],
    "uses_polling": false
  },
  {
    "args": [],
    "benchmark": false,
    "ci_platforms": [
      "linux",
      "mac",
      "posix",
      "windows"
    ],
    "cpu_cost": 1.0,
    "exclude_configs": [],
    "exclude_iomgrs": [],
    "flaky": false,
    "gtest": true,
    "language": "c++",
    "name": "lb_get_cpu_stats_test",
    "platforms": [
      "linux",
      "mac",
      "posix",
      "windows"
    ],
    "uses_polling": true
  },
  {
    "args": [],
    "benchmark": false,
    "ci_platforms": [
      "linux",
      "mac",
      "posix",
      "windows"
    ],
    "cpu_cost": 1.0,
    "exclude_configs": [],
    "exclude_iomgrs": [],
    "flaky": false,
    "gtest": true,
    "language": "c++",
    "name": "lb_load_data_store_test",
    "platforms": [
      "linux",
      "mac",
      "posix",
      "windows"
    ],
    "uses_polling": true
  },
  {
    "args": [],
    "benchmark": false,
    "ci_platforms": [
      "linux",
      "mac",
      "posix",
      "windows"
    ],
    "cpu_cost": 1.0,
    "exclude_configs": [],
    "exclude_iomgrs": [],
    "flaky": false,
    "gtest": true,
    "language": "c++",
    "name": "linux_system_roots_test",
    "platforms": [
      "linux",
      "mac",
      "posix",
      "windows"
    ],
    "uses_polling": true
  },
  {
    "args": [],
    "benchmark": false,
    "ci_platforms": [
      "linux",
      "mac",
      "posix",
      "windows"
    ],
    "cpu_cost": 1.0,
    "exclude_configs": [],
    "exclude_iomgrs": [],
    "flaky": false,
    "gtest": true,
    "language": "c++",
    "name": "log_test",
    "platforms": [
      "linux",
      "mac",
      "posix",
      "windows"
    ],
    "uses_polling": false
  },
  {
    "args": [],
    "benchmark": false,
    "ci_platforms": [
      "linux",
      "mac",
      "posix",
      "windows"
    ],
    "cpu_cost": 1.0,
    "exclude_configs": [],
    "exclude_iomgrs": [],
    "flaky": false,
    "gtest": true,
    "language": "c++",
    "name": "loop_test",
    "platforms": [
      "linux",
      "mac",
      "posix",
      "windows"
    ],
    "uses_polling": false
  },
  {
    "args": [],
    "benchmark": false,
    "ci_platforms": [
      "linux",
      "mac",
      "posix",
      "windows"
    ],
    "cpu_cost": 1.0,
    "exclude_configs": [],
    "exclude_iomgrs": [],
    "flaky": false,
    "gtest": true,
    "language": "c++",
    "name": "match_test",
    "platforms": [
      "linux",
      "mac",
      "posix",
      "windows"
    ],
    "uses_polling": false
  },
  {
    "args": [],
    "benchmark": false,
    "ci_platforms": [
      "linux",
      "mac",
      "posix",
      "windows"
    ],
    "cpu_cost": 1.0,
    "exclude_configs": [],
    "exclude_iomgrs": [],
    "flaky": false,
    "gtest": true,
    "language": "c++",
    "name": "matchers_test",
    "platforms": [
      "linux",
      "mac",
      "posix",
      "windows"
    ],
    "uses_polling": true
  },
  {
    "args": [],
    "benchmark": false,
    "ci_platforms": [
      "linux",
      "mac",
      "posix",
      "windows"
    ],
    "cpu_cost": 1.0,
    "exclude_configs": [],
    "exclude_iomgrs": [],
    "flaky": false,
    "gtest": true,
    "language": "c++",
    "name": "memory_quota_test",
    "platforms": [
      "linux",
      "mac",
      "posix",
      "windows"
    ],
    "uses_polling": false
  },
  {
    "args": [],
    "benchmark": false,
    "ci_platforms": [
      "linux",
      "mac",
      "posix",
      "windows"
    ],
    "cpu_cost": 1.0,
    "exclude_configs": [],
    "exclude_iomgrs": [],
    "flaky": false,
    "gtest": true,
    "language": "c++",
    "name": "message_allocator_end2end_test",
    "platforms": [
      "linux",
      "mac",
      "posix",
      "windows"
    ],
    "uses_polling": true
  },
  {
    "args": [],
    "benchmark": false,
    "ci_platforms": [
      "linux",
      "mac",
      "posix",
      "windows"
    ],
    "cpu_cost": 1.0,
    "exclude_configs": [],
    "exclude_iomgrs": [],
    "flaky": false,
    "gtest": true,
    "language": "c++",
    "name": "metadata_map_test",
    "platforms": [
      "linux",
      "mac",
      "posix",
      "windows"
    ],
    "uses_polling": true
  },
  {
    "args": [],
    "benchmark": false,
    "ci_platforms": [
      "linux",
      "mac",
      "posix",
      "windows"
    ],
    "cpu_cost": 1.0,
    "exclude_configs": [],
    "exclude_iomgrs": [],
    "flaky": false,
    "gtest": true,
    "language": "c++",
    "name": "miscompile_with_no_unique_address_test",
    "platforms": [
      "linux",
      "mac",
      "posix",
      "windows"
    ],
    "uses_polling": false
  },
  {
    "args": [],
    "benchmark": false,
    "ci_platforms": [
      "linux",
      "mac",
      "posix",
      "windows"
    ],
    "cpu_cost": 1.0,
    "exclude_configs": [],
    "exclude_iomgrs": [],
    "flaky": false,
    "gtest": true,
    "language": "c++",
    "name": "mock_stream_test",
    "platforms": [
      "linux",
      "mac",
      "posix",
      "windows"
    ],
    "uses_polling": true
  },
  {
    "args": [],
    "benchmark": false,
    "ci_platforms": [
      "linux",
      "mac",
      "posix",
      "windows"
    ],
    "cpu_cost": 1.0,
    "exclude_configs": [],
    "exclude_iomgrs": [],
    "flaky": false,
    "gtest": true,
    "language": "c++",
    "name": "mock_test",
    "platforms": [
      "linux",
      "mac",
      "posix",
      "windows"
    ],
    "uses_polling": true
  },
  {
    "args": [],
    "benchmark": false,
    "ci_platforms": [
      "linux",
      "mac",
      "posix",
      "windows"
    ],
    "cpu_cost": 1.0,
    "exclude_configs": [],
    "exclude_iomgrs": [],
    "flaky": false,
    "gtest": true,
    "language": "c++",
    "name": "nonblocking_test",
    "platforms": [
      "linux",
      "mac",
      "posix",
      "windows"
    ],
    "uses_polling": true
  },
  {
    "args": [],
    "benchmark": false,
    "ci_platforms": [
      "linux",
      "mac",
      "posix",
      "windows"
    ],
    "cpu_cost": 1.0,
    "exclude_configs": [],
    "exclude_iomgrs": [],
    "flaky": false,
    "gtest": true,
    "language": "c++",
    "name": "observable_test",
    "platforms": [
      "linux",
      "mac",
      "posix",
      "windows"
    ],
    "uses_polling": false
  },
  {
    "args": [],
    "benchmark": false,
    "ci_platforms": [
      "linux",
      "mac",
      "posix",
      "windows"
    ],
    "cpu_cost": 1.0,
    "exclude_configs": [],
    "exclude_iomgrs": [],
    "flaky": false,
    "gtest": true,
    "language": "c++",
    "name": "orca_service_end2end_test",
    "platforms": [
      "linux",
      "mac",
      "posix",
      "windows"
    ],
    "uses_polling": true
  },
  {
    "args": [],
    "benchmark": false,
    "ci_platforms": [
      "linux",
      "mac",
      "posix",
      "windows"
    ],
    "cpu_cost": 1.0,
    "exclude_configs": [],
    "exclude_iomgrs": [],
    "flaky": false,
    "gtest": true,
    "language": "c++",
    "name": "orphanable_test",
    "platforms": [
      "linux",
      "mac",
      "posix",
      "windows"
    ],
    "uses_polling": true
  },
  {
    "args": [],
    "benchmark": false,
    "ci_platforms": [
      "linux",
      "mac",
      "posix",
      "windows"
    ],
    "cpu_cost": 1.0,
    "exclude_configs": [],
    "exclude_iomgrs": [],
    "flaky": false,
    "gtest": true,
    "language": "c++",
    "name": "out_of_bounds_bad_client_test",
    "platforms": [
      "linux",
      "mac",
      "posix",
      "windows"
    ],
    "uses_polling": true
  },
  {
    "args": [],
    "benchmark": false,
    "ci_platforms": [
      "linux",
      "mac",
      "posix",
      "windows"
    ],
    "cpu_cost": 1.0,
    "exclude_configs": [],
    "exclude_iomgrs": [],
    "flaky": false,
    "gtest": true,
    "language": "c++",
    "name": "overload_test",
    "platforms": [
      "linux",
      "mac",
      "posix",
      "windows"
    ],
    "uses_polling": false
  },
  {
    "args": [],
    "benchmark": false,
    "ci_platforms": [
      "linux",
      "mac",
      "posix",
      "windows"
    ],
    "cpu_cost": 1.0,
    "exclude_configs": [],
    "exclude_iomgrs": [],
    "flaky": false,
    "gtest": true,
    "language": "c++",
    "name": "parsed_metadata_test",
    "platforms": [
      "linux",
      "mac",
      "posix",
      "windows"
    ],
    "uses_polling": true
  },
  {
    "args": [],
    "benchmark": false,
    "ci_platforms": [
      "linux",
      "mac",
      "posix",
      "windows"
    ],
    "cpu_cost": 1.0,
    "exclude_configs": [],
    "exclude_iomgrs": [],
    "flaky": false,
    "gtest": true,
    "language": "c++",
    "name": "pid_controller_test",
    "platforms": [
      "linux",
      "mac",
      "posix",
      "windows"
    ],
    "uses_polling": true
  },
  {
    "args": [],
    "benchmark": false,
    "ci_platforms": [
      "linux",
      "mac",
      "posix",
      "windows"
    ],
    "cpu_cost": 1.0,
    "exclude_configs": [],
    "exclude_iomgrs": [],
    "flaky": false,
    "gtest": true,
    "language": "c++",
    "name": "pipe_test",
    "platforms": [
      "linux",
      "mac",
      "posix",
      "windows"
    ],
    "uses_polling": false
  },
  {
    "args": [],
    "benchmark": false,
    "ci_platforms": [
      "linux",
      "mac",
      "posix",
      "windows"
    ],
    "cpu_cost": 1.0,
    "exclude_configs": [],
    "exclude_iomgrs": [],
    "flaky": false,
    "gtest": true,
    "language": "c++",
    "name": "poll_test",
    "platforms": [
      "linux",
      "mac",
      "posix",
      "windows"
    ],
    "uses_polling": false
  },
  {
    "args": [],
    "benchmark": false,
    "ci_platforms": [
      "linux",
      "mac",
      "posix",
      "windows"
    ],
    "cpu_cost": 1.0,
    "exclude_configs": [],
    "exclude_iomgrs": [],
    "flaky": false,
    "gtest": true,
    "language": "c++",
    "name": "port_sharing_end2end_test",
    "platforms": [
      "linux",
      "mac",
      "posix",
      "windows"
    ],
    "uses_polling": true
  },
  {
    "args": [],
    "benchmark": false,
    "ci_platforms": [
      "linux",
      "mac",
      "posix",
      "windows"
    ],
    "cpu_cost": 1.0,
    "exclude_configs": [],
    "exclude_iomgrs": [],
    "flaky": false,
    "gtest": true,
    "language": "c++",
    "name": "promise_factory_test",
    "platforms": [
      "linux",
      "mac",
      "posix",
      "windows"
    ],
    "uses_polling": false
  },
  {
    "args": [],
    "benchmark": false,
    "ci_platforms": [
      "linux",
      "mac",
      "posix",
      "windows"
    ],
    "cpu_cost": 1.0,
    "exclude_configs": [],
    "exclude_iomgrs": [],
    "flaky": false,
    "gtest": true,
    "language": "c++",
    "name": "promise_map_test",
    "platforms": [
      "linux",
      "mac",
      "posix",
      "windows"
    ],
    "uses_polling": false
  },
  {
    "args": [],
    "benchmark": false,
    "ci_platforms": [
      "linux",
      "mac",
      "posix",
      "windows"
    ],
    "cpu_cost": 1.0,
    "exclude_configs": [],
    "exclude_iomgrs": [],
    "flaky": false,
    "gtest": true,
    "language": "c++",
    "name": "promise_test",
    "platforms": [
      "linux",
      "mac",
      "posix",
      "windows"
    ],
    "uses_polling": false
  },
  {
    "args": [],
    "benchmark": false,
    "ci_platforms": [
      "linux",
      "mac",
      "posix",
      "windows"
    ],
    "cpu_cost": 1.0,
    "exclude_configs": [],
    "exclude_iomgrs": [],
    "flaky": false,
    "gtest": true,
    "language": "c++",
    "name": "proto_server_reflection_test",
    "platforms": [
      "linux",
      "mac",
      "posix",
      "windows"
    ],
    "uses_polling": true
  },
  {
    "args": [],
    "benchmark": false,
    "ci_platforms": [
      "linux",
      "mac",
      "posix",
      "windows"
    ],
    "cpu_cost": 1.0,
    "exclude_configs": [],
    "exclude_iomgrs": [],
    "flaky": false,
    "gtest": true,
    "language": "c++",
    "name": "proto_utils_test",
    "platforms": [
      "linux",
      "mac",
      "posix",
      "windows"
    ],
    "uses_polling": false
  },
  {
    "args": [],
    "benchmark": false,
    "ci_platforms": [
      "linux",
      "mac",
      "posix",
      "windows"
    ],
    "cpu_cost": 1.0,
    "exclude_configs": [],
    "exclude_iomgrs": [],
    "flaky": false,
    "gtest": true,
    "language": "c++",
    "name": "race_test",
    "platforms": [
      "linux",
      "mac",
      "posix",
      "windows"
    ],
    "uses_polling": false
  },
  {
    "args": [],
    "benchmark": false,
    "ci_platforms": [
      "linux",
      "mac",
      "posix",
      "windows"
    ],
    "cpu_cost": 1.0,
    "exclude_configs": [],
    "exclude_iomgrs": [],
    "flaky": false,
    "gtest": true,
    "language": "c++",
    "name": "raw_end2end_test",
    "platforms": [
      "linux",
      "mac",
      "posix",
      "windows"
    ],
    "uses_polling": true
  },
  {
    "args": [],
    "benchmark": false,
    "ci_platforms": [
      "linux",
      "mac",
      "posix",
      "windows"
    ],
    "cpu_cost": 1.0,
    "exclude_configs": [],
    "exclude_iomgrs": [],
    "flaky": false,
    "gtest": true,
    "language": "c++",
    "name": "rbac_service_config_parser_test",
    "platforms": [
      "linux",
      "mac",
      "posix",
      "windows"
    ],
    "uses_polling": false
  },
  {
    "args": [],
    "benchmark": false,
    "ci_platforms": [
      "linux",
      "mac",
      "posix",
      "windows"
    ],
    "cpu_cost": 1.0,
    "exclude_configs": [],
    "exclude_iomgrs": [],
    "flaky": false,
    "gtest": true,
    "language": "c++",
    "name": "rbac_translator_test",
    "platforms": [
      "linux",
      "mac",
      "posix",
      "windows"
    ],
    "uses_polling": true
  },
  {
    "args": [],
    "benchmark": false,
    "ci_platforms": [
      "linux",
      "mac",
      "posix",
      "windows"
    ],
    "cpu_cost": 1.0,
    "exclude_configs": [],
    "exclude_iomgrs": [],
    "flaky": false,
    "gtest": true,
    "language": "c++",
    "name": "ref_counted_ptr_test",
    "platforms": [
      "linux",
      "mac",
      "posix",
      "windows"
    ],
    "uses_polling": true
  },
  {
    "args": [],
    "benchmark": false,
    "ci_platforms": [
      "linux",
      "mac",
      "posix",
      "windows"
    ],
    "cpu_cost": 1.0,
    "exclude_configs": [],
    "exclude_iomgrs": [],
    "flaky": false,
    "gtest": true,
    "language": "c++",
    "name": "ref_counted_test",
    "platforms": [
      "linux",
      "mac",
      "posix",
      "windows"
    ],
    "uses_polling": true
  },
  {
    "args": [],
    "benchmark": false,
    "ci_platforms": [
      "linux",
      "mac",
      "posix"
    ],
    "cpu_cost": 1.0,
    "exclude_configs": [],
    "exclude_iomgrs": [],
    "flaky": false,
    "gtest": true,
    "language": "c++",
    "name": "remove_stream_from_stalled_lists_test",
    "platforms": [
      "linux",
      "mac",
      "posix"
    ],
    "uses_polling": true
  },
  {
    "args": [],
    "benchmark": false,
    "ci_platforms": [
      "linux",
      "mac",
      "posix",
      "windows"
    ],
    "cpu_cost": 1.0,
    "exclude_configs": [],
    "exclude_iomgrs": [],
    "flaky": false,
    "gtest": true,
    "language": "c++",
    "name": "resolve_address_using_ares_resolver_test",
    "platforms": [
      "linux",
      "mac",
      "posix",
      "windows"
    ],
    "uses_polling": true
  },
  {
    "args": [],
    "benchmark": false,
    "ci_platforms": [
      "linux",
      "mac",
      "posix",
      "windows"
    ],
    "cpu_cost": 1.0,
    "exclude_configs": [],
    "exclude_iomgrs": [],
    "flaky": false,
    "gtest": true,
    "language": "c++",
    "name": "resolve_address_using_native_resolver_test",
    "platforms": [
      "linux",
      "mac",
      "posix",
      "windows"
    ],
    "uses_polling": true
  },
  {
    "args": [],
    "benchmark": false,
    "ci_platforms": [
      "linux",
      "mac",
      "posix",
      "windows"
    ],
    "cpu_cost": 1.0,
    "exclude_configs": [],
    "exclude_iomgrs": [],
    "flaky": false,
    "gtest": true,
    "language": "c++",
    "name": "resource_quota_test",
    "platforms": [
      "linux",
      "mac",
      "posix",
      "windows"
    ],
    "uses_polling": false
  },
  {
    "args": [],
    "benchmark": false,
    "ci_platforms": [
      "linux",
      "mac",
      "posix",
      "windows"
    ],
    "cpu_cost": 1.0,
    "exclude_configs": [],
    "exclude_iomgrs": [],
    "flaky": false,
    "gtest": true,
    "language": "c++",
    "name": "retry_throttle_test",
    "platforms": [
      "linux",
      "mac",
      "posix",
      "windows"
    ],
    "uses_polling": false
  },
  {
    "args": [],
    "benchmark": false,
    "ci_platforms": [
      "linux",
      "mac",
      "posix",
      "windows"
    ],
    "cpu_cost": 1.0,
    "exclude_configs": [],
    "exclude_iomgrs": [],
    "flaky": false,
    "gtest": true,
    "language": "c++",
    "name": "rls_end2end_test",
    "platforms": [
      "linux",
      "mac",
      "posix",
      "windows"
    ],
    "uses_polling": true
  },
  {
    "args": [],
    "benchmark": false,
    "ci_platforms": [
      "linux",
      "mac",
      "posix",
      "windows"
    ],
    "cpu_cost": 1.0,
    "exclude_configs": [],
    "exclude_iomgrs": [],
    "flaky": false,
    "gtest": true,
    "language": "c++",
    "name": "rls_lb_config_parser_test",
    "platforms": [
      "linux",
      "mac",
      "posix",
      "windows"
    ],
    "uses_polling": true
  },
  {
    "args": [],
    "benchmark": false,
    "ci_platforms": [
      "linux",
      "mac",
      "posix",
      "windows"
    ],
    "cpu_cost": 1.0,
    "exclude_configs": [],
    "exclude_iomgrs": [],
    "flaky": false,
    "gtest": true,
    "language": "c++",
    "name": "secure_auth_context_test",
    "platforms": [
      "linux",
      "mac",
      "posix",
      "windows"
    ],
    "uses_polling": true
  },
  {
    "args": [],
    "benchmark": false,
    "ci_platforms": [
      "linux",
      "mac",
      "posix",
      "windows"
    ],
    "cpu_cost": 1.0,
    "exclude_configs": [],
    "exclude_iomgrs": [],
    "flaky": false,
    "gtest": true,
    "language": "c++",
    "name": "seq_test",
    "platforms": [
      "linux",
      "mac",
      "posix",
      "windows"
    ],
    "uses_polling": false
  },
  {
    "args": [],
    "benchmark": false,
    "ci_platforms": [
      "linux",
      "mac",
      "posix",
      "windows"
    ],
    "cpu_cost": 1.0,
    "exclude_configs": [],
    "exclude_iomgrs": [],
    "flaky": false,
    "gtest": true,
    "language": "c++",
    "name": "server_builder_plugin_test",
    "platforms": [
      "linux",
      "mac",
      "posix",
      "windows"
    ],
    "uses_polling": true
  },
  {
    "args": [],
    "benchmark": false,
    "ci_platforms": [
      "linux",
      "mac",
      "posix"
    ],
    "cpu_cost": 1.0,
    "exclude_configs": [],
    "exclude_iomgrs": [],
    "flaky": false,
    "gtest": true,
    "language": "c++",
    "name": "server_builder_test",
    "platforms": [
      "linux",
      "mac",
      "posix"
    ],
    "uses_polling": true
  },
  {
    "args": [],
    "benchmark": false,
    "ci_platforms": [
      "linux",
      "mac",
      "posix"
    ],
    "cpu_cost": 1.0,
    "exclude_configs": [],
    "exclude_iomgrs": [],
    "flaky": false,
    "gtest": true,
    "language": "c++",
    "name": "server_builder_with_socket_mutator_test",
    "platforms": [
      "linux",
      "mac",
      "posix"
    ],
    "uses_polling": true
  },
  {
    "args": [],
    "benchmark": false,
    "ci_platforms": [
      "linux",
      "mac",
      "posix",
      "windows"
    ],
    "cpu_cost": 1.0,
    "exclude_configs": [],
    "exclude_iomgrs": [],
    "flaky": false,
    "gtest": true,
    "language": "c++",
    "name": "server_chttp2_test",
    "platforms": [
      "linux",
      "mac",
      "posix",
      "windows"
    ],
    "uses_polling": true
  },
  {
    "args": [],
    "benchmark": false,
    "ci_platforms": [
      "linux",
      "mac",
      "posix",
      "windows"
    ],
    "cpu_cost": 1.0,
    "exclude_configs": [],
    "exclude_iomgrs": [],
    "flaky": false,
    "gtest": true,
    "language": "c++",
    "name": "server_config_selector_test",
    "platforms": [
      "linux",
      "mac",
      "posix",
      "windows"
    ],
    "uses_polling": false
  },
  {
    "args": [],
    "benchmark": false,
    "ci_platforms": [
      "linux",
      "mac",
      "posix",
      "windows"
    ],
    "cpu_cost": 1.0,
    "exclude_configs": [],
    "exclude_iomgrs": [],
    "flaky": false,
    "gtest": true,
    "language": "c++",
    "name": "server_context_test_spouse_test",
    "platforms": [
      "linux",
      "mac",
      "posix",
      "windows"
    ],
    "uses_polling": true
  },
  {
    "args": [],
    "benchmark": false,
    "ci_platforms": [
      "linux",
      "mac",
      "posix",
      "windows"
    ],
    "cpu_cost": 1.0,
    "exclude_configs": [],
    "exclude_iomgrs": [],
    "flaky": false,
    "gtest": true,
    "language": "c++",
    "name": "server_early_return_test",
    "platforms": [
      "linux",
      "mac",
      "posix",
      "windows"
    ],
    "uses_polling": true
  },
  {
    "args": [],
    "benchmark": false,
    "ci_platforms": [
      "linux",
      "mac",
      "posix",
      "windows"
    ],
    "cpu_cost": 1.0,
    "exclude_configs": [],
    "exclude_iomgrs": [],
    "flaky": false,
    "gtest": true,
    "language": "c++",
    "name": "server_interceptors_end2end_test",
    "platforms": [
      "linux",
      "mac",
      "posix",
      "windows"
    ],
    "uses_polling": true
  },
  {
    "args": [],
    "benchmark": false,
    "ci_platforms": [
      "linux",
      "mac",
      "posix",
      "windows"
    ],
    "cpu_cost": 1.0,
    "exclude_configs": [],
    "exclude_iomgrs": [],
    "flaky": false,
    "gtest": true,
    "language": "c++",
    "name": "server_registered_method_bad_client_test",
    "platforms": [
      "linux",
      "mac",
      "posix",
      "windows"
    ],
    "uses_polling": true
  },
  {
    "args": [],
    "benchmark": false,
    "ci_platforms": [
      "linux",
      "mac",
      "posix"
    ],
    "cpu_cost": 1.0,
    "exclude_configs": [],
    "exclude_iomgrs": [],
    "flaky": false,
    "gtest": true,
    "language": "c++",
    "name": "server_request_call_test",
    "platforms": [
      "linux",
      "mac",
      "posix"
    ],
    "uses_polling": true
  },
  {
    "args": [],
    "benchmark": false,
    "ci_platforms": [
      "linux",
      "mac",
      "posix",
      "windows"
    ],
    "cpu_cost": 1.0,
    "exclude_configs": [],
    "exclude_iomgrs": [],
    "flaky": false,
    "gtest": true,
    "language": "c++",
    "name": "service_config_end2end_test",
    "platforms": [
      "linux",
      "mac",
      "posix",
      "windows"
    ],
    "uses_polling": true
  },
  {
    "args": [],
    "benchmark": false,
    "ci_platforms": [
      "linux",
      "mac",
      "posix",
      "windows"
    ],
    "cpu_cost": 1.0,
    "exclude_configs": [],
    "exclude_iomgrs": [],
    "flaky": false,
    "gtest": true,
    "language": "c++",
    "name": "service_config_test",
    "platforms": [
      "linux",
      "mac",
      "posix",
      "windows"
    ],
    "uses_polling": true
  },
  {
    "args": [],
    "benchmark": false,
    "ci_platforms": [
      "linux",
      "mac",
      "posix",
      "windows"
    ],
    "cpu_cost": 1.0,
    "exclude_configs": [],
    "exclude_iomgrs": [],
    "flaky": false,
    "gtest": true,
    "language": "c++",
    "name": "shutdown_test",
    "platforms": [
      "linux",
      "mac",
      "posix",
      "windows"
    ],
    "uses_polling": true
  },
  {
    "args": [],
    "benchmark": false,
    "ci_platforms": [
      "linux",
      "mac",
      "posix",
      "windows"
    ],
    "cpu_cost": 1.0,
    "exclude_configs": [],
    "exclude_iomgrs": [],
    "flaky": false,
    "gtest": true,
    "language": "c++",
    "name": "simple_request_bad_client_test",
    "platforms": [
      "linux",
      "mac",
      "posix",
      "windows"
    ],
    "uses_polling": true
  },
  {
    "args": [],
    "benchmark": false,
    "ci_platforms": [
      "linux",
      "mac",
      "posix",
      "windows"
    ],
    "cpu_cost": 1.0,
    "exclude_configs": [],
    "exclude_iomgrs": [],
    "flaky": false,
    "gtest": true,
    "language": "c++",
    "name": "single_set_ptr_test",
    "platforms": [
      "linux",
      "mac",
      "posix",
      "windows"
    ],
    "uses_polling": false
  },
  {
    "args": [],
    "benchmark": false,
    "ci_platforms": [
      "linux",
      "mac",
      "posix",
      "windows"
    ],
    "cpu_cost": 1.0,
    "exclude_configs": [],
    "exclude_iomgrs": [],
    "flaky": false,
    "gtest": true,
    "language": "c++",
    "name": "sleep_test",
    "platforms": [
      "linux",
      "mac",
      "posix",
      "windows"
    ],
    "uses_polling": false
  },
  {
    "args": [],
    "benchmark": false,
    "ci_platforms": [
      "linux",
      "mac",
      "posix",
      "windows"
    ],
    "cpu_cost": 1.0,
    "exclude_configs": [],
    "exclude_iomgrs": [],
    "flaky": false,
    "gtest": true,
    "language": "c++",
    "name": "smoke_test",
    "platforms": [
      "linux",
      "mac",
      "posix",
      "windows"
    ],
    "uses_polling": true
  },
  {
    "args": [],
    "benchmark": false,
    "ci_platforms": [
      "linux",
      "mac",
      "posix",
      "windows"
    ],
    "cpu_cost": 1.0,
    "exclude_configs": [],
    "exclude_iomgrs": [],
    "flaky": false,
    "gtest": true,
    "language": "c++",
    "name": "sockaddr_utils_test",
    "platforms": [
      "linux",
      "mac",
      "posix",
      "windows"
    ],
    "uses_polling": true
  },
  {
    "args": [],
    "benchmark": false,
    "ci_platforms": [
      "linux",
      "mac",
      "posix"
    ],
    "cpu_cost": 1.0,
    "exclude_configs": [],
    "exclude_iomgrs": [],
    "flaky": false,
    "gtest": true,
    "language": "c++",
    "name": "stack_tracer_test",
    "platforms": [
      "linux",
      "mac",
      "posix"
    ],
    "uses_polling": false
  },
  {
    "args": [],
    "benchmark": false,
    "ci_platforms": [
      "linux",
      "mac",
      "posix",
      "windows"
    ],
    "cpu_cost": 1.0,
    "exclude_configs": [],
    "exclude_iomgrs": [],
    "flaky": false,
    "gtest": true,
    "language": "c++",
    "name": "stat_test",
    "platforms": [
      "linux",
      "mac",
      "posix",
      "windows"
    ],
    "uses_polling": false
  },
  {
    "args": [],
    "benchmark": false,
    "ci_platforms": [
      "linux",
      "mac",
      "posix",
      "windows"
    ],
    "cpu_cost": 1.0,
    "exclude_configs": [],
    "exclude_iomgrs": [],
    "flaky": false,
    "gtest": true,
    "language": "c++",
    "name": "stats_test",
    "platforms": [
      "linux",
      "mac",
      "posix",
      "windows"
    ],
    "uses_polling": false
  },
  {
    "args": [],
    "benchmark": false,
    "ci_platforms": [
      "linux",
      "mac",
      "posix",
      "windows"
    ],
    "cpu_cost": 1.0,
    "exclude_configs": [],
    "exclude_iomgrs": [],
    "flaky": false,
    "gtest": true,
    "language": "c++",
    "name": "status_helper_test",
    "platforms": [
      "linux",
      "mac",
      "posix",
      "windows"
    ],
    "uses_polling": false
  },
  {
    "args": [],
    "benchmark": false,
    "ci_platforms": [
      "linux",
      "mac",
      "posix",
      "windows"
    ],
    "cpu_cost": 1.0,
    "exclude_configs": [],
    "exclude_iomgrs": [],
    "flaky": false,
    "gtest": true,
    "language": "c++",
    "name": "status_util_test",
    "platforms": [
      "linux",
      "mac",
      "posix",
      "windows"
    ],
    "uses_polling": false
  },
  {
    "args": [],
    "benchmark": false,
    "ci_platforms": [
      "linux",
      "mac",
      "posix"
    ],
    "cpu_cost": 1.0,
    "exclude_configs": [],
    "exclude_iomgrs": [],
    "flaky": false,
    "gtest": true,
    "language": "c++",
    "name": "stranded_event_test",
    "platforms": [
      "linux",
      "mac",
      "posix"
    ],
    "uses_polling": true
  },
  {
    "args": [],
    "benchmark": false,
    "ci_platforms": [
      "linux",
      "mac",
      "posix"
    ],
    "cpu_cost": 1.0,
    "exclude_configs": [],
    "exclude_iomgrs": [],
    "flaky": false,
    "gtest": true,
    "language": "c++",
    "name": "streaming_throughput_test",
    "platforms": [
      "linux",
      "mac",
      "posix"
    ],
    "uses_polling": true
  },
  {
    "args": [],
    "benchmark": false,
    "ci_platforms": [
      "linux",
      "mac",
      "posix",
      "windows"
    ],
    "cpu_cost": 1.0,
    "exclude_configs": [],
    "exclude_iomgrs": [],
    "flaky": false,
    "gtest": true,
    "language": "c++",
    "name": "streams_not_seen_test",
    "platforms": [
      "linux",
      "mac",
      "posix",
      "windows"
    ],
    "uses_polling": true
  },
  {
    "args": [],
    "benchmark": false,
    "ci_platforms": [
      "linux",
      "mac",
      "posix",
      "windows"
    ],
    "cpu_cost": 1.0,
    "exclude_configs": [],
    "exclude_iomgrs": [],
    "flaky": false,
    "gtest": true,
    "language": "c++",
    "name": "string_ref_test",
    "platforms": [
      "linux",
      "mac",
      "posix",
      "windows"
    ],
    "uses_polling": false
  },
  {
    "args": [],
    "benchmark": false,
    "ci_platforms": [
      "linux",
      "mac",
      "posix",
      "windows"
    ],
    "cpu_cost": 1.0,
    "exclude_configs": [],
    "exclude_iomgrs": [],
    "flaky": false,
    "gtest": true,
    "language": "c++",
    "name": "table_test",
    "platforms": [
      "linux",
      "mac",
      "posix",
      "windows"
    ],
    "uses_polling": false
  },
  {
    "args": [],
    "benchmark": false,
    "ci_platforms": [
      "linux",
      "mac",
      "posix",
      "windows"
    ],
    "cpu_cost": 1.0,
    "exclude_configs": [],
    "exclude_iomgrs": [],
    "flaky": false,
    "gtest": true,
    "language": "c++",
    "name": "test_core_gprpp_time_test",
    "platforms": [
      "linux",
      "mac",
      "posix",
      "windows"
    ],
    "uses_polling": false
  },
  {
    "args": [],
    "benchmark": false,
    "ci_platforms": [
      "linux",
      "mac",
      "posix",
      "windows"
    ],
    "cpu_cost": 1.0,
    "exclude_configs": [],
    "exclude_iomgrs": [],
    "flaky": false,
    "gtest": true,
    "language": "c++",
    "name": "test_core_security_credentials_test",
    "platforms": [
      "linux",
      "mac",
      "posix",
      "windows"
    ],
    "uses_polling": true
  },
  {
    "args": [],
    "benchmark": false,
    "ci_platforms": [
      "linux",
      "mac",
      "posix",
      "windows"
    ],
    "cpu_cost": 1.0,
    "exclude_configs": [],
    "exclude_iomgrs": [],
    "flaky": false,
    "gtest": true,
    "language": "c++",
    "name": "test_core_slice_slice_test",
    "platforms": [
      "linux",
      "mac",
      "posix",
      "windows"
    ],
    "uses_polling": false
  },
  {
    "args": [],
    "benchmark": false,
    "ci_platforms": [
      "linux",
      "mac",
      "posix",
      "windows"
    ],
    "cpu_cost": 1.0,
    "exclude_configs": [],
    "exclude_iomgrs": [],
    "flaky": false,
    "gtest": true,
    "language": "c++",
    "name": "test_cpp_client_credentials_test",
    "platforms": [
      "linux",
      "mac",
      "posix",
      "windows"
    ],
    "uses_polling": true
  },
  {
    "args": [],
    "benchmark": false,
    "ci_platforms": [
      "linux",
      "mac",
      "posix",
      "windows"
    ],
    "cpu_cost": 1.0,
    "exclude_configs": [],
    "exclude_iomgrs": [],
    "flaky": false,
    "gtest": true,
    "language": "c++",
    "name": "test_cpp_server_credentials_test",
    "platforms": [
      "linux",
      "mac",
      "posix",
      "windows"
    ],
    "uses_polling": true
  },
  {
    "args": [],
    "benchmark": false,
    "ci_platforms": [
      "linux",
      "mac",
      "posix",
      "windows"
    ],
    "cpu_cost": 1.0,
    "exclude_configs": [],
    "exclude_iomgrs": [],
    "flaky": false,
    "gtest": true,
    "language": "c++",
    "name": "test_cpp_util_slice_test",
    "platforms": [
      "linux",
      "mac",
      "posix",
      "windows"
    ],
    "uses_polling": false
  },
  {
    "args": [],
    "benchmark": false,
    "ci_platforms": [
      "linux",
      "mac",
      "posix",
      "windows"
    ],
    "cpu_cost": 1.0,
    "exclude_configs": [],
    "exclude_iomgrs": [],
    "flaky": false,
    "gtest": true,
    "language": "c++",
    "name": "test_cpp_util_time_test",
    "platforms": [
      "linux",
      "mac",
      "posix",
      "windows"
    ],
    "uses_polling": false
  },
  {
    "args": [],
    "benchmark": false,
    "ci_platforms": [
      "linux",
      "mac",
      "posix",
      "windows"
    ],
    "cpu_cost": 1.0,
    "exclude_configs": [],
    "exclude_iomgrs": [],
    "flaky": false,
    "gtest": true,
    "language": "c++",
    "name": "thread_manager_test",
    "platforms": [
      "linux",
      "mac",
      "posix",
      "windows"
    ],
    "uses_polling": true
  },
  {
    "args": [],
    "benchmark": false,
    "ci_platforms": [
      "linux",
      "mac",
      "posix",
      "windows"
    ],
    "cpu_cost": 1.0,
    "exclude_configs": [],
    "exclude_iomgrs": [],
    "flaky": false,
    "gtest": true,
    "language": "c++",
    "name": "thread_quota_test",
    "platforms": [
      "linux",
      "mac",
      "posix",
      "windows"
    ],
    "uses_polling": false
  },
  {
    "args": [],
    "benchmark": false,
    "ci_platforms": [
      "linux",
      "mac",
      "posix"
    ],
    "cpu_cost": 1.0,
    "exclude_configs": [],
    "exclude_iomgrs": [],
    "flaky": false,
    "gtest": true,
    "language": "c++",
    "name": "thread_stress_test",
    "platforms": [
      "linux",
      "mac",
      "posix"
    ],
    "uses_polling": true
  },
  {
    "args": [],
    "benchmark": false,
    "ci_platforms": [
      "linux",
      "mac",
      "posix",
      "windows"
    ],
    "cpu_cost": 1.0,
    "exclude_configs": [],
    "exclude_iomgrs": [],
    "flaky": false,
    "gtest": true,
    "language": "c++",
    "name": "time_util_test",
    "platforms": [
      "linux",
      "mac",
      "posix",
      "windows"
    ],
    "uses_polling": false
  },
  {
    "args": [],
    "benchmark": false,
    "ci_platforms": [
      "linux",
      "mac",
      "posix",
      "windows"
    ],
    "cpu_cost": 1.0,
    "exclude_configs": [],
    "exclude_iomgrs": [],
    "flaky": false,
    "gtest": true,
    "language": "c++",
    "name": "timeout_encoding_test",
    "platforms": [
      "linux",
      "mac",
      "posix",
      "windows"
    ],
    "uses_polling": false
  },
  {
    "args": [],
    "benchmark": false,
    "ci_platforms": [
      "linux",
      "mac",
      "posix",
      "windows"
    ],
    "cpu_cost": 1.0,
    "exclude_configs": [],
    "exclude_iomgrs": [],
    "flaky": false,
    "gtest": true,
    "language": "c++",
    "name": "timer_test",
    "platforms": [
      "linux",
      "mac",
      "posix",
      "windows"
    ],
    "uses_polling": true
  },
  {
    "args": [],
    "benchmark": false,
    "ci_platforms": [
      "linux",
      "mac",
      "posix",
      "windows"
    ],
    "cpu_cost": 1.0,
    "exclude_configs": [],
    "exclude_iomgrs": [],
    "flaky": false,
    "gtest": true,
    "language": "c++",
    "name": "tls_certificate_verifier_test",
    "platforms": [
      "linux",
      "mac",
      "posix",
      "windows"
    ],
    "uses_polling": true
  },
  {
    "args": [],
    "benchmark": false,
    "ci_platforms": [
      "linux",
      "mac",
      "posix",
      "windows"
    ],
    "cpu_cost": 1.0,
    "exclude_configs": [],
    "exclude_iomgrs": [],
    "flaky": false,
    "gtest": true,
    "language": "c++",
    "name": "tls_key_export_test",
    "platforms": [
      "linux",
      "mac",
      "posix",
      "windows"
    ],
    "uses_polling": true
  },
  {
    "args": [],
    "benchmark": false,
    "ci_platforms": [
      "linux",
      "mac",
      "posix",
      "windows"
    ],
    "cpu_cost": 1.0,
    "exclude_configs": [],
    "exclude_iomgrs": [],
    "flaky": false,
    "gtest": true,
    "language": "c++",
    "name": "tls_security_connector_test",
    "platforms": [
      "linux",
      "mac",
      "posix",
      "windows"
    ],
    "uses_polling": true
  },
  {
    "args": [],
    "benchmark": false,
    "ci_platforms": [
      "linux",
      "mac",
      "posix",
      "windows"
    ],
    "cpu_cost": 1.0,
    "exclude_configs": [],
    "exclude_iomgrs": [],
    "flaky": false,
    "gtest": true,
    "language": "c++",
    "name": "tls_test",
    "platforms": [
      "linux",
      "mac",
      "posix",
      "windows"
    ],
    "uses_polling": false
  },
  {
    "args": [],
    "benchmark": false,
    "ci_platforms": [
      "linux",
      "mac",
      "posix",
      "windows"
    ],
    "cpu_cost": 1.0,
    "exclude_configs": [],
    "exclude_iomgrs": [],
    "flaky": false,
    "gtest": true,
    "language": "c++",
    "name": "too_many_pings_test",
    "platforms": [
      "linux",
      "mac",
      "posix",
      "windows"
    ],
    "uses_polling": true
  },
  {
    "args": [],
    "benchmark": false,
    "ci_platforms": [
      "linux",
      "mac",
      "posix",
      "windows"
    ],
    "cpu_cost": 1.0,
    "exclude_configs": [],
    "exclude_iomgrs": [],
    "flaky": false,
    "gtest": true,
    "language": "c++",
    "name": "transport_stream_receiver_test",
    "platforms": [
      "linux",
      "mac",
      "posix",
      "windows"
    ],
    "uses_polling": false
  },
  {
    "args": [],
    "benchmark": false,
    "ci_platforms": [
      "linux",
      "mac",
      "posix",
      "windows"
    ],
    "cpu_cost": 1.0,
    "exclude_configs": [],
    "exclude_iomgrs": [],
    "flaky": false,
    "gtest": true,
    "language": "c++",
    "name": "try_join_test",
    "platforms": [
      "linux",
      "mac",
      "posix",
      "windows"
    ],
    "uses_polling": false
  },
  {
    "args": [],
    "benchmark": false,
    "ci_platforms": [
      "linux",
      "mac",
      "posix",
      "windows"
    ],
    "cpu_cost": 1.0,
    "exclude_configs": [],
    "exclude_iomgrs": [],
    "flaky": false,
    "gtest": true,
    "language": "c++",
    "name": "try_seq_metadata_test",
    "platforms": [
      "linux",
      "mac",
      "posix",
      "windows"
    ],
    "uses_polling": false
  },
  {
    "args": [],
    "benchmark": false,
    "ci_platforms": [
      "linux",
      "mac",
      "posix",
      "windows"
    ],
    "cpu_cost": 1.0,
    "exclude_configs": [],
    "exclude_iomgrs": [],
    "flaky": false,
    "gtest": true,
    "language": "c++",
    "name": "try_seq_test",
    "platforms": [
      "linux",
      "mac",
      "posix",
      "windows"
    ],
    "uses_polling": false
  },
  {
    "args": [],
    "benchmark": false,
    "ci_platforms": [
      "linux",
      "mac",
      "posix",
      "windows"
    ],
    "cpu_cost": 1.0,
    "exclude_configs": [],
    "exclude_iomgrs": [],
    "flaky": false,
    "gtest": true,
    "language": "c++",
    "name": "unknown_frame_bad_client_test",
    "platforms": [
      "linux",
      "mac",
      "posix",
      "windows"
    ],
    "uses_polling": true
  },
  {
    "args": [],
    "benchmark": false,
    "ci_platforms": [
      "linux",
      "mac",
      "posix",
      "windows"
    ],
    "cpu_cost": 1.0,
    "exclude_configs": [],
    "exclude_iomgrs": [],
    "flaky": false,
    "gtest": true,
    "language": "c++",
    "name": "uri_parser_test",
    "platforms": [
      "linux",
      "mac",
      "posix",
      "windows"
    ],
    "uses_polling": true
  },
  {
    "args": [],
    "benchmark": false,
    "ci_platforms": [
      "linux",
      "mac",
      "posix",
      "windows"
    ],
    "cpu_cost": 1.0,
    "exclude_configs": [],
    "exclude_iomgrs": [],
    "flaky": false,
    "gtest": true,
    "language": "c++",
    "name": "useful_test",
    "platforms": [
      "linux",
      "mac",
      "posix",
      "windows"
    ],
    "uses_polling": false
  },
  {
    "args": [],
    "benchmark": false,
    "ci_platforms": [
      "linux",
      "mac",
      "posix",
      "windows"
    ],
    "cpu_cost": 1.0,
    "exclude_configs": [],
    "exclude_iomgrs": [],
    "flaky": false,
    "gtest": true,
    "language": "c++",
    "name": "window_overflow_bad_client_test",
    "platforms": [
      "linux",
      "mac",
      "posix",
      "windows"
    ],
    "uses_polling": true
  },
  {
    "args": [],
    "benchmark": false,
    "ci_platforms": [
      "linux",
      "mac",
      "posix",
      "windows"
    ],
    "cpu_cost": 1.0,
    "exclude_configs": [],
    "exclude_iomgrs": [],
    "flaky": false,
    "gtest": true,
    "language": "c++",
    "name": "wire_reader_test",
    "platforms": [
      "linux",
      "mac",
      "posix",
      "windows"
    ],
    "uses_polling": false
  },
  {
    "args": [],
    "benchmark": false,
    "ci_platforms": [
      "linux",
      "mac",
      "posix",
      "windows"
    ],
    "cpu_cost": 1.0,
    "exclude_configs": [],
    "exclude_iomgrs": [],
    "flaky": false,
    "gtest": true,
    "language": "c++",
    "name": "wire_writer_test",
    "platforms": [
      "linux",
      "mac",
      "posix",
      "windows"
    ],
    "uses_polling": false
  },
  {
    "args": [],
    "benchmark": false,
    "ci_platforms": [
      "linux",
      "mac",
      "posix"
    ],
    "cpu_cost": 1.0,
    "exclude_configs": [],
    "exclude_iomgrs": [],
    "flaky": false,
    "gtest": true,
    "language": "c++",
    "name": "work_serializer_test",
    "platforms": [
      "linux",
      "mac",
      "posix"
    ],
    "uses_polling": true
  },
  {
    "args": [],
    "benchmark": false,
    "ci_platforms": [
      "linux",
      "mac",
      "posix"
    ],
    "cpu_cost": 1.0,
    "exclude_configs": [],
    "exclude_iomgrs": [],
    "flaky": false,
    "gtest": true,
    "language": "c++",
    "name": "writes_per_rpc_test",
    "platforms": [
      "linux",
      "mac",
      "posix"
    ],
    "uses_polling": true
  },
  {
    "args": [],
    "benchmark": false,
    "ci_platforms": [
      "linux",
      "mac",
      "posix",
      "windows"
    ],
    "cpu_cost": 1.0,
    "exclude_configs": [],
    "exclude_iomgrs": [],
    "flaky": false,
    "gtest": true,
    "language": "c++",
    "name": "xds_bootstrap_test",
    "platforms": [
      "linux",
      "mac",
      "posix",
      "windows"
    ],
    "uses_polling": true
  },
  {
    "args": [],
    "benchmark": false,
    "ci_platforms": [
      "linux",
      "mac",
      "posix",
      "windows"
    ],
    "cpu_cost": 1.0,
    "exclude_configs": [],
    "exclude_iomgrs": [],
    "flaky": false,
    "gtest": true,
    "language": "c++",
    "name": "xds_certificate_provider_test",
    "platforms": [
      "linux",
      "mac",
      "posix",
      "windows"
    ],
    "uses_polling": true
  },
  {
    "args": [],
    "benchmark": false,
    "ci_platforms": [
      "linux",
      "mac",
      "posix",
      "windows"
    ],
    "cpu_cost": 1.0,
    "exclude_configs": [],
    "exclude_iomgrs": [],
    "flaky": false,
    "gtest": true,
    "language": "c++",
    "name": "xds_credentials_end2end_test",
    "platforms": [
      "linux",
      "mac",
      "posix",
      "windows"
    ],
    "uses_polling": true
  },
  {
    "args": [],
    "benchmark": false,
    "ci_platforms": [
      "linux",
      "mac",
      "posix",
      "windows"
    ],
    "cpu_cost": 1.0,
    "exclude_configs": [],
    "exclude_iomgrs": [],
    "flaky": false,
    "gtest": true,
    "language": "c++",
    "name": "xds_credentials_test",
    "platforms": [
      "linux",
      "mac",
      "posix",
      "windows"
    ],
    "uses_polling": true
  },
  {
    "args": [],
    "benchmark": false,
    "ci_platforms": [
      "linux",
      "mac",
      "posix"
    ],
    "cpu_cost": 1.0,
    "exclude_configs": [],
    "exclude_iomgrs": [],
    "flaky": false,
    "gtest": true,
    "language": "c++",
    "name": "xds_csds_end2end_test",
    "platforms": [
      "linux",
      "mac",
      "posix"
    ],
    "uses_polling": true
  },
  {
    "args": [],
    "benchmark": false,
    "ci_platforms": [
      "linux",
      "mac",
      "posix"
    ],
    "cpu_cost": 1.0,
    "exclude_configs": [],
    "exclude_iomgrs": [],
    "flaky": false,
    "gtest": true,
    "language": "c++",
<<<<<<< HEAD
    "name": "xds_rls_end2end_test",
=======
    "name": "xds_fault_injection_end2end_test",
>>>>>>> 55b0405c
    "platforms": [
      "linux",
      "mac",
      "posix"
    ],
    "uses_polling": true
  },
  {
    "args": [],
    "boringssl": true,
    "ci_platforms": [
      "linux",
      "mac",
      "posix",
      "windows"
    ],
    "cpu_cost": 1.0,
    "defaults": "boringssl",
    "exclude_configs": [
      "asan",
      "ubsan"
    ],
    "flaky": false,
    "gtest": true,
    "language": "c++",
    "name": "boringssl_ssl_test",
    "platforms": [
      "linux",
      "mac",
      "posix",
      "windows"
    ]
  },
  {
    "args": [],
    "boringssl": true,
    "ci_platforms": [
      "linux",
      "mac",
      "posix",
      "windows"
    ],
    "cpu_cost": 1.0,
    "defaults": "boringssl",
    "exclude_configs": [
      "asan",
      "ubsan"
    ],
    "flaky": false,
    "gtest": true,
    "language": "c++",
    "name": "boringssl_crypto_test",
    "platforms": [
      "linux",
      "mac",
      "posix",
      "windows"
    ]
  }
]<|MERGE_RESOLUTION|>--- conflicted
+++ resolved
@@ -7699,11 +7699,29 @@
     "flaky": false,
     "gtest": true,
     "language": "c++",
-<<<<<<< HEAD
+    "name": "xds_fault_injection_end2end_test",
+    "platforms": [
+      "linux",
+      "mac",
+      "posix"
+    ],
+    "uses_polling": true
+  },
+  {
+    "args": [],
+    "benchmark": false,
+    "ci_platforms": [
+      "linux",
+      "mac",
+      "posix"
+    ],
+    "cpu_cost": 1.0,
+    "exclude_configs": [],
+    "exclude_iomgrs": [],
+    "flaky": false,
+    "gtest": true,
+    "language": "c++",
     "name": "xds_rls_end2end_test",
-=======
-    "name": "xds_fault_injection_end2end_test",
->>>>>>> 55b0405c
     "platforms": [
       "linux",
       "mac",
