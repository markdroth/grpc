--- conflicted
+++ resolved
@@ -7677,11 +7677,29 @@
     "flaky": false,
     "gtest": true,
     "language": "c++",
-<<<<<<< HEAD
+    "name": "xds_csds_end2end_test",
+    "platforms": [
+      "linux",
+      "mac",
+      "posix"
+    ],
+    "uses_polling": true
+  },
+  {
+    "args": [],
+    "benchmark": false,
+    "ci_platforms": [
+      "linux",
+      "mac",
+      "posix"
+    ],
+    "cpu_cost": 1.0,
+    "exclude_configs": [],
+    "exclude_iomgrs": [],
+    "flaky": false,
+    "gtest": true,
+    "language": "c++",
     "name": "xds_fault_injection_end2end_test",
-=======
-    "name": "xds_csds_end2end_test",
->>>>>>> 61987ec3
     "platforms": [
       "linux",
       "mac",
