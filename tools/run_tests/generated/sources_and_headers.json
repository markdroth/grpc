--- conflicted
+++ resolved
@@ -2340,8 +2340,6 @@
       "grpc", 
       "grpc++", 
       "grpc++_test_util", 
-<<<<<<< HEAD
-=======
       "grpc_test_util"
     ], 
     "headers": [], 
@@ -2360,7 +2358,28 @@
       "gpr", 
       "gpr_test_util", 
       "grpc", 
->>>>>>> b325a1dd
+      "grpc++", 
+      "grpc++_test_util", 
+      "grpc_test_util"
+    ], 
+    "headers": [], 
+    "is_filegroup": false, 
+    "language": "c++", 
+    "name": "bm_closure", 
+    "src": [
+      "test/cpp/microbenchmarks/bm_closure.cc"
+    ], 
+    "third_party": false, 
+    "type": "target"
+  }, 
+  {
+    "deps": [
+      "benchmark", 
+      "gpr", 
+      "gpr_test_util", 
+      "grpc", 
+      "grpc++", 
+      "grpc++_test_util", 
       "grpc_test_util"
     ], 
     "headers": [], 
