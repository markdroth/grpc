--- conflicted
+++ resolved
@@ -5618,11 +5618,8 @@
       "src/core/lib/iomgr/iomgr.h", 
       "src/core/lib/iomgr/iomgr_internal.h", 
       "src/core/lib/iomgr/iomgr_posix.h", 
-<<<<<<< HEAD
       "src/core/lib/iomgr/load_file.h", 
-=======
       "src/core/lib/iomgr/polling_entity.h", 
->>>>>>> d30d4e27
       "src/core/lib/iomgr/pollset.h", 
       "src/core/lib/iomgr/pollset_set.h", 
       "src/core/lib/iomgr/pollset_set_windows.h", 
@@ -5734,13 +5731,10 @@
       "src/core/lib/iomgr/iomgr_posix.c", 
       "src/core/lib/iomgr/iomgr_posix.h", 
       "src/core/lib/iomgr/iomgr_windows.c", 
-<<<<<<< HEAD
       "src/core/lib/iomgr/load_file.c", 
       "src/core/lib/iomgr/load_file.h", 
-=======
       "src/core/lib/iomgr/polling_entity.c", 
       "src/core/lib/iomgr/polling_entity.h", 
->>>>>>> d30d4e27
       "src/core/lib/iomgr/pollset.h", 
       "src/core/lib/iomgr/pollset_set.h", 
       "src/core/lib/iomgr/pollset_set_windows.c", 
