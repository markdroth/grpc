# GRPC CocoaPods podspec
# This file has been automatically generated from a template file.
# Please look at the templates directory instead.
# This file can be regenerated from the template by running
# tools/buildgen/generate_projects.sh

# Copyright 2015, Google Inc.
# All rights reserved.
#
# Redistribution and use in source and binary forms, with or without
# modification, are permitted provided that the following conditions are
# met:
#
#     * Redistributions of source code must retain the above copyright
# notice, this list of conditions and the following disclaimer.
#     * Redistributions in binary form must reproduce the above
# copyright notice, this list of conditions and the following disclaimer
# in the documentation and/or other materials provided with the
# distribution.
#     * Neither the name of Google Inc. nor the names of its
# contributors may be used to endorse or promote products derived from
# this software without specific prior written permission.
#
# THIS SOFTWARE IS PROVIDED BY THE COPYRIGHT HOLDERS AND CONTRIBUTORS
# "AS IS" AND ANY EXPRESS OR IMPLIED WARRANTIES, INCLUDING, BUT NOT
# LIMITED TO, THE IMPLIED WARRANTIES OF MERCHANTABILITY AND FITNESS FOR
# A PARTICULAR PURPOSE ARE DISCLAIMED. IN NO EVENT SHALL THE COPYRIGHT
# OWNER OR CONTRIBUTORS BE LIABLE FOR ANY DIRECT, INDIRECT, INCIDENTAL,
# SPECIAL, EXEMPLARY, OR CONSEQUENTIAL DAMAGES (INCLUDING, BUT NOT
# LIMITED TO, PROCUREMENT OF SUBSTITUTE GOODS OR SERVICES; LOSS OF USE,
# DATA, OR PROFITS; OR BUSINESS INTERRUPTION) HOWEVER CAUSED AND ON ANY
# THEORY OF LIABILITY, WHETHER IN CONTRACT, STRICT LIABILITY, OR TORT
# (INCLUDING NEGLIGENCE OR OTHERWISE) ARISING IN ANY WAY OUT OF THE USE
# OF THIS SOFTWARE, EVEN IF ADVISED OF THE POSSIBILITY OF SUCH DAMAGE.


Pod::Spec.new do |s|
  s.name     = 'gRPC'
  version = '0.12.0'
  s.version  = version
  s.summary  = 'gRPC client library for iOS/OSX'
  s.homepage = 'http://www.grpc.io'
  s.license  = 'New BSD'
  s.authors  = { 'The gRPC contributors' => 'grpc-packages@google.com' }

  s.source = { :git => 'https://github.com/grpc/grpc.git',
               :tag => "release-#{version.gsub(/\./, '_')}-objectivec-#{version}" }


  s.ios.deployment_target = '7.1'
  s.osx.deployment_target = '10.9'
  s.requires_arc = true

  objc_dir = 'src/objective-c'

  # Reactive Extensions library for iOS.
  s.subspec 'RxLibrary' do |ss|
    src_dir = "#{objc_dir}/RxLibrary"
    ss.source_files = "#{src_dir}/*.{h,m}", "#{src_dir}/**/*.{h,m}"
    ss.private_header_files = "#{src_dir}/private/*.h"
    ss.header_mappings_dir = "#{objc_dir}"
  end

  # Core cross-platform gRPC library, written in C.
  s.subspec 'C-Core' do |ss|
    ss.source_files = 'src/core/profiling/timers.h',
                      'src/core/support/block_annotate.h',
                      'src/core/support/env.h',
                      'src/core/support/file.h',
                      'src/core/support/murmur_hash.h',
                      'src/core/support/stack_lockfree.h',
                      'src/core/support/string.h',
                      'src/core/support/string_win32.h',
                      'src/core/support/thd_internal.h',
                      'src/core/support/time_precise.h',
                      'include/grpc/support/alloc.h',
                      'include/grpc/support/atm.h',
                      'include/grpc/support/atm_gcc_atomic.h',
                      'include/grpc/support/atm_gcc_sync.h',
                      'include/grpc/support/atm_win32.h',
                      'include/grpc/support/avl.h',
                      'include/grpc/support/cmdline.h',
                      'include/grpc/support/cpu.h',
                      'include/grpc/support/histogram.h',
                      'include/grpc/support/host_port.h',
                      'include/grpc/support/log.h',
                      'include/grpc/support/log_win32.h',
                      'include/grpc/support/port_platform.h',
                      'include/grpc/support/slice.h',
                      'include/grpc/support/slice_buffer.h',
                      'include/grpc/support/string_util.h',
                      'include/grpc/support/subprocess.h',
                      'include/grpc/support/sync.h',
                      'include/grpc/support/sync_generic.h',
                      'include/grpc/support/sync_posix.h',
                      'include/grpc/support/sync_win32.h',
                      'include/grpc/support/thd.h',
                      'include/grpc/support/time.h',
                      'include/grpc/support/tls.h',
                      'include/grpc/support/tls_gcc.h',
                      'include/grpc/support/tls_msvc.h',
                      'include/grpc/support/tls_pthread.h',
                      'include/grpc/support/useful.h',
                      'include/grpc/impl/codegen/alloc.h',
                      'include/grpc/impl/codegen/atm.h',
                      'include/grpc/impl/codegen/atm_gcc_atomic.h',
                      'include/grpc/impl/codegen/atm_gcc_sync.h',
                      'include/grpc/impl/codegen/atm_win32.h',
                      'include/grpc/impl/codegen/log.h',
                      'include/grpc/impl/codegen/port_platform.h',
                      'include/grpc/impl/codegen/slice.h',
                      'include/grpc/impl/codegen/slice_buffer.h',
                      'include/grpc/impl/codegen/sync.h',
                      'include/grpc/impl/codegen/sync_generic.h',
                      'include/grpc/impl/codegen/sync_posix.h',
                      'include/grpc/impl/codegen/sync_win32.h',
                      'include/grpc/impl/codegen/time.h',
                      'src/core/profiling/basic_timers.c',
                      'src/core/profiling/stap_timers.c',
                      'src/core/support/alloc.c',
                      'src/core/support/avl.c',
                      'src/core/support/cmdline.c',
                      'src/core/support/cpu_iphone.c',
                      'src/core/support/cpu_linux.c',
                      'src/core/support/cpu_posix.c',
                      'src/core/support/cpu_windows.c',
                      'src/core/support/env_linux.c',
                      'src/core/support/env_posix.c',
                      'src/core/support/env_win32.c',
                      'src/core/support/file.c',
                      'src/core/support/file_posix.c',
                      'src/core/support/file_win32.c',
                      'src/core/support/histogram.c',
                      'src/core/support/host_port.c',
                      'src/core/support/log.c',
                      'src/core/support/log_android.c',
                      'src/core/support/log_linux.c',
                      'src/core/support/log_posix.c',
                      'src/core/support/log_win32.c',
                      'src/core/support/murmur_hash.c',
                      'src/core/support/slice.c',
                      'src/core/support/slice_buffer.c',
                      'src/core/support/stack_lockfree.c',
                      'src/core/support/string.c',
                      'src/core/support/string_posix.c',
                      'src/core/support/string_win32.c',
                      'src/core/support/subprocess_posix.c',
                      'src/core/support/subprocess_windows.c',
                      'src/core/support/sync.c',
                      'src/core/support/sync_posix.c',
                      'src/core/support/sync_win32.c',
                      'src/core/support/thd.c',
                      'src/core/support/thd_posix.c',
                      'src/core/support/thd_win32.c',
                      'src/core/support/time.c',
                      'src/core/support/time_posix.c',
                      'src/core/support/time_precise.c',
                      'src/core/support/time_win32.c',
                      'src/core/support/tls_pthread.c',
                      'src/core/support/wrap_memcpy.c',
                      'src/core/security/auth_filters.h',
                      'src/core/security/base64.h',
                      'src/core/security/credentials.h',
                      'src/core/security/handshake.h',
                      'src/core/security/json_token.h',
                      'src/core/security/jwt_verifier.h',
                      'src/core/security/secure_endpoint.h',
                      'src/core/security/security_connector.h',
                      'src/core/security/security_context.h',
                      'src/core/tsi/fake_transport_security.h',
                      'src/core/tsi/ssl_transport_security.h',
                      'src/core/tsi/ssl_types.h',
                      'src/core/tsi/transport_security.h',
                      'src/core/tsi/transport_security_interface.h',
                      'src/core/census/grpc_filter.h',
                      'src/core/channel/channel_args.h',
                      'src/core/channel/channel_stack.h',
                      'src/core/channel/client_channel.h',
                      'src/core/channel/client_uchannel.h',
                      'src/core/channel/compress_filter.h',
                      'src/core/channel/connected_channel.h',
                      'src/core/channel/context.h',
                      'src/core/channel/http_client_filter.h',
                      'src/core/channel/http_server_filter.h',
                      'src/core/channel/subchannel_call_holder.h',
                      'src/core/client_config/client_config.h',
                      'src/core/client_config/connector.h',
                      'src/core/client_config/initial_connect_string.h',
                      'src/core/client_config/lb_policies/load_balancer_api.h',
                      'src/core/client_config/lb_policies/pick_first.h',
                      'src/core/client_config/lb_policies/round_robin.h',
                      'src/core/client_config/lb_policy.h',
                      'src/core/client_config/lb_policy_factory.h',
                      'src/core/client_config/lb_policy_registry.h',
                      'src/core/client_config/resolver.h',
                      'src/core/client_config/resolver_factory.h',
                      'src/core/client_config/resolver_registry.h',
                      'src/core/client_config/resolvers/dns_resolver.h',
                      'src/core/client_config/resolvers/sockaddr_resolver.h',
                      'src/core/client_config/subchannel.h',
                      'src/core/client_config/subchannel_factory.h',
                      'src/core/client_config/subchannel_index.h',
                      'src/core/client_config/uri_parser.h',
                      'src/core/compression/algorithm_metadata.h',
                      'src/core/compression/message_compress.h',
                      'src/core/debug/trace.h',
                      'src/core/httpcli/format_request.h',
                      'src/core/httpcli/httpcli.h',
                      'src/core/httpcli/parser.h',
                      'src/core/iomgr/closure.h',
                      'src/core/iomgr/endpoint.h',
                      'src/core/iomgr/endpoint_pair.h',
                      'src/core/iomgr/exec_ctx.h',
                      'src/core/iomgr/executor.h',
                      'src/core/iomgr/fd_posix.h',
                      'src/core/iomgr/iocp_windows.h',
                      'src/core/iomgr/iomgr.h',
                      'src/core/iomgr/iomgr_internal.h',
                      'src/core/iomgr/iomgr_posix.h',
                      'src/core/iomgr/pollset.h',
                      'src/core/iomgr/pollset_posix.h',
                      'src/core/iomgr/pollset_set.h',
                      'src/core/iomgr/pollset_set_posix.h',
                      'src/core/iomgr/pollset_set_windows.h',
                      'src/core/iomgr/pollset_windows.h',
                      'src/core/iomgr/resolve_address.h',
                      'src/core/iomgr/sockaddr.h',
                      'src/core/iomgr/sockaddr_posix.h',
                      'src/core/iomgr/sockaddr_utils.h',
                      'src/core/iomgr/sockaddr_win32.h',
                      'src/core/iomgr/socket_utils_posix.h',
                      'src/core/iomgr/socket_windows.h',
                      'src/core/iomgr/tcp_client.h',
                      'src/core/iomgr/tcp_posix.h',
                      'src/core/iomgr/tcp_server.h',
                      'src/core/iomgr/tcp_windows.h',
                      'src/core/iomgr/time_averaged_stats.h',
                      'src/core/iomgr/timer.h',
                      'src/core/iomgr/timer_heap.h',
                      'src/core/iomgr/timer_internal.h',
                      'src/core/iomgr/udp_server.h',
                      'src/core/iomgr/wakeup_fd_pipe.h',
                      'src/core/iomgr/wakeup_fd_posix.h',
                      'src/core/iomgr/workqueue.h',
                      'src/core/iomgr/workqueue_posix.h',
                      'src/core/iomgr/workqueue_windows.h',
                      'src/core/json/json.h',
                      'src/core/json/json_common.h',
                      'src/core/json/json_reader.h',
                      'src/core/json/json_writer.h',
                      'src/core/proto/grpc/lb/v0/load_balancer.pb.h',
                      'src/core/statistics/census_interface.h',
                      'src/core/statistics/census_rpc_stats.h',
                      'src/core/surface/api_trace.h',
                      'src/core/surface/call.h',
                      'src/core/surface/call_test_only.h',
                      'src/core/surface/channel.h',
                      'src/core/surface/completion_queue.h',
                      'src/core/surface/event_string.h',
                      'src/core/surface/init.h',
                      'src/core/surface/server.h',
                      'src/core/surface/surface_trace.h',
                      'src/core/transport/byte_stream.h',
                      'src/core/transport/chttp2/alpn.h',
                      'src/core/transport/chttp2/bin_encoder.h',
                      'src/core/transport/chttp2/frame.h',
                      'src/core/transport/chttp2/frame_data.h',
                      'src/core/transport/chttp2/frame_goaway.h',
                      'src/core/transport/chttp2/frame_ping.h',
                      'src/core/transport/chttp2/frame_rst_stream.h',
                      'src/core/transport/chttp2/frame_settings.h',
                      'src/core/transport/chttp2/frame_window_update.h',
                      'src/core/transport/chttp2/hpack_encoder.h',
                      'src/core/transport/chttp2/hpack_parser.h',
                      'src/core/transport/chttp2/hpack_table.h',
                      'src/core/transport/chttp2/http2_errors.h',
                      'src/core/transport/chttp2/huffsyms.h',
                      'src/core/transport/chttp2/incoming_metadata.h',
                      'src/core/transport/chttp2/internal.h',
                      'src/core/transport/chttp2/status_conversion.h',
                      'src/core/transport/chttp2/stream_map.h',
                      'src/core/transport/chttp2/timeout_encoding.h',
                      'src/core/transport/chttp2/varint.h',
                      'src/core/transport/chttp2_transport.h',
                      'src/core/transport/connectivity_state.h',
                      'src/core/transport/metadata.h',
                      'src/core/transport/metadata_batch.h',
                      'src/core/transport/static_metadata.h',
                      'src/core/transport/transport.h',
                      'src/core/transport/transport_impl.h',
                      'src/core/census/aggregation.h',
                      'src/core/census/log.h',
                      'src/core/census/rpc_metric_id.h',
                      'third_party/nanopb/pb.h',
                      'third_party/nanopb/pb_common.h',
                      'third_party/nanopb/pb_decode.h',
                      'third_party/nanopb/pb_encode.h',
                      'include/grpc/grpc_security.h',
                      'include/grpc/impl/codegen/byte_buffer.h',
                      'include/grpc/impl/codegen/compression_types.h',
                      'include/grpc/impl/codegen/connectivity_state.h',
                      'include/grpc/impl/codegen/grpc_types.h',
                      'include/grpc/impl/codegen/propagation_bits.h',
                      'include/grpc/impl/codegen/status.h',
                      'include/grpc/byte_buffer.h',
                      'include/grpc/byte_buffer_reader.h',
                      'include/grpc/compression.h',
                      'include/grpc/grpc.h',
                      'include/grpc/status.h',
                      'include/grpc/census.h',
                      'src/core/httpcli/httpcli_security_connector.c',
                      'src/core/security/base64.c',
                      'src/core/security/client_auth_filter.c',
                      'src/core/security/credentials.c',
                      'src/core/security/credentials_metadata.c',
                      'src/core/security/credentials_posix.c',
                      'src/core/security/credentials_win32.c',
                      'src/core/security/google_default_credentials.c',
                      'src/core/security/handshake.c',
                      'src/core/security/json_token.c',
                      'src/core/security/jwt_verifier.c',
                      'src/core/security/secure_endpoint.c',
                      'src/core/security/security_connector.c',
                      'src/core/security/security_context.c',
                      'src/core/security/server_auth_filter.c',
                      'src/core/security/server_secure_chttp2.c',
                      'src/core/surface/init_secure.c',
                      'src/core/surface/secure_channel_create.c',
                      'src/core/tsi/fake_transport_security.c',
                      'src/core/tsi/ssl_transport_security.c',
                      'src/core/tsi/transport_security.c',
                      'src/core/census/grpc_context.c',
                      'src/core/census/grpc_filter.c',
                      'src/core/channel/channel_args.c',
                      'src/core/channel/channel_stack.c',
                      'src/core/channel/client_channel.c',
                      'src/core/channel/client_uchannel.c',
                      'src/core/channel/compress_filter.c',
                      'src/core/channel/connected_channel.c',
                      'src/core/channel/http_client_filter.c',
                      'src/core/channel/http_server_filter.c',
                      'src/core/channel/subchannel_call_holder.c',
                      'src/core/client_config/client_config.c',
                      'src/core/client_config/connector.c',
                      'src/core/client_config/default_initial_connect_string.c',
                      'src/core/client_config/initial_connect_string.c',
                      'src/core/client_config/lb_policies/load_balancer_api.c',
                      'src/core/client_config/lb_policies/pick_first.c',
                      'src/core/client_config/lb_policies/round_robin.c',
                      'src/core/client_config/lb_policy.c',
                      'src/core/client_config/lb_policy_factory.c',
                      'src/core/client_config/lb_policy_registry.c',
                      'src/core/client_config/resolver.c',
                      'src/core/client_config/resolver_factory.c',
                      'src/core/client_config/resolver_registry.c',
                      'src/core/client_config/resolvers/dns_resolver.c',
                      'src/core/client_config/resolvers/sockaddr_resolver.c',
                      'src/core/client_config/subchannel.c',
                      'src/core/client_config/subchannel_factory.c',
                      'src/core/client_config/subchannel_index.c',
                      'src/core/client_config/uri_parser.c',
                      'src/core/compression/algorithm.c',
                      'src/core/compression/message_compress.c',
                      'src/core/debug/trace.c',
                      'src/core/httpcli/format_request.c',
                      'src/core/httpcli/httpcli.c',
                      'src/core/httpcli/parser.c',
                      'src/core/iomgr/closure.c',
                      'src/core/iomgr/endpoint.c',
                      'src/core/iomgr/endpoint_pair_posix.c',
                      'src/core/iomgr/endpoint_pair_windows.c',
                      'src/core/iomgr/exec_ctx.c',
                      'src/core/iomgr/executor.c',
                      'src/core/iomgr/fd_posix.c',
                      'src/core/iomgr/iocp_windows.c',
                      'src/core/iomgr/iomgr.c',
                      'src/core/iomgr/iomgr_posix.c',
                      'src/core/iomgr/iomgr_windows.c',
                      'src/core/iomgr/pollset_multipoller_with_epoll.c',
                      'src/core/iomgr/pollset_multipoller_with_poll_posix.c',
                      'src/core/iomgr/pollset_posix.c',
                      'src/core/iomgr/pollset_set_posix.c',
                      'src/core/iomgr/pollset_set_windows.c',
                      'src/core/iomgr/pollset_windows.c',
                      'src/core/iomgr/resolve_address_posix.c',
                      'src/core/iomgr/resolve_address_windows.c',
                      'src/core/iomgr/sockaddr_utils.c',
                      'src/core/iomgr/socket_utils_common_posix.c',
                      'src/core/iomgr/socket_utils_linux.c',
                      'src/core/iomgr/socket_utils_posix.c',
                      'src/core/iomgr/socket_windows.c',
                      'src/core/iomgr/tcp_client_posix.c',
                      'src/core/iomgr/tcp_client_windows.c',
                      'src/core/iomgr/tcp_posix.c',
                      'src/core/iomgr/tcp_server_posix.c',
                      'src/core/iomgr/tcp_server_windows.c',
                      'src/core/iomgr/tcp_windows.c',
                      'src/core/iomgr/time_averaged_stats.c',
                      'src/core/iomgr/timer.c',
                      'src/core/iomgr/timer_heap.c',
                      'src/core/iomgr/udp_server.c',
                      'src/core/iomgr/wakeup_fd_eventfd.c',
                      'src/core/iomgr/wakeup_fd_nospecial.c',
                      'src/core/iomgr/wakeup_fd_pipe.c',
                      'src/core/iomgr/wakeup_fd_posix.c',
                      'src/core/iomgr/workqueue_posix.c',
                      'src/core/iomgr/workqueue_windows.c',
                      'src/core/json/json.c',
                      'src/core/json/json_reader.c',
                      'src/core/json/json_string.c',
                      'src/core/json/json_writer.c',
                      'src/core/proto/grpc/lb/v0/load_balancer.pb.c',
                      'src/core/surface/alarm.c',
                      'src/core/surface/api_trace.c',
                      'src/core/surface/byte_buffer.c',
                      'src/core/surface/byte_buffer_reader.c',
                      'src/core/surface/call.c',
                      'src/core/surface/call_details.c',
                      'src/core/surface/call_log_batch.c',
                      'src/core/surface/channel.c',
                      'src/core/surface/channel_connectivity.c',
                      'src/core/surface/channel_create.c',
                      'src/core/surface/channel_ping.c',
                      'src/core/surface/completion_queue.c',
                      'src/core/surface/event_string.c',
                      'src/core/surface/init.c',
                      'src/core/surface/lame_client.c',
                      'src/core/surface/metadata_array.c',
                      'src/core/surface/server.c',
                      'src/core/surface/server_chttp2.c',
                      'src/core/surface/server_create.c',
                      'src/core/surface/validate_metadata.c',
                      'src/core/surface/version.c',
                      'src/core/transport/byte_stream.c',
                      'src/core/transport/chttp2/alpn.c',
                      'src/core/transport/chttp2/bin_encoder.c',
                      'src/core/transport/chttp2/frame_data.c',
                      'src/core/transport/chttp2/frame_goaway.c',
                      'src/core/transport/chttp2/frame_ping.c',
                      'src/core/transport/chttp2/frame_rst_stream.c',
                      'src/core/transport/chttp2/frame_settings.c',
                      'src/core/transport/chttp2/frame_window_update.c',
                      'src/core/transport/chttp2/hpack_encoder.c',
                      'src/core/transport/chttp2/hpack_parser.c',
                      'src/core/transport/chttp2/hpack_table.c',
                      'src/core/transport/chttp2/huffsyms.c',
                      'src/core/transport/chttp2/incoming_metadata.c',
                      'src/core/transport/chttp2/parsing.c',
                      'src/core/transport/chttp2/status_conversion.c',
                      'src/core/transport/chttp2/stream_lists.c',
                      'src/core/transport/chttp2/stream_map.c',
                      'src/core/transport/chttp2/timeout_encoding.c',
                      'src/core/transport/chttp2/varint.c',
                      'src/core/transport/chttp2/writing.c',
                      'src/core/transport/chttp2_transport.c',
                      'src/core/transport/connectivity_state.c',
                      'src/core/transport/metadata.c',
                      'src/core/transport/metadata_batch.c',
                      'src/core/transport/static_metadata.c',
                      'src/core/transport/transport.c',
                      'src/core/transport/transport_op_string.c',
                      'src/core/census/context.c',
                      'src/core/census/initialize.c',
                      'src/core/census/log.c',
                      'src/core/census/operation.c',
                      'src/core/census/placeholders.c',
                      'src/core/census/tracing.c',
                      'third_party/nanopb/pb_common.c',
                      'third_party/nanopb/pb_decode.c',
                      'third_party/nanopb/pb_encode.c'

    ss.private_header_files = 'src/core/profiling/timers.h',
                              'src/core/support/block_annotate.h',
                              'src/core/support/env.h',
                              'src/core/support/file.h',
                              'src/core/support/murmur_hash.h',
                              'src/core/support/stack_lockfree.h',
                              'src/core/support/string.h',
                              'src/core/support/string_win32.h',
                              'src/core/support/thd_internal.h',
                              'src/core/support/time_precise.h',
                              'src/core/security/auth_filters.h',
                              'src/core/security/base64.h',
                              'src/core/security/credentials.h',
                              'src/core/security/handshake.h',
                              'src/core/security/json_token.h',
                              'src/core/security/jwt_verifier.h',
                              'src/core/security/secure_endpoint.h',
                              'src/core/security/security_connector.h',
                              'src/core/security/security_context.h',
                              'src/core/tsi/fake_transport_security.h',
                              'src/core/tsi/ssl_transport_security.h',
                              'src/core/tsi/ssl_types.h',
                              'src/core/tsi/transport_security.h',
                              'src/core/tsi/transport_security_interface.h',
                              'src/core/census/grpc_filter.h',
                              'src/core/channel/channel_args.h',
                              'src/core/channel/channel_stack.h',
                              'src/core/channel/client_channel.h',
                              'src/core/channel/client_uchannel.h',
                              'src/core/channel/compress_filter.h',
                              'src/core/channel/connected_channel.h',
                              'src/core/channel/context.h',
                              'src/core/channel/http_client_filter.h',
                              'src/core/channel/http_server_filter.h',
                              'src/core/channel/subchannel_call_holder.h',
                              'src/core/client_config/client_config.h',
                              'src/core/client_config/connector.h',
                              'src/core/client_config/initial_connect_string.h',
                              'src/core/client_config/lb_policies/load_balancer_api.h',
                              'src/core/client_config/lb_policies/pick_first.h',
                              'src/core/client_config/lb_policies/round_robin.h',
                              'src/core/client_config/lb_policy.h',
                              'src/core/client_config/lb_policy_factory.h',
                              'src/core/client_config/lb_policy_registry.h',
                              'src/core/client_config/resolver.h',
                              'src/core/client_config/resolver_factory.h',
                              'src/core/client_config/resolver_registry.h',
                              'src/core/client_config/resolvers/dns_resolver.h',
                              'src/core/client_config/resolvers/sockaddr_resolver.h',
                              'src/core/client_config/subchannel.h',
                              'src/core/client_config/subchannel_factory.h',
                              'src/core/client_config/subchannel_index.h',
                              'src/core/client_config/uri_parser.h',
                              'src/core/compression/algorithm_metadata.h',
                              'src/core/compression/message_compress.h',
                              'src/core/debug/trace.h',
                              'src/core/httpcli/format_request.h',
                              'src/core/httpcli/httpcli.h',
                              'src/core/httpcli/parser.h',
                              'src/core/iomgr/closure.h',
                              'src/core/iomgr/endpoint.h',
                              'src/core/iomgr/endpoint_pair.h',
                              'src/core/iomgr/exec_ctx.h',
                              'src/core/iomgr/executor.h',
                              'src/core/iomgr/fd_posix.h',
                              'src/core/iomgr/iocp_windows.h',
                              'src/core/iomgr/iomgr.h',
                              'src/core/iomgr/iomgr_internal.h',
                              'src/core/iomgr/iomgr_posix.h',
                              'src/core/iomgr/pollset.h',
                              'src/core/iomgr/pollset_posix.h',
                              'src/core/iomgr/pollset_set.h',
                              'src/core/iomgr/pollset_set_posix.h',
                              'src/core/iomgr/pollset_set_windows.h',
                              'src/core/iomgr/pollset_windows.h',
                              'src/core/iomgr/resolve_address.h',
                              'src/core/iomgr/sockaddr.h',
                              'src/core/iomgr/sockaddr_posix.h',
                              'src/core/iomgr/sockaddr_utils.h',
                              'src/core/iomgr/sockaddr_win32.h',
                              'src/core/iomgr/socket_utils_posix.h',
                              'src/core/iomgr/socket_windows.h',
                              'src/core/iomgr/tcp_client.h',
                              'src/core/iomgr/tcp_posix.h',
                              'src/core/iomgr/tcp_server.h',
                              'src/core/iomgr/tcp_windows.h',
                              'src/core/iomgr/time_averaged_stats.h',
                              'src/core/iomgr/timer.h',
                              'src/core/iomgr/timer_heap.h',
                              'src/core/iomgr/timer_internal.h',
                              'src/core/iomgr/udp_server.h',
                              'src/core/iomgr/wakeup_fd_pipe.h',
                              'src/core/iomgr/wakeup_fd_posix.h',
                              'src/core/iomgr/workqueue.h',
                              'src/core/iomgr/workqueue_posix.h',
                              'src/core/iomgr/workqueue_windows.h',
                              'src/core/json/json.h',
                              'src/core/json/json_common.h',
                              'src/core/json/json_reader.h',
                              'src/core/json/json_writer.h',
                              'src/core/proto/grpc/lb/v0/load_balancer.pb.h',
                              'src/core/statistics/census_interface.h',
                              'src/core/statistics/census_rpc_stats.h',
                              'src/core/surface/api_trace.h',
                              'src/core/surface/call.h',
                              'src/core/surface/call_test_only.h',
                              'src/core/surface/channel.h',
                              'src/core/surface/completion_queue.h',
                              'src/core/surface/event_string.h',
                              'src/core/surface/init.h',
                              'src/core/surface/server.h',
                              'src/core/surface/surface_trace.h',
                              'src/core/transport/byte_stream.h',
                              'src/core/transport/chttp2/alpn.h',
                              'src/core/transport/chttp2/bin_encoder.h',
                              'src/core/transport/chttp2/frame.h',
                              'src/core/transport/chttp2/frame_data.h',
                              'src/core/transport/chttp2/frame_goaway.h',
                              'src/core/transport/chttp2/frame_ping.h',
                              'src/core/transport/chttp2/frame_rst_stream.h',
                              'src/core/transport/chttp2/frame_settings.h',
                              'src/core/transport/chttp2/frame_window_update.h',
                              'src/core/transport/chttp2/hpack_encoder.h',
                              'src/core/transport/chttp2/hpack_parser.h',
                              'src/core/transport/chttp2/hpack_table.h',
                              'src/core/transport/chttp2/http2_errors.h',
                              'src/core/transport/chttp2/huffsyms.h',
                              'src/core/transport/chttp2/incoming_metadata.h',
                              'src/core/transport/chttp2/internal.h',
                              'src/core/transport/chttp2/status_conversion.h',
                              'src/core/transport/chttp2/stream_map.h',
                              'src/core/transport/chttp2/timeout_encoding.h',
                              'src/core/transport/chttp2/varint.h',
                              'src/core/transport/chttp2_transport.h',
                              'src/core/transport/connectivity_state.h',
                              'src/core/transport/metadata.h',
                              'src/core/transport/metadata_batch.h',
                              'src/core/transport/static_metadata.h',
                              'src/core/transport/transport.h',
                              'src/core/transport/transport_impl.h',
                              'src/core/census/aggregation.h',
<<<<<<< HEAD
                              'src/core/census/rpc_metric_id.h',
                              'third_party/nanopb/pb.h',
                              'third_party/nanopb/pb_common.h',
                              'third_party/nanopb/pb_decode.h',
                              'third_party/nanopb/pb_encode.h'
=======
                              'src/core/census/log.h',
                              'src/core/census/rpc_metric_id.h'
>>>>>>> c15cd723

    ss.header_mappings_dir = '.'
    # This isn't officially supported in Cocoapods. We've asked for an alternative:
    # https://github.com/CocoaPods/CocoaPods/issues/4386
    ss.xcconfig = {
      'USE_HEADERMAP' => 'NO',
      'ALWAYS_SEARCH_USER_PATHS' => 'NO',
      'USER_HEADER_SEARCH_PATHS' => '"$(PODS_ROOT)/Headers/Private/gRPC"',
      'HEADER_SEARCH_PATHS' => '"$(PODS_ROOT)/Headers/Private/gRPC/include"'
    }

    ss.requires_arc = false
    ss.libraries = 'z'
    ss.dependency 'BoringSSL', '~> 2.0'

    # ss.compiler_flags = '-GCC_WARN_INHIBIT_ALL_WARNINGS', '-w'
  end

  # Objective-C wrapper around the core gRPC library.
  s.subspec 'GRPCClient' do |ss|
    src_dir = "#{objc_dir}/GRPCClient"
    ss.source_files = "#{src_dir}/*.{h,m}", "#{src_dir}/**/*.{h,m}"
    ss.private_header_files = "#{src_dir}/private/*.h"
    ss.header_mappings_dir = "#{objc_dir}"

    ss.dependency 'gRPC/C-Core'
    ss.dependency 'gRPC/RxLibrary'

    # Certificates, to be able to establish TLS connections:
    ss.resource_bundles = { 'gRPCCertificates' => ['etc/roots.pem'] }
  end

  # RPC library for ProtocolBuffers, based on gRPC
  s.subspec 'ProtoRPC' do |ss|
    src_dir = "#{objc_dir}/ProtoRPC"
    ss.source_files = "#{src_dir}/*.{h,m}"
    ss.header_mappings_dir = "#{objc_dir}"

    ss.dependency 'gRPC/GRPCClient'
    ss.dependency 'gRPC/RxLibrary'
    ss.dependency 'Protobuf', '~> 3.0.0-alpha-4'
  end
end<|MERGE_RESOLUTION|>--- conflicted
+++ resolved
@@ -610,16 +610,12 @@
                               'src/core/transport/transport.h',
                               'src/core/transport/transport_impl.h',
                               'src/core/census/aggregation.h',
-<<<<<<< HEAD
+                              'src/core/census/log.h',
                               'src/core/census/rpc_metric_id.h',
                               'third_party/nanopb/pb.h',
                               'third_party/nanopb/pb_common.h',
                               'third_party/nanopb/pb_decode.h',
                               'third_party/nanopb/pb_encode.h'
-=======
-                              'src/core/census/log.h',
-                              'src/core/census/rpc_metric_id.h'
->>>>>>> c15cd723
 
     ss.header_mappings_dir = '.'
     # This isn't officially supported in Cocoapods. We've asked for an alternative:
