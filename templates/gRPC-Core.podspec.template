%YAML 1.2
--- |
  # This file has been automatically generated from a template file.
  # Please make modifications to `templates/gRPC-Core.podspec.template`
  # instead. This file can be regenerated from the template by running
  # `tools/buildgen/generate_projects.sh`.

  # gRPC Core CocoaPods podspec
  #
  # Copyright 2015 gRPC authors.
  #
  # Licensed under the Apache License, Version 2.0 (the "License");
  # you may not use this file except in compliance with the License.
  # You may obtain a copy of the License at
  #
  #     http://www.apache.org/licenses/LICENSE-2.0
  #
  # Unless required by applicable law or agreed to in writing, software
  # distributed under the License is distributed on an "AS IS" BASIS,
  # WITHOUT WARRANTIES OR CONDITIONS OF ANY KIND, either express or implied.
  # See the License for the specific language governing permissions and
  # limitations under the License.
  <%
  lib_maps = {lib.name: lib for lib in libs}

  def ruby_multiline_list(files, indent):
    return (',\n' + indent*' ').join('\'%s\'' % f for f in files)

  def is_absl_lib(target_name):
    return target_name.startswith("absl/")

  def get_absl_spec_name(label):
    # e.g. absl/apple:banana -> abseil/apple/banana
    return "abseil/" + label[5:].replace(":", "/")

  def lib_and_transitive_deps(lib):
    return list(sorted(set({lib} | set(lib_maps[lib].transitive_deps))))

  def non_abseil_lib_and_transitive_deps(lib):
    return [l for l in lib_and_transitive_deps(lib) if not is_absl_lib(l)]

  def list_abseil_specs(lib):
    # This returns a list of abseil specs which the given lib and
    # its non-abseil transitive dependencies depend on.
    # As a result, internal abseil libraries are excluded from the result.
    absl_specs = set()
    for lib_name in lib_and_transitive_deps(lib):
      if is_absl_lib(lib_name): continue
      for dep in lib_maps[lib_name].deps:
        if is_absl_lib(dep):
          absl_specs.add(get_absl_spec_name(dep))
    return list(sorted(absl_specs))

  def list_lib_files(lib, fields):
    files = set()
    for lib_name in non_abseil_lib_and_transitive_deps(lib):
      lib = lib_maps[lib_name]
      for field in fields:
        files.update(lib.get(field, []))
    return list(sorted(files))

  # ObjectiveC doesn't use c-ares so we don't need address_sorting files at all
  address_sorting_unwanted_files = list_lib_files("address_sorting", ("public_headers", "headers", "src"))

  grpc_private_files = list(sorted(set(list_lib_files("grpc", ("headers", "src"))) - set(address_sorting_unwanted_files)))
  grpc_public_headers = list(sorted(set(list_lib_files("grpc", ("public_headers",))) - set(address_sorting_unwanted_files)))
  grpc_private_headers = list(sorted(set(list_lib_files("grpc", ("headers",))) - set(address_sorting_unwanted_files)))
  grpc_abseil_specs = list_abseil_specs("grpc")


  # TODO(jtattermusch): build.yaml is now generated from bazel build
  # which doesn't have an explicit "grpc_cronet" target. Until it exists
  # we construct the list of files by taking what's in the "grpc" target
  # and adding a few files on top of that.
  grpc_cronet_extra_public_headers = ['include/grpc/grpc_cronet.h']
  grpc_cronet_extra_impl_files = [
      'src/core/ext/transport/cronet/client/secure/cronet_channel_create.cc',
      'src/core/ext/transport/cronet/client/secure/cronet_channel_create.h',
      'src/core/ext/transport/cronet/transport/cronet_transport.cc',
      'src/core/ext/transport/cronet/transport/cronet_transport.h',
      'third_party/objective_c/Cronet/bidirectional_stream_c.h'
  ]

  grpc_cronet_files = list(sorted(grpc_cronet_extra_impl_files))
  grpc_cronet_public_headers = list(sorted(grpc_cronet_extra_public_headers))

  grpc_test_util_files = list(sorted(
    set(list_lib_files("end2end_tests", ("src", "headers")))
    - set(grpc_private_files)
    - set(address_sorting_unwanted_files)
    - set([
      # Subprocess is not supported in tvOS and not needed by our tests.
      "test/core/util/subprocess_posix.cc",
    ])))
  %>
  Pod::Spec.new do |s|
    s.name     = 'gRPC-Core'
    version = '${settings.version}'
    s.version  = version
    s.summary  = 'Core cross-platform gRPC library, written in C'
    s.homepage = 'https://grpc.io'
    s.license  = 'Apache License, Version 2.0'
    s.authors  = { 'The gRPC contributors' => 'grpc-packages@google.com' }

    s.source = {
      :git => 'https://github.com/grpc/grpc.git',
      :tag => "v#{version}",
      :submodules => true,
    }

    # gRPC podspecs depend on fix for https://github.com/CocoaPods/CocoaPods/issues/6024,
    # which was released in Cocoapods v1.2.0.
    s.cocoapods_version = '>= 1.2.0'

    s.ios.deployment_target = '7.0'
    s.osx.deployment_target = '10.9'
    s.tvos.deployment_target = '10.0'
    s.watchos.deployment_target = '4.0'

    s.requires_arc = false

    name = 'grpc'

    # When creating a dynamic framework, name it grpc.framework instead of gRPC-Core.framework.
    # This lets users write their includes like `#include <grpc/grpc.h>` as opposed to `#include
    # <gRPC-Core/grpc.h>`.
    s.module_name = name

    # When creating a dynamic framework, copy the headers under `include/grpc/` into the root of
    # the `Headers/` directory of the framework (i.e., not under `Headers/include/grpc`).
    #
    # TODO(jcanizales): Debug why this doesn't work on macOS.
    s.header_mappings_dir = 'include/grpc'

    # The above has an undesired effect when creating a static library: It forces users to write
    # includes like `#include <gRPC-Core/grpc.h>`. `s.header_dir` adds a path prefix to that, and
    # because Cocoapods lets omit the pod name when including headers of static libraries, the
    # following lets users write `#include <grpc/grpc.h>`.
    s.header_dir = name

    # The module map created automatically by Cocoapods doesn't work for C libraries like gRPC-Core.
    s.module_map = 'include/grpc/module.modulemap'

    # To compile the library, we need the user headers search path (quoted includes) to point to the
    # root of the repo, and the system headers search path (angled includes) to point to `include/`.
    # Cocoapods effectively clones the repo under `<Podfile dir>/Pods/gRPC-Core/`, and sets a build
    # variable called `$(PODS_ROOT)` to `<Podfile dir>/Pods/`, so we use that.
    #
    # Relying on the file structure under $(PODS_ROOT) isn't officially supported in Cocoapods, as it
    # is taken as an implementation detail. We've asked for an alternative, and have been told that
    # what we're doing should keep working: https://github.com/CocoaPods/CocoaPods/issues/4386
    #
    # The `src_root` value of `$(PODS_ROOT)/gRPC-Core` assumes Cocoapods is installing this pod from
    # its remote repo. For local development of this library, enabled by using `:path` in the Podfile,
    # that assumption is wrong. In such case, the following settings need to be reset with the
    # appropriate value of `src_root`. This can be accomplished in the `pre_install` hook of the
    # Podfile; see `src/objective-c/tests/Podfile` for an example.
    src_root = '$(PODS_ROOT)/gRPC-Core'
    s.pod_target_xcconfig = {
      'GRPC_SRC_ROOT' => src_root,
      'HEADER_SEARCH_PATHS' => '"$(inherited)" "$(GRPC_SRC_ROOT)/include"',
      'USER_HEADER_SEARCH_PATHS' => '"$(GRPC_SRC_ROOT)"',
      # If we don't set these two settings, `include/grpc/support/time.h` and
      # `src/core/lib/gpr/string.h` shadow the system `<time.h>` and `<string.h>`, breaking the
      # build.
      'USE_HEADERMAP' => 'NO',
      'ALWAYS_SEARCH_USER_PATHS' => 'NO',
      'GCC_PREPROCESSOR_DEFINITIONS' => '"$(inherited)" "COCOAPODS=1"',
      'CLANG_WARN_STRICT_PROTOTYPES' => 'NO',
    }

    s.default_subspecs = 'Interface', 'Implementation'
    s.compiler_flags = '-DGRPC_ARES=0 -Wno-comma'
    s.libraries = 'c++'

    # Like many other C libraries, gRPC-Core has its public headers under `include/<libname>/` and its
    # sources and private headers in other directories outside `include/`. Cocoapods' linter doesn't
    # allow any header to be listed outside the `header_mappings_dir` (even though doing so works in
    # practice). Because we need our `header_mappings_dir` to be `include/grpc/` for the reason
    # mentioned above, we work around the linter limitation by dividing the pod into two subspecs, one
    # for public headers and the other for implementation. Each gets its own `header_mappings_dir`,
    # making the linter happy.
    #
    # The list of source files is generated by a template: `templates/gRPC-Core.podspec.template`. It
    # can be regenerated from the template by running `tools/buildgen/generate_projects.sh`.
    s.subspec 'Interface' do |ss|
      ss.header_mappings_dir = 'include/grpc'

      ss.source_files = ${ruby_multiline_list(grpc_public_headers, 22)}
    end
    s.subspec 'Implementation' do |ss|
      ss.header_mappings_dir = '.'
      ss.libraries = 'z'
      ss.dependency "#{s.name}/Interface", version
      ss.dependency 'BoringSSL-GRPC', '0.0.9'
      abseil_version = '1.20200225.0'
      % for abseil_spec in grpc_abseil_specs:
      ss.dependency '${abseil_spec}', abseil_version
      % endfor
      ss.compiler_flags = '-DBORINGSSL_PREFIX=GRPC'

      ss.source_files = ${ruby_multiline_list(grpc_private_files, 22)}
      ss.private_header_files = ${ruby_multiline_list(grpc_private_headers, 30)}
    end

    # CFStream is now default. Leaving this subspec only for compatibility purpose.
    s.subspec 'CFStream-Implementation' do |ss|
      ss.dependency "#{s.name}/Implementation", version
    end

    s.subspec 'Cronet-Interface' do |ss|
      ss.header_mappings_dir = 'include/grpc'
      ss.source_files = ${ruby_multiline_list(grpc_cronet_public_headers, 22)}
    end

    s.subspec 'Cronet-Implementation' do |ss|
      ss.header_mappings_dir = '.'

      ss.dependency "#{s.name}/Interface", version
      ss.dependency "#{s.name}/Implementation", version
      ss.dependency "#{s.name}/Cronet-Interface", version

      ss.source_files = ${ruby_multiline_list(grpc_cronet_files, 22)}
    end

    s.subspec 'Tests' do |ss|
      ss.header_mappings_dir = '.'

      ss.dependency "#{s.name}/Interface", version
      ss.dependency "#{s.name}/Implementation", version

      ss.source_files = ${ruby_multiline_list(grpc_test_util_files, 22)}
    end

    # TODO (mxyan): Instead of this hack, add include path "third_party" to C core's include path?
    s.prepare_command = <<-END_OF_COMMAND
      sed -E -i '' 's;#include <openssl/(.*)>;#if COCOAPODS==1\\\n  #include <openssl_grpc/\\1>\\\n#else\\\n  #include <openssl/\\1>\\\n#endif;g' $(find src/core -type f \\( -path '*.h' -or -path '*.cc' \\) -print | xargs grep -H -c '#include <openssl_grpc/' | grep 0$ | cut -d':' -f1)
<<<<<<< HEAD
      find src/core/ third_party/upb/ -type f \\( -name '*.h' -or -name '*.hpp' -or -name '*.c' -or -name '*.cc' \\) -print0 | xargs -0 -L1 sed -E -i'.grpc_back' 's;#include "upb/(.*)";#if COCOAPODS==1\\\n  #include  "third_party/upb/upb/\\1"\\\n#else\\\n  #include  "upb/\\1"\\\n#endif;g'
      find src/core/ third_party/upb/ -type f -name '*.grpc_back' -print0 | xargs -0 rm
      find src/core/ src/cpp/ third_party/upb/ -type f \\( -name '*.h' -or -name '*.c' -or -name '*.cc' \\) -print0 | xargs -0 -L1 sed -E -i'.grpc_back' 's;#include "(.*).upb.h";#if COCOAPODS==1\\\n  #include  "src/core/ext/upb-generated/\\1.upb.h"\\\n#else\\\n  #include  "\\1.upb.h"\\\n#endif;g'
      find src/core/ src/cpp/ third_party/upb/ -type f \\( -name '*.h' -or -name '*.c' -or -name '*.cc' \\) -print0 | xargs -0 -L1 sed -E -i'.grpc_back' 's;#include "(.*).upbdefs.h";#if COCOAPODS==1\\\n  #include  "src/core/ext/upb-generated/\\1.upbdefs.h"\\\n#else\\\n  #include  "\\1.upbdefs.h"\\\n#endif;g'
      find src/core/ src/cpp/ third_party/upb/ -type f -name '*.grpc_back' -print0 | xargs -0 rm
=======
      find src/core/ src/cpp/ third_party/upb/ -type f \\( -name '*.h' -or -name '*.hpp' -or -name '*.c' -or -name '*.cc' \\) -print0 | xargs -0 -L1 sed -E -i'.grpc_back' 's;#include "upb/(.*)";#if COCOAPODS==1\\\n  #include  "third_party/upb/upb/\\1"\\\n#else\\\n  #include  "upb/\\1"\\\n#endif;g'
      find src/core/ src/cpp/ third_party/upb/ -type f -name '*.grpc_back' -print0 | xargs -0 rm
      find src/core/ src/cpp/ -type f \\( -name '*.h' -or -name '*.c' -or -name '*.cc' \\) -print0 | xargs -0 -L1 sed -E -i'.grpc_back' 's;#include "(.*).upb.h";#if COCOAPODS==1\\\n  #include  "src/core/ext/upb-generated/\\1.upb.h"\\\n#else\\\n  #include  "\\1.upb.h"\\\n#endif;g'
      find src/core/ src/cpp/ -type f -name '*.grpc_back' -print0 | xargs -0 rm
>>>>>>> f87b5cb5
    END_OF_COMMAND
  end<|MERGE_RESOLUTION|>--- conflicted
+++ resolved
@@ -235,17 +235,10 @@
     # TODO (mxyan): Instead of this hack, add include path "third_party" to C core's include path?
     s.prepare_command = <<-END_OF_COMMAND
       sed -E -i '' 's;#include <openssl/(.*)>;#if COCOAPODS==1\\\n  #include <openssl_grpc/\\1>\\\n#else\\\n  #include <openssl/\\1>\\\n#endif;g' $(find src/core -type f \\( -path '*.h' -or -path '*.cc' \\) -print | xargs grep -H -c '#include <openssl_grpc/' | grep 0$ | cut -d':' -f1)
-<<<<<<< HEAD
-      find src/core/ third_party/upb/ -type f \\( -name '*.h' -or -name '*.hpp' -or -name '*.c' -or -name '*.cc' \\) -print0 | xargs -0 -L1 sed -E -i'.grpc_back' 's;#include "upb/(.*)";#if COCOAPODS==1\\\n  #include  "third_party/upb/upb/\\1"\\\n#else\\\n  #include  "upb/\\1"\\\n#endif;g'
-      find src/core/ third_party/upb/ -type f -name '*.grpc_back' -print0 | xargs -0 rm
+      find src/core/ src/cpp/ third_party/upb/ -type f \\( -name '*.h' -or -name '*.hpp' -or -name '*.c' -or -name '*.cc' \\) -print0 | xargs -0 -L1 sed -E -i'.grpc_back' 's;#include "upb/(.*)";#if COCOAPODS==1\\\n  #include  "third_party/upb/upb/\\1"\\\n#else\\\n  #include  "upb/\\1"\\\n#endif;g'
+      find src/core/ src/cpp/ third_party/upb/ -type f -name '*.grpc_back' -print0 | xargs -0 rm
       find src/core/ src/cpp/ third_party/upb/ -type f \\( -name '*.h' -or -name '*.c' -or -name '*.cc' \\) -print0 | xargs -0 -L1 sed -E -i'.grpc_back' 's;#include "(.*).upb.h";#if COCOAPODS==1\\\n  #include  "src/core/ext/upb-generated/\\1.upb.h"\\\n#else\\\n  #include  "\\1.upb.h"\\\n#endif;g'
       find src/core/ src/cpp/ third_party/upb/ -type f \\( -name '*.h' -or -name '*.c' -or -name '*.cc' \\) -print0 | xargs -0 -L1 sed -E -i'.grpc_back' 's;#include "(.*).upbdefs.h";#if COCOAPODS==1\\\n  #include  "src/core/ext/upb-generated/\\1.upbdefs.h"\\\n#else\\\n  #include  "\\1.upbdefs.h"\\\n#endif;g'
       find src/core/ src/cpp/ third_party/upb/ -type f -name '*.grpc_back' -print0 | xargs -0 rm
-=======
-      find src/core/ src/cpp/ third_party/upb/ -type f \\( -name '*.h' -or -name '*.hpp' -or -name '*.c' -or -name '*.cc' \\) -print0 | xargs -0 -L1 sed -E -i'.grpc_back' 's;#include "upb/(.*)";#if COCOAPODS==1\\\n  #include  "third_party/upb/upb/\\1"\\\n#else\\\n  #include  "upb/\\1"\\\n#endif;g'
-      find src/core/ src/cpp/ third_party/upb/ -type f -name '*.grpc_back' -print0 | xargs -0 rm
-      find src/core/ src/cpp/ -type f \\( -name '*.h' -or -name '*.c' -or -name '*.cc' \\) -print0 | xargs -0 -L1 sed -E -i'.grpc_back' 's;#include "(.*).upb.h";#if COCOAPODS==1\\\n  #include  "src/core/ext/upb-generated/\\1.upb.h"\\\n#else\\\n  #include  "\\1.upb.h"\\\n#endif;g'
-      find src/core/ src/cpp/ -type f -name '*.grpc_back' -print0 | xargs -0 rm
->>>>>>> f87b5cb5
     END_OF_COMMAND
   end